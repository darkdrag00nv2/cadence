--- conflicted
+++ resolved
@@ -46,7 +46,6 @@
 The integration tests for the Cadence Language Server are written in TypeScript
 and can be found in the [`test` directory](https://github.com/onflow/cadence/tree/master/languageserver/test).
 
-<<<<<<< HEAD
 ### Development and Debugging
 
 You can configure the Visual Studio Code extension to use the source of the server in this directory,
@@ -70,28 +69,19 @@
 If you are using GoLand, you can follow
 ["Create the Go Remote run/debug configuration on the client computer"](https://www.jetbrains.com/help/go/attach-to-running-go-processes-with-debugger.html#step-3-create-the-remote-run-debug-configuration-on-the-client-computer).
 Leave the hostname as `localhost`.
-=======
 
-### Debugging
+#### Logging
 
-#### GoLang and VSCode
-You can setup debugging of Language Server in VSCode by first going in `VSCode Cadence > 
-Extension Settings` and under `Cadence: Flow Command` putting absolute location of `run.sh` script 
-found in this directory (example: `/Users/dapper/Dev/cadence/languageserver/run.sh`).
+The utility functions in `tests/util.go` can be used to log to a file like so:
 
-After you set the run script you should follow ["Attach to a process on a local machine" tutorial to debug the language server in GoLand](https://www.jetbrains.com/help/go/attach-to-running-go-processes-with-debugger.html#step-2-build-the-application).
-
-**M1 Problems**
-Currently running `gops` on OSX ARM architecture won't work. A workaround for debugging is to use 
-functionality in `tests/util.go`. You can use utility functions to log to a file like so:
 ```go
 test.Log("test log")
 ```
+
 And at the same time run the command in your terminal:
+
 ```bash
 tail -f ./debug.log
 ```
-Doing so you should see the output of all Log calls you make. 
 
-*Note: this method works on all architectures*
->>>>>>> bddd08f0
+Doing so you should see the output of all Log calls you make. 