/*
 * Cadence - The resource-oriented smart contract programming language
 *
 * Copyright Dapper Labs, Inc.
 *
 * Licensed under the Apache License, Version 2.0 (the "License");
 * you may not use this file except in compliance with the License.
 * You may obtain a copy of the License at
 *
 *   http://www.apache.org/licenses/LICENSE-2.0
 *
 * Unless required by applicable law or agreed to in writing, software
 * distributed under the License is distributed on an "AS IS" BASIS,
 * WITHOUT WARRANTIES OR CONDITIONS OF ANY KIND, either express or implied.
 * See the License for the specific language governing permissions and
 * limitations under the License.
 */

package json

import (
	"bytes"
	"encoding/hex"
	"encoding/json"
	"io"
	"math/big"
	"strconv"

	"github.com/onflow/cadence"
	"github.com/onflow/cadence/runtime/common"
	"github.com/onflow/cadence/runtime/errors"
	"github.com/onflow/cadence/runtime/sema"
)

// A Decoder decodes JSON-encoded representations of Cadence values.
type Decoder struct {
	dec   *json.Decoder
	gauge common.MemoryGauge
	// allowUnstructuredStaticTypes controls if the decoding
	// of a static type as a type ID (cadence.TypeID) is allowed
	allowUnstructuredStaticTypes bool
}

type Option func(*Decoder)

// WithAllowUnstructuredStaticTypes returns a new Decoder Option
// which enables or disables if the decoding of a static type
// as a type ID (cadence.TypeID) is allowed
func WithAllowUnstructuredStaticTypes(allow bool) Option {
	return func(decoder *Decoder) {
		decoder.allowUnstructuredStaticTypes = allow
	}
}

// Decode returns a Cadence value decoded from its JSON-encoded representation.
//
// This function returns an error if the bytes represent JSON that is malformed
// or does not conform to the JSON Cadence specification.
func Decode(gauge common.MemoryGauge, b []byte, options ...Option) (cadence.Value, error) {
	r := bytes.NewReader(b)
	dec := NewDecoder(gauge, r)

	for _, option := range options {
		option(dec)
	}

	v, err := dec.Decode()
	if err != nil {
		return nil, err
	}

	return v, nil
}

// NewDecoder initializes a Decoder that will decode JSON-encoded bytes from the
// given io.Reader.
func NewDecoder(gauge common.MemoryGauge, r io.Reader) *Decoder {
	return &Decoder{
		dec:   json.NewDecoder(r),
		gauge: gauge,
	}
}

// Decode reads JSON-encoded bytes from the io.Reader and decodes them to a
// Cadence value.
//
// This function returns an error if the bytes represent JSON that is malformed
// or does not conform to the JSON Cadence specification.
func (d *Decoder) Decode() (value cadence.Value, err error) {
	jsonMap := make(map[string]any)

	err = d.dec.Decode(&jsonMap)
	if err != nil {
		return nil, errors.NewDefaultUserError("failed to decode JSON: %w", err)
	}

	// capture panics that occur during decoding
	defer func() {
		if r := recover(); r != nil {
			panicErr, isError := r.(error)
			if !isError {
				panic(r)
			}

			err = errors.NewDefaultUserError("failed to decode JSON-Cadence value: %w", panicErr)
		}
	}()

	value = d.decodeJSON(jsonMap)
	return value, nil
}

const (
<<<<<<< HEAD
	typeKey         = "type"
	kindKey         = "kind"
	valueKey        = "value"
	keyKey          = "key"
	nameKey         = "name"
	fieldsKey       = "fields"
	initializersKey = "initializers"
	idKey           = "id"
	targetPathKey   = "targetPath"
	borrowTypeKey   = "borrowType"
	domainKey       = "domain"
	identifierKey   = "identifier"
	staticTypeKey   = "staticType"
	addressKey      = "address"
	pathKey         = "path"
	authorizedKey   = "authorized"
	sizeKey         = "size"
	typeIDKey       = "typeID"
	restrictionsKey = "restrictions"
	labelKey        = "label"
	parametersKey   = "parameters"
	returnKey       = "return"
	purityKey       = "purity"
=======
	typeKey           = "type"
	kindKey           = "kind"
	valueKey          = "value"
	keyKey            = "key"
	nameKey           = "name"
	fieldsKey         = "fields"
	initializersKey   = "initializers"
	idKey             = "id"
	targetPathKey     = "targetPath"
	borrowTypeKey     = "borrowType"
	domainKey         = "domain"
	identifierKey     = "identifier"
	staticTypeKey     = "staticType"
	addressKey        = "address"
	pathKey           = "path"
	authorizedKey     = "authorized"
	sizeKey           = "size"
	typeIDKey         = "typeID"
	restrictionsKey   = "restrictions"
	labelKey          = "label"
	parametersKey     = "parameters"
	typeParametersKey = "typeParameters"
	returnKey         = "return"
	typeBoundKey      = "typeBound"
>>>>>>> a0e3f52b
)

func (d *Decoder) decodeJSON(v any) cadence.Value {
	obj := toObject(v)

	typeStr := obj.GetString(typeKey)

	// void is a special case, does not have "value" field
	if typeStr == voidTypeStr {
		return d.decodeVoid(obj)
	}

	// object should only contain two keys: "type", "value"
	if len(obj) != 2 {
		panic(errors.NewDefaultUserError("expected JSON object with keys `%s` and `%s`", typeKey, valueKey))
	}

	valueJSON := obj.Get(valueKey)

	switch typeStr {
	case optionalTypeStr:
		return d.decodeOptional(valueJSON)
	case boolTypeStr:
		return d.decodeBool(valueJSON)
	case characterTypeStr:
		return d.decodeCharacter(valueJSON)
	case stringTypeStr:
		return d.decodeString(valueJSON)
	case addressTypeStr:
		return d.decodeAddress(valueJSON)
	case intTypeStr:
		return d.decodeInt(valueJSON)
	case int8TypeStr:
		return d.decodeInt8(valueJSON)
	case int16TypeStr:
		return d.decodeInt16(valueJSON)
	case int32TypeStr:
		return d.decodeInt32(valueJSON)
	case int64TypeStr:
		return d.decodeInt64(valueJSON)
	case int128TypeStr:
		return d.decodeInt128(valueJSON)
	case int256TypeStr:
		return d.decodeInt256(valueJSON)
	case uintTypeStr:
		return d.decodeUInt(valueJSON)
	case uint8TypeStr:
		return d.decodeUInt8(valueJSON)
	case uint16TypeStr:
		return d.decodeUInt16(valueJSON)
	case uint32TypeStr:
		return d.decodeUInt32(valueJSON)
	case uint64TypeStr:
		return d.decodeUInt64(valueJSON)
	case uint128TypeStr:
		return d.decodeUInt128(valueJSON)
	case uint256TypeStr:
		return d.decodeUInt256(valueJSON)
	case word8TypeStr:
		return d.decodeWord8(valueJSON)
	case word16TypeStr:
		return d.decodeWord16(valueJSON)
	case word32TypeStr:
		return d.decodeWord32(valueJSON)
	case word64TypeStr:
		return d.decodeWord64(valueJSON)
	case fix64TypeStr:
		return d.decodeFix64(valueJSON)
	case ufix64TypeStr:
		return d.decodeUFix64(valueJSON)
	case arrayTypeStr:
		return d.decodeArray(valueJSON)
	case dictionaryTypeStr:
		return d.decodeDictionary(valueJSON)
	case resourceTypeStr:
		return d.decodeResource(valueJSON)
	case structTypeStr:
		return d.decodeStruct(valueJSON)
	case eventTypeStr:
		return d.decodeEvent(valueJSON)
	case contractTypeStr:
		return d.decodeContract(valueJSON)
	case pathTypeStr:
		return d.decodePath(valueJSON)
	case typeTypeStr:
		return d.decodeTypeValue(valueJSON)
	case capabilityTypeStr:
		return d.decodeCapability(valueJSON)
	case enumTypeStr:
		return d.decodeEnum(valueJSON)
	}

	panic(errors.NewDefaultUserError("invalid type: %s", typeStr))
}

func (d *Decoder) decodeVoid(m map[string]any) cadence.Void {
	// object should not contain fields other than "type"
	if len(m) != 1 {
		panic(errors.NewDefaultUserError("invalid additional fields in void value"))
	}

	return cadence.NewMeteredVoid(d.gauge)
}

func (d *Decoder) decodeOptional(valueJSON any) cadence.Optional {
	if valueJSON == nil {
		return cadence.NewMeteredOptional(d.gauge, nil)
	}

	return cadence.NewMeteredOptional(d.gauge, d.decodeJSON(valueJSON))
}

func (d *Decoder) decodeBool(valueJSON any) cadence.Bool {
	return cadence.NewMeteredBool(d.gauge, toBool(valueJSON))
}

func (d *Decoder) decodeCharacter(valueJSON any) cadence.Character {
	asString := toString(valueJSON)
	char, err := cadence.NewMeteredCharacter(
		d.gauge,
		common.NewCadenceCharacterMemoryUsage(len(asString)),
		func() string {
			return asString
		})
	if err != nil {
		panic(err)
	}
	return char
}

func (d *Decoder) decodeString(valueJSON any) cadence.String {
	asString := toString(valueJSON)
	str, err := cadence.NewMeteredString(
		d.gauge,
		common.NewCadenceStringMemoryUsage(len(asString)),
		func() string {
			return asString
		},
	)
	if err != nil {
		panic(err)
	}
	return str
}

const addressPrefix = "0x"

func (d *Decoder) decodeAddress(valueJSON any) cadence.Address {
	v := toString(valueJSON)

	prefixLength := len(addressPrefix)
	if len(v) < prefixLength {
		panic(errors.NewDefaultUserError("missing address prefix: `%s`", addressPrefix))
	}

	// must include 0x prefix
	actualPrefix := v[:prefixLength]
	if actualPrefix != addressPrefix {
		panic(errors.NewDefaultUserError(
			"invalid address prefix: expected `%s`, got `%s`",
			addressPrefix,
			actualPrefix,
		))
	}

	b, err := hex.DecodeString(v[prefixLength:])
	if err != nil {
		panic(errors.NewDefaultUserError("invalid address: %w", err))
	}

	return cadence.BytesToMeteredAddress(d.gauge, b)
}

func (d *Decoder) decodeBigInt(valueJSON any) *big.Int {
	v := toString(valueJSON)

	i := new(big.Int)
	i, ok := i.SetString(v, 10)
	if !ok {
		return nil
	}

	return i
}

func (d *Decoder) decodeInt(valueJSON any) cadence.Int {
	bigInt := d.decodeBigInt(valueJSON)
	if bigInt == nil {
		// TODO: propagate toString error from decodeBigInt
		panic(errors.NewDefaultUserError("invalid Int: %s", valueJSON))
	}

	return cadence.NewMeteredIntFromBig(
		d.gauge,
		common.NewCadenceIntMemoryUsage(
			common.BigIntByteLength(bigInt),
		),
		func() *big.Int {
			return bigInt
		},
	)
}

func (d *Decoder) decodeInt8(valueJSON any) cadence.Int8 {
	v := toString(valueJSON)

	i, err := strconv.ParseInt(v, 10, 8)
	if err != nil {
		panic(errors.NewDefaultUserError("invalid Int8: %s", v))
	}

	return cadence.NewMeteredInt8(d.gauge, int8(i))
}

func (d *Decoder) decodeInt16(valueJSON any) cadence.Int16 {
	v := toString(valueJSON)

	i, err := strconv.ParseInt(v, 10, 16)
	if err != nil {
		panic(errors.NewDefaultUserError("invalid Int16: %s", v))
	}

	return cadence.NewMeteredInt16(d.gauge, int16(i))
}

func (d *Decoder) decodeInt32(valueJSON any) cadence.Int32 {
	v := toString(valueJSON)

	i, err := strconv.ParseInt(v, 10, 32)
	if err != nil {
		panic(errors.NewDefaultUserError("invalid Int32: %s", v))
	}

	return cadence.NewMeteredInt32(d.gauge, int32(i))
}

func (d *Decoder) decodeInt64(valueJSON any) cadence.Int64 {
	v := toString(valueJSON)

	i, err := strconv.ParseInt(v, 10, 64)
	if err != nil {
		panic(errors.NewDefaultUserError("invalid Int64: %s", v))
	}

	return cadence.NewMeteredInt64(d.gauge, i)
}

func (d *Decoder) decodeInt128(valueJSON any) cadence.Int128 {
	value, err := cadence.NewMeteredInt128FromBig(
		d.gauge,
		func() *big.Int {
			bigInt := d.decodeBigInt(valueJSON)
			if bigInt == nil {
				// TODO: propagate toString error from decodeBigInt
				panic(errors.NewDefaultUserError("invalid Int128: %s", valueJSON))
			}
			return bigInt
		},
	)

	if err != nil {
		panic(errors.NewDefaultUserError("invalid Int128: %w", err))
	}
	return value
}

func (d *Decoder) decodeInt256(valueJSON any) cadence.Int256 {
	value, err := cadence.NewMeteredInt256FromBig(
		d.gauge,
		func() *big.Int {
			bigInt := d.decodeBigInt(valueJSON)
			if bigInt == nil {
				// TODO: propagate toString error from decodeBigInt
				panic(errors.NewDefaultUserError("invalid Int256: %s", valueJSON))
			}
			return bigInt
		},
	)

	if err != nil {
		panic(errors.NewDefaultUserError("invalid Int256: %w", err))
	}
	return value
}

func (d *Decoder) decodeUInt(valueJSON any) cadence.UInt {
	bigInt := d.decodeBigInt(valueJSON)
	if bigInt == nil {
		// TODO: propagate toString error from decodeBigInt
		panic(errors.NewDefaultUserError("invalid UInt: %s", valueJSON))
	}
	value, err := cadence.NewMeteredUIntFromBig(
		d.gauge,
		common.NewCadenceIntMemoryUsage(
			common.BigIntByteLength(bigInt),
		),
		func() *big.Int {
			return bigInt
		},
	)

	if err != nil {
		panic(errors.NewDefaultUserError("invalid UInt: %w", err))
	}
	return value
}

func (d *Decoder) decodeUInt8(valueJSON any) cadence.UInt8 {
	v := toString(valueJSON)

	i, err := strconv.ParseUint(v, 10, 8)
	if err != nil {
		panic(errors.NewDefaultUserError("invalid UInt8: %w", err))
	}

	return cadence.NewMeteredUInt8(d.gauge, uint8(i))
}

func (d *Decoder) decodeUInt16(valueJSON any) cadence.UInt16 {
	v := toString(valueJSON)

	i, err := strconv.ParseUint(v, 10, 16)
	if err != nil {
		panic(errors.NewDefaultUserError("invalid UInt16: %w", err))
	}

	return cadence.NewMeteredUInt16(d.gauge, uint16(i))
}

func (d *Decoder) decodeUInt32(valueJSON any) cadence.UInt32 {
	v := toString(valueJSON)

	i, err := strconv.ParseUint(v, 10, 32)
	if err != nil {
		panic(errors.NewDefaultUserError("invalid UInt32: %w", err))
	}

	return cadence.NewMeteredUInt32(d.gauge, uint32(i))
}

func (d *Decoder) decodeUInt64(valueJSON any) cadence.UInt64 {
	v := toString(valueJSON)

	i, err := strconv.ParseUint(v, 10, 64)
	if err != nil {
		panic(errors.NewDefaultUserError("invalid UInt64: %w", err))
	}

	return cadence.NewMeteredUInt64(d.gauge, i)
}

func (d *Decoder) decodeUInt128(valueJSON any) cadence.UInt128 {
	value, err := cadence.NewMeteredUInt128FromBig(
		d.gauge,
		func() *big.Int {
			bigInt := d.decodeBigInt(valueJSON)
			if bigInt == nil {
				// TODO: propagate toString error from decodeBigInt
				panic(errors.NewDefaultUserError("invalid UInt128: %s", valueJSON))
			}
			return bigInt
		},
	)
	if err != nil {
		panic(errors.NewDefaultUserError("invalid UInt128: %w", err))
	}
	return value
}

func (d *Decoder) decodeUInt256(valueJSON any) cadence.UInt256 {
	value, err := cadence.NewMeteredUInt256FromBig(
		d.gauge,
		func() *big.Int {
			bigInt := d.decodeBigInt(valueJSON)
			if bigInt == nil {
				panic(errors.NewDefaultUserError("invalid UInt256: %s", valueJSON))
			}
			return bigInt
		},
	)
	if err != nil {
		panic(errors.NewDefaultUserError("invalid UInt256: %w", err))
	}
	return value
}

func (d *Decoder) decodeWord8(valueJSON any) cadence.Word8 {
	v := toString(valueJSON)

	i, err := strconv.ParseUint(v, 10, 8)
	if err != nil {
		panic(errors.NewDefaultUserError("invalid Word8: %w", err))
	}

	return cadence.NewMeteredWord8(d.gauge, uint8(i))
}

func (d *Decoder) decodeWord16(valueJSON any) cadence.Word16 {
	v := toString(valueJSON)

	i, err := strconv.ParseUint(v, 10, 16)
	if err != nil {
		panic(errors.NewDefaultUserError("invalid Word16: %w", err))
	}

	return cadence.NewMeteredWord16(d.gauge, uint16(i))
}

func (d *Decoder) decodeWord32(valueJSON any) cadence.Word32 {
	v := toString(valueJSON)

	i, err := strconv.ParseUint(v, 10, 32)
	if err != nil {
		panic(errors.NewDefaultUserError("invalid Word32: %w", err))
	}

	return cadence.NewMeteredWord32(d.gauge, uint32(i))
}

func (d *Decoder) decodeWord64(valueJSON any) cadence.Word64 {
	v := toString(valueJSON)

	i, err := strconv.ParseUint(v, 10, 64)
	if err != nil {
		panic(errors.NewDefaultUserError("invalid Word64: %w", err))
	}

	return cadence.NewMeteredWord64(d.gauge, i)
}

func (d *Decoder) decodeFix64(valueJSON any) cadence.Fix64 {
	v, err := cadence.NewMeteredFix64(d.gauge, func() (string, error) {
		return toString(valueJSON), nil
	})
	if err != nil {
		panic(errors.NewDefaultUserError("invalid Fix64: %w", err))
	}
	return v
}

func (d *Decoder) decodeUFix64(valueJSON any) cadence.UFix64 {
	v, err := cadence.NewMeteredUFix64(d.gauge, func() (string, error) {
		return toString(valueJSON), nil
	})
	if err != nil {
		panic(errors.NewDefaultUserError("invalid UFix64: %w", err))
	}
	return v
}

func (d *Decoder) decodeArray(valueJSON any) cadence.Array {
	v := toSlice(valueJSON)

	value, err := cadence.NewMeteredArray(
		d.gauge,
		len(v),
		func() ([]cadence.Value, error) {
			values := make([]cadence.Value, len(v))
			for i, val := range v {
				values[i] = d.decodeJSON(val)
			}
			return values, nil
		},
	)

	if err != nil {
		panic(errors.NewDefaultUserError("invalid array: %w", err))
	}
	return value
}

func (d *Decoder) decodeDictionary(valueJSON any) cadence.Dictionary {
	v := toSlice(valueJSON)

	value, err := cadence.NewMeteredDictionary(
		d.gauge,
		len(v),
		func() ([]cadence.KeyValuePair, error) {
			pairs := make([]cadence.KeyValuePair, len(v))

			for i, val := range v {
				pairs[i] = d.decodeKeyValuePair(val)
			}

			return pairs, nil
		},
	)

	if err != nil {
		panic(errors.NewDefaultUserError("invalid dictionary: %w", err))
	}

	return value
}

func (d *Decoder) decodeKeyValuePair(valueJSON any) cadence.KeyValuePair {
	obj := toObject(valueJSON)

	key := obj.GetValue(d, keyKey)
	value := obj.GetValue(d, valueKey)

	return cadence.NewMeteredKeyValuePair(
		d.gauge,
		key,
		value,
	)
}

type composite struct {
	location            common.Location
	qualifiedIdentifier string
	fieldValues         []cadence.Value
	fieldTypes          []cadence.Field
}

func (d *Decoder) decodeComposite(valueJSON any) composite {
	obj := toObject(valueJSON)

	typeID := obj.GetString(idKey)
	location, qualifiedIdentifier, err := common.DecodeTypeID(d.gauge, typeID)

	if err != nil {
		panic(errors.NewDefaultUserError("invalid type ID `%s`: %w", typeID, err))
	} else if location == nil && sema.NativeCompositeTypes[typeID] == nil {

		// If the location is nil, and there is no native composite type with this ID, then it's an invalid type.
		// Note: This is moved out from the common.DecodeTypeID() to avoid the circular dependency.
		panic(errors.NewDefaultUserError("invalid type ID for built-in: `%s`", typeID))
	}

	fields := obj.GetSlice(fieldsKey)

	common.UseMemory(d.gauge, common.MemoryUsage{
		Kind:   common.MemoryKindCadenceField,
		Amount: uint64(len(fields)),
	})

	fieldValues := make([]cadence.Value, len(fields))
	fieldTypes := make([]cadence.Field, len(fields))

	for i, field := range fields {
		value, fieldType := d.decodeCompositeField(field)

		fieldValues[i] = value
		fieldTypes[i] = fieldType
	}

	return composite{
		location:            location,
		qualifiedIdentifier: qualifiedIdentifier,
		fieldValues:         fieldValues,
		fieldTypes:          fieldTypes,
	}
}

func (d *Decoder) decodeCompositeField(valueJSON any) (cadence.Value, cadence.Field) {
	obj := toObject(valueJSON)

	name := obj.GetString(nameKey)
	value := obj.GetValue(d, valueKey)

	// Unmetered because decodeCompositeField is metered in decodeComposite and called nowhere else
	// Type is still metered.
	field := cadence.NewField(name, value.MeteredType(d.gauge))

	return value, field
}

func (d *Decoder) decodeStruct(valueJSON any) cadence.Struct {
	comp := d.decodeComposite(valueJSON)

	structure, err := cadence.NewMeteredStruct(
		d.gauge,
		len(comp.fieldValues),
		func() ([]cadence.Value, error) {
			return comp.fieldValues, nil
		},
	)

	if err != nil {
		panic(errors.NewDefaultUserError("invalid struct: %w", err))
	}

	return structure.WithType(cadence.NewMeteredStructType(
		d.gauge,
		comp.location,
		comp.qualifiedIdentifier,
		comp.fieldTypes,
		nil,
	))
}

func (d *Decoder) decodeResource(valueJSON any) cadence.Resource {
	comp := d.decodeComposite(valueJSON)

	resource, err := cadence.NewMeteredResource(
		d.gauge,
		len(comp.fieldValues),
		func() ([]cadence.Value, error) {
			return comp.fieldValues, nil
		},
	)

	if err != nil {
		panic(errors.NewDefaultUserError("invalid resource: %w", err))
	}
	return resource.WithType(cadence.NewMeteredResourceType(
		d.gauge,
		comp.location,
		comp.qualifiedIdentifier,
		comp.fieldTypes,
		nil,
	))
}

func (d *Decoder) decodeEvent(valueJSON any) cadence.Event {
	comp := d.decodeComposite(valueJSON)

	event, err := cadence.NewMeteredEvent(
		d.gauge,
		len(comp.fieldValues),
		func() ([]cadence.Value, error) {
			return comp.fieldValues, nil
		},
	)

	if err != nil {
		panic(errors.NewDefaultUserError("invalid event: %w", err))
	}

	return event.WithType(cadence.NewMeteredEventType(
		d.gauge,
		comp.location,
		comp.qualifiedIdentifier,
		comp.fieldTypes,
		nil,
	))
}

func (d *Decoder) decodeContract(valueJSON any) cadence.Contract {
	comp := d.decodeComposite(valueJSON)

	contract, err := cadence.NewMeteredContract(
		d.gauge,
		len(comp.fieldValues),
		func() ([]cadence.Value, error) {
			return comp.fieldValues, nil
		},
	)

	if err != nil {
		panic(errors.NewDefaultUserError("invalid contract: %w", err))
	}

	return contract.WithType(cadence.NewMeteredContractType(
		d.gauge,
		comp.location,
		comp.qualifiedIdentifier,
		comp.fieldTypes,
		nil,
	))
}

func (d *Decoder) decodeEnum(valueJSON any) cadence.Enum {
	comp := d.decodeComposite(valueJSON)

	enum, err := cadence.NewMeteredEnum(
		d.gauge,
		len(comp.fieldValues),
		func() ([]cadence.Value, error) {
			return comp.fieldValues, nil
		},
	)

	if err != nil {
		panic(errors.NewDefaultUserError("invalid enum: %w", err))
	}

	return enum.WithType(cadence.NewMeteredEnumType(
		d.gauge,
		comp.location,
		comp.qualifiedIdentifier,
		nil,
		comp.fieldTypes,
		nil,
	))
}

func (d *Decoder) decodePath(valueJSON any) cadence.Path {
	obj := toObject(valueJSON)

	domain := common.PathDomainFromIdentifier(obj.GetString(domainKey))

	identifier := obj.GetString(identifierKey)
	common.UseMemory(d.gauge, common.NewRawStringMemoryUsage(len(identifier)))

	path, err := cadence.NewMeteredPath(
		d.gauge,
		domain,
		identifier,
	)
	if err != nil {
		panic(errors.NewDefaultUserError("failed to decode path: %w", err))
	}
	return path
}

func (d *Decoder) decodeTypeParameter(valueJSON any, results typeDecodingResults) cadence.TypeParameter {
	obj := toObject(valueJSON)
	// Unmetered because decodeTypeParameter is metered in decodeTypeParameters and called nowhere else
	typeBoundObj, ok := obj[typeBoundKey]
	var typeBound cadence.Type
	if ok {
		typeBound = d.decodeType(typeBoundObj, results)
	}

	return cadence.NewTypeParameter(
		toString(obj.Get(nameKey)),
		typeBound,
	)
}

func (d *Decoder) decodeTypeParameters(typeParams []any, results typeDecodingResults) []cadence.TypeParameter {
	common.UseMemory(d.gauge, common.MemoryUsage{
		Kind:   common.MemoryKindCadenceTypeParameter,
		Amount: uint64(len(typeParams)),
	})
	typeParameters := make([]cadence.TypeParameter, 0, len(typeParams))

	for _, param := range typeParams {
		typeParameters = append(typeParameters, d.decodeTypeParameter(param, results))
	}

	return typeParameters
}

func (d *Decoder) decodeParameter(valueJSON any, results typeDecodingResults) cadence.Parameter {
	obj := toObject(valueJSON)
	// Unmetered because decodeParameter is metered in decodeParameters and called nowhere else
	return cadence.NewParameter(
		toString(obj.Get(labelKey)),
		toString(obj.Get(idKey)),
		d.decodeType(obj.Get(typeKey), results),
	)
}

func (d *Decoder) decodeParameters(params []any, results typeDecodingResults) []cadence.Parameter {
	common.UseMemory(d.gauge, common.MemoryUsage{
		Kind:   common.MemoryKindCadenceParameter,
		Amount: uint64(len(params)),
	})
	parameters := make([]cadence.Parameter, 0, len(params))

	for _, param := range params {
		parameters = append(parameters, d.decodeParameter(param, results))
	}

	return parameters
}

func (d *Decoder) decodeFieldTypes(fs []any, results typeDecodingResults) []cadence.Field {
	common.UseMemory(d.gauge, common.MemoryUsage{
		Kind:   common.MemoryKindCadenceField,
		Amount: uint64(len(fs)),
	})

	fields := make([]cadence.Field, 0, len(fs))

	for _, field := range fs {
		fields = append(fields, d.decodeFieldType(field, results))
	}

	return fields
}

func (d *Decoder) decodeFieldType(valueJSON any, results typeDecodingResults) cadence.Field {
	obj := toObject(valueJSON)
	// Unmetered because decodeFieldType is metered in decodeFieldTypes and called nowhere else
	return cadence.NewField(
		toString(obj.Get(idKey)),
		d.decodeType(obj.Get(typeKey), results),
	)
}

<<<<<<< HEAD
func (d *Decoder) decodePurity(purity any) cadence.FunctionPurity {
	functionPurity := toString(purity)
	if functionPurity == "view" {
		return cadence.FunctionPurityView
	}
	return cadence.FunctionPurityUnspecified
}

func (d *Decoder) decodeFunctionType(returnValue, parametersValue, id any, purity any, results typeDecodingResults) cadence.Type {
	parameters := d.decodeParamTypes(toSlice(parametersValue), results)
=======
func (d *Decoder) decodeFunctionType(typeParametersValue, parametersValue, returnValue any, results typeDecodingResults) cadence.Type {
	typeParameters := d.decodeTypeParameters(toSlice(typeParametersValue), results)
	parameters := d.decodeParameters(toSlice(parametersValue), results)
>>>>>>> a0e3f52b
	returnType := d.decodeType(returnValue, results)
	functionPurity := d.decodePurity(purity)

	return cadence.NewMeteredFunctionType(
		d.gauge,
<<<<<<< HEAD
		"",
		functionPurity,
=======
		typeParameters,
>>>>>>> a0e3f52b
		parameters,
		returnType,
	)
}

func (d *Decoder) decodeNominalType(
	obj jsonObject,
	kind, typeID string,
	fs, initializers []any,
	results typeDecodingResults,
) cadence.Type {

	// Unmetered because this is created as an array of nil arrays, not Parameter structs
	inits := make([][]cadence.Parameter, 0, len(initializers))
	for _, params := range initializers {
		inits = append(
			inits,
			d.decodeParameters(toSlice(params), results),
		)
	}

	location, qualifiedIdentifier, err := common.DecodeTypeID(d.gauge, typeID)
	if err != nil {
		panic(errors.NewDefaultUserError("invalid type ID in nominal type: %w", err))
	}

	var result cadence.Type
	var interfaceType cadence.InterfaceType
	var compositeType cadence.CompositeType

	switch kind {
	case "Struct":
		compositeType = cadence.NewMeteredStructType(
			d.gauge,
			location,
			qualifiedIdentifier,
			nil,
			inits,
		)
		result = compositeType
	case "Resource":
		compositeType = cadence.NewMeteredResourceType(
			d.gauge,
			location,
			qualifiedIdentifier,
			nil,
			inits,
		)
		result = compositeType
	case "Event":
		compositeType = cadence.NewMeteredEventType(
			d.gauge,
			location,
			qualifiedIdentifier,
			nil,
			inits[0],
		)
		result = compositeType
	case "Contract":
		compositeType = cadence.NewMeteredContractType(
			d.gauge,
			location,
			qualifiedIdentifier,
			nil,
			inits,
		)
		result = compositeType
	case "StructInterface":
		interfaceType = cadence.NewMeteredStructInterfaceType(
			d.gauge,
			location,
			qualifiedIdentifier,
			nil,
			inits,
		)
		result = interfaceType
	case "ResourceInterface":
		interfaceType = cadence.NewMeteredResourceInterfaceType(
			d.gauge,
			location,
			qualifiedIdentifier,
			nil,
			inits,
		)
		result = interfaceType
	case "ContractInterface":
		interfaceType = cadence.NewMeteredContractInterfaceType(
			d.gauge,
			location,
			qualifiedIdentifier,
			nil,
			inits,
		)
		result = interfaceType
	case "Enum":
		compositeType = cadence.NewMeteredEnumType(
			d.gauge,
			location,
			qualifiedIdentifier,
			d.decodeType(obj.Get(typeKey), results),
			nil,
			inits,
		)
		result = compositeType
	default:
		panic(errors.NewDefaultUserError("invalid kind: %s", kind))
	}

	results[typeID] = result

	fields := d.decodeFieldTypes(fs, results)

	switch {
	case compositeType != nil:
		compositeType.SetCompositeFields(fields)
	case interfaceType != nil:
		interfaceType.SetInterfaceFields(fields)
	}

	return result
}

func (d *Decoder) decodeRestrictedType(
	typeValue any,
	restrictionsValue []any,
	results typeDecodingResults,
) cadence.Type {
	typ := d.decodeType(typeValue, results)

	restrictions := make([]cadence.Type, 0, len(restrictionsValue))
	for _, restriction := range restrictionsValue {
		restrictions = append(restrictions, d.decodeType(restriction, results))
	}

	return cadence.NewMeteredRestrictedType(
		d.gauge,
		typ,
		restrictions,
	)
}

type typeDecodingResults map[string]cadence.Type

func (d *Decoder) decodeType(valueJSON any, results typeDecodingResults) cadence.Type {
	if valueJSON == "" {
		return nil
	}

	if typeID, ok := valueJSON.(string); ok {
		if result, ok := results[typeID]; ok {
			return result
		}

		// Backwards-compatibility for format <0.3.0:
		// static types were encoded as
		if d.allowUnstructuredStaticTypes {
			return cadence.TypeID(typeID)
		}
	}

	obj := toObject(valueJSON)
	kindValue := toString(obj.Get(kindKey))

	switch kindValue {
	case "Function":
		typeParametersValue := obj.Get(typeParametersKey)
		parametersValue := obj.Get(parametersKey)
<<<<<<< HEAD
		idValue := obj.Get(typeIDKey)
		purity, hasPurity := obj[purityKey]
		if !hasPurity {
			purity = "impure"
		}
		return d.decodeFunctionType(returnValue, parametersValue, idValue, purity, results)
=======
		returnValue := obj.Get(returnKey)
		return d.decodeFunctionType(typeParametersValue, parametersValue, returnValue, results)
>>>>>>> a0e3f52b
	case "Restriction":
		restrictionsValue := obj.Get(restrictionsKey)
		typeValue := obj.Get(typeKey)
		return d.decodeRestrictedType(
			typeValue,
			toSlice(restrictionsValue),
			results,
		)
	case "Optional":
		return cadence.NewMeteredOptionalType(
			d.gauge,
			d.decodeType(obj.Get(typeKey), results),
		)
	case "VariableSizedArray":
		return cadence.NewMeteredVariableSizedArrayType(
			d.gauge,
			d.decodeType(obj.Get(typeKey), results),
		)
	case "Capability":
		return cadence.NewMeteredCapabilityType(
			d.gauge,
			d.decodeType(obj.Get(typeKey), results),
		)
	case "Dictionary":
		return cadence.NewMeteredDictionaryType(
			d.gauge,
			d.decodeType(obj.Get(keyKey), results),
			d.decodeType(obj.Get(valueKey), results),
		)
	case "ConstantSizedArray":
		size := toUInt(obj.Get(sizeKey))
		return cadence.NewMeteredConstantSizedArrayType(
			d.gauge,
			size,
			d.decodeType(obj.Get(typeKey), results),
		)
	case "Reference":
		auth := toBool(obj.Get(authorizedKey))
		return cadence.NewMeteredReferenceType(
			d.gauge,
			auth,
			d.decodeType(obj.Get(typeKey), results),
		)
	case "Any":
		return cadence.TheAnyType
	case "AnyStruct":
		return cadence.TheAnyStructType
	case "AnyStructAttachment":
		return cadence.TheAnyStructAttachmentType
	case "AnyResource":
		return cadence.TheAnyResourceType
	case "AnyResourceAttachment":
		return cadence.TheAnyResourceAttachmentType
	case "Type":
		return cadence.TheMetaType
	case "Void":
		return cadence.TheVoidType
	case "Never":
		return cadence.TheNeverType
	case "Bool":
		return cadence.TheBoolType
	case "String":
		return cadence.TheStringType
	case "Character":
		return cadence.TheCharacterType
	case "Bytes":
		return cadence.TheBytesType
	case "Address":
		return cadence.TheAddressType
	case "Number":
		return cadence.TheNumberType
	case "SignedNumber":
		return cadence.TheSignedNumberType
	case "Integer":
		return cadence.TheIntegerType
	case "SignedInteger":
		return cadence.TheSignedIntegerType
	case "FixedPoint":
		return cadence.TheFixedPointType
	case "SignedFixedPoint":
		return cadence.TheSignedFixedPointType
	case "Int":
		return cadence.TheIntType
	case "Int8":
		return cadence.TheInt8Type
	case "Int16":
		return cadence.TheInt16Type
	case "Int32":
		return cadence.TheInt32Type
	case "Int64":
		return cadence.TheInt64Type
	case "Int128":
		return cadence.TheInt128Type
	case "Int256":
		return cadence.TheInt256Type
	case "UInt":
		return cadence.TheUIntType
	case "UInt8":
		return cadence.TheUInt8Type
	case "UInt16":
		return cadence.TheUInt16Type
	case "UInt32":
		return cadence.TheUInt32Type
	case "UInt64":
		return cadence.TheUInt64Type
	case "UInt128":
		return cadence.TheUInt128Type
	case "UInt256":
		return cadence.TheUInt256Type
	case "Word8":
		return cadence.TheWord8Type
	case "Word16":
		return cadence.TheWord16Type
	case "Word32":
		return cadence.TheWord32Type
	case "Word64":
		return cadence.TheWord64Type
	case "Fix64":
		return cadence.TheFix64Type
	case "UFix64":
		return cadence.TheUFix64Type
	case "Path":
		return cadence.ThePathType
	case "CapabilityPath":
		return cadence.TheCapabilityPathType
	case "StoragePath":
		return cadence.TheStoragePathType
	case "PublicPath":
		return cadence.ThePublicPathType
	case "PrivatePath":
		return cadence.ThePrivatePathType
	case "AuthAccount":
		return cadence.TheAuthAccountType
	case "PublicAccount":
		return cadence.ThePublicAccountType
	case "AuthAccount.Keys":
		return cadence.TheAuthAccountKeysType
	case "PublicAccount.Keys":
		return cadence.ThePublicAccountKeysType
	case "AuthAccount.Contracts":
		return cadence.TheAuthAccountContractsType
	case "PublicAccount.Contracts":
		return cadence.ThePublicAccountContractsType
	case "DeployedContract":
		return cadence.TheDeployedContractType
	case "AccountKey":
		return cadence.TheAccountKeyType
	case "Block":
		return cadence.TheBlockType
	default:
		fieldsValue := obj.Get(fieldsKey)
		typeIDValue := toString(obj.Get(typeIDKey))
		initValue := obj.Get(initializersKey)
		return d.decodeNominalType(
			obj,
			kindValue,
			typeIDValue,
			toSlice(fieldsValue),
			toSlice(initValue),
			results,
		)
	}
}

func (d *Decoder) decodeTypeValue(valueJSON any) cadence.TypeValue {
	obj := toObject(valueJSON)

	return cadence.NewMeteredTypeValue(
		d.gauge,
		d.decodeType(obj.Get(staticTypeKey), typeDecodingResults{}),
	)
}

func (d *Decoder) decodeCapability(valueJSON any) cadence.StorageCapability {
	obj := toObject(valueJSON)

	path, ok := d.decodeJSON(obj.Get(pathKey)).(cadence.Path)
	if !ok {
		panic(errors.NewDefaultUserError("invalid capability: missing or invalid path"))
	}

	return cadence.NewMeteredStorageCapability(
		d.gauge,
		path,
		d.decodeAddress(obj.Get(addressKey)),
		d.decodeType(obj.Get(borrowTypeKey), typeDecodingResults{}),
	)
}

// JSON types

type jsonObject map[string]any

func (obj jsonObject) Get(key string) any {
	v, hasKey := obj[key]
	if !hasKey {
		panic(errors.NewDefaultUserError("missing property: %s", key))
	}

	return v
}

func (obj jsonObject) GetBool(key string) bool {
	v := obj.Get(key)
	return toBool(v)
}

func (obj jsonObject) GetString(key string) string {
	v := obj.Get(key)
	return toString(v)
}

func (obj jsonObject) GetSlice(key string) []any {
	v := obj.Get(key)
	return toSlice(v)
}

func (obj jsonObject) GetValue(d *Decoder, key string) cadence.Value {
	v := obj.Get(key)
	return d.decodeJSON(v)
}

// JSON conversion helpers

func toBool(valueJSON any) bool {
	v, isBool := valueJSON.(bool)
	if !isBool {
		panic(errors.NewDefaultUserError("expected JSON bool, got %s", valueJSON))
	}

	return v
}

func toUInt(valueJSON any) uint {
	v, isNum := valueJSON.(float64)
	if !isNum {
		panic(errors.NewDefaultUserError("expected JSON number, got %s", valueJSON))
	}

	return uint(v)
}

func toString(valueJSON any) string {
	v, isString := valueJSON.(string)
	if !isString {
		panic(errors.NewDefaultUserError("expected JSON string, got %s", valueJSON))

	}

	return v
}

func toSlice(valueJSON any) []any {
	v, isSlice := valueJSON.([]any)
	if !isSlice {
		panic(errors.NewDefaultUserError("expected JSON array, got %s", valueJSON))
	}

	return v
}

func toObject(valueJSON any) jsonObject {
	v, isMap := valueJSON.(map[string]any)
	if !isMap {
		panic(errors.NewDefaultUserError("expecte JSON object, got %s", valueJSON))
	}

	return v
}<|MERGE_RESOLUTION|>--- conflicted
+++ resolved
@@ -111,31 +111,6 @@
 }
 
 const (
-<<<<<<< HEAD
-	typeKey         = "type"
-	kindKey         = "kind"
-	valueKey        = "value"
-	keyKey          = "key"
-	nameKey         = "name"
-	fieldsKey       = "fields"
-	initializersKey = "initializers"
-	idKey           = "id"
-	targetPathKey   = "targetPath"
-	borrowTypeKey   = "borrowType"
-	domainKey       = "domain"
-	identifierKey   = "identifier"
-	staticTypeKey   = "staticType"
-	addressKey      = "address"
-	pathKey         = "path"
-	authorizedKey   = "authorized"
-	sizeKey         = "size"
-	typeIDKey       = "typeID"
-	restrictionsKey = "restrictions"
-	labelKey        = "label"
-	parametersKey   = "parameters"
-	returnKey       = "return"
-	purityKey       = "purity"
-=======
 	typeKey           = "type"
 	kindKey           = "kind"
 	valueKey          = "value"
@@ -160,7 +135,7 @@
 	typeParametersKey = "typeParameters"
 	returnKey         = "return"
 	typeBoundKey      = "typeBound"
->>>>>>> a0e3f52b
+	purityKey       = "purity"
 )
 
 func (d *Decoder) decodeJSON(v any) cadence.Value {
@@ -945,7 +920,6 @@
 	)
 }
 
-<<<<<<< HEAD
 func (d *Decoder) decodePurity(purity any) cadence.FunctionPurity {
 	functionPurity := toString(purity)
 	if functionPurity == "view" {
@@ -954,24 +928,16 @@
 	return cadence.FunctionPurityUnspecified
 }
 
-func (d *Decoder) decodeFunctionType(returnValue, parametersValue, id any, purity any, results typeDecodingResults) cadence.Type {
-	parameters := d.decodeParamTypes(toSlice(parametersValue), results)
-=======
-func (d *Decoder) decodeFunctionType(typeParametersValue, parametersValue, returnValue any, results typeDecodingResults) cadence.Type {
+func (d *Decoder) decodeFunctionType(typeParametersValue, parametersValue, returnValue any, purity any, results typeDecodingResults) cadence.Type {
 	typeParameters := d.decodeTypeParameters(toSlice(typeParametersValue), results)
 	parameters := d.decodeParameters(toSlice(parametersValue), results)
->>>>>>> a0e3f52b
 	returnType := d.decodeType(returnValue, results)
 	functionPurity := d.decodePurity(purity)
 
 	return cadence.NewMeteredFunctionType(
 		d.gauge,
-<<<<<<< HEAD
-		"",
 		functionPurity,
-=======
 		typeParameters,
->>>>>>> a0e3f52b
 		parameters,
 		returnType,
 	)
@@ -1139,17 +1105,12 @@
 	case "Function":
 		typeParametersValue := obj.Get(typeParametersKey)
 		parametersValue := obj.Get(parametersKey)
-<<<<<<< HEAD
-		idValue := obj.Get(typeIDKey)
+		returnValue := obj.Get(returnKey)
 		purity, hasPurity := obj[purityKey]
 		if !hasPurity {
 			purity = "impure"
 		}
-		return d.decodeFunctionType(returnValue, parametersValue, idValue, purity, results)
-=======
-		returnValue := obj.Get(returnKey)
-		return d.decodeFunctionType(typeParametersValue, parametersValue, returnValue, results)
->>>>>>> a0e3f52b
+		return d.decodeFunctionType(typeParametersValue, parametersValue, returnValue, purity, results)
 	case "Restriction":
 		restrictionsValue := obj.Get(restrictionsKey)
 		typeValue := obj.Get(typeKey)
