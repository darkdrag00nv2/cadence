/*
 * Cadence - The resource-oriented smart contract programming language
 *
 * Copyright Dapper Labs, Inc.
 *
 * Licensed under the Apache License, Version 2.0 (the "License");
 * you may not use this file except in compliance with the License.
 * You may obtain a copy of the License at
 *
 *   http://www.apache.org/licenses/LICENSE-2.0
 *
 * Unless required by applicable law or agreed to in writing, software
 * distributed under the License is distributed on an "AS IS" BASIS,
 * WITHOUT WARRANTIES OR CONDITIONS OF ANY KIND, either express or implied.
 * See the License for the specific language governing permissions and
 * limitations under the License.
 */

package ccf

import (
	"errors"
	"fmt"
	"math"
	"math/big"
	goRuntime "runtime"

	"github.com/fxamacker/cbor/v2"

	"github.com/onflow/cadence"
	"github.com/onflow/cadence/runtime/common"
	cadenceErrors "github.com/onflow/cadence/runtime/errors"
)

// HasMsgPrefix returns true if the msg prefix (first few bytes)
// matches currently implemented top-level CCF messages:
// -  ccf-typedef-and-value-message
// -  ccf-type-and-value-message
// WARNING: For simplicity and performance, this does not check
// if msg is actually a CCF message, or well-formed, or valid.
func HasMsgPrefix(msg []byte) bool {

	// Top level CCF messages are CBOR tag (tag number: CBORTagTypeDefAndValue | CBORTagTypeAndValue, content: array of 2 elements).
	// Minimum size is 5 bytes: top level tag number (2 bytes) + min size for array of 2 elements (3 bytes).
	const minTopLevelMsgSize = 5

	if len(msg) < minTopLevelMsgSize {
		return false
	}

	// There are 3 top messages defined in CCF specs:
	// language=CDDL
	// ccf-message = (
	//   ccf-typedef-message
	//   / ccf-typedef-and-value-message
	//   / ccf-type-and-value-message
	// )
	//
	// Since ccf-typedef-message isn't implemented yet,
	// check for these two messages:
	// - ccf-typedef-and-value-message
	// - ccf-type-and-valu8e-message

	return msg[0] == 0xd8 && // 0xd8 is major type 6, semantic tag
		(msg[1] == CBORTagTypeDefAndValue || msg[1] == CBORTagTypeAndValue) &&
		msg[2] == 0x82 // 0x82 is CBOR array head of 2 elements
}

// defaultCBORDecMode
//
// See https://github.com/fxamacker/cbor:
// "For best performance, reuse EncMode and DecMode after creating them."
//
// Security Considerations in Section 10 of RFC 8949 states:
//
//	"Hostile input may be constructed to overrun buffers, to overflow or underflow integer arithmetic,
//	or to cause other decoding disruption. CBOR data items might have lengths or sizes that are
//	intentionally extremely large or too short. Resource exhaustion attacks might attempt to lure a
//	decoder into allocating very big data items (strings, arrays, maps, or even arbitrary precision numbers)
//	or exhaust the stack depth by setting up deeply nested items. Decoders need to have appropriate resource
//	management to mitigate these attacks."
var defaultCBORDecMode = func() cbor.DecMode {
	decMode, err := cbor.DecOptions{
		IndefLength:      cbor.IndefLengthForbidden,
		IntDec:           cbor.IntDecConvertNone,
		MaxArrayElements: 20_000_000, // 20 MB is current grpc size limit so this is more than enough
		MaxMapPairs:      20_000_000, // 20 MB is current grpc size limit so this is more than enough
		MaxNestedLevels:  math.MaxInt16,
	}.DecMode()
	if err != nil {
		panic(err)
	}
	return decMode
}()

// Decoder decodes CCF-encoded representations of Cadence values.
// Since CBOR security considerations apply to CCF, the CBOR
// codec used by CCF Decoder uses limits (e.g. MaxArrayElements,
// MaxMapPairs, MaxNestedLevels) specified by CBORDecMode.
type Decoder struct {
	// CCF codec uses CBOR codec under the hood.
	dec   *cbor.StreamDecoder
	gauge common.MemoryGauge

	// CCF decoding mode contains immutable CCF decoding options.
	dm *decMode
}

type DecMode interface {
	// Decode returns a Cadence value decoded from its CCF-encoded representation.
	//
	// This function returns an error if the bytes represent CCF that is malformed,
	// invalid, or does not comply with requirements in the CCF specification.
	Decode(gauge common.MemoryGauge, b []byte) (cadence.Value, error)

	// NewDecoder initializes a Decoder that will decode CCF-encoded bytes from the
	// given bytes.
	NewDecoder(gauge common.MemoryGauge, b []byte) *Decoder
}

// EnforceSortMode specifies how the decoder should enforce sort order.
type EnforceSortMode int

const (
	// EnforceSortNone means sort order is not enforced by the decoder.
	EnforceSortNone EnforceSortMode = iota

	// EnforceSortBytewiseLexical requires sort order to be bytewise lexicographic.
	EnforceSortBytewiseLexical

	maxEnforceSortMode
)

func (esm EnforceSortMode) valid() bool {
	return esm < maxEnforceSortMode
}

// DecOptions specifies CCF decoding options which can be used to create immutable DecMode.
type DecOptions struct {
	// EnforceSortCompositeFields specifies how decoder should enforce sort order of compsite fields.
	EnforceSortCompositeFields EnforceSortMode

	// EnforceSortIntersectionTypes specifies how decoder should enforce sort order of restricted types.
	EnforceSortIntersectionTypes EnforceSortMode

	// CBORDecMode will default to defaultCBORDecMode if nil.  The decoding mode contains
	// immutable decoding options (cbor.DecOptions) and is safe for concurrent use.
	CBORDecMode cbor.DecMode
}

// EventsDecMode is CCF decoding mode for events which contains
// immutable CCF decoding options.  It is safe for concurrent use.
var EventsDecMode = &decMode{
	enforceSortCompositeFields: EnforceSortNone,
	enforceSortRestrictedTypes: EnforceSortNone,
	cborDecMode:                defaultCBORDecMode,
}

type decMode struct {
	enforceSortCompositeFields EnforceSortMode
	enforceSortRestrictedTypes EnforceSortMode
	cborDecMode                cbor.DecMode
}

// DecMode returns CCF decoding mode which contains immutable decoding options.
// The returned DecMode is safe for concurrent use.
func (opts DecOptions) DecMode() (DecMode, error) {
	if !opts.EnforceSortCompositeFields.valid() {
		return nil, fmt.Errorf("ccf: invalid EnforceSortCompositeFields %d", opts.EnforceSortCompositeFields)
	}
	if !opts.EnforceSortIntersectionTypes.valid() {
		return nil, fmt.Errorf("ccf: invalid EnforceSortRestrictedTypes %d", opts.EnforceSortIntersectionTypes)
	}
	if opts.CBORDecMode == nil {
		opts.CBORDecMode = defaultCBORDecMode
	}
	return &decMode{
		enforceSortCompositeFields: opts.EnforceSortCompositeFields,
		enforceSortRestrictedTypes: opts.EnforceSortIntersectionTypes,
		cborDecMode:                opts.CBORDecMode,
	}, nil
}

// Decode returns a Cadence value decoded from its CCF-encoded representation.
//
// This function returns an error if the bytes represent CCF that is malformed,
// invalid, or does not comply with requirements in the CCF specification.
func (dm *decMode) Decode(gauge common.MemoryGauge, b []byte) (cadence.Value, error) {
	dec := dm.NewDecoder(gauge, b)

	v, err := dec.Decode()
	if err != nil {
		return nil, err
	}

	if dec.dec.NumBytesDecoded() != len(b) {
		return nil, cadenceErrors.NewDefaultUserError("ccf: failed to decode: decoded %d bytes, received %d bytes", dec.dec.NumBytesDecoded(), len(b))
	}

	return v, nil
}

// NewDecoder initializes a Decoder that will decode CCF-encoded bytes from the
// given bytes.
func (dm *decMode) NewDecoder(gauge common.MemoryGauge, b []byte) *Decoder {
	// NOTE: encoded data is not copied by decoder.
	// CCF codec uses CBOR codec under the hood.
	return &Decoder{
		dec:   dm.cborDecMode.NewByteStreamDecoder(b),
		gauge: gauge,
		dm:    dm,
	}
}

var defaultDecMode = &decMode{cborDecMode: defaultCBORDecMode}

// Decode returns a Cadence value decoded from its CCF-encoded representation.
//
// This function returns an error if the bytes represent CCF that is malformed,
// invalid, or does not comply with requirements in the CCF specification.
func Decode(gauge common.MemoryGauge, b []byte) (cadence.Value, error) {
	return defaultDecMode.Decode(gauge, b)
}

// NewDecoder initializes a Decoder that will decode CCF-encoded bytes from the
// given bytes.
func NewDecoder(gauge common.MemoryGauge, b []byte) *Decoder {
	return defaultDecMode.NewDecoder(gauge, b)
}

// Decode reads CCF-encoded bytes and decodes them to a Cadence value.
//
// This function returns an error if the bytes represent CCF that is malformed,
// invalid, or does not comply with requirements in the CCF specification.
func (d *Decoder) Decode() (value cadence.Value, err error) {
	// Capture panics that occur during decoding.
	defer func() {
		// Recover panic error if there is any.
		if r := recover(); r != nil {
			// Don't recover Go errors, internal errors, or non-errors.
			switch r := r.(type) {
			case goRuntime.Error, cadenceErrors.InternalError:
				panic(r)
			case error:
				err = r
			default:
				panic(r)
			}
		}

		// Add context to error if there is any.
		if err != nil {
			err = cadenceErrors.NewDefaultUserError("ccf: failed to decode: %s", err)
		}
	}()

	// Decode top level message.
	tagNum, err := d.dec.DecodeTagNumber()
	if err != nil {
		return nil, err
	}

	switch tagNum {
	case CBORTagTypeDefAndValue:
		// Decode ccf-typedef-and-value-message.
		return d.decodeTypeDefAndValue()

	case CBORTagTypeAndValue:
		// Decode ccf-type-and-value-message.
		return d.decodeTypeAndValue(newCadenceTypeByCCFTypeID())

	default:
		return nil, fmt.Errorf(
			"unsupported top level CCF message with CBOR tag number %d",
			tagNum,
		)
	}
}

// decodeTypeDefAndValue decodes encoded ccf-typedef-and-value-message
// without tag number as
// language=CDDL
// ccf-typedef-and-value-message =
//
//	; cbor-tag-typedef-and-value
//	#6.129([
//	  typedef: composite-typedef,
//	  type-and-value: inline-type-and-value
//	])
func (d *Decoder) decodeTypeDefAndValue() (cadence.Value, error) {
	// Decode array head of length 2
	err := decodeCBORArrayWithKnownSize(d.dec, 2)
	if err != nil {
		return nil, err
	}

	// element 0: typedef
	types, err := d.decodeTypeDefs()
	if err != nil {
		return nil, err
	}

	// element 1: type and value
	val, err := d.decodeTypeAndValue(types)
	if err != nil {
		return nil, err
	}

	// Check if there is any unreferenced type definition.
	if types.hasUnreferenced() {
		return nil, errors.New("found unreferenced type definition")
	}

	return val, nil
}

// decodeTypeAndValue decodes encoded ccf-type-and-value-message
// without tag number as
// language=CDDL
// ccf-type-and-value-message =
//
//	; cbor-tag-type-and-value
//	#6.130(inline-type-and-value)
//
// inline-type-and-value = [
//
//	type: inline-type,
//	value: value,
//
// ]
func (d *Decoder) decodeTypeAndValue(types *cadenceTypeByCCFTypeID) (cadence.Value, error) {
	// Decode array head of length 2.
	err := decodeCBORArrayWithKnownSize(d.dec, 2)
	if err != nil {
		return nil, err
	}

	// element 0: inline-type
	t, err := d.decodeInlineType(types)
	if err != nil {
		return nil, err
	}

	// element 1: value
	return d.decodeValue(t, types)
}

// decodeValue decodes encoded value of type t.
// language=CDDL
// value =
//
//	ccf-type-and-value-message
//	/ simple-value
//	/ optional-value
//	/ array-value
//	/ dict-value
//	/ composite-value
//	/ path-value
//	/ path-capability-value
//	/ id-capability-value
//	/ inclusiverange-value
//	/ function-value
//	/ type-value
//
// ccf-type-and-value-message =
//
//	    ; cbor-tag-type-and-value
//	    #6.130([
//	        type: inline-type,
//		value: value
//	    ])
//
// simple-value =
//
//	void-value
//	/ bool-value
//	/ character-value
//	/ string-value
//	/ address-value
//	/ uint-value
//	/ uint8-value
//	/ uint16-value
//	/ uint32-value
//	/ uint64-value
//	/ uint128-value
//	/ uint256-value
//	/ int-value
//	/ int8-value
//	/ int16-value
//	/ int32-value
//	/ int64-value
//	/ int128-value
//	/ int256-value
//	/ word8-value
//	/ word16-value
//	/ word32-value
//	/ word64-value
//	/ word128-value
//	/ word256-value
//	/ fix64-value
//	/ ufix64-value
func (d *Decoder) decodeValue(t cadence.Type, types *cadenceTypeByCCFTypeID) (cadence.Value, error) {
	if t == nil {
		return nil, fmt.Errorf("unexpected nil type")
	}

	// "Deterministic CCF Encoding Requirements" in CCF specs:
	//
	//   'inline-type-and-value MUST NOT be used when type can be omitted as described
	//    in "Cadence Types and Values Encoding".'
	// If type t for the value to be decoded is a concrete type (e.g. IntType),
	// value MUST NOT be ccf-type-and-value-message.

	switch t {
	case cadence.VoidType:
		return d.decodeVoid()

	case cadence.BoolType:
		return d.decodeBool()

	case cadence.CharacterType:
		return d.decodeCharacter()

	case cadence.StringType:
		return d.decodeString()

	case cadence.AddressType:
		return d.decodeAddress()

	case cadence.IntType:
		return d.decodeInt()

	case cadence.Int8Type:
		return d.decodeInt8()

	case cadence.Int16Type:
		return d.decodeInt16()

	case cadence.Int32Type:
		return d.decodeInt32()

	case cadence.Int64Type:
		return d.decodeInt64()

	case cadence.Int128Type:
		return d.decodeInt128()

	case cadence.Int256Type:
		return d.decodeInt256()

	case cadence.UIntType:
		return d.decodeUInt()

	case cadence.UInt8Type:
		return d.decodeUInt8()

	case cadence.UInt16Type:
		return d.decodeUInt16()

	case cadence.UInt32Type:
		return d.decodeUInt32()

	case cadence.UInt64Type:
		return d.decodeUInt64()

	case cadence.UInt128Type:
		return d.decodeUInt128()

	case cadence.UInt256Type:
		return d.decodeUInt256()

	case cadence.Word8Type:
		return d.decodeWord8()

	case cadence.Word16Type:
		return d.decodeWord16()

	case cadence.Word32Type:
		return d.decodeWord32()

	case cadence.Word64Type:
		return d.decodeWord64()

	case cadence.Word128Type:
		return d.decodeWord128()

	case cadence.Word256Type:
		return d.decodeWord256()

	case cadence.Fix64Type:
		return d.decodeFix64()

	case cadence.UFix64Type:
		return d.decodeUFix64()

<<<<<<< HEAD
	case *cadence.VariableSizedArrayType:
		return d.decodeArray(t, false, 0, types)

	case *cadence.ConstantSizedArrayType:
		return d.decodeArray(t, true, uint64(t.Size), types)

	case *cadence.DictionaryType:
		return d.decodeDictionary(t, types)

	case *cadence.ResourceType:
		return d.decodeResource(t, types)

	case *cadence.InclusiveRangeType:
		return d.decodeInclusiveRange(t, types)

	case *cadence.StructType:
		return d.decodeStruct(t, types)

	case *cadence.EventType:
		return d.decodeEvent(t, types)

	case *cadence.ContractType:
		return d.decodeContract(t, types)

=======
>>>>>>> 32ddd355
	case cadence.StoragePathType:
		return d.decodePath()

	case cadence.PublicPathType:
		return d.decodePath()

	case cadence.PrivatePathType:
		return d.decodePath()

	case cadence.MetaType:
		// cadenceTypeByCCFTypeID uses a map with CCF type ID as keys.
		// CCF type ID can collide if we reuse types (the variable)
		// for type values because:
		// - CCF type IDs are zero-based for composite TypeValue.
		// - CCF type IDs are zero-based for composite type definitions.
		typeValue, err := d.decodeNullableTypeValue(newCadenceTypeByCCFTypeID())
		if err != nil {
			return nil, err
		}
		return cadence.NewMeteredTypeValue(d.gauge, typeValue), nil
	}

	switch t := t.(type) {
	case *cadence.OptionalType:
		return d.decodeOptional(t, types)

	case *cadence.VariableSizedArrayType:
		return d.decodeArray(t, false, 0, types)

	case *cadence.ConstantSizedArrayType:
		return d.decodeArray(t, true, uint64(t.Size), types)

	case *cadence.DictionaryType:
		return d.decodeDictionary(t, types)

	case *cadence.ResourceType:
		return d.decodeResource(t, types)

	case *cadence.StructType:
		return d.decodeStruct(t, types)

	case *cadence.EventType:
		return d.decodeEvent(t, types)

	case *cadence.ContractType:
		return d.decodeContract(t, types)

	case *cadence.CapabilityType:
		return d.decodeCapability(t, types)

	case *cadence.EnumType:
		return d.decodeEnum(t, types)

	case *cadence.ReferenceType:
		// When static type is a reference type, encoded value is its deferenced type.
		return d.decodeValue(t.Type, types)

	default:
		nt, err := d.dec.NextType()
		if err != nil {
			return nil, err
		}

		switch nt {
		case cbor.NilType:
			// Decode nil value (such as cyclic reference value).
			err := d.dec.DecodeNil()
			return nil, err

		default:
			err := decodeCBORTagWithKnownNumber(d.dec, CBORTagTypeAndValue)
			if err != nil {
				return nil, fmt.Errorf("unexpected encoded value of Cadence type %s (%T): %s", t.ID(), t, err.Error())
			}

			// Decode ccf-type-and-value-message.
			return d.decodeTypeAndValue(types)
		}
	}
}

// decodeVoid decodes encoded void-value as
// language=CDDL
// void-value = nil
func (d *Decoder) decodeVoid() (cadence.Value, error) {
	err := d.dec.DecodeNil()
	if err != nil {
		return nil, err
	}
	return cadence.NewMeteredVoid(d.gauge), nil
}

// decodeBool decodes encoded bool-value as
// language=CDDL
// bool-value = bool
func (d *Decoder) decodeBool() (cadence.Value, error) {
	b, err := d.dec.DecodeBool()
	if err != nil {
		return nil, err
	}
	return cadence.NewMeteredBool(d.gauge, b), nil
}

// decodeCharacter decodes encoded character-value as
// language=CDDL
// character-value = tstr
func (d *Decoder) decodeCharacter() (cadence.Value, error) {
	s, err := d.dec.DecodeString()
	if err != nil {
		return nil, err
	}
	return cadence.NewMeteredCharacter(
		d.gauge,
		common.NewCadenceCharacterMemoryUsage(len(s)),
		func() string {
			return s
		})
}

// decodeString decodes encoded string-value as
// language=CDDL
// string-value = tstr
// NOTE: invalid UTF-8 is rejected.
func (d *Decoder) decodeString() (cadence.Value, error) {
	s, err := d.dec.DecodeString()
	if err != nil {
		return nil, err
	}

	return cadence.NewMeteredString(
		d.gauge,
		common.NewCadenceStringMemoryUsage(len(s)),
		func() string {
			return s
		},
	)
}

// decodeAddress decodes address-value as
// language=CDDL
// address-value = bstr .size 8
func (d *Decoder) decodeAddress() (cadence.Value, error) {
	b, err := d.dec.DecodeBytes()
	if err != nil {
		return nil, err
	}
	if len(b) != 8 {
		return nil, fmt.Errorf("encoded address-value has length %d (expected 8 bytes)", len(b))
	}
	return cadence.BytesToMeteredAddress(d.gauge, b), nil
}

// decodeInt decodes int-value as
// language=CDDL
// int-value = bigint
func (d *Decoder) decodeInt() (cadence.Value, error) {
	bigInt, err := d.dec.DecodeBigInt()
	if err != nil {
		return nil, err
	}

	return cadence.NewMeteredIntFromBig(
		d.gauge,
		common.NewCadenceIntMemoryUsage(
			common.BigIntByteLength(bigInt),
		),
		func() *big.Int {
			return bigInt
		},
	), nil
}

// decodeInt8 decodes int8-value as
// language=CDDL
// int8-value = (int .ge -128) .le 127
func (d *Decoder) decodeInt8() (cadence.Value, error) {
	i, err := d.dec.DecodeInt64()
	if err != nil {
		return nil, err
	}
	if i < math.MinInt8 || i > math.MaxInt8 {
		return nil, fmt.Errorf(
			"encoded int8-value %d is outside range of Int8 [%d, %d]",
			i,
			math.MinInt8,
			math.MaxInt8,
		)
	}
	return cadence.NewMeteredInt8(d.gauge, int8(i)), nil
}

// decodeInt16 decodes int16-value as
// language=CDDL
// int16-value = (int .ge -32768) .le 32767
func (d *Decoder) decodeInt16() (cadence.Value, error) {
	i, err := d.dec.DecodeInt64()
	if err != nil {
		return nil, err
	}
	if i < math.MinInt16 || i > math.MaxInt16 {
		return nil, fmt.Errorf(
			"encoded int16-value %d is outside range of Int16 [%d, %d]",
			i,
			math.MinInt16,
			math.MaxInt16,
		)
	}
	return cadence.NewMeteredInt16(d.gauge, int16(i)), nil
}

// decodeInt32 decodes int32-value as
// language=CDDL
// int32-value = (int .ge -2147483648) .le 2147483647
func (d *Decoder) decodeInt32() (cadence.Value, error) {
	i, err := d.dec.DecodeInt64()
	if err != nil {
		return nil, err
	}
	if i < math.MinInt32 || i > math.MaxInt32 {
		return nil, fmt.Errorf(
			"encoded int32-value %d is outside range of Int32 [%d, %d]",
			i,
			math.MinInt32,
			math.MaxInt32,
		)
	}
	return cadence.NewMeteredInt32(d.gauge, int32(i)), nil
}

// decodeInt64 decodes int64-value as
// language=CDDL
// int64-value = (int .ge -9223372036854775808) .le 9223372036854775807
func (d *Decoder) decodeInt64() (cadence.Value, error) {
	i, err := d.dec.DecodeInt64()
	if err != nil {
		return nil, err
	}
	return cadence.NewMeteredInt64(d.gauge, i), nil
}

// decodeInt128 decodes int128-value as
// language=CDDL
// int128-value = bigint
func (d *Decoder) decodeInt128() (cadence.Value, error) {
	return cadence.NewMeteredInt128FromBig(
		d.gauge,
		func() *big.Int {
			bigInt, err := d.dec.DecodeBigInt()
			if err != nil {
				panic(fmt.Errorf("failed to decode Int128: %s", err))
			}
			return bigInt
		},
	)
}

// decodeInt256 decodes int256-value as
// language=CDDL
// int256-value = bigint
func (d *Decoder) decodeInt256() (cadence.Value, error) {
	return cadence.NewMeteredInt256FromBig(
		d.gauge,
		func() *big.Int {
			bigInt, err := d.dec.DecodeBigInt()
			if err != nil {
				panic(fmt.Errorf("failed to decode Int256: %s", err))
			}
			return bigInt
		},
	)
}

// decodeUInt decodes uint-value as
// language=CDDL
// uint-value = bigint .ge 0
func (d *Decoder) decodeUInt() (cadence.Value, error) {
	bigInt, err := d.dec.DecodeBigInt()
	if err != nil {
		return nil, err
	}
	if bigInt.Sign() < 0 {
		return nil, errors.New("encoded uint-value is negative")
	}
	return cadence.NewMeteredUIntFromBig(
		d.gauge,
		common.NewCadenceIntMemoryUsage(
			common.BigIntByteLength(bigInt),
		),
		func() *big.Int {
			return bigInt
		},
	)
}

// decodeUInt8 decodes uint8-value as
// language=CDDL
// uint8-value = uint .le 255
func (d *Decoder) decodeUInt8() (cadence.Value, error) {
	i, err := d.dec.DecodeUint64()
	if err != nil {
		return nil, err
	}
	if i > math.MaxUint8 {
		return nil, fmt.Errorf(
			"encoded uint8-value %d is outside range of Uint8 [0, %d]",
			i,
			math.MaxUint8,
		)
	}
	return cadence.NewMeteredUInt8(d.gauge, uint8(i)), nil
}

// decodeUInt16 decodes uint16-value as
// language=CDDL
// uint16-value = uint .le 65535
func (d *Decoder) decodeUInt16() (cadence.Value, error) {
	i, err := d.dec.DecodeUint64()
	if err != nil {
		return nil, err
	}
	if i > math.MaxUint16 {
		return nil, fmt.Errorf(
			"encoded uint16-value %d is outside range of Uint16 [0, %d]",
			i,
			math.MaxUint16,
		)
	}
	return cadence.NewMeteredUInt16(d.gauge, uint16(i)), nil
}

// decodeUInt32 decodes uint32-value as
// language=CDDL
// uint32-value = uint .le 4294967295
func (d *Decoder) decodeUInt32() (cadence.Value, error) {
	i, err := d.dec.DecodeUint64()
	if err != nil {
		return nil, err
	}
	if i > math.MaxUint32 {
		return nil, fmt.Errorf(
			"encoded uint32-value %d is outside range of Uint32 [0, %d]",
			i,
			math.MaxUint32,
		)
	}
	return cadence.NewMeteredUInt32(d.gauge, uint32(i)), nil
}

// decodeUInt64 decodes uint64-value as
// language=CDDL
// uint64-value = uint .le 18446744073709551615
func (d *Decoder) decodeUInt64() (cadence.Value, error) {
	i, err := d.dec.DecodeUint64()
	if err != nil {
		return nil, err
	}
	return cadence.NewMeteredUInt64(d.gauge, i), nil
}

// decodeUInt128 decodes uint128-value as
// language=CDDL
// uint128-value = bigint .ge 0
func (d *Decoder) decodeUInt128() (cadence.Value, error) {
	// NewMeteredUInt128FromBig checks if decoded big.Int is positive.
	return cadence.NewMeteredUInt128FromBig(
		d.gauge,
		func() *big.Int {
			bigInt, err := d.dec.DecodeBigInt()
			if err != nil {
				panic(fmt.Errorf("failed to decode UInt128: %s", err))
			}
			return bigInt
		},
	)
}

// decodeUInt256 decodes uint256-value as
// language=CDDL
// uint256-value = bigint .ge 0
func (d *Decoder) decodeUInt256() (cadence.Value, error) {
	// NewMeteredUInt256FromBig checks if decoded big.Int is positive.
	return cadence.NewMeteredUInt256FromBig(
		d.gauge,
		func() *big.Int {
			bigInt, err := d.dec.DecodeBigInt()
			if err != nil {
				panic(fmt.Errorf("failed to decode UInt256: %s", err))
			}
			return bigInt
		},
	)
}

// decodeWord8 decodes word8-value as
// language=CDDL
// word8-value = uint .le 255
func (d *Decoder) decodeWord8() (cadence.Value, error) {
	i, err := d.dec.DecodeUint64()
	if err != nil {
		return nil, err
	}
	if i > math.MaxUint8 {
		return nil, fmt.Errorf(
			"encoded word8-value %d is outside range of Word8 [0, %d]",
			i,
			math.MaxUint8,
		)
	}
	return cadence.NewMeteredWord8(d.gauge, uint8(i)), nil
}

// decodeWord16 decodes word16-value as
// language=CDDL
// word16-value = uint .le 65535
func (d *Decoder) decodeWord16() (cadence.Value, error) {
	i, err := d.dec.DecodeUint64()
	if err != nil {
		return nil, err
	}
	if i > math.MaxUint16 {
		return nil, fmt.Errorf(
			"encoded word16-value %d is outside range of Word16 [0, %d]",
			i,
			math.MaxUint16,
		)
	}
	return cadence.NewMeteredWord16(d.gauge, uint16(i)), nil
}

// decodeWord32 decodes word32-value as
// language=CDDL
// word32-value = uint .le 4294967295
func (d *Decoder) decodeWord32() (cadence.Value, error) {
	i, err := d.dec.DecodeUint64()
	if err != nil {
		return nil, err
	}
	if i > math.MaxUint32 {
		return nil, fmt.Errorf(
			"encoded word32-value %d is outside range of Word32 [0, %d]",
			i,
			math.MaxUint32,
		)
	}
	return cadence.NewMeteredWord32(d.gauge, uint32(i)), nil
}

// decodeWord64 decodes word64-value as
// language=CDDL
// word64-value = uint .le 18446744073709551615
func (d *Decoder) decodeWord64() (cadence.Value, error) {
	i, err := d.dec.DecodeUint64()
	if err != nil {
		return nil, err
	}
	return cadence.NewMeteredWord64(d.gauge, i), nil
}

// decodeWord128 decodes word128-value as
// language=CDDL
// word128-value = bigint .ge 0
func (d *Decoder) decodeWord128() (cadence.Value, error) {
	// NewMeteredWord128FromBig checks if decoded big.Int is positive.
	return cadence.NewMeteredWord128FromBig(
		d.gauge,
		func() *big.Int {
			bigInt, err := d.dec.DecodeBigInt()
			if err != nil {
				panic(fmt.Errorf("failed to decode Word128: %s", err))
			}
			return bigInt
		},
	)
}

// decodeWord256 decodes word256-value as
// language=CDDL
// word256-value = bigint .ge 0
func (d *Decoder) decodeWord256() (cadence.Value, error) {
	// NewMeteredWord256FromBig checks if decoded big.Int is positive.
	return cadence.NewMeteredWord256FromBig(
		d.gauge,
		func() *big.Int {
			bigInt, err := d.dec.DecodeBigInt()
			if err != nil {
				panic(fmt.Errorf("failed to decode Word256: %s", err))
			}
			return bigInt
		},
	)
}

// decodeFix64 decodes fix64-value as
// language=CDDL
// fix64-value = (int .ge -9223372036854775808) .le 9223372036854775807
func (d *Decoder) decodeFix64() (cadence.Value, error) {
	i, err := d.dec.DecodeInt64()
	if err != nil {
		return nil, err
	}
	return cadence.NewMeteredFix64FromRawFixedPointNumber(d.gauge, i)
}

// decodeUFix64 decodes ufix64-value as
// language=CDDL
// ufix64-value = uint .le 18446744073709551615
func (d *Decoder) decodeUFix64() (cadence.Value, error) {
	i, err := d.dec.DecodeUint64()
	if err != nil {
		return nil, err
	}
	return cadence.NewMeteredUFix64FromRawFixedPointNumber(d.gauge, i)
}

// decodeOptional decodes encoded optional-value as
// language=CDDL
// optional-value = nil / value
func (d *Decoder) decodeOptional(typ *cadence.OptionalType, types *cadenceTypeByCCFTypeID) (cadence.Value, error) {
	// Peek ahead for next CBOR data item type
	nextType, err := d.dec.NextType()
	if err != nil {
		return nil, err
	}

	switch nextType {
	case cbor.NilType:
		// Decode nil.
		err := d.dec.DecodeNil()
		if err != nil {
			return nil, err
		}
		return newNilOptionalValue(d.gauge, typ), nil

	default:
		// Decode value.
		value, err := d.decodeValue(typ.Type, types)
		if err != nil {
			return nil, err
		}
		return cadence.NewMeteredOptional(d.gauge, value), nil
	}
}

// decodeArray decodes encoded array-value as
// language=CDDL
// array-value = [* value]
func (d *Decoder) decodeArray(typ cadence.ArrayType, hasKnownSize bool, knownSize uint64, types *cadenceTypeByCCFTypeID) (cadence.Value, error) {
	// Decode array length.
	n, err := d.dec.DecodeArrayHead()
	if err != nil {
		return nil, err
	}

	if hasKnownSize && knownSize != n {
		return nil, fmt.Errorf(
			"encoded array-value has %d elements (expected %d elements)",
			n,
			knownSize,
		)
	}

	elementType := typ.Element()

	values := make([]cadence.Value, n)
	for i := 0; i < int(n); i++ {
		// Decode value.
		element, err := d.decodeValue(elementType, types)
		if err != nil {
			return nil, err
		}
		values[i] = element
	}

	v, err := cadence.NewMeteredArray(
		d.gauge,
		len(values),
		func() ([]cadence.Value, error) {
			return values, nil
		},
	)
	if err != nil {
		return nil, err
	}

	return v.WithType(typ), nil
}

// decodeDictionary decodes encoded dict-value as
// language=CDDL
// dict-value = [* (key: value, value: value)]
func (d *Decoder) decodeDictionary(typ *cadence.DictionaryType, types *cadenceTypeByCCFTypeID) (cadence.Value, error) {
	// Decode array length.
	n, err := d.dec.DecodeArrayHead()
	if err != nil {
		return nil, err
	}

	// Check if number of elements is even.
	if n%2 != 0 {
		return nil, fmt.Errorf(
			"encoded dict-value has %d elements (expected even number of elements)",
			n,
		)
	}

	pairCount := int(n / 2)

	value, err := cadence.NewMeteredDictionary(
		d.gauge,
		pairCount,
		func() ([]cadence.KeyValuePair, error) {
			pairs := make([]cadence.KeyValuePair, pairCount)

			// previousKeyRawBytes is used to determine if dictionary keys are sorted
			var previousKeyRawBytes []byte

			for i := 0; i < pairCount; i++ {
				// element i: key

				// Decode key as raw bytes to check that key pairs are sorted by key.
				keyRawBytes, err := d.dec.DecodeRawBytes()
				if err != nil {
					return nil, err
				}

				// "Deterministic CCF Encoding Requirements" in CCF specs:
				//
				//   "dict-value key-value pairs MUST be sorted by key."
				if !bytesAreSortedBytewise(previousKeyRawBytes, keyRawBytes) {
					return nil, fmt.Errorf("encoded dict-value keys are not sorted")
				}

				previousKeyRawBytes = keyRawBytes

				// decode key from raw bytes
				keyDecoder := d.dm.NewDecoder(d.gauge, keyRawBytes)
				key, err := keyDecoder.decodeValue(typ.KeyType, types)
				if err != nil {
					return nil, err
				}

				// element i+1: value
				element, err := d.decodeValue(typ.ElementType, types)
				if err != nil {
					return nil, err
				}

				pairs[i] = cadence.NewMeteredKeyValuePair(d.gauge, key, element)
			}

			// "Valid CCF Encoding Requirements" in CCF specs:
			//
			//   "Keys MUST be unique in dict-value. Decoders are not always required to check
			//   for duplicate dictionary keys. In some cases, checking for duplicate dictionary
			//   key is not necessary or it may be delegated to the application."
			//
			// Here, decoder doesn't check uniqueness of dictionary keys
			// because checking is delegated (entrusted) to Cadence runtime.
			return pairs, nil
		},
	)
	if err != nil {
		return nil, err
	}

	return value.WithType(typ), nil
}

// decodeComposite decodes encoded composite-value as
// language=CDDL
// composite-value = [* (field: value)]
func (d *Decoder) decodeComposite(fieldTypes []cadence.Field, types *cadenceTypeByCCFTypeID) ([]cadence.Value, error) {
	fieldCount := len(fieldTypes)

	// Decode number of fields.
	err := decodeCBORArrayWithKnownSize(d.dec, uint64(fieldCount))
	if err != nil {
		return nil, err
	}

	common.UseMemory(d.gauge, common.MemoryUsage{
		Kind:   common.MemoryKindCadenceField,
		Amount: uint64(fieldCount),
	})

	fieldValues := make([]cadence.Value, fieldCount)

	for i := 0; i < fieldCount; i++ {
		// Decode field.
		field, err := d.decodeValue(fieldTypes[i].Type, types)
		if err != nil {
			return nil, err
		}
		fieldValues[i] = field
	}

	return fieldValues, nil
}

// decodeStruct decodes encoded composite-value as
// language=CDDL
// composite-value = [* (field: value)]
func (d *Decoder) decodeStruct(typ *cadence.StructType, types *cadenceTypeByCCFTypeID) (cadence.Value, error) {
	fieldValues, err := d.decodeComposite(typ.Fields, types)
	if err != nil {
		return nil, err
	}

	v, err := cadence.NewMeteredStruct(
		d.gauge,
		len(fieldValues),
		func() ([]cadence.Value, error) {
			return fieldValues, nil
		},
	)
	if err != nil {
		return nil, err
	}

	// typ is already metered at creation.
	return v.WithType(typ), nil
}

// decodeResource decodes encoded composite-value as
// language=CDDL
// composite-value = [* (field: value)]
func (d *Decoder) decodeResource(typ *cadence.ResourceType, types *cadenceTypeByCCFTypeID) (cadence.Value, error) {
	fieldValues, err := d.decodeComposite(typ.Fields, types)
	if err != nil {
		return nil, err
	}

	resource, err := cadence.NewMeteredResource(
		d.gauge,
		len(fieldValues),
		func() ([]cadence.Value, error) {
			return fieldValues, nil
		},
	)
	if err != nil {
		return nil, err
	}

	// typ is already metered at creation.
	return resource.WithType(typ), nil
}

// decodeEvent decodes encoded composite-value as
// language=CDDL
// composite-value = [* (field: value)]
func (d *Decoder) decodeEvent(typ *cadence.EventType, types *cadenceTypeByCCFTypeID) (cadence.Value, error) {
	fieldValues, err := d.decodeComposite(typ.Fields, types)
	if err != nil {
		return nil, err
	}

	v, err := cadence.NewMeteredEvent(
		d.gauge,
		len(fieldValues),
		func() ([]cadence.Value, error) {
			return fieldValues, nil
		},
	)
	if err != nil {
		return nil, err
	}

	// typ is already metered at creation.
	return v.WithType(typ), nil
}

// decodeContract decodes encoded composite-value as
// language=CDDL
// composite-value = [* (field: value)]
func (d *Decoder) decodeContract(typ *cadence.ContractType, types *cadenceTypeByCCFTypeID) (cadence.Value, error) {
	fieldValues, err := d.decodeComposite(typ.Fields, types)
	if err != nil {
		return nil, err
	}

	v, err := cadence.NewMeteredContract(
		d.gauge,
		len(fieldValues),
		func() ([]cadence.Value, error) {
			return fieldValues, nil
		},
	)
	if err != nil {
		return nil, err
	}

	// typ is already metered at creation.
	return v.WithType(typ), nil
}

// decodeEnum decodes encoded composite-value as
// language=CDDL
// composite-value = [* (field: value)]
func (d *Decoder) decodeEnum(typ *cadence.EnumType, types *cadenceTypeByCCFTypeID) (cadence.Value, error) {
	fieldValues, err := d.decodeComposite(typ.Fields, types)
	if err != nil {
		return nil, err
	}

	v, err := cadence.NewMeteredEnum(
		d.gauge,
		len(fieldValues),
		func() ([]cadence.Value, error) {
			return fieldValues, nil
		},
	)
	if err != nil {
		return nil, err
	}

	// typ is already metered at creation.
	return v.WithType(typ), nil
}

// decodeInclusiveRange decodes encoded inclusiverange-value as
// language=CDDL
// inclusiverange-value = [
//
//	start: value,
//	end: value,
//	step: value,
//
// ]
func (d *Decoder) decodeInclusiveRange(typ *cadence.InclusiveRangeType, types *cadenceTypeByCCFTypeID) (cadence.Value, error) {
	// Decode array head of length 3.
	err := decodeCBORArrayWithKnownSize(d.dec, 3)
	if err != nil {
		return nil, err
	}

	elementType := typ.ElementType

	// Decode start.
	start, err := d.decodeValue(elementType, types)
	if err != nil {
		return nil, err
	}

	// Decode end.
	end, err := d.decodeValue(elementType, types)
	if err != nil {
		return nil, err
	}

	// Decode step.
	step, err := d.decodeValue(elementType, types)
	if err != nil {
		return nil, err
	}

	v := cadence.NewMeteredInclusiveRange(
		d.gauge,
		start,
		end,
		step,
	)

	return v.WithType(typ), nil
}

// decodePath decodes path-value as
// language=CDDL
// path-value = [
//
//	domain: uint,
//	identifier: tstr,
//
// ]
func (d *Decoder) decodePath() (cadence.Value, error) {
	// Decode array head of length 2.
	err := decodeCBORArrayWithKnownSize(d.dec, 2)
	if err != nil {
		return nil, err
	}

	// Decode domain.
	pathDomain, err := d.dec.DecodeUint64()
	if err != nil {
		return nil, err
	}

	// Decode identifier.
	identifier, err := d.dec.DecodeString()
	if err != nil {
		return nil, err
	}

	common.UseMemory(d.gauge, common.MemoryUsage{
		Kind: common.MemoryKindRawString,
		// No need to add 1 to account for empty string: string is metered in Path struct.
		Amount: uint64(len(identifier)),
	})

	return cadence.NewMeteredPath(d.gauge, common.PathDomain(pathDomain), identifier)
}

// decodeCapability decodes encoded capability-value as
// language=CDDL
//
// capability-value =
//
//	id-capability-value
//	/ path-capability-value
//
// id-capability-value = [
//
//	address: address-value,
//	id: uint64-value
//
// ]
//
// path-capability-value = [
//
//	address: address-value,
//	path: path-value
//
// ]
func (d *Decoder) decodeCapability(typ *cadence.CapabilityType, types *cadenceTypeByCCFTypeID) (cadence.Value, error) {
	// typ can be different from runtime CapabilityType because borrow type can be nil.
	// In this case, runtime type is encoded with the value (as tag content for tag CBORTagTypeAndValue).

	// Check next encoded CBOR type.
	nextType, err := d.dec.NextType()
	if err != nil {
		return nil, err
	}

	if nextType == cbor.TagType {
		err := decodeCBORTagWithKnownNumber(d.dec, CBORTagTypeAndValue)
		if err != nil {
			return nil, fmt.Errorf("unexpected encoded value of Cadence type %s (%T): %s", typ.ID(), typ, err.Error())
		}

		// Decode ccf-type-and-value-message.
		return d.decodeTypeAndValue(types)
	}

	// Decode array head of length 2.
	err = decodeCBORArrayWithKnownSize(d.dec, 2)
	if err != nil {
		return nil, err
	}

	// Decode address.
	address, err := d.decodeAddress()
	if err != nil {
		return nil, err
	}

	// Decode ID.

	id, err := d.decodeUInt64()
	if err != nil {
		return nil, err
	}

	return cadence.NewMeteredCapability(
		d.gauge,
		id.(cadence.UInt64),
		address.(cadence.Address),
		typ.BorrowType,
	), nil
}

// decodeTypeValue decodes encoded type-value as
// language=CDDL
// type-value = simple-type-value
//
//	/ optional-type-value
//	/ varsized-array-type-value
//	/ constsized-array-type-value
//	/ dict-type-value
//	/ inclusiverange-type-value
//	/ struct-type-value
//	/ resource-type-value
//	/ contract-type-value
//	/ event-type-value
//	/ enum-type-value
//	/ struct-interface-type-value
//	/ resource-interface-type-value
//	/ contract-interface-type-value
//	/ function-type-value
//	/ reference-type-value
//	/ intersection-type-value
//	/ capability-type-value
//	/ type-value-ref
func (d *Decoder) decodeTypeValue(visited *cadenceTypeByCCFTypeID) (cadence.Type, error) {
	// Decode tag number.
	tagNum, err := d.dec.DecodeTagNumber()
	if err != nil {
		return nil, err
	}

	switch tagNum {

	case CBORTagTypeValueRef:
		return d.decodeTypeRef(visited)

	case CBORTagSimpleTypeValue:
		return d.decodeSimpleTypeID()

	case CBORTagOptionalTypeValue:
		return d.decodeOptionalType(visited, d.decodeTypeValue)

	case CBORTagVarsizedArrayTypeValue:
		return d.decodeVarSizedArrayType(visited, d.decodeTypeValue)

	case CBORTagConstsizedArrayTypeValue:
		return d.decodeConstantSizedArrayType(visited, d.decodeTypeValue)

	case CBORTagDictTypeValue:
		return d.decodeDictType(visited, d.decodeTypeValue)

	case CBORTagInclusiveRangeTypeValue:
		return d.decodeInclusiveRangeType(visited, d.decodeTypeValue)

	case CBORTagCapabilityTypeValue:
		return d.decodeCapabilityType(visited, d.decodeNullableTypeValue)

	case CBORTagReferenceTypeValue:
		return d.decodeReferenceType(visited, d.decodeTypeValue)

	case CBORTagIntersectionTypeValue:
		return d.decodeIntersectionType(visited, d.decodeTypeValue)

	case CBORTagFunctionTypeValue:
		return d.decodeFunctionTypeValue(visited)

	case CBORTagStructTypeValue:
		return d.decodeStructTypeValue(visited)

	case CBORTagResourceTypeValue:
		return d.decodeResourceTypeValue(visited)

	case CBORTagEventTypeValue:
		return d.decodeEventTypeValue(visited)

	case CBORTagContractTypeValue:
		return d.decodeContractTypeValue(visited)

	case CBORTagEnumTypeValue:
		return d.decodeEnumTypeValue(visited)

	case CBORTagStructInterfaceTypeValue:
		return d.decodeStructInterfaceTypeValue(visited)

	case CBORTagResourceInterfaceTypeValue:
		return d.decodeResourceInterfaceTypeValue(visited)

	case CBORTagContractInterfaceTypeValue:
		return d.decodeContractInterfaceTypeValue(visited)

	default:
		return nil, fmt.Errorf("unsupported type-value with CBOR tag number %d", tagNum)
	}
}

// decodeNullableTypeValue decodes encoded type-value or nil.
func (d *Decoder) decodeNullableTypeValue(visited *cadenceTypeByCCFTypeID) (cadence.Type, error) {
	cborType, err := d.dec.NextType()
	if err != nil {
		return nil, err
	}
	if cborType == cbor.NilType {
		err = d.dec.DecodeNil()
		return nil, err
	}
	return d.decodeTypeValue(visited)
}

// decodeStructTypeValue decodes struct-type-value as
// language=CDDL
// struct-type-value =
//
//	; cbor-tag-struct-type-value
//	#6.208(composite-type-value)
func (d *Decoder) decodeStructTypeValue(visited *cadenceTypeByCCFTypeID) (cadence.Type, error) {
	ctr := func(
		location common.Location,
		qualifiedIdentifier string,
		typ cadence.Type,
	) (cadence.Type, error) {
		if typ != nil {
			return nil, fmt.Errorf(
				"encoded struct-type-value has type %s (expected nil type)",
				typ.ID(),
			)
		}
		return cadence.NewMeteredStructType(
			d.gauge,
			location,
			qualifiedIdentifier,
			nil,
			nil,
		), nil
	}

	return d.decodeCompositeTypeValue(visited, ctr)
}

// decodeResourceTypeValue decodes resource-type-value as
// language=CDDL
// resource-type-value =
//
//	; cbor-tag-resource-type-value
//	#6.209(composite-type-value)
func (d *Decoder) decodeResourceTypeValue(visited *cadenceTypeByCCFTypeID) (cadence.Type, error) {
	ctr := func(
		location common.Location,
		qualifiedIdentifier string,
		typ cadence.Type,
	) (cadence.Type, error) {
		if typ != nil {
			return nil, fmt.Errorf(
				"encoded resource-type-value has type %s (expected nil type)",
				typ.ID(),
			)
		}
		return cadence.NewMeteredResourceType(
			d.gauge,
			location,
			qualifiedIdentifier,
			nil,
			nil,
		), nil
	}

	return d.decodeCompositeTypeValue(visited, ctr)
}

// decodeEventTypeValue decodes event-type-value as
// language=CDDL
// event-type-value =
//
//	; cbor-tag-event-type-value
//	#6.210(composite-type-value)
func (d *Decoder) decodeEventTypeValue(visited *cadenceTypeByCCFTypeID) (cadence.Type, error) {
	ctr := func(
		location common.Location,
		qualifiedIdentifier string,
		typ cadence.Type,
	) (cadence.Type, error) {
		if typ != nil {
			return nil, fmt.Errorf(
				"encoded event-type-value has type %s (expected nil type)",
				typ.ID(),
			)
		}
		return cadence.NewMeteredEventType(
			d.gauge,
			location,
			qualifiedIdentifier,
			nil,
			nil,
		), nil
	}

	return d.decodeCompositeTypeValue(visited, ctr)
}

// decodeContractTypeValue decodes contract-type-value as
// language=CDDL
// contract-type-value =
//
//	; cbor-tag-contract-type-value
//	#6.211(composite-type-value)
func (d *Decoder) decodeContractTypeValue(visited *cadenceTypeByCCFTypeID) (cadence.Type, error) {
	ctr := func(
		location common.Location,
		qualifiedIdentifier string,
		typ cadence.Type,
	) (cadence.Type, error) {
		if typ != nil {
			return nil, fmt.Errorf(
				"encoded contract-type-value has type %s (expected nil type)",
				typ.ID(),
			)
		}
		return cadence.NewMeteredContractType(
			d.gauge,
			location,
			qualifiedIdentifier,
			nil,
			nil,
		), nil
	}

	return d.decodeCompositeTypeValue(visited, ctr)
}

// decodeEnumTypeValue decodes enum-type-value as
// language=CDDL
// enum-type-value =
//
//	; cbor-tag-enum-type-value
//	#6.212(composite-type-value)
func (d *Decoder) decodeEnumTypeValue(visited *cadenceTypeByCCFTypeID) (cadence.Type, error) {
	ctr := func(
		location common.Location,
		qualifiedIdentifier string,
		typ cadence.Type,
	) (cadence.Type, error) {
		if typ == nil {
			return nil, fmt.Errorf("encoded enum-type-value has nil type")
		}
		return cadence.NewMeteredEnumType(
			d.gauge,
			location,
			qualifiedIdentifier,
			typ,
			nil,
			nil,
		), nil
	}

	return d.decodeCompositeTypeValue(visited, ctr)
}

// decodeStructInterfaceTypeValue decodes struct-inteface-type-value as
// language=CDDL
// struct-interface-type-value =
//
//	; cbor-tag-struct-interface-type-value
//	#6.224(composite-type-value)
func (d *Decoder) decodeStructInterfaceTypeValue(visited *cadenceTypeByCCFTypeID) (cadence.Type, error) {
	ctr := func(
		location common.Location,
		qualifiedIdentifier string,
		typ cadence.Type,
	) (cadence.Type, error) {
		if typ != nil {
			return nil, fmt.Errorf(
				"encoded struct-interface-type-value has type %s (expected nil type)",
				typ.ID(),
			)
		}
		return cadence.NewMeteredStructInterfaceType(
			d.gauge,
			location,
			qualifiedIdentifier,
			nil,
			nil,
		), nil
	}

	return d.decodeCompositeTypeValue(visited, ctr)
}

// decodeResourceInterfaceTypeValue decodes resource-inteface-type-value as
// language=CDDL
// resource-interface-type-value =
//
//	; cbor-tag-resource-interface-type-value
//	#6.225(composite-type-value)
func (d *Decoder) decodeResourceInterfaceTypeValue(visited *cadenceTypeByCCFTypeID) (cadence.Type, error) {
	ctr := func(
		location common.Location,
		qualifiedIdentifier string,
		typ cadence.Type,
	) (cadence.Type, error) {
		if typ != nil {
			return nil, fmt.Errorf(
				"encoded resource-interface-type-value has type %s (expected nil type)",
				typ.ID(),
			)
		}
		return cadence.NewMeteredResourceInterfaceType(
			d.gauge,
			location,
			qualifiedIdentifier,
			nil,
			nil,
		), nil
	}

	return d.decodeCompositeTypeValue(visited, ctr)
}

// decodeContractInterfaceTypeValue decodes contract-inteface-type-value as
// language=CDDL
// contract-interface-type-value =
//
//	; cbor-tag-contract-interface-type-value
//	#6.226(composite-type-value)
func (d *Decoder) decodeContractInterfaceTypeValue(visited *cadenceTypeByCCFTypeID) (cadence.Type, error) {
	ctr := func(
		location common.Location,
		qualifiedIdentifier string,
		typ cadence.Type,
	) (cadence.Type, error) {
		if typ != nil {
			return nil, fmt.Errorf(
				"encoded contract-interface-type-value has type %s (expected nil type)",
				typ.ID(),
			)
		}
		return cadence.NewMeteredContractInterfaceType(
			d.gauge,
			location,
			qualifiedIdentifier,
			nil,
			nil,
		), nil
	}
	return d.decodeCompositeTypeValue(visited, ctr)
}

type compositeTypeConstructor func(
	location common.Location,
	qualifiedIdentifier string,
	typ cadence.Type,
) (cadence.Type, error)

type compositeTypeValue struct {
	ccfID           ccfTypeID
	location        common.Location
	identifier      string
	typ             cadence.Type
	rawFields       []byte
	rawInitializers []byte
}

// decodeCompositeTypeValue decodes composite-type-value.
// See _decodeCompositeTypeValue for details.
func (d *Decoder) decodeCompositeTypeValue(
	visited *cadenceTypeByCCFTypeID,
	constructor compositeTypeConstructor,
) (cadence.Type, error) {
	compTypeValue, err := d._decodeCompositeTypeValue(visited)
	if err != nil {
		return nil, err
	}

	compositeType, err := constructor(
		compTypeValue.location,
		compTypeValue.identifier,
		compTypeValue.typ,
	)
	if err != nil {
		return nil, err
	}

	if compositeType == nil {
		// Sanity check that compositeType isn't nil.
		return nil, errors.New("unexpected nil composite type value")
	}

	// "Deterministic CCF Encoding Requirements" in CCF specs:
	//
	//   "composite-type-value.id MUST be identical to the zero-based encoding order type-value."
	if compTypeValue.ccfID != newCCFTypeIDFromUint64(uint64(visited.count())) {
		return nil, fmt.Errorf(
			"encoded composite-type-value's CCF type ID %d doesn't match zero-based encoding order composite-type-value",
			compTypeValue.ccfID,
		)
	}

	newType := visited.add(compTypeValue.ccfID, compositeType)
	if !newType {
		// "Valid CCF Encoding Requirements" in CCF specs:
		//
		//   "composite-type-value.id MUST be unique in the same composite-type-value data item."
		return nil, fmt.Errorf("found duplicate CCF type ID %d in encoded composite-type-value", compTypeValue.ccfID)
	}

	// Decode fields after type is resolved to handle recursive types.
	dec := d.dm.NewDecoder(d.gauge, compTypeValue.rawFields)
	fields, err := dec.decodeCompositeFields(visited, dec.decodeTypeValue)
	if err != nil {
		return nil, err
	}

	// Decode initializers after type is resolved to handle recursive types.
	dec = d.dm.NewDecoder(d.gauge, compTypeValue.rawInitializers)
	initializers, err := dec.decodeInitializerTypeValues(visited)
	if err != nil {
		return nil, err
	}

	switch compositeType := compositeType.(type) {
	case *cadence.StructType:
		compositeType.Fields = fields
		compositeType.Initializers = initializers

	case *cadence.ResourceType:
		compositeType.Fields = fields
		compositeType.Initializers = initializers

	case *cadence.EventType:
		if len(initializers) != 1 {
			return nil, fmt.Errorf(
				"encoded event-type-value has %d initializations (expected 1 initialization)",
				len(initializers),
			)
		}
		compositeType.Fields = fields
		compositeType.Initializer = initializers[0]

	case *cadence.ContractType:
		compositeType.Fields = fields
		compositeType.Initializers = initializers

	case *cadence.EnumType:
		compositeType.Fields = fields
		compositeType.Initializers = initializers

	case *cadence.StructInterfaceType:
		compositeType.Fields = fields
		compositeType.Initializers = initializers

	case *cadence.ResourceInterfaceType:
		compositeType.Fields = fields
		compositeType.Initializers = initializers

	case *cadence.ContractInterfaceType:
		compositeType.Fields = fields
		compositeType.Initializers = initializers
	}

	return compositeType, nil
}

// _decodeCompositeTypeValue decodes composite-type-value as
// language=CDDL
// composite-type-value = [
//
//	id: id,
//	cadence-type-id: cadence-type-id,
//	; type is only used by enum type value
//	type: nil / type-value,
//	fields: [
//	    * [
//	        name: tstr,
//	        type: type-value
//	    ]
//	]
//	initializers: [
//	    ? [
//	        * [
//	            label: tstr,
//	            identifier: tstr,
//	            type: type-value
//	        ]
//	    ]
//	]
//
// ]
func (d *Decoder) _decodeCompositeTypeValue(visited *cadenceTypeByCCFTypeID) (*compositeTypeValue, error) {
	// Decode array of length 5
	err := decodeCBORArrayWithKnownSize(d.dec, 5)
	if err != nil {
		return nil, err
	}

	// element 0: id (used to lookup repeated or recursive types)
	ccfID, err := d.decodeCCFTypeID()
	if err != nil {
		return nil, err
	}

	// element 1: cadence-type-id
	_, location, identifier, err := d.decodeCadenceTypeID()
	if err != nil {
		return nil, err
	}

	// element 2: type (only used by enum type value)
	typ, err := d.decodeNullableTypeValue(visited)
	if err != nil {
		return nil, err
	}

	// element 3: fields
	rawFields, err := d.dec.DecodeRawBytes()
	if err != nil {
		return nil, err
	}

	// element 4: initializers
	rawInitializers, err := d.dec.DecodeRawBytes()
	if err != nil {
		return nil, err
	}

	return &compositeTypeValue{
		ccfID:           ccfID,
		location:        location,
		identifier:      identifier,
		typ:             typ,
		rawFields:       rawFields,
		rawInitializers: rawInitializers,
	}, nil
}

// decodeInitializerTypeValues decodes composite initializers as
// language=CDDL
//
//	initializers: [
//	    ? [
//	        * [
//	            label: tstr,
//	            identifier: tstr,
//	            type: type-value
//	        ]
//	    ]
//	]
func (d *Decoder) decodeInitializerTypeValues(visited *cadenceTypeByCCFTypeID) ([][]cadence.Parameter, error) {
	// Decode number of initializers.
	count, err := d.dec.DecodeArrayHead()
	if err != nil {
		return nil, err
	}

	if count > 1 {
		return nil, fmt.Errorf("expect 0 or 1 initializer, got %d initializers", count)
	}

	// Unmetered because this is created as an array of nil arrays, not Parameter structs.
	initializerTypes := make([][]cadence.Parameter, count)
	for i := 0; i < int(count); i++ {
		initializerTypes[i], err = d.decodeParameterTypeValues(visited)
		if err != nil {
			return nil, err
		}
	}

	return initializerTypes, nil
}

// decodeTypeParameterTypeValues decodes type parameters as
// language=CDDL
//
//	 type-parameters: [
//		* [
//			name: tstr,
//			type-bound: type-value / nil
//		  ]
//	 ]
func (d *Decoder) decodeTypeParameterTypeValues(visited *cadenceTypeByCCFTypeID) ([]cadence.TypeParameter, error) {
	// Decode number of parameters.
	count, err := d.dec.DecodeArrayHead()
	if err != nil {
		return nil, err
	}

	if count == 0 {
		return []cadence.TypeParameter{}, nil
	}

	typeParameterTypes := make([]cadence.TypeParameter, count)
	typeParameterNames := make(map[string]struct{}, count)

	common.UseMemory(d.gauge, common.MemoryUsage{
		Kind:   common.MemoryKindCadenceTypeParameter,
		Amount: count,
	})

	for i := 0; i < int(count); i++ {
		// Decode type parameter.
		typeParam, err := d.decodeTypeParameterTypeValue(visited)
		if err != nil {
			return nil, err
		}

		// "Valid CCF Encoding Requirements" in CCF specs:
		//
		//   "All parameter lists MUST have unique identifier"
		if _, ok := typeParameterNames[typeParam.Name]; ok {
			return nil, fmt.Errorf("found duplicate type parameter name %s", typeParam.Name)
		}

		typeParameterNames[typeParam.Name] = struct{}{}
		typeParameterTypes[i] = typeParam
	}

	return typeParameterTypes, nil
}

// decodeTypeParameterTypeValue decodes type parameter as
// language=CDDL
//
//	 [
//		name: tstr,
//		type-bound: type-value / nil
//	 ]
func (d *Decoder) decodeTypeParameterTypeValue(visited *cadenceTypeByCCFTypeID) (cadence.TypeParameter, error) {
	// Decode array head of length 2
	err := decodeCBORArrayWithKnownSize(d.dec, 2)
	if err != nil {
		return cadence.TypeParameter{}, err
	}

	// element 0: name
	name, err := d.dec.DecodeString()
	if err != nil {
		return cadence.TypeParameter{}, err
	}

	// element 2: type
	t, err := d.decodeNullableTypeValue(visited)
	if err != nil {
		return cadence.TypeParameter{}, err
	}

	// Unmetered because decodeTypeParamTypeValue is metered in decodeTypeParamTypeValues and called nowhere else
	// Type is metered.
	return cadence.NewTypeParameter(name, t), nil
}

// decodeParameterTypeValues decodes composite initializer parameter types as
// language=CDDL
//
//	 [
//	    * [
//	        label: tstr,
//	        identifier: tstr,
//	        type: type-value
//	    ]
//	]
func (d *Decoder) decodeParameterTypeValues(visited *cadenceTypeByCCFTypeID) ([]cadence.Parameter, error) {
	// Decode number of parameters.
	count, err := d.dec.DecodeArrayHead()
	if err != nil {
		return nil, err
	}

	if count == 0 {
		return []cadence.Parameter{}, nil
	}

	parameterTypes := make([]cadence.Parameter, count)
	parameterLabels := make(map[string]struct{}, count)
	parameterIdentifiers := make(map[string]struct{}, count)

	common.UseMemory(d.gauge, common.MemoryUsage{
		Kind:   common.MemoryKindCadenceParameter,
		Amount: count,
	})

	for i := 0; i < int(count); i++ {
		// Decode parameter.
		param, err := d.decodeParameterTypeValue(visited)
		if err != nil {
			return nil, err
		}

		// "Valid CCF Encoding Requirements" in CCF specs:
		//
		//   "All parameter lists MUST have unique identifier"
		if _, ok := parameterLabels[param.Label]; ok {
			return nil, fmt.Errorf("found duplicate parameter label %s", param.Label)
		}

		if _, ok := parameterIdentifiers[param.Identifier]; ok {
			return nil, fmt.Errorf("found duplicate parameter identifier %s", param.Identifier)
		}

		parameterLabels[param.Label] = struct{}{}
		parameterIdentifiers[param.Identifier] = struct{}{}

		parameterTypes[i] = param
	}

	return parameterTypes, nil
}

// decodeParameterTypeValue decodes composite initializer parameter as
// language=CDDL
//
//	 [
//	    label: tstr,
//	    identifier: tstr,
//	    type: type-value
//	]
func (d *Decoder) decodeParameterTypeValue(visited *cadenceTypeByCCFTypeID) (cadence.Parameter, error) {
	// Decode array head of length 3
	err := decodeCBORArrayWithKnownSize(d.dec, 3)
	if err != nil {
		return cadence.Parameter{}, err
	}

	// element 0: label
	label, err := d.dec.DecodeString()
	if err != nil {
		return cadence.Parameter{}, err
	}

	// element 1: identifier
	identifier, err := d.dec.DecodeString()
	if err != nil {
		return cadence.Parameter{}, err
	}

	// element 2: type
	t, err := d.decodeTypeValue(visited)
	if err != nil {
		return cadence.Parameter{}, err
	}

	if t == nil {
		return cadence.Parameter{}, errors.New("unexpected nil parameter type")
	}

	// Unmetered because decodeParamTypeValue is metered in decodeParamTypeValues and called nowhere else
	// Type is metered.
	return cadence.NewParameter(label, identifier, t), nil
}

// decodeFunctionTypeValue decodes encoded function-value as
// language=CDDL
// function-value = [
//
//	 type-parameters: [
//		* [
//			name: tstr,
//			type-bound: type-value / nil
//		  ]
//	 ]
//	parameters: [
//	    * [
//	        label: tstr,
//	        identifier: tstr,
//	        type: type-value
//	    ]
//	]
//	return-type: type-value
//
// ]
func (d *Decoder) decodeFunctionTypeValue(visited *cadenceTypeByCCFTypeID) (cadence.Type, error) {
	// Decode array head of length 3
	err := decodeCBORArrayWithKnownSize(d.dec, 3)
	if err != nil {
		return nil, err
	}

	// element 0: type parameters
	typeParameters, err := d.decodeTypeParameterTypeValues(visited)
	if err != nil {
		return nil, err
	}

	// element 1: parameters
	parameters, err := d.decodeParameterTypeValues(visited)
	if err != nil {
		return nil, err
	}

	// element 2: return-type
	returnType, err := d.decodeTypeValue(visited)
	if err != nil {
		return nil, err
	}

	if returnType == nil {
		return nil, errors.New("unexpected nil function return type")
	}

	// TODO:
	purity := cadence.FunctionPurityUnspecified

	return cadence.NewMeteredFunctionType(
		d.gauge,
		purity,
		typeParameters,
		parameters,
		returnType,
	), nil
}

func decodeCBORArrayWithKnownSize(dec *cbor.StreamDecoder, n uint64) error {
	c, err := dec.DecodeArrayHead()
	if err != nil {
		return err
	}
	if c != n {
		return fmt.Errorf("CBOR array has %d elements (expected %d elements)", c, n)
	}
	return nil
}

func decodeCBORTagWithKnownNumber(dec *cbor.StreamDecoder, n uint64) error {
	tagNum, err := dec.DecodeTagNumber()
	if err != nil {
		return err
	}
	if tagNum != n {
		return fmt.Errorf("CBOR tag number is %d (expected %d)", tagNum, n)
	}
	return nil
}

// newNilOptionalValue returns (nested) cadence.Optional nil value.
func newNilOptionalValue(gauge common.MemoryGauge, ot *cadence.OptionalType) cadence.Optional {
	v := cadence.NewMeteredOptional(gauge, nil)
	for {
		var ok bool
		ot, ok = ot.Type.(*cadence.OptionalType)
		if !ok {
			break
		}
		v = cadence.NewMeteredOptional(gauge, v)
	}
	return v
}<|MERGE_RESOLUTION|>--- conflicted
+++ resolved
@@ -493,33 +493,6 @@
 	case cadence.UFix64Type:
 		return d.decodeUFix64()
 
-<<<<<<< HEAD
-	case *cadence.VariableSizedArrayType:
-		return d.decodeArray(t, false, 0, types)
-
-	case *cadence.ConstantSizedArrayType:
-		return d.decodeArray(t, true, uint64(t.Size), types)
-
-	case *cadence.DictionaryType:
-		return d.decodeDictionary(t, types)
-
-	case *cadence.ResourceType:
-		return d.decodeResource(t, types)
-
-	case *cadence.InclusiveRangeType:
-		return d.decodeInclusiveRange(t, types)
-
-	case *cadence.StructType:
-		return d.decodeStruct(t, types)
-
-	case *cadence.EventType:
-		return d.decodeEvent(t, types)
-
-	case *cadence.ContractType:
-		return d.decodeContract(t, types)
-
-=======
->>>>>>> 32ddd355
 	case cadence.StoragePathType:
 		return d.decodePath()
 
@@ -576,6 +549,9 @@
 	case *cadence.ReferenceType:
 		// When static type is a reference type, encoded value is its deferenced type.
 		return d.decodeValue(t.Type, types)
+
+	case *cadence.InclusiveRangeType:
+		return d.decodeInclusiveRange(t, types)
 
 	default:
 		nt, err := d.dec.NextType()
