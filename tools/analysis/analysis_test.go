--- conflicted
+++ resolved
@@ -66,23 +66,13 @@
 			location common.Location,
 			importingLocation common.Location,
 			importRange ast.Range,
-<<<<<<< HEAD
-		) (string, error) {
+		) ([]byte, error) {
 			switch location {
 			case txLocation:
-				return txCode, nil
+				return []byte(txCode), nil
 
 			case contractLocation:
-				return contractCode, nil
-=======
-		) ([]byte, error) {
-			switch location.ID() {
-			case txLocation.ID():
-				return []byte(txCode), nil
-
-			case contractLocation.ID():
 				return []byte(contractCode), nil
->>>>>>> 82286193
 
 			default:
 				require.FailNow(t,
@@ -198,17 +188,10 @@
 			location common.Location,
 			importingLocation common.Location,
 			importRange ast.Range,
-<<<<<<< HEAD
-		) (string, error) {
+		) ([]byte, error) {
 			switch location {
 			case contractLocation:
-				return contractCode, nil
-=======
-		) ([]byte, error) {
-			switch location.ID() {
-			case contractLocation.ID():
 				return []byte(contractCode), nil
->>>>>>> 82286193
 
 			default:
 				require.FailNow(t,
@@ -251,17 +234,10 @@
 			location common.Location,
 			importingLocation common.Location,
 			importRange ast.Range,
-<<<<<<< HEAD
-		) (string, error) {
+		) ([]byte, error) {
 			switch location {
 			case contractLocation:
-				return contractCode, nil
-=======
-		) ([]byte, error) {
-			switch location.ID() {
-			case contractLocation.ID():
 				return []byte(contractCode), nil
->>>>>>> 82286193
 
 			default:
 				require.FailNow(t,
