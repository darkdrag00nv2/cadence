--- conflicted
+++ resolved
@@ -21,8 +21,4 @@
 
 package cadence
 
-<<<<<<< HEAD
-const Version = "v0.30.0-attachments-2"
-=======
-const Version = "v0.31.3"
->>>>>>> 22dc160b
+const Version = "v0.31.3-attachments-2"