# This document has been moved to a new location:

<<<<<<< HEAD
> Version 0.3.1

JSON-Cadence is a data interchange format used to represent Cadence values as language-independent JSON objects.

This format includes less type information than a complete [ABI](https://en.wikipedia.org/wiki/Application_binary_interface), and instead promotes the following tenets:

- **Human-readability** - JSON-Cadence is easy to read and comprehend, which speeds up development and debugging.
- **Compatibility** - JSON is a common format with built-in support in most high-level programming languages, making it easy to parse on a variety of platforms.
- **Portability** - JSON-Cadence is self-describing and thus can be transported and decoded without accompanying type definitions (i.e. an ABI).

# Values

---

## Void

```json
{
  "type": "Void"
}
```

### Example

```json
{
  "type": "Void"
}
```

---

## Optional

```json
{
  "type": "Optional",
  "value": null | <value>
}
```

### Example

```json
// Non-nil

{
  "type": "Optional",
  "value": {
    "type": "UInt8",
    "value": "123"
  }
}

// Nil

{
  "type": "Optional",
  "value": null
}
```

---

## Bool

```json
{
  "type": "Bool",
  "value": true | false
}
```

### Example

```json
{
  "type": "Bool",
  "value": true
}
```

---

## String

```json
{
  "type": "String",
  "value": "..."
}

```

### Example

```json
{
  "type": "String",
  "value": "Hello, world!"
}
```

---

## Address

```json
{
  "type": "Address",
  "value": "0x0" // as hex-encoded string with 0x prefix
}
```

### Example

```json
{
  "type": "Address",
  "value": "0x1234"
}
```

---

## Integers

`[U]Int`, `[U]Int8`, `[U]Int16`, `[U]Int32`,`[U]Int64`,`[U]Int128`, `[U]Int256`,  `Word8`, `Word16`, `Word32`, or `Word64`

Although JSON supports integer literals up to 64 bits, all integer types are encoded as strings for consistency.

While the static type is not strictly required for decoding, it is provided to inform client of potential range.

```json
{
  "type": "<type>",
  "value": "<decimal string representation of integer>"
}
```

### Example

```json
{
  "type": "UInt8",
  "value": "123"
}
```

---

## Fixed Point Numbers

`[U]Fix64`

Although fixed point numbers are implemented as integers, JSON-Cadence uses a decimal string representation for readability.

```json
{
    "type": "[U]Fix64",
    "value": "<integer>.<fractional>"
}
```

### Example

```json
{
    "type": "Fix64",
    "value": "12.3"
}
```

---

## Array

```json
{
  "type": "Array",
  "value": [
    <value at index 0>,
    <value at index 1>
    // ...
  ]
}
```

### Example

```json
{
  "type": "Array",
  "value": [
    {
      "type": "Int16",
      "value": "123"
    },
    {
      "type": "String",
      "value": "test"
    },
    {
      "type": "Bool",
      "value": true
    }
  ]
}
```

---

## Dictionary

Dictionaries are encoded as a list of key-value pairs to preserve the deterministic ordering implemented by Cadence.

```json
{
  "type": "Dictionary",
  "value": [
    {
      "key": "<key>",
      "value": <value>
    },
    ...
  ]
}
```

### Example

```json
{
  "type": "Dictionary",
  "value": [
    {
      "key": {
        "type": "UInt8",
        "value": "123"
      },
      "value": {
        "type": "String",
        "value": "test"
      }
    }
  ],
  // ...
}
```

---

## Composites (Struct, Resource, Event, Contract, Enum)

Composite fields are encoded as a list of name-value pairs in the order in which they appear in the composite type declaration.

```json
{
  "type": "Struct" | "Resource" | "Event" | "Contract" | "Enum",
  "value": {
    "id": "<fully qualified type identifier>",
    "fields": [
      {
        "name": "<field name>",
        "value": <field value>
      },
      // ...
    ]
  }
}
```

### Example

```json
{
  "type": "Resource",
  "value": {
    "id": "0x3.GreatContract.GreatNFT",
    "fields": [
      {
        "name": "power",
        "value": {"type": "Int", "value": "1"}
      }
    ]
  }
}
```

---

## Path

```json
{
  "type": "Path",
  "value": {
    "domain": "storage" | "private" | "public",
    "identifier": "..."
  }
}
```

### Example

```json
{
  "type": "Path",
  "value": {
    "domain": "storage",
    "identifier": "flowTokenVault"
  }
}
```

---

## Type Value

```json
{
  "type": "Type",
  "value": {
    "staticType": <type>
  }
}
```

### Example

```json
{
  "type": "Type",
  "value": {
    "staticType": {
      "kind": "Int",
    }
  }
}
```

---

## Capability

```json
{
  "type": "Capability",
  "value": {
    "path": <path>,
    "address": "0x0",  // as hex-encoded string with 0x prefix
    "borrowType": <type>,
  }
}
```

### Example

```json
{
  "type": "Capability",
  "value": {
    "path": {
      "type": "Path",
      "value": {
        "domain": "public",
        "identifier": "someInteger"
      }
    },
    "address": "0x1",
    "borrowType": {
      "kind": "Int"
    }
  }
}
```

---

## Functions

```json
{
  "type": "Function",
  "value": {
    "functionType": <type>
  }
}
```

Function values can only be exported, they cannot be imported.

### Example

```json
{
  "type": "Function",
  "value": {
    "functionType": {
      "kind": "Function",
      "typeID": "fun():Void",
      "parameters": [],
      "return": {
        "kind": "Void"
      }
    }
  }
}
```

---

# Types

## Simple Types

These are basic types like `Int`, `String`, or `StoragePath`. 

```json
{
  "kind": "Any" | "AnyStruct" | "AnyResource" | "AnyStructAttachment" | "AnyResourceAttachment" | "Type" | 
    "Void" | "Never" | "Bool" | "String" | "Character" | 
    "Bytes" | "Address" | "Number" | "SignedNumber" | 
    "Integer" | "SignedInteger" | "FixedPoint" | 
    "SignedFixedPoint" | "Int" | "Int8" | "Int16" | 
    "Int32" | "Int64" | "Int128" | "Int256" | "UInt" | 
    "UInt8" | "UInt16" | "UInt32" | "UInt64" | "UInt128" | 
    "UInt256" | "Word8" | "Word16" | "Word32" | "Word64" | 
    "Fix64" | "UFix64" | "Path" | "CapabilityPath" | "StoragePath" |
    "PublicPath" | "PrivatePath" | "AuthAccount" | "PublicAccount" | 
    "AuthAccount.Keys" | "PublicAccount.Keys" | "AuthAccount.Contracts" | 
    "PublicAccount.Contracts" | "DeployedContract" | "AccountKey" | "Block" 
}
```

### Example

```json
{
  "kind": "UInt8"
}
```

---

## Optional Types

```json
{
  "kind": "Optional",
  "type": <type>
}
```

### Example 

```json
{
  "kind": "Optional",
  "type": {
    "kind": "String"
  }
}
```

---

## Variable Sized Array Types

```json
{
  "kind": "VariableSizedArray",
  "type": <type>
}
```

### Example 

```json
{
  "kind": "VariableSizedArray",
  "type": {
    "kind": "String"
  }
}
```

---

## Constant Sized Array Types

```json
{
  "kind": "ConstantSizedArray",
  "type": <type>,
  "size": <length of array>,
}
```

### Example 

```json
{
  "kind": "ConstantSizedArray",
  "type": {
    "kind": "String"
  },
  "size":3
}
```

---

## Dictionary Types

```json
{
  "kind": "Dictionary",
  "key": <type>,
  "value": <type>
}
```

### Example 

```json
{
  "kind": "Dictionary",
  "key": {
    "kind": "String"
  }, 
  "value": {
    "kind": "UInt16"
  }, 
}
```

---

## Composite Types

```json
{
  "kind": "Struct" | "Resource" | "Event" | "Contract" | "StructInterface" | "ResourceInterface" | "ContractInterface",
  "type": "", // this field exists only to keep parity with the enum structure below; the value must be the empty string
  "typeID": "<fully qualified type ID>",
  "initializers": [
    <initializer at index 0>,
    <initializer at index 1>
    // ...
  ],
  "fields": [
    <field at index 0>,
    <field at index 1>
    // ...
  ],
}
```

### Example 

```json
{
  "kind": "Resource",
  "type": "",
  "typeID": "0x3.GreatContract.GreatNFT",
  "initializers":[
    [
      {
        "label": "foo",
        "id": "bar",
        "type": {
          "kind": "String"
        }
      }
    ]
  ],
  "fields": [
    {
      "id": "foo",
      "type": {
        "kind": "String"
      }
    }
  ]
}
```

---

## Field Types

```json
{
  "id": "<name of field>",
  "type": <type>
}
```

### Example 

```json
{
  "id": "foo",
  "type": {
    "kind": "String"
  }
}
```

---

## Parameter Types

```json
{
  "label": "<label>",
  "id": "<identifier>",
  "type": <type>
}
```

### Example 

```json
{
  "label": "foo",
  "id": "bar",
  "type": {
    "kind": "String"
  }
}
```

---

## Initializer Types

Initializer types are encoded a list of parameters to the initializer. 

```json
[
  <parameter at index 0>, 
  <parameter at index 1>,
  // ... 
]
```

### Example 

```json
[
  {
    "label": "foo",
    "id": "bar",
    "type": {
      "kind": "String"
    }
  }
]
```

---

## Function Types

```json
{
  "kind": "Function",
  "typeID": "<function name>",
  "parameters": [
    <parameter at index 0>, 
    <parameter at index 1>,
    // ... 
  ], 
  "return": <type>
}
```

### Example 

```json
{
  "kind": "Function",
  "typeID": "foo",
  "parameters": [
    {
      "label": "foo",
      "id": "bar",
      "type": {
        "kind": "String"
      }
    } 
  ], 
  "return": {
    "kind": "String"
  }
}
```

---

## Reference Types

```json
{
  "kind": "Reference",
  "authorized": true | false,
  "type": <type>
}
```

### Example 

```json
{
  "kind": "Reference",
  "authorized": true,
  "type": {
    "kind": "String"
  }
}
```

---

## Restricted Types

```json
{
  "kind": "Restriction",
  "typeID": "<fully qualified type ID>",
  "type": <type>,
  "restrictions": [
    <type at index 0>,
    <type at index 1>,
    //...
  ]
}
```

### Example 

```json
{
  "kind": "Restriction",
  "typeID": "0x3.GreatContract.GreatNFT",
  "type": {
    "kind": "AnyResource",
  },
  "restrictions": [
    {
        "kind": "ResourceInterface",
        "typeID": "0x1.FungibleToken.Receiver",
        "fields": [
            {
                "id": "uuid",
                "type": {
                    "kind": "UInt64"
                }
            }
        ],
        "initializers": [],
        "type": ""
    }
  ]
}
```

---

## Capability Types

```json
{
  "kind": "Capability",
  "type": <type>
}
```

### Example 

```json
{
  "kind": "Capability",
  "type": {
    "kind": "Reference",
    "authorized": true,
    "type": {
      "kind": "String"
    }
  }
}
```

---

## Enum Types

```json
{
  "kind": "Enum",
  "type": <type>,
  "typeID": "<fully qualified type ID>",
  "initializers":[],
  "fields": [
    {
      "id": "rawValue",
      "type": <type>
    }
  ]
}
```

### Example 

```json
{
  "kind": "Enum",
  "type": {
    "kind": "String"
  },
  "typeID": "0x3.GreatContract.GreatEnum",
  "initializers":[],
  "fields": [
    {
      "id": "rawValue",
      "type": {
        "kind": "String"
      }
    }
  ]
}
```

## Repeated Types

When a composite type appears more than once within the same JSON type encoding, either because it is
recursive or because it is repeated (e.g. in a composite field), the composite is instead 
represented by its type ID. 

### Example

```json
{
  "type":"Type",
  "value": {
    "staticType": {
      "kind":"Resource",
      "typeID":"0x3.GreatContract.NFT",
      "fields":[
        {"id":"foo",
        "type": {
          "kind":"Optional",
          "type":"0x3.GreatContract.NFT" // recursive NFT resource type is instead encoded as an ID
          }
        }
      ],
      "initializers":[],
      "type":""
    }
  }
}
```
=======
https://github.com/onflow/docs/tree/main/docs/cadence/json-cadence-spec.md
>>>>>>> 326312ca
<|MERGE_RESOLUTION|>--- conflicted
+++ resolved
@@ -1,870 +1,3 @@
 # This document has been moved to a new location:
 
-<<<<<<< HEAD
-> Version 0.3.1
-
-JSON-Cadence is a data interchange format used to represent Cadence values as language-independent JSON objects.
-
-This format includes less type information than a complete [ABI](https://en.wikipedia.org/wiki/Application_binary_interface), and instead promotes the following tenets:
-
-- **Human-readability** - JSON-Cadence is easy to read and comprehend, which speeds up development and debugging.
-- **Compatibility** - JSON is a common format with built-in support in most high-level programming languages, making it easy to parse on a variety of platforms.
-- **Portability** - JSON-Cadence is self-describing and thus can be transported and decoded without accompanying type definitions (i.e. an ABI).
-
-# Values
-
----
-
-## Void
-
-```json
-{
-  "type": "Void"
-}
-```
-
-### Example
-
-```json
-{
-  "type": "Void"
-}
-```
-
----
-
-## Optional
-
-```json
-{
-  "type": "Optional",
-  "value": null | <value>
-}
-```
-
-### Example
-
-```json
-// Non-nil
-
-{
-  "type": "Optional",
-  "value": {
-    "type": "UInt8",
-    "value": "123"
-  }
-}
-
-// Nil
-
-{
-  "type": "Optional",
-  "value": null
-}
-```
-
----
-
-## Bool
-
-```json
-{
-  "type": "Bool",
-  "value": true | false
-}
-```
-
-### Example
-
-```json
-{
-  "type": "Bool",
-  "value": true
-}
-```
-
----
-
-## String
-
-```json
-{
-  "type": "String",
-  "value": "..."
-}
-
-```
-
-### Example
-
-```json
-{
-  "type": "String",
-  "value": "Hello, world!"
-}
-```
-
----
-
-## Address
-
-```json
-{
-  "type": "Address",
-  "value": "0x0" // as hex-encoded string with 0x prefix
-}
-```
-
-### Example
-
-```json
-{
-  "type": "Address",
-  "value": "0x1234"
-}
-```
-
----
-
-## Integers
-
-`[U]Int`, `[U]Int8`, `[U]Int16`, `[U]Int32`,`[U]Int64`,`[U]Int128`, `[U]Int256`,  `Word8`, `Word16`, `Word32`, or `Word64`
-
-Although JSON supports integer literals up to 64 bits, all integer types are encoded as strings for consistency.
-
-While the static type is not strictly required for decoding, it is provided to inform client of potential range.
-
-```json
-{
-  "type": "<type>",
-  "value": "<decimal string representation of integer>"
-}
-```
-
-### Example
-
-```json
-{
-  "type": "UInt8",
-  "value": "123"
-}
-```
-
----
-
-## Fixed Point Numbers
-
-`[U]Fix64`
-
-Although fixed point numbers are implemented as integers, JSON-Cadence uses a decimal string representation for readability.
-
-```json
-{
-    "type": "[U]Fix64",
-    "value": "<integer>.<fractional>"
-}
-```
-
-### Example
-
-```json
-{
-    "type": "Fix64",
-    "value": "12.3"
-}
-```
-
----
-
-## Array
-
-```json
-{
-  "type": "Array",
-  "value": [
-    <value at index 0>,
-    <value at index 1>
-    // ...
-  ]
-}
-```
-
-### Example
-
-```json
-{
-  "type": "Array",
-  "value": [
-    {
-      "type": "Int16",
-      "value": "123"
-    },
-    {
-      "type": "String",
-      "value": "test"
-    },
-    {
-      "type": "Bool",
-      "value": true
-    }
-  ]
-}
-```
-
----
-
-## Dictionary
-
-Dictionaries are encoded as a list of key-value pairs to preserve the deterministic ordering implemented by Cadence.
-
-```json
-{
-  "type": "Dictionary",
-  "value": [
-    {
-      "key": "<key>",
-      "value": <value>
-    },
-    ...
-  ]
-}
-```
-
-### Example
-
-```json
-{
-  "type": "Dictionary",
-  "value": [
-    {
-      "key": {
-        "type": "UInt8",
-        "value": "123"
-      },
-      "value": {
-        "type": "String",
-        "value": "test"
-      }
-    }
-  ],
-  // ...
-}
-```
-
----
-
-## Composites (Struct, Resource, Event, Contract, Enum)
-
-Composite fields are encoded as a list of name-value pairs in the order in which they appear in the composite type declaration.
-
-```json
-{
-  "type": "Struct" | "Resource" | "Event" | "Contract" | "Enum",
-  "value": {
-    "id": "<fully qualified type identifier>",
-    "fields": [
-      {
-        "name": "<field name>",
-        "value": <field value>
-      },
-      // ...
-    ]
-  }
-}
-```
-
-### Example
-
-```json
-{
-  "type": "Resource",
-  "value": {
-    "id": "0x3.GreatContract.GreatNFT",
-    "fields": [
-      {
-        "name": "power",
-        "value": {"type": "Int", "value": "1"}
-      }
-    ]
-  }
-}
-```
-
----
-
-## Path
-
-```json
-{
-  "type": "Path",
-  "value": {
-    "domain": "storage" | "private" | "public",
-    "identifier": "..."
-  }
-}
-```
-
-### Example
-
-```json
-{
-  "type": "Path",
-  "value": {
-    "domain": "storage",
-    "identifier": "flowTokenVault"
-  }
-}
-```
-
----
-
-## Type Value
-
-```json
-{
-  "type": "Type",
-  "value": {
-    "staticType": <type>
-  }
-}
-```
-
-### Example
-
-```json
-{
-  "type": "Type",
-  "value": {
-    "staticType": {
-      "kind": "Int",
-    }
-  }
-}
-```
-
----
-
-## Capability
-
-```json
-{
-  "type": "Capability",
-  "value": {
-    "path": <path>,
-    "address": "0x0",  // as hex-encoded string with 0x prefix
-    "borrowType": <type>,
-  }
-}
-```
-
-### Example
-
-```json
-{
-  "type": "Capability",
-  "value": {
-    "path": {
-      "type": "Path",
-      "value": {
-        "domain": "public",
-        "identifier": "someInteger"
-      }
-    },
-    "address": "0x1",
-    "borrowType": {
-      "kind": "Int"
-    }
-  }
-}
-```
-
----
-
-## Functions
-
-```json
-{
-  "type": "Function",
-  "value": {
-    "functionType": <type>
-  }
-}
-```
-
-Function values can only be exported, they cannot be imported.
-
-### Example
-
-```json
-{
-  "type": "Function",
-  "value": {
-    "functionType": {
-      "kind": "Function",
-      "typeID": "fun():Void",
-      "parameters": [],
-      "return": {
-        "kind": "Void"
-      }
-    }
-  }
-}
-```
-
----
-
-# Types
-
-## Simple Types
-
-These are basic types like `Int`, `String`, or `StoragePath`. 
-
-```json
-{
-  "kind": "Any" | "AnyStruct" | "AnyResource" | "AnyStructAttachment" | "AnyResourceAttachment" | "Type" | 
-    "Void" | "Never" | "Bool" | "String" | "Character" | 
-    "Bytes" | "Address" | "Number" | "SignedNumber" | 
-    "Integer" | "SignedInteger" | "FixedPoint" | 
-    "SignedFixedPoint" | "Int" | "Int8" | "Int16" | 
-    "Int32" | "Int64" | "Int128" | "Int256" | "UInt" | 
-    "UInt8" | "UInt16" | "UInt32" | "UInt64" | "UInt128" | 
-    "UInt256" | "Word8" | "Word16" | "Word32" | "Word64" | 
-    "Fix64" | "UFix64" | "Path" | "CapabilityPath" | "StoragePath" |
-    "PublicPath" | "PrivatePath" | "AuthAccount" | "PublicAccount" | 
-    "AuthAccount.Keys" | "PublicAccount.Keys" | "AuthAccount.Contracts" | 
-    "PublicAccount.Contracts" | "DeployedContract" | "AccountKey" | "Block" 
-}
-```
-
-### Example
-
-```json
-{
-  "kind": "UInt8"
-}
-```
-
----
-
-## Optional Types
-
-```json
-{
-  "kind": "Optional",
-  "type": <type>
-}
-```
-
-### Example 
-
-```json
-{
-  "kind": "Optional",
-  "type": {
-    "kind": "String"
-  }
-}
-```
-
----
-
-## Variable Sized Array Types
-
-```json
-{
-  "kind": "VariableSizedArray",
-  "type": <type>
-}
-```
-
-### Example 
-
-```json
-{
-  "kind": "VariableSizedArray",
-  "type": {
-    "kind": "String"
-  }
-}
-```
-
----
-
-## Constant Sized Array Types
-
-```json
-{
-  "kind": "ConstantSizedArray",
-  "type": <type>,
-  "size": <length of array>,
-}
-```
-
-### Example 
-
-```json
-{
-  "kind": "ConstantSizedArray",
-  "type": {
-    "kind": "String"
-  },
-  "size":3
-}
-```
-
----
-
-## Dictionary Types
-
-```json
-{
-  "kind": "Dictionary",
-  "key": <type>,
-  "value": <type>
-}
-```
-
-### Example 
-
-```json
-{
-  "kind": "Dictionary",
-  "key": {
-    "kind": "String"
-  }, 
-  "value": {
-    "kind": "UInt16"
-  }, 
-}
-```
-
----
-
-## Composite Types
-
-```json
-{
-  "kind": "Struct" | "Resource" | "Event" | "Contract" | "StructInterface" | "ResourceInterface" | "ContractInterface",
-  "type": "", // this field exists only to keep parity with the enum structure below; the value must be the empty string
-  "typeID": "<fully qualified type ID>",
-  "initializers": [
-    <initializer at index 0>,
-    <initializer at index 1>
-    // ...
-  ],
-  "fields": [
-    <field at index 0>,
-    <field at index 1>
-    // ...
-  ],
-}
-```
-
-### Example 
-
-```json
-{
-  "kind": "Resource",
-  "type": "",
-  "typeID": "0x3.GreatContract.GreatNFT",
-  "initializers":[
-    [
-      {
-        "label": "foo",
-        "id": "bar",
-        "type": {
-          "kind": "String"
-        }
-      }
-    ]
-  ],
-  "fields": [
-    {
-      "id": "foo",
-      "type": {
-        "kind": "String"
-      }
-    }
-  ]
-}
-```
-
----
-
-## Field Types
-
-```json
-{
-  "id": "<name of field>",
-  "type": <type>
-}
-```
-
-### Example 
-
-```json
-{
-  "id": "foo",
-  "type": {
-    "kind": "String"
-  }
-}
-```
-
----
-
-## Parameter Types
-
-```json
-{
-  "label": "<label>",
-  "id": "<identifier>",
-  "type": <type>
-}
-```
-
-### Example 
-
-```json
-{
-  "label": "foo",
-  "id": "bar",
-  "type": {
-    "kind": "String"
-  }
-}
-```
-
----
-
-## Initializer Types
-
-Initializer types are encoded a list of parameters to the initializer. 
-
-```json
-[
-  <parameter at index 0>, 
-  <parameter at index 1>,
-  // ... 
-]
-```
-
-### Example 
-
-```json
-[
-  {
-    "label": "foo",
-    "id": "bar",
-    "type": {
-      "kind": "String"
-    }
-  }
-]
-```
-
----
-
-## Function Types
-
-```json
-{
-  "kind": "Function",
-  "typeID": "<function name>",
-  "parameters": [
-    <parameter at index 0>, 
-    <parameter at index 1>,
-    // ... 
-  ], 
-  "return": <type>
-}
-```
-
-### Example 
-
-```json
-{
-  "kind": "Function",
-  "typeID": "foo",
-  "parameters": [
-    {
-      "label": "foo",
-      "id": "bar",
-      "type": {
-        "kind": "String"
-      }
-    } 
-  ], 
-  "return": {
-    "kind": "String"
-  }
-}
-```
-
----
-
-## Reference Types
-
-```json
-{
-  "kind": "Reference",
-  "authorized": true | false,
-  "type": <type>
-}
-```
-
-### Example 
-
-```json
-{
-  "kind": "Reference",
-  "authorized": true,
-  "type": {
-    "kind": "String"
-  }
-}
-```
-
----
-
-## Restricted Types
-
-```json
-{
-  "kind": "Restriction",
-  "typeID": "<fully qualified type ID>",
-  "type": <type>,
-  "restrictions": [
-    <type at index 0>,
-    <type at index 1>,
-    //...
-  ]
-}
-```
-
-### Example 
-
-```json
-{
-  "kind": "Restriction",
-  "typeID": "0x3.GreatContract.GreatNFT",
-  "type": {
-    "kind": "AnyResource",
-  },
-  "restrictions": [
-    {
-        "kind": "ResourceInterface",
-        "typeID": "0x1.FungibleToken.Receiver",
-        "fields": [
-            {
-                "id": "uuid",
-                "type": {
-                    "kind": "UInt64"
-                }
-            }
-        ],
-        "initializers": [],
-        "type": ""
-    }
-  ]
-}
-```
-
----
-
-## Capability Types
-
-```json
-{
-  "kind": "Capability",
-  "type": <type>
-}
-```
-
-### Example 
-
-```json
-{
-  "kind": "Capability",
-  "type": {
-    "kind": "Reference",
-    "authorized": true,
-    "type": {
-      "kind": "String"
-    }
-  }
-}
-```
-
----
-
-## Enum Types
-
-```json
-{
-  "kind": "Enum",
-  "type": <type>,
-  "typeID": "<fully qualified type ID>",
-  "initializers":[],
-  "fields": [
-    {
-      "id": "rawValue",
-      "type": <type>
-    }
-  ]
-}
-```
-
-### Example 
-
-```json
-{
-  "kind": "Enum",
-  "type": {
-    "kind": "String"
-  },
-  "typeID": "0x3.GreatContract.GreatEnum",
-  "initializers":[],
-  "fields": [
-    {
-      "id": "rawValue",
-      "type": {
-        "kind": "String"
-      }
-    }
-  ]
-}
-```
-
-## Repeated Types
-
-When a composite type appears more than once within the same JSON type encoding, either because it is
-recursive or because it is repeated (e.g. in a composite field), the composite is instead 
-represented by its type ID. 
-
-### Example
-
-```json
-{
-  "type":"Type",
-  "value": {
-    "staticType": {
-      "kind":"Resource",
-      "typeID":"0x3.GreatContract.NFT",
-      "fields":[
-        {"id":"foo",
-        "type": {
-          "kind":"Optional",
-          "type":"0x3.GreatContract.NFT" // recursive NFT resource type is instead encoded as an ID
-          }
-        }
-      ],
-      "initializers":[],
-      "type":""
-    }
-  }
-}
-```
-=======
-https://github.com/onflow/docs/tree/main/docs/cadence/json-cadence-spec.md
->>>>>>> 326312ca
+https://github.com/onflow/docs/tree/main/docs/cadence/json-cadence-spec.md