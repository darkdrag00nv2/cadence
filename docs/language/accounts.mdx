---
title: Accounts
---

Every account can be accessed through two types, `PublicAccount` and `AuthAccount`.

## `PublicAccount`

**Public Account** objects have the type `PublicAccount`,
which represents the publicly available portion of an account.

```cadence
pub struct PublicAccount {

    /// The address of the account.
    pub let address: Address

    /// The FLOW balance of the default vault of this account.
    pub let balance: UFix64

    /// The FLOW balance of the default vault of this account that is available to be moved.
    pub let availableBalance: UFix64

    /// The current amount of storage used by the account in bytes.
    pub let storageUsed: UInt64

    /// The storage capacity of the account in bytes.
    pub let storageCapacity: UInt64

    /// The contracts deployed to the account.
    pub let contracts: PublicAccount.Contracts

    /// The keys assigned to the account.
    pub let keys: PublicAccount.Keys

    /// All public paths of this account.
    pub let publicPaths: [PublicPath]

    /// Returns the capability at the given public path.
    pub fun getCapability<T: &Any>(_ path: PublicPath): Capability<T>

    /// Returns the target path of the capability at the given public or private path,
    /// or nil if there exists no capability at the given path.
    pub fun getLinkTarget(_ path: CapabilityPath): Path?

    /// Iterate over all the public paths of an account.
    /// passing each path and type in turn to the provided callback function.
    ///
    /// The callback function takes two arguments:
    ///   1. The path of the stored object
    ///   2. The runtime type of that object
    ///
    /// Iteration is stopped early if the callback function returns `false`.
    ///
    /// The order of iteration, as well as the behavior of adding or removing objects from storage during iteration,
    /// is undefined.
    pub fun forEachPublic(_ function: ((PublicPath, Type): Bool))

    pub struct Contracts {

        /// The names of all contracts deployed in the account.
        pub let names: [String]

        /// Returns the deployed contract for the contract/contract interface with the given name in the account, if any.
        ///
        /// Returns nil if no contract/contract interface with the given name exists in the account.
        pub fun get(name: String): DeployedContract?

        /// Returns a reference of the given type to the contract with the given name in the account, if any.
        ///
        /// Returns nil if no contract with the given name exists in the account,
        /// or if the contract does not conform to the given type.
        pub fun borrow<T: &Any>(name: String): T?
    }

    pub struct Keys {

        /// Returns the key at the given index, if it exists, or nil otherwise.
        ///
        /// Revoked keys are always returned, but they have `isRevoked` field set to true.
        pub fun get(keyIndex: Int): AccountKey?

        /// Iterate over all unrevoked keys in this account,
        /// passing each key in turn to the provided function.
        ///
        /// Iteration is stopped early if the function returns `false`.
        /// The order of iteration is undefined.
        pub fun forEach(_ function: ((AccountKey): Bool))

        /// The total number of unrevoked keys in this account.
        pub let count: UInt64
    }
}
```

  Any code can get the `PublicAccount` for an account address
  using the built-in `getAccount` function:

  ```cadence
  fun getAccount(_ address: Address): PublicAccount
  ```

## `AuthAccount`

**Authorized Account** object have the type `AuthAccount`,
which represents the authorized portion of an account.

Access to an `AuthAccount` means having full access to its [storage](#account-storage),
public keys, and code.

Only [signed transactions](transactions) can get the `AuthAccount` for an account.
For each signer of the transaction that signs as an authorizer, the corresponding `AuthAccount` object is passed
to the `prepare` phase of the transaction.

<<<<<<< HEAD
  ```cadence
  struct AuthAccount {

      let address: Address
      // The FLOW balance of the default vault of this account
      let balance: UFix64
      // The FLOW balance of the default vault of this account that is available to be moved
      let availableBalance: UFix64
      // Amount of storage used by the account, in bytes
      let storageUsed: UInt64
      // storage capacity of the account, in bytes
      let storageCapacity: UInt64

      // Contracts deployed to the account

      let contracts: AuthAccount.Contracts

      // Keys assigned to the account

      let keys: AuthAccount.Keys

      // Provides a API for bootstrapping (sending and receiving) capabilities
      
      let inbox: AuthAccount.Inbox

      // All the paths associated with this account
      let publicPaths: [PublicPath]
      let privatePaths: [PrivatePath]
      let storagePaths: [StoragePath]

      // Key management

      // Adds a public key to the account.
      // The public key must be encoded together with their signature algorithm, hashing algorithm and weight.
      // This method is currently deprecated and is available only for the backward compatibility.
      // `keys.add` method can be use instead.
      fun addPublicKey(_ publicKey: [UInt8])

      // Revokes the key at the given index.
      // This method is currently deprecated and is available only for the backward compatibility.
      // `keys.revoke` method can be use instead.
      fun removePublicKey(_ index: Int)

      // Account storage API (see the section below for documentation)

      fun save<T>(_ value: T, to: StoragePath)
      fun type(at: StoragePath): Type?
      fun load<T>(from: StoragePath): T?
      fun copy<T: AnyStruct>(from: StoragePath): T?

      fun borrow<T: &Any>(from: StoragePath): T?

      fun link<T: &Any>(_ newCapabilityPath: CapabilityPath, target: Path): Capability<T>?
      fun linkAccount(_ newCapabilityPath: PrivatePath): Capability<&AuthAccount>?
      fun getCapability<T>(_ path: CapabilityPath): Capability<T>
      fun getLinkTarget(_ path: CapabilityPath): Path?
      fun unlink(_ path: CapabilityPath)

      // Storage iteration  
      fun forEachPublic(_ function: ((PublicPath, Type): Bool))
      fun forEachPrivate(_ function: ((PrivatePath, Type): Bool))
      fun forEachStored(_ function: ((StoragePath, Type): Bool))

      struct Contracts {

          // The names of each contract deployed to the account
          let names: [String]

          fun add(
              name: String,
              code: [UInt8],
              ... contractInitializerArguments
          ): DeployedContract

          fun update__experimental(name: String, code: [UInt8]): DeployedContract

          fun get(name: String): DeployedContract?

          fun remove(name: String): DeployedContract?

          fun borrow<T: &Any>(name: String): T?
      }

      struct Keys {
          // Adds a new key with the given hashing algorithm and a weight, and returns the added key.
          fun add(
              publicKey: PublicKey,
              hashAlgorithm: HashAlgorithm,
              weight: UFix64
          ): AccountKey

          // Returns the key at the given index, if it exists, or nil otherwise.
          // Revoked keys are always returned, but they have `isRevoked` field set to true.
          fun get(keyIndex: Int): AccountKey?

          // Marks the key at the given index revoked, but does not delete it.
          // Returns the revoked key if it exists, or nil otherwise.
          fun revoke(keyIndex: Int): AccountKey?

          // Iterate over all unrevoked keys in this account,
          // passing each key in turn to the provided function.
          // Iteration is stopped early if the function returns `false`.
          // The order of iteration is undefined.
          fun forEach(function: ((AccountKey): Bool)): Void

          // The total number of unrevoked keys in this account.
          let count: UInt64
      }

      struct Inbox {
        // Publishes a new Capability under the given name, to be claimed by the specified recipient
        fun publish(_ value: Capability, name: String, recipient: Address)
=======
```cadence
pub struct AuthAccount {

    /// The address of the account.
    pub let address: Address

    /// The FLOW balance of the default vault of this account.
    pub let balance: UFix64

    /// The FLOW balance of the default vault of this account that is available to be moved.
    pub let availableBalance: UFix64

    /// The current amount of storage used by the account in bytes.
    pub let storageUsed: UInt64

    /// The storage capacity of the account in bytes.
    pub let storageCapacity: UInt64

    /// The contracts deployed to the account.
    pub let contracts: AuthAccount.Contracts

    /// The keys assigned to the account.
    pub let keys: AuthAccount.Keys

    /// The inbox allows bootstrapping (sending and receiving) capabilities.
    pub let inbox: AuthAccount.Inbox

    /// All public paths of this account.
    pub let publicPaths: [PublicPath]

    /// All private paths of this account.
    pub let privatePaths: [PrivatePath]

    /// All storage paths of this account.
    pub let storagePaths: [StoragePath]

    /// **DEPRECATED**: Use `keys.add` instead.
    ///
    /// Adds a public key to the account.
    ///
    /// The public key must be encoded together with their signature algorithm, hashing algorithm and weight.
    pub fun addPublicKey(_ publicKey: [UInt8])

    /// **DEPRECATED**: Use `keys.revoke` instead.
    ///
    /// Revokes the key at the given index.
    pub fun removePublicKey(_ index: Int)

    /// Saves the given object into the account's storage at the given path.
    ///
    /// Resources are moved into storage, and structures are copied.
    ///
    /// If there is already an object stored under the given path, the program aborts.
    ///
    /// The path must be a storage path, i.e., only the domain `storage` is allowed.
    pub fun save<T: Storable>(_ value: T, to: StoragePath)

    /// Reads the type of an object from the account's storage which is stored under the given path,
    /// or nil if no object is stored under the given path.
    ///
    /// If there is an object stored, the type of the object is returned without modifying the stored object.
    ///
    /// The path must be a storage path, i.e., only the domain `storage` is allowed.
    pub fun type(at path: StoragePath): Type?

    /// Loads an object from the account's storage which is stored under the given path,
    /// or nil if no object is stored under the given path.
    ///
    /// If there is an object stored,
    /// the stored resource or structure is moved out of storage and returned as an optional.
    ///
    /// When the function returns, the storage no longer contains an object under the given path.
    ///
    /// The given type must be a supertype of the type of the loaded object.
    /// If it is not, the function panics.
    ///
    /// The given type must not necessarily be exactly the same as the type of the loaded object.
    ///
    /// The path must be a storage path, i.e., only the domain `storage` is allowed.
    pub fun load<T: Storable>(from: StoragePath): T?

    /// Returns a copy of a structure stored in account storage under the given path,
    /// without removing it from storage,
    /// or nil if no object is stored under the given path.
    ///
    /// If there is a structure stored, it is copied.
    /// The structure stays stored in storage after the function returns.
    ///
    /// The given type must be a supertype of the type of the copied structure.
    /// If it is not, the function panics.
    ///
    /// The given type must not necessarily be exactly the same as the type of the copied structure.
    ///
    /// The path must be a storage path, i.e., only the domain `storage` is allowed.
    pub fun copy<T: AnyStruct>(from: StoragePath): T?

    /// Returns a reference to an object in storage without removing it from storage.
    ///
    /// If no object is stored under the given path, the function returns nil.
    /// If there is an object stored, a reference is returned as an optional,
    /// provided it can be borrowed using the given type.
    /// If the stored object cannot be borrowed using the given type, the function panics.
    ///
    /// The given type must not necessarily be exactly the same as the type of the borrowed object.
    ///
    /// The path must be a storage path, i.e., only the domain `storage` is allowed
    pub fun borrow<T: &Any>(from: StoragePath): T?

    /// Creates a capability at the given public or private path,
    /// which targets the given public, private, or storage path.
    ///
    /// The target path leads to the object that will provide the functionality defined by this capability.
    ///
    /// The given type defines how the capability can be borrowed, i.e., how the stored value can be accessed.
    ///
    /// Returns nil if a link for the given capability path already exists, or the newly created capability if not.
    ///
    /// It is not necessary for the target path to lead to a valid object; the target path could be empty,
    /// or could lead to an object which does not provide the necessary type interface:
    /// The link function does **not** check if the target path is valid/exists at the time the capability is created
    /// and does **not** check if the target value conforms to the given type.
    ///
    /// The link is latent.
    ///
    /// The target value might be stored after the link is created,
    /// and the target value might be moved out after the link has been created.
    pub fun link<T: &Any>(_ newCapabilityPath: CapabilityPath, target: Path): Capability<T>?

    /// Creates a capability at the given public or private path which targets this account.
    ///
    /// Returns nil if a link for the given capability path already exists, or the newly created capability if not.
    pub fun linkAccount(_ newCapabilityPath: PrivatePath): Capability<&AuthAccount>?

    /// Returns the capability at the given private or public path.
    pub fun getCapability<T: &Any>(_ path: CapabilityPath): Capability<T>

    /// Returns the target path of the capability at the given public or private path,
    /// or nil if there exists no capability at the given path.
    pub fun getLinkTarget(_ path: CapabilityPath): Path?

    /// Removes the capability at the given public or private path.
    pub fun unlink(_ path: CapabilityPath)

    /// Iterate over all the public paths of an account.
    /// passing each path and type in turn to the provided callback function.
    ///
    /// The callback function takes two arguments:
    ///   1. The path of the stored object
    ///   2. The runtime type of that object
    ///
    /// Iteration is stopped early if the callback function returns `false`.
    ///
    /// The order of iteration, as well as the behavior of adding or removing objects from storage during iteration,
    /// is undefined.
    pub fun forEachPublic(_ function: ((PublicPath, Type): Bool))

    /// Iterate over all the private paths of an account.
    /// passing each path and type in turn to the provided callback function.
    ///
    /// The callback function takes two arguments:
    ///   1. The path of the stored object
    ///   2. The runtime type of that object
    ///
    /// Iteration is stopped early if the callback function returns `false`.
    ///
    /// The order of iteration, as well as the behavior of adding or removing objects from storage during iteration,
    /// is undefined.
    pub fun forEachPrivate(_ function: ((PrivatePath, Type): Bool))

    /// Iterate over all the stored paths of an account.
    /// passing each path and type in turn to the provided callback function.
    ///
    /// The callback function takes two arguments:
    ///   1. The path of the stored object
    ///   2. The runtime type of that object
    ///
    /// Iteration is stopped early if the callback function returns `false`.
    ///
    /// The order of iteration, as well as the behavior of adding or removing objects from storage during iteration,
    /// is undefined.
    pub fun forEachStored(_ function: ((StoragePath, Type): Bool))

    pub struct Contracts {

        /// The names of all contracts deployed in the account.
        pub let names: [String]

        /// Adds the given contract to the account.
        ///
        /// The `code` parameter is the UTF-8 encoded representation of the source code.
        /// The code must contain exactly one contract or contract interface,
        /// which must have the same name as the `name` parameter.
        ///
        /// All additional arguments that are given are passed further to the initializer
        /// of the contract that is being deployed.
        ///
        /// The function fails if a contract/contract interface with the given name already exists in the account,
        /// if the given code does not declare exactly one contract or contract interface,
        /// or if the given name does not match the name of the contract/contract interface declaration in the code.
        ///
        /// Returns the deployed contract.
        pub fun add(
            name: String,
            code: [UInt8]
        ): DeployedContract

        /// **Experimental**
        ///
        /// Updates the code for the contract/contract interface in the account.
        ///
        /// The `code` parameter is the UTF-8 encoded representation of the source code.
        /// The code must contain exactly one contract or contract interface,
        /// which must have the same name as the `name` parameter.
        ///
        /// Does **not** run the initializer of the contract/contract interface again.
        /// The contract instance in the world state stays as is.
        ///
        /// Fails if no contract/contract interface with the given name exists in the account,
        /// if the given code does not declare exactly one contract or contract interface,
        /// or if the given name does not match the name of the contract/contract interface declaration in the code.
        ///
        /// Returns the deployed contract for the updated contract.
        pub fun update__experimental(name: String, code: [UInt8]): DeployedContract

        /// Returns the deployed contract for the contract/contract interface with the given name in the account, if any.
        ///
        /// Returns nil if no contract/contract interface with the given name exists in the account.
        pub fun get(name: String): DeployedContract?

        /// Removes the contract/contract interface from the account which has the given name, if any.
        ///
        /// Returns the removed deployed contract, if any.
        ///
        /// Returns nil if no contract/contract interface with the given name exists in the account.
        pub fun remove(name: String): DeployedContract?

        /// Returns a reference of the given type to the contract with the given name in the account, if any.
        ///
        /// Returns nil if no contract with the given name exists in the account,
        /// or if the contract does not conform to the given type.
        pub fun borrow<T: &Any>(name: String): T?
    }
>>>>>>> a027712a

    pub struct Keys {

        /// Adds a new key with the given hashing algorithm and a weight.
        ///
        /// Returns the added key.
        pub fun add(
            publicKey: PublicKey,
            hashAlgorithm: HashAlgorithm,
            weight: UFix64
        ): AccountKey

        /// Returns the key at the given index, if it exists, or nil otherwise.
        ///
        /// Revoked keys are always returned, but they have `isRevoked` field set to true.
        pub fun get(keyIndex: Int): AccountKey?

        /// Marks the key at the given index revoked, but does not delete it.
        ///
        /// Returns the revoked key if it exists, or nil otherwise.
        pub fun revoke(keyIndex: Int): AccountKey?

        /// Iterate over all unrevoked keys in this account,
        /// passing each key in turn to the provided function.
        ///
        /// Iteration is stopped early if the function returns `false`.
        /// The order of iteration is undefined.
        pub fun forEach(_ function: ((AccountKey): Bool))

        /// The total number of unrevoked keys in this account.
        pub let count: UInt64
    }

    pub struct Inbox {

        /// Publishes a new Capability under the given name,
        /// to be claimed by the specified recipient.
        pub fun publish(_ value: Capability, name: String, recipient: Address)

        /// Unpublishes a Capability previously published by this account.
        ///
        /// Returns `nil` if no Capability is published under the given name.
        ///
        /// Errors if the Capability under that name does not match the provided type.
        pub fun unpublish<T: &Any>(_ name: String): Capability<T>?

        /// Claims a Capability previously published by the specified provider.
        ///
        /// Returns `nil` if no Capability is published under the given name,
        /// or if this account is not its intended recipient.
        ///
        /// Errors if the Capability under that name does not match the provided type.
        pub fun claim<T: &Any>(_ name: String, provider: Address): Capability<T>?
    }
}
```

A script can get the `AuthAccount` for an account address using the built-in `getAuthAccount` function:

```cadence
fun getAuthAccount(_ address: Address): AuthAccount
```

This `AuthAccount` object can perform all operations associated with authorized accounts,
and as such this function is only available in scripts,
which discard their changes upon completion.
Attempting to use this function outside of a script will cause a type error.

## Account Creation

Accounts can be created by calling the `AuthAccount` constructor
and passing the account that should pay for the account creation for the `payer` parameter.

The `payer` must have enough funds to be able to create an account.
If the account does not have the required funds, the program aborts.

```cadence
transaction() {
    prepare(signer: AuthAccount) {
        let account = AuthAccount(payer: signer)
    }
}
```

## Account Keys

An account (both `PublicAccount` and `AuthAccount`) has keys associated with it.
An account key has the following structure.

```cadence
struct AccountKey {
    let keyIndex: Int
    let publicKey: PublicKey
    let hashAlgorithm: HashAlgorithm
    let weight: UFix64
    let isRevoked: Bool
}
```

Refer to the [`PublicKey` section](crypto#publickey) for more details on the creation and validity of public keys.

### Account Key API
Account key API provides a set of functions to manage account keys.

#### Add Account Keys
To authorize access to the account, keys can be added using the `add()` function.
Keys can only be added to an `AuthAccount`.

For example, to create an account and have the signer of the transaction pay for the account
creation, and authorize one key to access the account:

```cadence
transaction(publicKey: [UInt8]) {
    prepare(signer: AuthAccount) {
        let key = PublicKey(
            publicKey: publicKey,
            signatureAlgorithm: SignatureAlgorithm.ECDSA_P256
        )

        let account = AuthAccount(payer: signer)

        account.keys.add(
            publicKey: key,
            hashAlgorithm: HashAlgorithm.SHA3_256,
            weight: 10.0
        )
    }
}
```

To add a public key to an existing account, which signed the transaction:
```cadence
transaction(publicKey: [UInt8]) {
    prepare(signer: AuthAccount) {
        let key = PublicKey(
            publicKey: publicKey,
            signatureAlgorithm: SignatureAlgorithm.ECDSA_P256
        )

        signer.keys.add(
            publicKey: key,
            hashAlgorithm: HashAlgorithm.SHA3_256,
            weight: 10.0
        )
    }
}
```

<Callout type="info">
⚠️  Note: Keys can also be added using the `addPublicKey` function.
However, this method is currently deprecated and is available only for the backward compatibility.
The `addPublicKey` method accepts the public key encoded together with their signature algorithm,
hashing algorithm and weight.

```cadence
transaction(key: [UInt8]) {
    prepare(signer: AuthAccount) {
        let account = AuthAccount(payer: signer)
        account.addPublicKey(key)
    }
}
```
</Callout>


#### Get Account Keys

Keys that are added to an account can be retrieved using `get()` function, using the index of the key.
Revoked keys are always returned, but they have `isRevoked` field set to true.
Returns `nil` if there is no key available at the given index.
Keys can be retrieved from both `PublicAccout` and `AuthAccount`.

```cadence
transaction() {
    prepare(signer: AuthAccount) {
        // Get a key from an auth account.
        let keyA = signer.keys.get(keyIndex: 2)

        // Get a key from the public aacount.
        let publicAccount = getAccount(0x42)
        let keyB = publicAccount.keys.get(keyIndex: 2)
    }
}
```

#### Revoke Account Keys

Keys that have been added to an account can be revoked using `revoke()` function.
Revoke function only marks the key at the given index as revoked, but never deletes it.
Keys can only be revoked from an `AuthAccount`.

```cadence
transaction() {
    prepare(signer: AuthAccount) {
        // Get a key from an auth account.
        let keyA = signer.keys.revoke(keyIndex: 2)
    }
}
```

<Callout type="info">
⚠️  Note: Keys can also be removed using the `removePublicKey` function.
However, this method is deprecated and is available only for the backward compatibility.
</Callout>

## Account Inbox

Accounts also possess an `Inbox` that can be used to make [Capabilities](capability-based-access-control) available to specific accounts.
The functions in this `Inbox` provide a convenient means to "bootstrap" Capabilities,
setting up an initial connection between two accounts that will later allow them to transfer data or permissions through a Capability.

### Publishing a Capability

An account (the provider) that would like to provide a Capability to another account (the recipient) can do so using the `publish` function:

```cadence
fun publish(_ value: Capability, name: String, recipient: Address)
```

This publishes the specified Capability using the provided string as an identifier, to be later claimed by the recipient.
Note, however, that until the recipient does claim this Capability, it is stored on the provider's account,
and contributes towards their Account Storage total.

Calling this function emits an event, `InboxValuePublished`,
that includes the address of both the provider and the recipient, as well as the name and the type of the published Capability.
Refer to the [`Core Events` section](core-events#inbox-value-published) for more details on this event.

### Claiming a Capability

The intended recipient of a Capability can claim that Capability from the provider using the `claim` function:

```cadence
fun claim<T: &Any>(_ name: String, provider: Address): Capability<T>?
```

This looks up the specified name in the provider's inbox, returning it to the recipient if it is present,
conforms to the provided type argument, and is intended for the calling recipient.
If the provider has no Capability stored under the provided name,
or if the calling recipient is not the intended recipient of the Capability, the function returns `nil`.
If the borrow type of the Capability is not a subtype of the provided type argument, the function will error at runtime.

Upon successful completion of the `claim` function, the claimed Capability is removed from the provider's inbox.
Note that this means a given Capability can only be claimed once.

Calling this function emits an event, `InboxValueClaimed`,
that includes the address of both the provider and the recipient, as well as the name of the claimed Capability.
Refer to the [`Core Events` section](core-events#inbox-value-claimed) for more details on this event.

### Unpublishing a Capability

If the provider of a Capability no longer wishes for it to be published for some reason (e.g. they no longer wish to pay for its storage costs),
they can unpublish it using the `unpublish` function:

```cadence
fun unpublish<T: &Any>(_ name: String): Capability<T>?
```

This looks up the specified name in the provider's inbox, returning it to the provider if it is present and conforms to the provided type argument.
If the provider has no Capability stored under the provided name, the function returns `nil`.
If the borrow type of the Capability is not a subtype of the provided type argument, the function will error at runtime.

Upon successful completion of the `unpublish` function, the unpublished Capability is removed from the provider's inbox.

Calling this function emits an event, `InboxValueUnpublished`,
that includes the address of the provider, and the name of the claimed Capability.
Refer to the [`Core Events` section](core-events#inbox-value-unpublished) for more details on this event.

## Account Storage

All accounts have storage.
Both resources and structures can be stored in account storage.

### Paths

Objects are stored under paths.
Paths consist of a domain and an identifier.

Paths start with the character `/`, followed by the domain, the path separator `/`,
and finally the identifier.
For example, the path `/storage/test` has the domain `storage` and the identifier `test`.

There are only three valid domains: `storage`, `private`, and `public`.

Objects in storage are always stored in the `storage` domain.

Paths in the storage domain have type `StoragePath`,
in the private domain `PrivatePath`,
and in the public domain `PublicPath`.

`PrivatePath` and `PublicPath` are subtypes of `CapabilityPath`.

Both `StoragePath` and `CapabilityPath` are subtypes of `Path`.

<table>
  <tr>
    <td colspan="3">Path</td>
  </tr>
  <tr>
    <td colspan="2">CapabilityPath</td>
    <td colspan="2" rowspan="2">StoragePath</td>
  </tr>
  <tr>
    <td>PrivatePath</td>
    <td>PublicPath</td>
  </tr>
</table>

#### Path Functions

```cadence
fun toString(): String
````

Returns the string representation of the path.

```cadence
let storagePath = /storage/path

storagePath.toString()  // is "/storage/path"
```

There are also utilities to produce paths from strings:

```cadence
fun PublicPath(identifier: string): PublicPath?
fun PrivatePath(identifier: string): PrivatePath?
fun StoragePath(identifier: string): StoragePath?
```

Each of these functions take an identifier and produce a path of the appropriate domain:

```cadence
let pathID = "foo"
let path = PublicPath(identifier: pathID) // is /public/foo
```

### Account Storage API

Account storage is accessed through the following functions of `AuthAccount`.
This means that any code that has access to the authorized account has access
to all its stored objects.

```cadence
fun save<T>(_ value: T, to: StoragePath)
```

Saves an object to account storage.
Resources are moved into storage, and structures are copied.

`T` is the type parameter for the object type.
It can be inferred from the argument's type.

If there is already an object stored under the given path, the program aborts.

The path must be a storage path, i.e., only the domain `storage` is allowed.


```cadence
fun type(at: StoragePath): Type?
```

Reads the type of an object from the account's storage which is stored under the given path, or nil if no object is stored under the given path.

If there is an object stored, the type of the object is returned without modifying the stored object.

The path must be a storage path, i.e., only the domain `storage` is allowed


```cadence
fun load<T>(from: StoragePath): T?
```

Loads an object from account storage.
If no object is stored under the given path, the function returns `nil`.
If there is an object stored, the stored resource or structure is moved
out of storage and returned as an optional.
When the function returns, the storage no longer contains an object
under the given path.

`T` is the type parameter for the object type.
A type argument for the parameter must be provided explicitly.

The type `T` must be a supertype of the type of the loaded object.
If it is not, execution will abort with an error.
The given type does not necessarily need to be exactly the same as the type of the loaded object.

The path must be a storage path, i.e., only the domain `storage` is allowed.


```cadence
fun copy<T: AnyStruct>(from: StoragePath): T?
```

Returns a copy of a structure stored in account storage, without removing it from storage.

If no structure is stored under the given path, the function returns `nil`.
If there is a structure stored, it is copied.
The structure stays stored in storage after the function returns.

`T` is the type parameter for the structure type.
A type argument for the parameter must be provided explicitly.

The type `T` must be a supertype of the type of the copied structure.
If it is not, execution will abort with an error.
The given type does not necessarily need to be exactly the same as
the type of the copied structure.

The path must be a storage path, i.e., only the domain `storage` is allowed.

```cadence
// Declare a resource named `Counter`.
//
resource Counter {
    pub var count: Int

    pub init(count: Int) {
        self.count = count
    }
}

// In this example an authorized account is available through the constant `authAccount`.

// Create a new instance of the resource type `Counter`
// and save it in the storage of the account.
//
// The path `/storage/counter` is used to refer to the stored value.
// Its identifier `counter` was chosen freely and could be something else.
//
authAccount.save(<-create Counter(count: 42), to: /storage/counter)

// Run-time error: Storage already contains an object under path `/storage/counter`
//
authAccount.save(<-create Counter(count: 123), to: /storage/counter)

// Load the `Counter` resource from storage path `/storage/counter`.
//
// The new constant `counter` has the type `Counter?`, i.e., it is an optional,
// and its value is the counter resource, that was saved at the beginning
// of the example.
//
let counter <- authAccount.load<@Counter>(from: /storage/counter)

// The storage is now empty, there is no longer an object stored
// under the path `/storage/counter`.

// Load the `Counter` resource again from storage path `/storage/counter`.
//
// The new constant `counter2` has the type `Counter?` and is `nil`,
// as nothing is stored under the path `/storage/counter` anymore,
// because the previous load moved the counter out of storage.
//
let counter2 <- authAccount.load<@Counter>(from: /storage/counter)

// Create another new instance of the resource type `Counter`
// and save it in the storage of the account.
//
// The path `/storage/otherCounter` is used to refer to the stored value.
//
authAccount.save(<-create Counter(count: 123), to: /storage/otherCounter)

// Load the `Vault` resource from storage path `/storage/otherCounter`.
//
// The new constant `vault` has the type `Vault?` and its value is `nil`,
// as there is a resource with type `Counter` stored under the path,
// which is not a subtype of the requested type `Vault`.
//
let vault <- authAccount.load<@Vault>(from: /storage/otherCounter)

// The storage still stores a `Counter` resource under the path `/storage/otherCounter`.

// Save the string "Hello, World" in storage
// under the path `/storage/helloWorldMessage`.

authAccount.save("Hello, world!", to: /storage/helloWorldMessage)

// Copy the stored message from storage.
//
// After the copy, the storage still stores the string under the path.
// Unlike `load`, `copy` does not remove the object from storage.
//
let message = authAccount.copy<String>(from: /storage/helloWorldMessage)

// Create a new instance of the resource type `Vault`
// and save it in the storage of the account.
//
authAccount.save(<-createEmptyVault(), to: /storage/vault)

// Invalid: Cannot copy a resource, as this would allow arbitrary duplication.
//
let vault <- authAccount.copy<@Vault>(from: /storage/vault)
```

As it is convenient to work with objects in storage
without having to move them out of storage,
as it is necessary for resources,
it is also possible to create references to objects in storage:
This is possible using the `borrow` function of an `AuthAccount`:

```cadence
fun borrow<T: &Any>(from: StoragePath): T?
```

Returns a reference to an object in storage without removing it from storage.
If no object is stored under the given path, the function returns `nil`.
If there is an object stored, a reference is returned as an optional.

`T` is the type parameter for the object type.
A type argument for the parameter must be provided explicitly.
The type argument must be a reference to any type (`&Any`; `Any` is the supertype of all types).
It must be possible to create the given reference type `T` for the stored /  borrowed object.
If it is not, execution will abort with an error.
The given type does not necessarily need to be exactly the same as the type of the borrowed object.

The path must be a storage path, i.e., only the domain `storage` is allowed.

```cadence
// Declare a resource interface named `HasCount`, that has a field `count`
//
resource interface HasCount {
    count: Int
}

// Declare a resource named `Counter` that conforms to `HasCount`
//
resource Counter: HasCount {
    pub var count: Int

    pub init(count: Int) {
        self.count = count
    }
}

// In this example an authorized account is available through the constant `authAccount`.

// Create a new instance of the resource type `Counter`
// and save it in the storage of the account.
//
// The path `/storage/counter` is used to refer to the stored value.
// Its identifier `counter` was chosen freely and could be something else.
//
authAccount.save(<-create Counter(count: 42), to: /storage/counter)

// Create a reference to the object stored under path `/storage/counter`,
// typed as `&Counter`.
//
// `counterRef` has type `&Counter?` and is a valid reference, i.e. non-`nil`,
// because the borrow succeeded:
//
// There is an object stored under path `/storage/counter`
// and it has type `Counter`, so it can be borrowed as `&Counter`
//
let counterRef = authAccount.borrow<&Counter>(from: /storage/counter)

counterRef?.count // is `42`

// Create a reference to the object stored under path `/storage/counter`,
// typed as `&{HasCount}`.
//
// `hasCountRef` is non-`nil`, as there is an object stored under path `/storage/counter`,
// and the stored value of type `Counter` conforms to the requested type `{HasCount}`:
// the type `Counter` implements the restricted type's restriction `HasCount`

let hasCountRef = authAccount.borrow<&{HasCount}>(from: /storage/counter)

// Create a reference to the object stored under path `/storage/counter`,
// typed as `&{SomethingElse}`.
//
// `otherRef` is `nil`, as there is an object stored under path `/storage/counter`,
// but the stored value of type `Counter` does not conform to the requested type `{Other}`:
// the type `Counter` does not implement the restricted type's restriction `Other`

let otherRef = authAccount.borrow<&{Other}>(from: /storage/counter)

// Create a reference to the object stored under path `/storage/nonExistent`,
// typed as `&{HasCount}`.
//
// `nonExistentRef` is `nil`, as there is nothing stored under path `/storage/nonExistent`
//
let nonExistentRef = authAccount.borrow<&{HasCount}>(from: /storage/nonExistent)
```

## Storage Iteration

It is possible to iterate over an account's storage using the following iteration functions:

```cadence
fun forEachPublic(_ function: ((PublicPath, Type): Bool))
fun forEachPrivate(_ function: ((PrivatePath, Type): Bool))
fun forEachStored(_ function: ((StoragePath, Type): Bool))
```

Each of these iterates over every element in the specified domain (public, private, and storage),
applying the function argument to each.
The first argument of the function is the path of the element, and the second is its runtime type.
In the case of the `private` and `public` path iteration functions,
this is the runtime type of the capability linked at that path.
The `Bool` return value determines whether iteration continues;
`true` will proceed to the next stored element,
while `false` will terminate iteration.
The specific order in which the objects are iterated over is undefined,
as is the behavior when a path is added or removed from storage.

<Callout type="warning">
The order of iteration is undefined. Do not rely on any particular behaviour.

Saving to or removing from storage during iteration can cause the order in which values are stored to change arbitrarily.

Continuing to iterate after such an operation will cause Cadence to panic and abort execution.
In order to avoid such errors, we recommend not modifying storage during iteration.
If you do, return `false` from the iteration callback to cause iteration to end after the mutation like so:

```cadence
account.save(1, to: /storage/foo1)
account.save(2, to: /storage/foo2)
account.save(3, to: /storage/foo3)
account.save("qux", to: /storage/foo4)

account.forEachStored(fun (path: StoragePath, type: Type): Bool {
    if type == Type<String>() {
        account.save("bar", to: /storage/foo5)
        // returning false here ends iteration after storage is modified, preventing a panic
        return false
    }
    return true
})
```
</Callout>

<Callout type="info">
    The iteration will skip any broken elements in the storage.
    An element could be broken due to invalid types associated with the stored value.
    e.g: A value belongs to type `T` of a contract with syntax/semantic errors.
</Callout>

## Storage limit

An account's storage is limited by its storage capacity.

An account's storage used is the sum of the size of all the data that is stored in an account (in MB).
An account's storage capacity is a value that is calculated from the amount of FLOW
that is stored in the account's main FLOW token vault.

At the end of every transaction, the storage used is compared to the storage capacity.
For all accounts involved in the transaction, if the account's storage used is greater than its storage capacity, the transaction will fail.

An account's storage used and storage capacity can be checked using the `storageUsed` and `storageCapacity` fields.
The fields represent current values of storage which means this would be true:

```cadence
let storageUsedBefore = authAccount.storageUsed
authAccount.save(<-create Counter(count: 123), to: /storage/counter)
let storageUsedAfter = authAccount.storageUsed

let storageUsedChanged = storageUsedBefore != storageUsedAfter // is true
```<|MERGE_RESOLUTION|>--- conflicted
+++ resolved
@@ -112,120 +112,6 @@
 For each signer of the transaction that signs as an authorizer, the corresponding `AuthAccount` object is passed
 to the `prepare` phase of the transaction.
 
-<<<<<<< HEAD
-  ```cadence
-  struct AuthAccount {
-
-      let address: Address
-      // The FLOW balance of the default vault of this account
-      let balance: UFix64
-      // The FLOW balance of the default vault of this account that is available to be moved
-      let availableBalance: UFix64
-      // Amount of storage used by the account, in bytes
-      let storageUsed: UInt64
-      // storage capacity of the account, in bytes
-      let storageCapacity: UInt64
-
-      // Contracts deployed to the account
-
-      let contracts: AuthAccount.Contracts
-
-      // Keys assigned to the account
-
-      let keys: AuthAccount.Keys
-
-      // Provides a API for bootstrapping (sending and receiving) capabilities
-      
-      let inbox: AuthAccount.Inbox
-
-      // All the paths associated with this account
-      let publicPaths: [PublicPath]
-      let privatePaths: [PrivatePath]
-      let storagePaths: [StoragePath]
-
-      // Key management
-
-      // Adds a public key to the account.
-      // The public key must be encoded together with their signature algorithm, hashing algorithm and weight.
-      // This method is currently deprecated and is available only for the backward compatibility.
-      // `keys.add` method can be use instead.
-      fun addPublicKey(_ publicKey: [UInt8])
-
-      // Revokes the key at the given index.
-      // This method is currently deprecated and is available only for the backward compatibility.
-      // `keys.revoke` method can be use instead.
-      fun removePublicKey(_ index: Int)
-
-      // Account storage API (see the section below for documentation)
-
-      fun save<T>(_ value: T, to: StoragePath)
-      fun type(at: StoragePath): Type?
-      fun load<T>(from: StoragePath): T?
-      fun copy<T: AnyStruct>(from: StoragePath): T?
-
-      fun borrow<T: &Any>(from: StoragePath): T?
-
-      fun link<T: &Any>(_ newCapabilityPath: CapabilityPath, target: Path): Capability<T>?
-      fun linkAccount(_ newCapabilityPath: PrivatePath): Capability<&AuthAccount>?
-      fun getCapability<T>(_ path: CapabilityPath): Capability<T>
-      fun getLinkTarget(_ path: CapabilityPath): Path?
-      fun unlink(_ path: CapabilityPath)
-
-      // Storage iteration  
-      fun forEachPublic(_ function: ((PublicPath, Type): Bool))
-      fun forEachPrivate(_ function: ((PrivatePath, Type): Bool))
-      fun forEachStored(_ function: ((StoragePath, Type): Bool))
-
-      struct Contracts {
-
-          // The names of each contract deployed to the account
-          let names: [String]
-
-          fun add(
-              name: String,
-              code: [UInt8],
-              ... contractInitializerArguments
-          ): DeployedContract
-
-          fun update__experimental(name: String, code: [UInt8]): DeployedContract
-
-          fun get(name: String): DeployedContract?
-
-          fun remove(name: String): DeployedContract?
-
-          fun borrow<T: &Any>(name: String): T?
-      }
-
-      struct Keys {
-          // Adds a new key with the given hashing algorithm and a weight, and returns the added key.
-          fun add(
-              publicKey: PublicKey,
-              hashAlgorithm: HashAlgorithm,
-              weight: UFix64
-          ): AccountKey
-
-          // Returns the key at the given index, if it exists, or nil otherwise.
-          // Revoked keys are always returned, but they have `isRevoked` field set to true.
-          fun get(keyIndex: Int): AccountKey?
-
-          // Marks the key at the given index revoked, but does not delete it.
-          // Returns the revoked key if it exists, or nil otherwise.
-          fun revoke(keyIndex: Int): AccountKey?
-
-          // Iterate over all unrevoked keys in this account,
-          // passing each key in turn to the provided function.
-          // Iteration is stopped early if the function returns `false`.
-          // The order of iteration is undefined.
-          fun forEach(function: ((AccountKey): Bool)): Void
-
-          // The total number of unrevoked keys in this account.
-          let count: UInt64
-      }
-
-      struct Inbox {
-        // Publishes a new Capability under the given name, to be claimed by the specified recipient
-        fun publish(_ value: Capability, name: String, recipient: Address)
-=======
 ```cadence
 pub struct AuthAccount {
 
@@ -289,7 +175,7 @@
     /// If there is an object stored, the type of the object is returned without modifying the stored object.
     ///
     /// The path must be a storage path, i.e., only the domain `storage` is allowed.
-    pub fun type(at path: StoragePath): Type?
+    pub fun type(at: StoragePath): Type?
 
     /// Loads an object from the account's storage which is stored under the given path,
     /// or nil if no object is stored under the given path.
@@ -468,7 +354,6 @@
         /// or if the contract does not conform to the given type.
         pub fun borrow<T: &Any>(name: String): T?
     }
->>>>>>> a027712a
 
     pub struct Keys {
 
