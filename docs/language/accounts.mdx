---
title: Accounts
---

Every account can be accessed through two types, `PublicAccount` and `AuthAccount`.

## `PublicAccount`

**Public Account** objects have the type `PublicAccount`,
which represents the publicly available portion of an account.

  ```cadence
  struct PublicAccount {

      let address: Address
      // The FLOW balance of the default vault of this account
      let balance: UFix64
      // The FLOW balance of the default vault of this account that is available to be moved
      let availableBalance: UFix64
      // Amount of storage used by the account, in bytes
      let storageUsed: UInt64
      // storage capacity of the account, in bytes
      let storageCapacity: UInt64

      // Contracts deployed to the account
      let contracts: PublicAccount.Contracts

      // Keys assigned to the account
      let keys: PublicAccount.Keys

      // The public paths associated with this account
      let publicPaths: [PublicPath]

      // Storage operations

      fun getCapability<T>(_ path: PublicPath): Capability<T>
      fun getLinkTarget(_ path: CapabilityPath): Path?

      // Storage iteration
      fun forEachPublic(_ function: ((PublicPath, Type): Bool))

      struct Contracts {

          let names: [String]

          fun get(name: String): DeployedContract?
      }

      struct Keys {
          // Returns the key at the given index, if it exists.
          // Revoked keys are always returned, but they have \`isRevoked\` field set to true.
          fun get(keyIndex: Int): AccountKey?

          // Iterate over all unrevoked keys in this account,
          // passing each key in turn to the provided function.
          // Iteration is stopped early if the function returns `false`.
          // The order of iteration is undefined.
          fun forEach(function: ((AccountKey): Bool)): Void

          // The total number of unrevoked keys in this account.
          let count: UInt64
      }
  }
  ```

  Any code can get the `PublicAccount` for an account address
  using the built-in `getAccount` function:

  ```cadence
  fun getAccount(_ address: Address): PublicAccount
  ```

## `AuthAccount`

**Authorized Account** object have the type `AuthAccount`,
which represents the authorized portion of an account.

Access to an `AuthAccount` means having full access to its [storage](#account-storage),
public keys, and code.

Only [signed transactions](transactions) can get the `AuthAccount` for an account.
For each signer of the transaction that signs as an authorizer, the corresponding `AuthAccount` object is passed
to the `prepare` phase of the transaction.

  ```cadence
  struct AuthAccount {

      let address: Address
      // The FLOW balance of the default vault of this account
      let balance: UFix64
      // The FLOW balance of the default vault of this account that is available to be moved
      let availableBalance: UFix64
      // Amount of storage used by the account, in bytes
      let storageUsed: UInt64
      // storage capacity of the account, in bytes
      let storageCapacity: UInt64

      // Contracts deployed to the account

      let contracts: AuthAccount.Contracts

      // Key management API

      let keys: AuthAccount.Keys

      // Provides a API for bootstrapping (sending and receiving) capabilities

      let inbox: AuthAccount.Inbox

      // All the paths associated with this account
      let publicPaths: [PublicPath]
      let privatePaths: [PrivatePath]
      let storagePaths: [StoragePath]

      // Account storage API (see the section below for documentation)

      fun save<T>(_ value: T, to: StoragePath)
      fun type(at path: StoragePath): Type?
      fun load<T>(from: StoragePath): T?
      fun copy<T: AnyStruct>(from: StoragePath): T?

      fun borrow<T: &Any>(from: StoragePath): T?

      fun link<T: &Any>(_ newCapabilityPath: CapabilityPath, target: Path): Capability<T>?
      fun getCapability<T>(_ path: CapabilityPath): Capability<T>
      fun getLinkTarget(_ path: CapabilityPath): Path?
      fun unlink(_ path: CapabilityPath)

      // All the paths associated with this account

      let publicPaths: [PublicPath]
      let privatePaths: [PrivatePath]
      let storagePaths: [StoragePath]

      // Storage iteration

      fun forEachPublic(_ function: ((PublicPath, Type): Bool))
      fun forEachPrivate(_ function: ((PrivatePath, Type): Bool))
      fun forEachStored(_ function: ((StoragePath, Type): Bool))

      struct Contracts {

          // The names of each contract deployed to the account
          let names: [String]

          fun add(
              name: String,
              code: [UInt8],
              ... contractInitializerArguments
          ): DeployedContract

          fun update__experimental(name: String, code: [UInt8]): DeployedContract

          fun get(name: String): DeployedContract?

          fun remove(name: String): DeployedContract?
      }

      struct Keys {
          // Adds a new key with the given hashing algorithm and a weight, and returns the added key.
          fun add(
              publicKey: PublicKey,
              hashAlgorithm: HashAlgorithm,
              weight: UFix64
          ): AccountKey

          // Returns the key at the given index, if it exists, or nil otherwise.
          // Revoked keys are always returned, but they have `isRevoked` field set to true.
          fun get(keyIndex: Int): AccountKey?

          // Marks the key at the given index revoked, but does not delete it.
          // Returns the revoked key if it exists, or nil otherwise.
          fun revoke(keyIndex: Int): AccountKey?

          // Iterate over all unrevoked keys in this account,
          // passing each key in turn to the provided function.
          // Iteration is stopped early if the function returns `false`.
          // The order of iteration is undefined.
          fun forEach(function: ((AccountKey): Bool)): Void

          // The total number of unrevoked keys in this account.
          let count: UInt64
      }

      struct Inbox {
        // Publishes a new Capability under the given name, to be claimed by the specified recipient
        fun publish(_ value: Capability, name: String, recipient: Address)

        // Unpublishes a Capability previously published by this account.
        // Returns `nil` if no Capability is published under the given name.
        // Errors if the Capability under that name does not match the provided type.
        fun unpublish<T: &Any>(_ name: String): Capability<T>?

        // Claims a Capability previously published by the specified provider.
        // Returns `nil` if no Capability is published under the given name, or if this account is not its intended recipient.
        // Errors if the Capability under that name does not match the provided type.
        fun claim<T: &Any>(_ name: String, provider: Address): Capability<T>?
    }
  }

  struct DeployedContract {
      let name: String
      let code: [UInt8]
  }
  ```

  A script can get the `AuthAccount` for an account address using the built-in `getAuthAccount` function:

  ```cadence
  fun getAuthAccount(_ address: Address): AuthAccount
  ```

  This `AuthAccount` object can perform all operations associated with authorized accounts,
  and as such this function is only available in scripts,
  which discard their changes upon completion.
  Attempting to use this function outside of a script will cause a type error.

## Account Creation

Accounts can be created by calling the `AuthAccount` constructor
and passing the account that should pay for the account creation for the `payer` parameter.

The `payer` must have enough funds to be able to create an account.
If the account does not have the required funds, the program aborts.

```cadence
transaction() {
    prepare(signer: AuthAccount) {
        let account = AuthAccount(payer: signer)
    }
}
```

## Account Keys

An account (both `PublicAccount` and `AuthAccount`) has keys associated with it.
An account key has the following structure.

```cadence
struct AccountKey {
    let keyIndex: Int
    let publicKey: PublicKey
    let hashAlgorithm: HashAlgorithm
    let weight: UFix64
    let isRevoked: Bool
}
```

Refer to the [`PublicKey` section](crypto#publickey) for more details on the creation and validity of public keys.

### Account Key API
Account key API provides a set of functions to manage account keys.

#### Add Account Keys
To authorize access to the account, keys can be added using the `add()` function.
Keys can only be added to an `AuthAccount`.

For example, to create an account and have the signer of the transaction pay for the account
creation, and authorize one key to access the account:

```cadence
transaction(publicKey: [UInt8]) {
    prepare(signer: AuthAccount) {
        let key = PublicKey(
            publicKey: publicKey,
            signatureAlgorithm: SignatureAlgorithm.ECDSA_P256
        )

        let account = AuthAccount(payer: signer)

        account.keys.add(
            publicKey: key,
            hashAlgorithm: HashAlgorithm.SHA3_256,
            weight: 10.0
        )
    }
}
```

To add a public key to an existing account, which signed the transaction:
```cadence
transaction(publicKey: [UInt8]) {
    prepare(signer: AuthAccount) {
        let key = PublicKey(
            publicKey: publicKey,
            signatureAlgorithm: SignatureAlgorithm.ECDSA_P256
        )

        signer.keys.add(
            publicKey: key,
            hashAlgorithm: HashAlgorithm.SHA3_256,
            weight: 10.0
        )
    }
}
```

#### Get Account Keys

Keys that are added to an account can be retrieved using `get()` function, using the index of the key.
Revoked keys are always returned, but they have `isRevoked` field set to true.
Returns `nil` if there is no key available at the given index.
Keys can be retrieved from both `PublicAccout` and `AuthAccount`.

```cadence
transaction() {
    prepare(signer: AuthAccount) {
        // Get a key from an auth account.
        let keyA = signer.keys.get(keyIndex: 2)

        // Get a key from the public aacount.
        let publicAccount = getAccount(0x42)
        let keyB = publicAccount.keys.get(keyIndex: 2)
    }
}
```

#### Revoke Account Keys

Keys that have been added to an account can be revoked using `revoke()` function.
Revoke function only marks the key at the given index as revoked, but never deletes it.
Keys can only be revoked from an `AuthAccount`.

```cadence
transaction() {
    prepare(signer: AuthAccount) {
        // Get a key from an auth account.
        let keyA = signer.keys.revoke(keyIndex: 2)
    }
}
```

<<<<<<< HEAD
=======
<Callout type="info">
⚠️  Note: Keys can also be removed using the `removePublicKey` function.
However, this method is deprecated and is available only for the backward compatibility.
</Callout>


<Callout type="warning">
⚠️  This section describes a feature that is not yet released on Mainnet. 
It will be available following the next Mainnet Spork. 
</Callout>
>>>>>>> 7e17bb87
## Account Inbox

Accounts also possess an `Inbox` that can be used to make [Capabilities](capability-based-access-control) available to specific accounts.
The functions in this `Inbox` provide a convenient means to "bootstrap" Capabilities,
setting up an initial connection between two accounts that will later allow them to transfer data or permissions through a Capability.

### Publishing a Capability

An account (the provider) that would like to provide a Capability to another account (the recipient) can do so using the `publish` function:

```cadence
fun publish(_ value: Capability, name: String, recipient: Address)
```

This publishes the specified Capability using the provided string as an identifier, to be later claimed by the recipient.
Note, however, that until the recipient does claim this Capability, it is stored on the provider's account,
and contributes towards their Account Storage total.

Calling this function emits an event, `InboxValuePublished`,
that includes the address of both the provider and the recipient, as well as the name and the type of the published Capability.
Refer to the [`Core Events` section](core-events#inbox-value-published) for more details on this event.

### Claiming a Capability

The intended recipient of a Capability can claim that Capability from the provider using the `claim` function:

```cadence
fun claim<T: &Any>(_ name: String, provider: Address): Capability<T>?
```

This looks up the specified name in the provider's inbox, returning it to the recipient if it is present,
conforms to the provided type argument, and is intended for the calling recipient.
If the provider has no Capability stored under the provided name,
or if the calling recipient is not the intended recipient of the Capability, the function returns `nil`.
If the borrow type of the Capability is not a subtype of the provided type argument, the function will error at runtime.

Upon successful completion of the `claim` function, the claimed Capability is removed from the provider's inbox.
Note that this means a given Capability can only be claimed once.

Calling this function emits an event, `InboxValueClaimed`,
that includes the address of both the provider and the recipient, as well as the name of the claimed Capability.
Refer to the [`Core Events` section](core-events#inbox-value-claimed) for more details on this event.

### Unpublishing a Capability

If the provider of a Capability no longer wishes for it to be published for some reason (e.g. they no longer wish to pay for its storage costs),
they can unpublish it using the `unpublish` function:

```cadence
fun unpublish<T: &Any>(_ name: String): Capability<T>?
```

This looks up the specified name in the provider's inbox, returning it to the provider if it is present and conforms to the provided type argument.
If the provider has no Capability stored under the provided name, the function returns `nil`.
If the borrow type of the Capability is not a subtype of the provided type argument, the function will error at runtime.

Upon successful completion of the `unpublish` function, the unpublished Capability is removed from the provider's inbox.

Calling this function emits an event, `InboxValueUnpublished`,
that includes the address of the provider, and the name of the claimed Capability.
Refer to the [`Core Events` section](core-events#inbox-value-unpublished) for more details on this event.

## Account Storage

All accounts have storage.
Both resources and structures can be stored in account storage.

### Paths

Objects are stored under paths.
Paths consist of a domain and an identifier.

Paths start with the character `/`, followed by the domain, the path separator `/`,
and finally the identifier.
For example, the path `/storage/test` has the domain `storage` and the identifier `test`.

There are only three valid domains: `storage`, `private`, and `public`.

Objects in storage are always stored in the `storage` domain.

Paths in the storage domain have type `StoragePath`,
in the private domain `PrivatePath`,
and in the public domain `PublicPath`.

`PrivatePath` and `PublicPath` are subtypes of `CapabilityPath`.

Both `StoragePath` and `CapabilityPath` are subtypes of `Path`.

<table>
  <tr>
    <td colspan="3">Path</td>
  </tr>
  <tr>
    <td colspan="2">CapabilityPath</td>
    <td colspan="2" rowspan="2">StoragePath</td>
  </tr>
  <tr>
    <td>PrivatePath</td>
    <td>PublicPath</td>
  </tr>
</table>

#### Path Functions

- `cadence•fun toString(): String`

  Returns the string representation of the path.

  ```cadence
  let storagePath = /storage/path

  storagePath.toString()  // is "/storage/path"
  ```

There are also utilities to produce paths from strings:

```cadence
fun PublicPath(identifier: string): PublicPath?
fun PrivatePath(identifier: string): PrivatePath?
fun StoragePath(identifier: string): StoragePath?
```

Each of these functions take an identifier and produce a path of the appropriate domain:

```cadence
let pathID = "foo"
let path = PublicPath(identifier: pathID) // is /public/foo
```

### Account Storage API

Account storage is accessed through the following functions of `AuthAccount`.
This means that any code that has access to the authorized account has access
to all its stored objects.

- `cadence•fun save<T>(_ value: T, to: StoragePath)`

  Saves an object to account storage.
  Resources are moved into storage, and structures are copied.

  `T` is the type parameter for the object type.
  It can be inferred from the argument's type.

  If there is already an object stored under the given path, the program aborts.

  The path must be a storage path, i.e., only the domain `storage` is allowed.

- `cadence•fun type(at path: StoragePath): Type?`

  Reads the type of an object from the account's storage which is stored under the given path, or nil if no object is stored under the given path.

  If there is an object stored, the type of the object is returned without modifying the stored object.

  The path must be a storage path, i.e., only the domain `storage` is allowed

- `cadence•fun load<T>(from: StoragePath): T?`

  Loads an object from account storage.
  If no object is stored under the given path, the function returns `nil`.
  If there is an object stored, the stored resource or structure is moved
  out of storage and returned as an optional.
  When the function returns, the storage no longer contains an object
  under the given path.

  `T` is the type parameter for the object type.
  A type argument for the parameter must be provided explicitly.

  The type `T` must be a supertype of the type of the loaded object.
  If it is not, execution will abort with an error.
  The given type does not necessarily need to be exactly the same as the type of the loaded object.

  The path must be a storage path, i.e., only the domain `storage` is allowed.

- `cadence•fun copy<T: AnyStruct>(from: StoragePath): T?`

  Returns a copy of a structure stored in account storage, without removing it from storage.

  If no structure is stored under the given path, the function returns `nil`.
  If there is a structure stored, it is copied.
  The structure stays stored in storage after the function returns.

  `T` is the type parameter for the structure type.
  A type argument for the parameter must be provided explicitly.

  The type `T` must be a supertype of the type of the copied structure.
  If it is not, execution will abort with an error.
  The given type does not necessarily need to be exactly the same as
  the type of the copied structure.

  The path must be a storage path, i.e., only the domain `storage` is allowed.

```cadence
// Declare a resource named `Counter`.
//
resource Counter {
    pub var count: Int

    pub init(count: Int) {
        self.count = count
    }
}

// In this example an authorized account is available through the constant `authAccount`.

// Create a new instance of the resource type `Counter`
// and save it in the storage of the account.
//
// The path `/storage/counter` is used to refer to the stored value.
// Its identifier `counter` was chosen freely and could be something else.
//
authAccount.save(<-create Counter(count: 42), to: /storage/counter)

// Run-time error: Storage already contains an object under path `/storage/counter`
//
authAccount.save(<-create Counter(count: 123), to: /storage/counter)

// Load the `Counter` resource from storage path `/storage/counter`.
//
// The new constant `counter` has the type `Counter?`, i.e., it is an optional,
// and its value is the counter resource, that was saved at the beginning
// of the example.
//
let counter <- authAccount.load<@Counter>(from: /storage/counter)

// The storage is now empty, there is no longer an object stored
// under the path `/storage/counter`.

// Load the `Counter` resource again from storage path `/storage/counter`.
//
// The new constant `counter2` has the type `Counter?` and is `nil`,
// as nothing is stored under the path `/storage/counter` anymore,
// because the previous load moved the counter out of storage.
//
let counter2 <- authAccount.load<@Counter>(from: /storage/counter)

// Create another new instance of the resource type `Counter`
// and save it in the storage of the account.
//
// The path `/storage/otherCounter` is used to refer to the stored value.
//
authAccount.save(<-create Counter(count: 123), to: /storage/otherCounter)

// Load the `Vault` resource from storage path `/storage/otherCounter`.
//
// The new constant `vault` has the type `Vault?` and its value is `nil`,
// as there is a resource with type `Counter` stored under the path,
// which is not a subtype of the requested type `Vault`.
//
let vault <- authAccount.load<@Vault>(from: /storage/otherCounter)

// The storage still stores a `Counter` resource under the path `/storage/otherCounter`.

// Save the string "Hello, World" in storage
// under the path `/storage/helloWorldMessage`.

authAccount.save("Hello, world!", to: /storage/helloWorldMessage)

// Copy the stored message from storage.
//
// After the copy, the storage still stores the string under the path.
// Unlike `load`, `copy` does not remove the object from storage.
//
let message = authAccount.copy<String>(from: /storage/helloWorldMessage)

// Create a new instance of the resource type `Vault`
// and save it in the storage of the account.
//
authAccount.save(<-createEmptyVault(), to: /storage/vault)

// Invalid: Cannot copy a resource, as this would allow arbitrary duplication.
//
let vault <- authAccount.copy<@Vault>(from: /storage/vault)
```

As it is convenient to work with objects in storage
without having to move them out of storage,
as it is necessary for resources,
it is also possible to create references to objects in storage:
This is possible using the `borrow` function of an `AuthAccount`:

- `cadence•fun borrow<T: &Any>(from: StoragePath): T?`

  Returns a reference to an object in storage without removing it from storage.
  If no object is stored under the given path, the function returns `nil`.
  If there is an object stored, a reference is returned as an optional.

  `T` is the type parameter for the object type.
  A type argument for the parameter must be provided explicitly.
  The type argument must be a reference to any type (`&Any`; `Any` is the supertype of all types).
  It must be possible to create the given reference type `T` for the stored /  borrowed object.
  If it is not, execution will abort with an error.
  The given type does not necessarily need to be exactly the same as the type of the borrowed object.

  The path must be a storage path, i.e., only the domain `storage` is allowed.

```cadence
// Declare a resource interface named `HasCount`, that has a field `count`
//
resource interface HasCount {
    count: Int
}

// Declare a resource named `Counter` that conforms to `HasCount`
//
resource Counter: HasCount {
    pub var count: Int

    pub init(count: Int) {
        self.count = count
    }
}

// In this example an authorized account is available through the constant `authAccount`.

// Create a new instance of the resource type `Counter`
// and save it in the storage of the account.
//
// The path `/storage/counter` is used to refer to the stored value.
// Its identifier `counter` was chosen freely and could be something else.
//
authAccount.save(<-create Counter(count: 42), to: /storage/counter)

// Create a reference to the object stored under path `/storage/counter`,
// typed as `&Counter`.
//
// `counterRef` has type `&Counter?` and is a valid reference, i.e. non-`nil`,
// because the borrow succeeded:
//
// There is an object stored under path `/storage/counter`
// and it has type `Counter`, so it can be borrowed as `&Counter`
//
let counterRef = authAccount.borrow<&Counter>(from: /storage/counter)

counterRef?.count // is `42`

// Create a reference to the object stored under path `/storage/counter`,
// typed as `&{HasCount}`.
//
// `hasCountRef` is non-`nil`, as there is an object stored under path `/storage/counter`,
// and the stored value of type `Counter` conforms to the requested type `{HasCount}`:
// the type `Counter` implements the restricted type's restriction `HasCount`

let hasCountRef = authAccount.borrow<&{HasCount}>(from: /storage/counter)

// Create a reference to the object stored under path `/storage/counter`,
// typed as `&{SomethingElse}`.
//
// `otherRef` is `nil`, as there is an object stored under path `/storage/counter`,
// but the stored value of type `Counter` does not conform to the requested type `{Other}`:
// the type `Counter` does not implement the restricted type's restriction `Other`

let otherRef = authAccount.borrow<&{Other}>(from: /storage/counter)

// Create a reference to the object stored under path `/storage/nonExistent`,
// typed as `&{HasCount}`.
//
// `nonExistentRef` is `nil`, as there is nothing stored under path `/storage/nonExistent`
//
let nonExistentRef = authAccount.borrow<&{HasCount}>(from: /storage/nonExistent)
```

## Storage Iteration

It is possible to iterate over an account's storage using the following iteration functions:

```cadence
fun forEachPublic(_ function: ((PublicPath, Type): Bool))
fun forEachPrivate(_ function: ((PrivatePath, Type): Bool))
fun forEachStored(_ function: ((StoragePath, Type): Bool))
```

Each of these iterates over every element in the specified domain (public, private, and storage),
applying the function argument to each.
The first argument of the function is the path of the element, and the second is its runtime type.
In the case of the `private` and `public` path iteration functions,
this is the runtime type of the capability linked at that path.
The `Bool` return value determines whether iteration continues;
`true` will proceed to the next stored element,
while `false` will terminate iteration.
The specific order in which the objects are iterated over is undefined,
as is the behavior when a path is added or removed from storage.

<Callout type="warning">
The order of iteration is undefined. Do not rely on any particular behaviour.

Saving to or removing from storage during iteration can cause the order in which values are stored to change arbitrarily.

Continuing to iterate after such an operation will cause Cadence to panic and abort execution.
In order to avoid such errors, we recommend not modifying storage during iteration.
If you do, return `false` from the iteration callback to cause iteration to end after the mutation like so:

```cadence
account.save(1, to: /storage/foo1)
account.save(2, to: /storage/foo2)
account.save(3, to: /storage/foo3)
account.save("qux", to: /storage/foo4)

account.forEachStored(fun (path: StoragePath, type: Type): Bool {
    if type == Type<String>() {
        account.save("bar", to: /storage/foo5)
        // returning false here ends iteration after storage is modified, preventing a panic
        return false
    }
    return true
})
```

</Callout>

## Storage limit

An account's storage is limited by its storage capacity.

An account's storage used is the sum of the size of all the data that is stored in an account (in MB).
An account's storage capacity is a value that is calculated from the amount of FLOW
that is stored in the account's main FLOW token vault.

At the end of every transaction, the storage used is compared to the storage capacity.
For all accounts involved in the transaction, if the account's storage used is greater than its storage capacity, the transaction will fail.

An account's storage used and storage capacity can be checked using the `storageUsed` and `storageCapacity` fields.
The fields represent current values of storage which means this would be true:

```cadence
let storageUsedBefore = authAccount.storageUsed
authAccount.save(<-create Counter(count: 123), to: /storage/counter)
let storageUsedAfter = authAccount.storageUsed

let storageUsedChanged = storageUsedBefore != storageUsedAfter // is true
```<|MERGE_RESOLUTION|>--- conflicted
+++ resolved
@@ -330,20 +330,12 @@
 }
 ```
 
-<<<<<<< HEAD
-=======
-<Callout type="info">
-⚠️  Note: Keys can also be removed using the `removePublicKey` function.
-However, this method is deprecated and is available only for the backward compatibility.
+## Account Inbox
+
+<Callout type="warning">
+    ⚠️  This section describes a feature that is not yet released on Mainnet.
+    It will be available following the next Mainnet Spork.
 </Callout>
-
-
-<Callout type="warning">
-⚠️  This section describes a feature that is not yet released on Mainnet. 
-It will be available following the next Mainnet Spork. 
-</Callout>
->>>>>>> 7e17bb87
-## Account Inbox
 
 Accounts also possess an `Inbox` that can be used to make [Capabilities](capability-based-access-control) available to specific accounts.
 The functions in this `Inbox` provide a convenient means to "bootstrap" Capabilities,
