--- conflicted
+++ resolved
@@ -37,41 +37,27 @@
 	return "AccountTypeMigration"
 }
 
-<<<<<<< HEAD
 // Migrate migrates `AuthAccount` and `PublicAccount` types inside `TypeValue`s,
 // to the account reference type (&Account).
 func (AccountTypeMigration) Migrate(value interpreter.Value) (newValue interpreter.Value) {
-	if typeValue, ok := value.(interpreter.TypeValue); ok {
-		convertedType := maybeConvertAccountType(typeValue.Type)
+	switch value := value.(type) {
+	case interpreter.TypeValue:
+		convertedType := maybeConvertAccountType(value.Type)
 		if convertedType == nil {
 			return
 		}
-
 		return interpreter.NewTypeValue(nil, convertedType)
-	}
-
-	return nil
-=======
-func (m *AccountTypeMigration) migrateTypeValue(value interpreter.Value) (newValue interpreter.Value, updatedInPlace bool) {
-	switch value := value.(type) {
-	case interpreter.TypeValue:
-		convertedType := m.maybeConvertAccountType(value.Type)
-		if convertedType == nil {
-			return
-		}
-		return interpreter.NewTypeValue(nil, convertedType), true
 
 	case *interpreter.CapabilityValue:
-		convertedBorrowType := m.maybeConvertAccountType(value.BorrowType)
+		convertedBorrowType := maybeConvertAccountType(value.BorrowType)
 		if convertedBorrowType == nil {
 			return
 		}
-		return interpreter.NewUnmeteredCapabilityValue(value.ID, value.Address, convertedBorrowType), true
+		return interpreter.NewUnmeteredCapabilityValue(value.ID, value.Address, convertedBorrowType)
 
 	default:
-		return nil, false
+		return nil
 	}
->>>>>>> 7005fd2a
 }
 
 func maybeConvertAccountType(staticType interpreter.StaticType) interpreter.StaticType {
