/*
 * Cadence - The resource-oriented smart contract programming language
 *
 * Copyright Dapper Labs, Inc.
 *
 * Licensed under the Apache License, Version 2.0 (the "License");
 * you may not use this file except in compliance with the License.
 * You may obtain a copy of the License at
 *
 *   http://www.apache.org/licenses/LICENSE-2.0
 *
 * Unless required by applicable law or agreed to in writing, software
 * distributed under the License is distributed on an "AS IS" BASIS,
 * WITHOUT WARRANTIES OR CONDITIONS OF ANY KIND, either express or implied.
 * See the License for the specific language governing permissions and
 * limitations under the License.
 */

package runtime

import (
	"fmt"

	"github.com/onflow/cadence"
	"github.com/onflow/cadence/runtime/common"
	"github.com/onflow/cadence/runtime/errors"
	"github.com/onflow/cadence/runtime/interpreter"
	"github.com/onflow/cadence/runtime/sema"
)

// ExportType converts a runtime type to its corresponding Go representation.
func ExportType(t sema.Type, results map[sema.TypeID]cadence.Type) cadence.Type {
	return ExportMeteredType(nil, t, results)
}

// ExportMeteredType converts a runtime type to its corresponding Go representation.
func ExportMeteredType(
	gauge common.MemoryGauge,
	t sema.Type,
	results map[sema.TypeID]cadence.Type,
) cadence.Type {
	if t == nil {
		return nil
	}

	typeID := t.ID()
	if result, ok := results[typeID]; ok {
		return result
	}

	result := func() cadence.Type {
<<<<<<< HEAD
		switch t := t.(type) {
		case *sema.OptionalType:
			return exportOptionalType(gauge, t, results)
		case *sema.VariableSizedType:
			return exportVariableSizedType(gauge, t, results)
		case *sema.ConstantSizedType:
			return exportConstantSizedType(gauge, t, results)
		case *sema.CompositeType:
			return exportCompositeType(gauge, t, results)
		case *sema.InterfaceType:
			return exportInterfaceType(gauge, t, results)
		case *sema.DictionaryType:
			return exportDictionaryType(gauge, t, results)
		case *sema.InclusiveRangeType:
			return exportInclusiveRangeType(gauge, t, results)
		case *sema.FunctionType:
			return exportFunctionType(gauge, t, results)
		case *sema.AddressType:
			return cadence.TheAddressType
		case *sema.ReferenceType:
			return exportReferenceType(gauge, t, results)
		case *sema.RestrictedType:
			return exportRestrictedType(gauge, t, results)
		case *sema.CapabilityType:
			return exportCapabilityType(gauge, t, results)
		}

=======
>>>>>>> 32ddd355
		switch t {
		case sema.NumberType:
			return cadence.NumberType
		case sema.SignedNumberType:
			return cadence.SignedNumberType
		case sema.IntegerType:
			return cadence.IntegerType
		case sema.SignedIntegerType:
			return cadence.SignedIntegerType
		case sema.FixedSizeUnsignedIntegerType:
			return cadence.FixedSizeUnsignedIntegerType
		case sema.FixedPointType:
			return cadence.FixedPointType
		case sema.SignedFixedPointType:
			return cadence.SignedFixedPointType
		case sema.IntType:
			return cadence.IntType
		case sema.Int8Type:
			return cadence.Int8Type
		case sema.Int16Type:
			return cadence.Int16Type
		case sema.Int32Type:
			return cadence.Int32Type
		case sema.Int64Type:
			return cadence.Int64Type
		case sema.Int128Type:
			return cadence.Int128Type
		case sema.Int256Type:
			return cadence.Int256Type
		case sema.UIntType:
			return cadence.UIntType
		case sema.UInt8Type:
			return cadence.UInt8Type
		case sema.UInt16Type:
			return cadence.UInt16Type
		case sema.UInt32Type:
			return cadence.UInt32Type
		case sema.UInt64Type:
			return cadence.UInt64Type
		case sema.UInt128Type:
			return cadence.UInt128Type
		case sema.UInt256Type:
			return cadence.UInt256Type
		case sema.Word8Type:
			return cadence.Word8Type
		case sema.Word16Type:
			return cadence.Word16Type
		case sema.Word32Type:
			return cadence.Word32Type
		case sema.Word64Type:
			return cadence.Word64Type
		case sema.Word128Type:
			return cadence.Word128Type
		case sema.Word256Type:
			return cadence.Word256Type
		case sema.Fix64Type:
			return cadence.Fix64Type
		case sema.UFix64Type:
			return cadence.UFix64Type
		case sema.PathType:
			return cadence.PathType
		case sema.StoragePathType:
			return cadence.StoragePathType
		case sema.PrivatePathType:
			return cadence.PrivatePathType
		case sema.PublicPathType:
			return cadence.PublicPathType
		case sema.CapabilityPathType:
			return cadence.CapabilityPathType
		case sema.NeverType:
			return cadence.NeverType
		case sema.VoidType:
			return cadence.VoidType
		case sema.InvalidType:
			return nil
		case sema.MetaType:
			return cadence.MetaType
		case sema.BoolType:
			return cadence.BoolType
		case sema.CharacterType:
			return cadence.CharacterType
		case sema.AnyType:
			return cadence.AnyType
		case sema.AnyStructType:
			return cadence.AnyStructType
		case sema.HashableStructType:
			return cadence.HashableStructType
		case sema.AnyResourceType:
			return cadence.AnyResourceType
		case sema.AnyStructAttachmentType:
			return cadence.AnyStructAttachmentType
		case sema.AnyResourceAttachmentType:
			return cadence.AnyResourceAttachmentType
		case sema.BlockType:
			return cadence.BlockType
		case sema.StringType:
			return cadence.StringType
		case sema.StorageCapabilityControllerType:
			return cadence.StorageCapabilityControllerType
		case sema.AccountCapabilityControllerType:
			return cadence.AccountCapabilityControllerType
		case sema.Account_StorageType:
			return cadence.Account_StorageType
		case sema.Account_ContractsType:
			return cadence.Account_ContractsType
		case sema.Account_KeysType:
			return cadence.Account_KeysType
		case sema.Account_InboxType:
			return cadence.Account_InboxType
		case sema.Account_CapabilitiesType:
			return cadence.Account_CapabilitiesType
		case sema.Account_StorageCapabilitiesType:
			return cadence.Account_StorageCapabilitiesType
		case sema.Account_AccountCapabilitiesType:
			return cadence.Account_AccountCapabilitiesType
		case sema.AccountType:
			return cadence.AccountType
		case sema.DeployedContractType:
			return cadence.DeployedContractType

		case sema.MutateType:
			return cadence.MutateType
		case sema.InsertType:
			return cadence.InsertType
		case sema.RemoveType:
			return cadence.RemoveType

		case sema.StorageType:
			return cadence.StorageType
		case sema.SaveValueType:
			return cadence.SaveValueType
		case sema.LoadValueType:
			return cadence.LoadValueType
		case sema.CopyValueType:
			return cadence.CopyValueType
		case sema.BorrowValueType:
			return cadence.BorrowValueType
		case sema.ContractsType:
			return cadence.ContractsType
		case sema.AddContractType:
			return cadence.AddContractType
		case sema.UpdateContractType:
			return cadence.UpdateContractType
		case sema.RemoveContractType:
			return cadence.RemoveContractType
		case sema.KeysType:
			return cadence.KeysType
		case sema.AddKeyType:
			return cadence.AddKeyType
		case sema.RevokeKeyType:
			return cadence.RevokeKeyType
		case sema.InboxType:
			return cadence.InboxType
		case sema.PublishInboxCapabilityType:
			return cadence.PublishInboxCapabilityType
		case sema.UnpublishInboxCapabilityType:
			return cadence.UnpublishInboxCapabilityType
		case sema.ClaimInboxCapabilityType:
			return cadence.ClaimInboxCapabilityType
		case sema.CapabilitiesType:
			return cadence.CapabilitiesType
		case sema.StorageCapabilitiesType:
			return cadence.StorageCapabilitiesType
		case sema.AccountCapabilitiesType:
			return cadence.AccountCapabilitiesType
		case sema.PublishCapabilityType:
			return cadence.PublishCapabilityType
		case sema.UnpublishCapabilityType:
			return cadence.UnpublishCapabilityType
		case sema.GetStorageCapabilityControllerType:
			return cadence.GetStorageCapabilityControllerType
		case sema.IssueStorageCapabilityControllerType:
			return cadence.IssueStorageCapabilityControllerType
		case sema.GetAccountCapabilityControllerType:
			return cadence.GetAccountCapabilityControllerType
		case sema.IssueAccountCapabilityControllerType:
			return cadence.IssueAccountCapabilityControllerType

		case sema.CapabilitiesMappingType:
			return cadence.CapabilitiesMappingType
		case sema.AccountMappingType:
			return cadence.AccountMappingType
		case sema.IdentityType:
			return cadence.IdentityType
		}

		switch t := t.(type) {
		case *sema.OptionalType:
			return exportOptionalType(gauge, t, results)
		case *sema.VariableSizedType:
			return exportVariableSizedType(gauge, t, results)
		case *sema.ConstantSizedType:
			return exportConstantSizedType(gauge, t, results)
		case *sema.CompositeType:
			return exportCompositeType(gauge, t, results)
		case *sema.InterfaceType:
			return exportInterfaceType(gauge, t, results)
		case *sema.DictionaryType:
			return exportDictionaryType(gauge, t, results)
		case *sema.FunctionType:
			return exportFunctionType(gauge, t, results)
		case *sema.AddressType:
			return cadence.AddressType
		case *sema.ReferenceType:
			return exportReferenceType(gauge, t, results)
		case *sema.IntersectionType:
			return exportIntersectionType(gauge, t, results)
		case *sema.CapabilityType:
			return exportCapabilityType(gauge, t, results)
		}

		panic(fmt.Sprintf("cannot export type %s", t))
	}()

	results[typeID] = result

	return result
}

func exportOptionalType(gauge common.MemoryGauge, t *sema.OptionalType, results map[sema.TypeID]cadence.Type) cadence.Type {
	convertedType := ExportMeteredType(gauge, t.Type, results)

	return cadence.NewMeteredOptionalType(
		gauge,
		convertedType,
	)
}

func exportVariableSizedType(gauge common.MemoryGauge, t *sema.VariableSizedType, results map[sema.TypeID]cadence.Type) cadence.Type {
	convertedElement := ExportMeteredType(gauge, t.Type, results)

	return cadence.NewMeteredVariableSizedArrayType(gauge, convertedElement)
}

func exportConstantSizedType(gauge common.MemoryGauge, t *sema.ConstantSizedType, results map[sema.TypeID]cadence.Type) cadence.Type {
	convertedElement := ExportMeteredType(gauge, t.Type, results)

	return cadence.NewMeteredConstantSizedArrayType(
		gauge,
		uint(t.Size),
		convertedElement,
	)
}

func exportCompositeType(
	gauge common.MemoryGauge,
	t *sema.CompositeType,
	results map[sema.TypeID]cadence.Type,
) (result cadence.CompositeType) {

	fieldMembers := make([]*sema.Member, 0, len(t.Fields))

	for _, identifier := range t.Fields {
		member, ok := t.Members.Get(identifier)

		if !ok {
			panic(errors.NewUnreachableError())
		}

		if member.IgnoreInSerialization {
			continue
		}

		fieldMembers = append(fieldMembers, member)
	}

	fields := make([]cadence.Field, len(fieldMembers))

	switch t.Kind {
	case common.CompositeKindStructure:
		result = cadence.NewMeteredStructType(
			gauge,
			t.Location,
			t.QualifiedIdentifier(),
			fields,
			nil,
		)

	case common.CompositeKindResource:
		result = cadence.NewMeteredResourceType(
			gauge,
			t.Location,
			t.QualifiedIdentifier(),
			fields,
			nil,
		)

	case common.CompositeKindAttachment:
		result = cadence.NewMeteredAttachmentType(
			gauge,
			t.Location,
			ExportMeteredType(gauge, t.GetBaseType(), results),
			t.QualifiedIdentifier(),
			fields,
			nil,
		)

	case common.CompositeKindEvent:
		result = cadence.NewMeteredEventType(
			gauge,
			t.Location,
			t.QualifiedIdentifier(),
			fields,
			nil,
		)

	case common.CompositeKindContract:
		result = cadence.NewMeteredContractType(
			gauge,
			t.Location,
			t.QualifiedIdentifier(),
			fields,
			nil,
		)

	case common.CompositeKindEnum:
		result = cadence.NewMeteredEnumType(
			gauge,
			t.Location,
			t.QualifiedIdentifier(),
			ExportMeteredType(gauge, t.EnumRawType, results),
			fields,
			nil,
		)

	default:
		panic(fmt.Sprintf("cannot export composite type %v of unknown kind %v", t, t.Kind))
	}

	// NOTE: ensure to set the result before recursively export field types

	results[t.ID()] = result

	for i, member := range fieldMembers {
		convertedFieldType := ExportMeteredType(gauge, member.TypeAnnotation.Type, results)

		fields[i] = cadence.Field{
			Identifier: member.Identifier.Identifier,
			Type:       convertedFieldType,
		}
	}

	return
}

func exportInterfaceType(
	gauge common.MemoryGauge,
	t *sema.InterfaceType,
	results map[sema.TypeID]cadence.Type,
) (result cadence.InterfaceType) {

	fieldMembers := make([]*sema.Member, 0, len(t.Fields))

	for _, identifier := range t.Fields {
		member, ok := t.Members.Get(identifier)

		if !ok {
			panic(errors.NewUnreachableError())
		}

		if member.IgnoreInSerialization {
			continue
		}

		fieldMembers = append(fieldMembers, member)
	}

	fields := make([]cadence.Field, len(fieldMembers))

	switch t.CompositeKind {
	case common.CompositeKindStructure:
		result = cadence.NewMeteredStructInterfaceType(
			gauge,
			t.Location,
			t.QualifiedIdentifier(),
			fields,
			nil,
		)

	case common.CompositeKindResource:
		result = cadence.NewMeteredResourceInterfaceType(
			gauge,
			t.Location,
			t.QualifiedIdentifier(),
			fields,
			nil,
		)

	case common.CompositeKindContract:
		result = cadence.NewMeteredContractInterfaceType(
			gauge,
			t.Location,
			t.QualifiedIdentifier(),
			fields,
			nil,
		)

	default:
		panic(fmt.Sprintf("cannot export interface type %v of unknown kind %v", t, t.CompositeKind))
	}

	// NOTE: ensure to set the result before recursively export field types

	results[t.ID()] = result

	for i, member := range fieldMembers {
		convertedFieldType := ExportMeteredType(gauge, member.TypeAnnotation.Type, results)

		fields[i] = cadence.Field{
			Identifier: member.Identifier.Identifier,
			Type:       convertedFieldType,
		}
	}

	return
}

func exportDictionaryType(
	gauge common.MemoryGauge,
	t *sema.DictionaryType,
	results map[sema.TypeID]cadence.Type,
) cadence.Type {
	convertedKeyType := ExportMeteredType(gauge, t.KeyType, results)
	convertedElementType := ExportMeteredType(gauge, t.ValueType, results)

	return cadence.NewMeteredDictionaryType(
		gauge,
		convertedKeyType,
		convertedElementType,
	)
}

func exportInclusiveRangeType(
	gauge common.MemoryGauge,
	t *sema.InclusiveRangeType,
	results map[sema.TypeID]cadence.Type,
) *cadence.InclusiveRangeType {
	convertedMemberType := ExportMeteredType(gauge, t.MemberType, results)

	return cadence.NewMeteredInclusiveRangeType(
		gauge,
		convertedMemberType,
	)
}

func exportFunctionType(
	gauge common.MemoryGauge,
	t *sema.FunctionType,
	results map[sema.TypeID]cadence.Type,
) cadence.Type {
	// Type parameters
	typeParameterCount := len(t.TypeParameters)
	common.UseMemory(gauge, common.MemoryUsage{
		Kind:   common.MemoryKindCadenceTypeParameter,
		Amount: uint64(typeParameterCount),
	})
	var convertedTypeParameters []cadence.TypeParameter
	if typeParameterCount > 0 {
		convertedTypeParameters = make([]cadence.TypeParameter, typeParameterCount)

		for i, typeParameter := range t.TypeParameters {

			typeBound := typeParameter.TypeBound
			var convertedParameterTypeBound cadence.Type
			if typeBound != nil {
				convertedParameterTypeBound = ExportMeteredType(gauge, typeBound, results)
			}

			// Metered above
			convertedTypeParameters[i] = cadence.NewTypeParameter(
				typeParameter.Name,
				convertedParameterTypeBound,
			)
		}
	}

	// Parameters
	parameterCount := len(t.Parameters)
	common.UseMemory(gauge, common.MemoryUsage{
		Kind:   common.MemoryKindCadenceParameter,
		Amount: uint64(parameterCount),
	})
	var convertedParameters []cadence.Parameter
	if parameterCount > 0 {
		convertedParameters = make([]cadence.Parameter, parameterCount)

		for i, parameter := range t.Parameters {
			convertedParameterType := ExportMeteredType(gauge, parameter.TypeAnnotation.Type, results)

			// Metered above
			convertedParameters[i] = cadence.NewParameter(
				parameter.Label,
				parameter.Identifier,
				convertedParameterType,
			)
		}
	}

	convertedReturnType := ExportMeteredType(gauge, t.ReturnTypeAnnotation.Type, results)

	return cadence.NewMeteredFunctionType(
		gauge,
		cadence.FunctionPurity(t.Purity),
		convertedTypeParameters,
		convertedParameters,
		convertedReturnType,
	)
}

func exportAuthorization(
	gauge common.MemoryGauge,
	access sema.Access,
) cadence.Authorization {
	switch access := access.(type) {
	case sema.PrimitiveAccess:
		if access.Equal(sema.UnauthorizedAccess) {
			return cadence.UnauthorizedAccess
		}
	case *sema.EntitlementMapAccess:
		common.UseMemory(gauge, common.NewConstantMemoryUsage(common.MemoryKindCadenceEntitlementMapAccess))
		return cadence.EntitlementMapAuthorization{
			TypeID: access.Type.ID(),
		}
	case sema.EntitlementSetAccess:
		common.UseMemory(gauge, common.MemoryUsage{
			Kind:   common.MemoryKindCadenceEntitlementSetAccess,
			Amount: uint64(access.Entitlements.Len()),
		})
		var entitlements []common.TypeID
		access.Entitlements.Foreach(func(key *sema.EntitlementType, _ struct{}) {
			entitlements = append(entitlements, key.ID())
		})
		return cadence.EntitlementSetAuthorization{
			Entitlements: entitlements,
			Kind:         access.SetKind,
		}
	}
	panic(fmt.Sprintf("cannot export authorization with access %T", access))
}

func exportReferenceType(
	gauge common.MemoryGauge,
	t *sema.ReferenceType,
	results map[sema.TypeID]cadence.Type,
) *cadence.ReferenceType {
	convertedType := ExportMeteredType(gauge, t.Type, results)

	return cadence.NewMeteredReferenceType(
		gauge,
		exportAuthorization(gauge, t.Authorization),
		convertedType,
	)
}

func exportIntersectionType(
	gauge common.MemoryGauge,
	t *sema.IntersectionType,
	results map[sema.TypeID]cadence.Type,
) *cadence.IntersectionType {

	intersectionTypes := make([]cadence.Type, len(t.Types))

	for i, typ := range t.Types {
		intersectionTypes[i] = ExportMeteredType(gauge, typ, results)
	}

	return cadence.NewMeteredIntersectionType(
		gauge,
		intersectionTypes,
	)
}

func exportCapabilityType(
	gauge common.MemoryGauge,
	t *sema.CapabilityType,
	results map[sema.TypeID]cadence.Type,
) *cadence.CapabilityType {

	var borrowType cadence.Type
	if t.BorrowType != nil {
		borrowType = ExportMeteredType(gauge, t.BorrowType, results)
	}

	return cadence.NewMeteredCapabilityType(
		gauge,
		borrowType,
	)
}

func importInterfaceType(memoryGauge common.MemoryGauge, t cadence.InterfaceType) *interpreter.InterfaceStaticType {
	return interpreter.NewInterfaceStaticTypeComputeTypeID(
		memoryGauge,
		t.InterfaceTypeLocation(),
		t.InterfaceTypeQualifiedIdentifier(),
	)
}

func importCompositeType(memoryGauge common.MemoryGauge, t cadence.CompositeType) *interpreter.CompositeStaticType {
	return interpreter.NewCompositeStaticTypeComputeTypeID(
		memoryGauge,
		t.CompositeTypeLocation(),
		t.CompositeTypeQualifiedIdentifier(),
	)
}

func importAuthorization(memoryGauge common.MemoryGauge, auth cadence.Authorization) interpreter.Authorization {
	switch auth := auth.(type) {
	case cadence.Unauthorized:
		return interpreter.UnauthorizedAccess
	case cadence.EntitlementMapAuthorization:
		return interpreter.NewEntitlementMapAuthorization(memoryGauge, auth.TypeID)
	case cadence.EntitlementSetAuthorization:
		return interpreter.NewEntitlementSetAuthorization(
			memoryGauge,
			func() []common.TypeID { return auth.Entitlements },
			len(auth.Entitlements),
			auth.Kind,
		)
	}
	panic(fmt.Sprintf("cannot import authorization of type %T", auth))
}

func ImportType(memoryGauge common.MemoryGauge, t cadence.Type) interpreter.StaticType {
	switch t := t.(type) {
	case cadence.PrimitiveType:
		return interpreter.NewPrimitiveStaticType(
			memoryGauge,
			interpreter.PrimitiveStaticType(t),
		)

	case *cadence.OptionalType:
		return interpreter.NewOptionalStaticType(
			memoryGauge,
			ImportType(memoryGauge, t.Type),
		)

	case *cadence.VariableSizedArrayType:
		return interpreter.NewVariableSizedStaticType(
			memoryGauge,
			ImportType(memoryGauge, t.ElementType),
		)

	case *cadence.ConstantSizedArrayType:
		return interpreter.NewConstantSizedStaticType(
			memoryGauge,
			ImportType(memoryGauge, t.ElementType),
			int64(t.Size),
		)

	case *cadence.DictionaryType:
		return interpreter.NewDictionaryStaticType(
			memoryGauge,
			ImportType(memoryGauge, t.KeyType),
			ImportType(memoryGauge, t.ElementType),
		)
<<<<<<< HEAD
	case *cadence.InclusiveRangeType:
		return interpreter.NewInclusiveRangeStaticType(memoryGauge, ImportType(memoryGauge, t.ElementType))
=======

>>>>>>> 32ddd355
	case *cadence.StructType,
		*cadence.ResourceType,
		*cadence.EventType,
		*cadence.ContractType,
		*cadence.EnumType:
		return importCompositeType(
			memoryGauge,
			t.(cadence.CompositeType),
		)

	case *cadence.StructInterfaceType,
		*cadence.ResourceInterfaceType,
		*cadence.ContractInterfaceType:
		return importInterfaceType(
			memoryGauge,
			t.(cadence.InterfaceType),
		)

	case *cadence.ReferenceType:
		return interpreter.NewReferenceStaticType(
			memoryGauge,
			importAuthorization(memoryGauge, t.Authorization),
			ImportType(memoryGauge, t.Type),
		)

	case *cadence.IntersectionType:
		types := make([]*interpreter.InterfaceStaticType, 0, len(t.Types))
		for _, typ := range t.Types {
			intf, ok := typ.(cadence.InterfaceType)
			if !ok {
				panic(fmt.Sprintf("cannot export type of type %T", t))
			}
			types = append(types, importInterfaceType(memoryGauge, intf))
		}
		return interpreter.NewIntersectionStaticType(
			memoryGauge,
			types,
		)

	case *cadence.CapabilityType:
		if t.BorrowType == nil {
			return interpreter.PrimitiveStaticTypeCapability
		}

		return interpreter.NewCapabilityStaticType(
			memoryGauge,
			ImportType(memoryGauge, t.BorrowType),
		)

	default:
		panic(fmt.Sprintf("cannot import type of type %T", t))
	}
}<|MERGE_RESOLUTION|>--- conflicted
+++ resolved
@@ -49,36 +49,6 @@
 	}
 
 	result := func() cadence.Type {
-<<<<<<< HEAD
-		switch t := t.(type) {
-		case *sema.OptionalType:
-			return exportOptionalType(gauge, t, results)
-		case *sema.VariableSizedType:
-			return exportVariableSizedType(gauge, t, results)
-		case *sema.ConstantSizedType:
-			return exportConstantSizedType(gauge, t, results)
-		case *sema.CompositeType:
-			return exportCompositeType(gauge, t, results)
-		case *sema.InterfaceType:
-			return exportInterfaceType(gauge, t, results)
-		case *sema.DictionaryType:
-			return exportDictionaryType(gauge, t, results)
-		case *sema.InclusiveRangeType:
-			return exportInclusiveRangeType(gauge, t, results)
-		case *sema.FunctionType:
-			return exportFunctionType(gauge, t, results)
-		case *sema.AddressType:
-			return cadence.TheAddressType
-		case *sema.ReferenceType:
-			return exportReferenceType(gauge, t, results)
-		case *sema.RestrictedType:
-			return exportRestrictedType(gauge, t, results)
-		case *sema.CapabilityType:
-			return exportCapabilityType(gauge, t, results)
-		}
-
-=======
->>>>>>> 32ddd355
 		switch t {
 		case sema.NumberType:
 			return cadence.NumberType
@@ -288,6 +258,8 @@
 			return exportIntersectionType(gauge, t, results)
 		case *sema.CapabilityType:
 			return exportCapabilityType(gauge, t, results)
+		case *sema.InclusiveRangeType:
+			return exportInclusiveRangeType(gauge, t, results)
 		}
 
 		panic(fmt.Sprintf("cannot export type %s", t))
@@ -734,12 +706,11 @@
 			ImportType(memoryGauge, t.KeyType),
 			ImportType(memoryGauge, t.ElementType),
 		)
-<<<<<<< HEAD
 	case *cadence.InclusiveRangeType:
-		return interpreter.NewInclusiveRangeStaticType(memoryGauge, ImportType(memoryGauge, t.ElementType))
-=======
-
->>>>>>> 32ddd355
+		return interpreter.NewInclusiveRangeStaticType(
+			memoryGauge,
+			ImportType(memoryGauge, t.ElementType),
+		)
 	case *cadence.StructType,
 		*cadence.ResourceType,
 		*cadence.EventType,
