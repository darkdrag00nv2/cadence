--- conflicted
+++ resolved
@@ -27,7 +27,6 @@
 	"github.com/onflow/cadence/runtime/errors"
 )
 
-<<<<<<< HEAD
 type FunctionPurity int
 
 const (
@@ -57,10 +56,6 @@
 	}
 }
 
-type FunctionDeclaration struct {
-	Access               Access
-	Purity               FunctionPurity
-=======
 type FunctionDeclarationFlags uint8
 
 const (
@@ -71,7 +66,7 @@
 type FunctionDeclaration struct {
 	Access               Access
 	Flags                FunctionDeclarationFlags
->>>>>>> cf0a69a3
+	Purity               FunctionPurity
 	Identifier           Identifier
 	ParameterList        *ParameterList
 	ReturnTypeAnnotation *TypeAnnotation
@@ -87,12 +82,9 @@
 func NewFunctionDeclaration(
 	gauge common.MemoryGauge,
 	access Access,
-<<<<<<< HEAD
 	purity FunctionPurity,
-=======
 	isStatic bool,
 	isNative bool,
->>>>>>> cf0a69a3
 	identifier Identifier,
 	parameterList *ParameterList,
 	returnTypeAnnotation *TypeAnnotation,
@@ -112,11 +104,8 @@
 
 	return &FunctionDeclaration{
 		Access:               access,
-<<<<<<< HEAD
 		Purity:               purity,
-=======
 		Flags:                flags,
->>>>>>> cf0a69a3
 		Identifier:           identifier,
 		ParameterList:        parameterList,
 		ReturnTypeAnnotation: returnTypeAnnotation,
@@ -190,12 +179,9 @@
 func (d *FunctionDeclaration) Doc() prettier.Doc {
 	return FunctionDocument(
 		d.Access,
-<<<<<<< HEAD
 		d.Purity,
-=======
 		d.IsStatic(),
 		d.IsNative(),
->>>>>>> cf0a69a3
 		true,
 		d.Identifier.Identifier,
 		d.ParameterList,
@@ -302,12 +288,9 @@
 func (d *SpecialFunctionDeclaration) Doc() prettier.Doc {
 	return FunctionDocument(
 		d.FunctionDeclaration.Access,
-<<<<<<< HEAD
 		d.FunctionDeclaration.Purity,
-=======
 		d.FunctionDeclaration.IsStatic(),
 		d.FunctionDeclaration.IsNative(),
->>>>>>> cf0a69a3
 		false,
 		d.Kind.Keywords(),
 		d.FunctionDeclaration.ParameterList,
