/*
 * Cadence - The resource-oriented smart contract programming language
 *
 * Copyright 2019-2022 Dapper Labs, Inc.
 *
 * Licensed under the Apache License, Version 2.0 (the "License");
 * you may not use this file except in compliance with the License.
 * You may obtain a copy of the License at
 *
 *   http://www.apache.org/licenses/LICENSE-2.0
 *
 * Unless required by applicable law or agreed to in writing, software
 * distributed under the License is distributed on an "AS IS" BASIS,
 * WITHOUT WARRANTIES OR CONDITIONS OF ANY KIND, either express or implied.
 * See the License for the specific language governing permissions and
 * limitations under the License.
 */

package ast

import (
	"encoding/json"

	"github.com/turbolent/prettier"

	"github.com/onflow/cadence/runtime/common"
)

// ImportDeclaration

type ImportDeclaration struct {
	Identifiers []Identifier
	Location    common.Location
	LocationPos Position
	Range
}

<<<<<<< HEAD
=======
var _ Element = &ImportDeclaration{}
>>>>>>> 5d15cd59
var _ Declaration = &ImportDeclaration{}

func NewImportDeclaration(
	gauge common.MemoryGauge,
	identifiers []Identifier,
	location common.Location,
	declRange Range,
	locationPos Position,
) *ImportDeclaration {
	common.UseMemory(gauge, common.ImportDeclarationMemoryUsage)

	return &ImportDeclaration{
		Identifiers: identifiers,
		Location:    location,
		Range:       declRange,
		LocationPos: locationPos,
	}
}

func (*ImportDeclaration) ElementType() ElementType {
	return ElementTypeImportDeclaration
}

func (*ImportDeclaration) isDeclaration() {}

func (*ImportDeclaration) isStatement() {}

func (d *ImportDeclaration) Accept(visitor Visitor) Repr {
	return visitor.VisitImportDeclaration(d)
}

func (*ImportDeclaration) Walk(_ func(Element)) {
	// NO-OP
}

func (d *ImportDeclaration) DeclarationIdentifier() *Identifier {
	return nil
}

func (d *ImportDeclaration) DeclarationKind() common.DeclarationKind {
	return common.DeclarationKindImport
}

func (d *ImportDeclaration) DeclarationAccess() Access {
	return AccessNotSpecified
}

func (d *ImportDeclaration) DeclarationMembers() *Members {
	return nil
}

func (d *ImportDeclaration) DeclarationDocString() string {
	return ""
}

func (d *ImportDeclaration) MarshalJSON() ([]byte, error) {
	type Alias ImportDeclaration
	return json.Marshal(&struct {
		Type string
		*Alias
	}{
		Type:  "ImportDeclaration",
		Alias: (*Alias)(d),
	})
}

const importDeclarationImportKeywordDoc = prettier.Text("import")
const importDeclarationFromKeywordDoc = prettier.Text("from ")

var importDeclarationSeparatorDoc prettier.Doc = prettier.Concat{
	prettier.Text(","),
	prettier.Line{},
}

func (d *ImportDeclaration) Doc() prettier.Doc {
	doc := prettier.Concat{
		importDeclarationImportKeywordDoc,
	}

	if len(d.Identifiers) > 0 {

		identifiersDoc := prettier.Concat{
			prettier.Line{},
		}

		for i, identifier := range d.Identifiers {
			if i > 0 {
				identifiersDoc = append(
					identifiersDoc,
					importDeclarationSeparatorDoc,
				)
			}

			identifiersDoc = append(
				identifiersDoc,
				prettier.Text(identifier.Identifier),
			)
		}

		identifiersDoc = append(
			identifiersDoc,
			prettier.Line{},
			importDeclarationFromKeywordDoc,
		)

		doc = append(
			doc,
			prettier.Group{
				Doc: prettier.Indent{
					Doc: identifiersDoc,
				},
			},
		)
	} else {
		doc = append(
			doc,
			prettier.Space,
		)
	}

	return append(
		doc,
		LocationDoc(d.Location),
	)
}

func (d *ImportDeclaration) String() string {
	return Prettier(d)
}

func LocationDoc(location common.Location) prettier.Doc {
	switch location := location.(type) {
	case common.AddressLocation:
		return prettier.Text(location.Address.ShortHexWithPrefix())
	case common.IdentifierLocation:
		return prettier.Text(location)
	case common.StringLocation:
		return prettier.Text(QuoteString(string(location)))
	default:
		return nil
	}
}<|MERGE_RESOLUTION|>--- conflicted
+++ resolved
@@ -35,10 +35,7 @@
 	Range
 }
 
-<<<<<<< HEAD
-=======
 var _ Element = &ImportDeclaration{}
->>>>>>> 5d15cd59
 var _ Declaration = &ImportDeclaration{}
 
 func NewImportDeclaration(
