--- conflicted
+++ resolved
@@ -62,10 +62,7 @@
 	keywordSwitch      = "switch"
 	keywordDefault     = "default"
 	keywordEnum        = "enum"
-<<<<<<< HEAD
 	keywordView        = "view"
-)
-=======
 )
 
 var allKeywords = map[string]struct{}{
@@ -135,5 +132,4 @@
 		}
 	}
 	return diff
-}
->>>>>>> aa11b525
+}