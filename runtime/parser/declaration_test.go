/*
 * Cadence - The resource-oriented smart contract programming language
 *
 * Copyright 2019-2022 Dapper Labs, Inc.
 *
 * Licensed under the Apache License, Version 2.0 (the "License");
 * you may not use this file except in compliance with the License.
 * You may obtain a copy of the License at
 *
 *   http://www.apache.org/licenses/LICENSE-2.0
 *
 * Unless required by applicable law or agreed to in writing, software
 * distributed under the License is distributed on an "AS IS" BASIS,
 * WITHOUT WARRANTIES OR CONDITIONS OF ANY KIND, either express or implied.
 * See the License for the specific language governing permissions and
 * limitations under the License.
 */

package parser

import (
	"fmt"
	"math/big"
	"strings"
	"testing"

	"github.com/stretchr/testify/assert"
	"github.com/stretchr/testify/require"

	"github.com/onflow/cadence/runtime/ast"
	"github.com/onflow/cadence/runtime/common"
	"github.com/onflow/cadence/runtime/tests/utils"
)

func TestParseVariableDeclaration(t *testing.T) {

	t.Parallel()

	t.Run("var, no type annotation, copy, one value", func(t *testing.T) {

		t.Parallel()

		result, errs := testParseDeclarations("var x = 1")
		require.Empty(t, errs)

		utils.AssertEqualWithDiff(t,
			[]ast.Declaration{
				&ast.VariableDeclaration{
					IsConstant: false,
					Identifier: ast.Identifier{
						Identifier: "x",
						Pos:        ast.Position{Line: 1, Column: 4, Offset: 4},
					},
					Value: &ast.IntegerExpression{
						PositiveLiteral: []byte("1"),
						Value:           big.NewInt(1),
						Base:            10,
						Range: ast.Range{
							StartPos: ast.Position{Line: 1, Column: 8, Offset: 8},
							EndPos:   ast.Position{Line: 1, Column: 8, Offset: 8},
						},
					},
					Transfer: &ast.Transfer{
						Operation: ast.TransferOperationCopy,
						Pos:       ast.Position{Line: 1, Column: 6, Offset: 6},
					},
					StartPos: ast.Position{Line: 1, Column: 0, Offset: 0},
				},
			},
			result,
		)
	})

	t.Run("var, no type annotation, copy, one value, pub", func(t *testing.T) {

		t.Parallel()

		result, errs := testParseDeclarations(" pub var x = 1")
		require.Empty(t, errs)

		utils.AssertEqualWithDiff(t,
			[]ast.Declaration{
				&ast.VariableDeclaration{
					Access:     ast.AccessPublic,
					IsConstant: false,
					Identifier: ast.Identifier{
						Identifier: "x",
						Pos:        ast.Position{Line: 1, Column: 9, Offset: 9},
					},
					Value: &ast.IntegerExpression{
						PositiveLiteral: []byte("1"),
						Value:           big.NewInt(1),
						Base:            10,
						Range: ast.Range{
							StartPos: ast.Position{Line: 1, Column: 13, Offset: 13},
							EndPos:   ast.Position{Line: 1, Column: 13, Offset: 13},
						},
					},
					Transfer: &ast.Transfer{
						Operation: ast.TransferOperationCopy,
						Pos:       ast.Position{Line: 1, Column: 11, Offset: 11},
					},
					StartPos: ast.Position{Line: 1, Column: 1, Offset: 1},
				},
			},
			result,
		)
	})

	t.Run("let, no type annotation, copy, one value", func(t *testing.T) {

		t.Parallel()

		result, errs := testParseDeclarations("let x = 1")
		require.Empty(t, errs)

		utils.AssertEqualWithDiff(t,
			[]ast.Declaration{
				&ast.VariableDeclaration{
					IsConstant: true,
					Identifier: ast.Identifier{
						Identifier: "x",
						Pos:        ast.Position{Line: 1, Column: 4, Offset: 4},
					},
					Value: &ast.IntegerExpression{
						PositiveLiteral: []byte("1"),
						Value:           big.NewInt(1),
						Base:            10,
						Range: ast.Range{
							StartPos: ast.Position{Line: 1, Column: 8, Offset: 8},
							EndPos:   ast.Position{Line: 1, Column: 8, Offset: 8},
						},
					},
					Transfer: &ast.Transfer{
						Operation: ast.TransferOperationCopy,
						Pos:       ast.Position{Line: 1, Column: 6, Offset: 6},
					},
					StartPos: ast.Position{Line: 1, Column: 0, Offset: 0},
				},
			},
			result,
		)
	})

	t.Run("let, no type annotation, move, one value", func(t *testing.T) {

		t.Parallel()

		result, errs := testParseDeclarations("let x <- 1")
		require.Empty(t, errs)

		utils.AssertEqualWithDiff(t,
			[]ast.Declaration{
				&ast.VariableDeclaration{
					IsConstant: true,
					Identifier: ast.Identifier{
						Identifier: "x",
						Pos:        ast.Position{Line: 1, Column: 4, Offset: 4},
					},
					Value: &ast.IntegerExpression{
						PositiveLiteral: []byte("1"),
						Value:           big.NewInt(1),
						Base:            10,
						Range: ast.Range{
							StartPos: ast.Position{Line: 1, Column: 9, Offset: 9},
							EndPos:   ast.Position{Line: 1, Column: 9, Offset: 9},
						},
					},
					Transfer: &ast.Transfer{
						Operation: ast.TransferOperationMove,
						Pos:       ast.Position{Line: 1, Column: 6, Offset: 6},
					},
					StartPos: ast.Position{Line: 1, Column: 0, Offset: 0},
				},
			},
			result,
		)
	})

	t.Run("let, resource type annotation, move, one value", func(t *testing.T) {

		t.Parallel()

		result, errs := testParseDeclarations("let r2: @R <- r")
		require.Empty(t, errs)

		utils.AssertEqualWithDiff(t,
			[]ast.Declaration{
				&ast.VariableDeclaration{
					IsConstant: true,
					Identifier: ast.Identifier{
						Identifier: "r2",
						Pos:        ast.Position{Line: 1, Column: 4, Offset: 4},
					},
					TypeAnnotation: &ast.TypeAnnotation{
						IsResource: true,
						Type: &ast.NominalType{
							Identifier: ast.Identifier{
								Identifier: "R",
								Pos:        ast.Position{Line: 1, Column: 9, Offset: 9},
							},
						},
						StartPos: ast.Position{Line: 1, Column: 8, Offset: 8},
					},
					Value: &ast.IdentifierExpression{
						Identifier: ast.Identifier{
							Identifier: "r",
							Pos:        ast.Position{Line: 1, Column: 14, Offset: 14},
						},
					},
					Transfer: &ast.Transfer{
						Operation: ast.TransferOperationMove,
						Pos:       ast.Position{Line: 1, Column: 11, Offset: 11},
					},
					StartPos: ast.Position{Line: 1, Column: 0, Offset: 0},
				},
			},
			result,
		)
	})

	t.Run("var, no type annotation, copy, two values ", func(t *testing.T) {

		t.Parallel()

		result, errs := testParseStatements("var x <- y <- z")
		require.Empty(t, errs)

		utils.AssertEqualWithDiff(t,
			[]ast.Statement{
				&ast.VariableDeclaration{
					IsConstant: false,
					Identifier: ast.Identifier{
						Identifier: "x",
						Pos:        ast.Position{Line: 1, Column: 4, Offset: 4},
					},
					Value: &ast.IdentifierExpression{
						Identifier: ast.Identifier{
							Identifier: "y",
							Pos:        ast.Position{Line: 1, Column: 9, Offset: 9},
						},
					},
					Transfer: &ast.Transfer{
						Operation: ast.TransferOperationMove,
						Pos:       ast.Position{Line: 1, Column: 6, Offset: 6},
					},
					SecondValue: &ast.IdentifierExpression{
						Identifier: ast.Identifier{
							Identifier: "z",
							Pos:        ast.Position{Line: 1, Column: 14, Offset: 14},
						},
					},
					SecondTransfer: &ast.Transfer{
						Operation: ast.TransferOperationMove,
						Pos:       ast.Position{Line: 1, Column: 11, Offset: 11},
					},
					StartPos: ast.Position{Line: 1, Column: 0, Offset: 0},
				},
			},
			result,
		)
	})

	t.Run("with purity", func(t *testing.T) {

		t.Parallel()

		_, errs := ParseDeclarations("view var x = 1", nil)
		utils.AssertEqualWithDiff(t,
			[]error{
				&SyntaxError{
					Message: "invalid view modifier for variable",
					Pos:     ast.Position{Offset: 5, Line: 1, Column: 5},
				},
			},
			errs,
		)
	})
}

func TestParseParameterList(t *testing.T) {

	t.Parallel()

	parse := func(input string) (any, []error) {
		return Parse(
			[]byte(input),
			func(p *parser) (any, error) {
				return parseParameterList(p)
			},
			nil,
		)
	}

	t.Run("empty", func(t *testing.T) {

		t.Parallel()

		result, errs := parse("()")
		require.Empty(t, errs)

		utils.AssertEqualWithDiff(t,
			&ast.ParameterList{
				Range: ast.Range{
					StartPos: ast.Position{Line: 1, Column: 0, Offset: 0},
					EndPos:   ast.Position{Line: 1, Column: 1, Offset: 1},
				},
			},
			result,
		)
	})

	t.Run("space", func(t *testing.T) {

		t.Parallel()

		result, errs := parse(" (   )")
		require.Empty(t, errs)

		utils.AssertEqualWithDiff(t,
			&ast.ParameterList{
				Range: ast.Range{
					StartPos: ast.Position{Line: 1, Column: 1, Offset: 1},
					EndPos:   ast.Position{Line: 1, Column: 5, Offset: 5},
				},
			},
			result,
		)
	})

	t.Run("one, without argument label", func(t *testing.T) {

		t.Parallel()

		result, errs := parse("( a : Int )")
		require.Empty(t, errs)

		utils.AssertEqualWithDiff(t,
			&ast.ParameterList{
				Parameters: []*ast.Parameter{
					{
						Label: "",
						Identifier: ast.Identifier{
							Identifier: "a",
							Pos:        ast.Position{Line: 1, Column: 2, Offset: 2},
						},
						TypeAnnotation: &ast.TypeAnnotation{
							IsResource: false,
							Type: &ast.NominalType{
								Identifier: ast.Identifier{
									Identifier: "Int",
									Pos:        ast.Position{Line: 1, Column: 6, Offset: 6},
								},
							},
							StartPos: ast.Position{Line: 1, Column: 6, Offset: 6},
						},
						Range: ast.Range{
							StartPos: ast.Position{Line: 1, Column: 2, Offset: 2},
							EndPos:   ast.Position{Line: 1, Column: 8, Offset: 8},
						},
					},
				},
				Range: ast.Range{
					StartPos: ast.Position{Line: 1, Column: 0, Offset: 0},
					EndPos:   ast.Position{Line: 1, Column: 10, Offset: 10},
				},
			},
			result,
		)
	})

	t.Run("one, with argument label", func(t *testing.T) {

		t.Parallel()

		result, errs := parse("( a b : Int )")
		require.Empty(t, errs)

		utils.AssertEqualWithDiff(t,
			&ast.ParameterList{
				Parameters: []*ast.Parameter{
					{
						Label: "a",
						Identifier: ast.Identifier{
							Identifier: "b",
							Pos:        ast.Position{Line: 1, Column: 4, Offset: 4},
						},
						TypeAnnotation: &ast.TypeAnnotation{
							IsResource: false,
							Type: &ast.NominalType{
								Identifier: ast.Identifier{
									Identifier: "Int",
									Pos:        ast.Position{Line: 1, Column: 8, Offset: 8},
								},
							},
							StartPos: ast.Position{Line: 1, Column: 8, Offset: 8},
						},
						Range: ast.Range{
							StartPos: ast.Position{Line: 1, Column: 2, Offset: 2},
							EndPos:   ast.Position{Line: 1, Column: 10, Offset: 10},
						},
					},
				},
				Range: ast.Range{
					StartPos: ast.Position{Line: 1, Column: 0, Offset: 0},
					EndPos:   ast.Position{Line: 1, Column: 12, Offset: 12},
				},
			},
			result,
		)
	})

	t.Run("two, with and without argument label", func(t *testing.T) {

		t.Parallel()

		result, errs := parse("( a b : Int , c : Int )")
		require.Empty(t, errs)

		utils.AssertEqualWithDiff(t,
			&ast.ParameterList{
				Parameters: []*ast.Parameter{
					{
						Label: "a",
						Identifier: ast.Identifier{
							Identifier: "b",
							Pos:        ast.Position{Line: 1, Column: 4, Offset: 4},
						},
						TypeAnnotation: &ast.TypeAnnotation{
							IsResource: false,
							Type: &ast.NominalType{
								Identifier: ast.Identifier{
									Identifier: "Int",
									Pos:        ast.Position{Line: 1, Column: 8, Offset: 8},
								},
							},
							StartPos: ast.Position{Line: 1, Column: 8, Offset: 8},
						},
						Range: ast.Range{
							StartPos: ast.Position{Line: 1, Column: 2, Offset: 2},
							EndPos:   ast.Position{Line: 1, Column: 10, Offset: 10},
						},
					},
					{
						Label: "",
						Identifier: ast.Identifier{
							Identifier: "c",
							Pos:        ast.Position{Line: 1, Column: 14, Offset: 14},
						},
						TypeAnnotation: &ast.TypeAnnotation{
							IsResource: false,
							Type: &ast.NominalType{
								Identifier: ast.Identifier{
									Identifier: "Int",
									Pos:        ast.Position{Line: 1, Column: 18, Offset: 18},
								},
							},
							StartPos: ast.Position{Line: 1, Column: 18, Offset: 18},
						},
						Range: ast.Range{
							StartPos: ast.Position{Line: 1, Column: 14, Offset: 14},
							EndPos:   ast.Position{Line: 1, Column: 20, Offset: 20},
						},
					},
				},
				Range: ast.Range{
					StartPos: ast.Position{Line: 1, Column: 0, Offset: 0},
					EndPos:   ast.Position{Line: 1, Column: 22, Offset: 22},
				},
			},
			result,
		)
	})

	t.Run("two, with and without argument label, missing comma", func(t *testing.T) {

		t.Parallel()

		_, errs := parse("( a b : Int   c : Int )")
		utils.AssertEqualWithDiff(t,
			[]error{
				&MissingCommaInParameterListError{
					Pos: ast.Position{Offset: 14, Line: 1, Column: 14},
				},
			},
			errs,
		)
	})
}

func TestParseFunctionDeclaration(t *testing.T) {

	t.Parallel()

	t.Run("without return type", func(t *testing.T) {

		t.Parallel()

		result, errs := testParseDeclarations("fun foo () { }")
		require.Empty(t, errs)

		utils.AssertEqualWithDiff(t,
			[]ast.Declaration{
				&ast.FunctionDeclaration{
					Identifier: ast.Identifier{
						Identifier: "foo",
						Pos:        ast.Position{Line: 1, Column: 4, Offset: 4},
					},
					ParameterList: &ast.ParameterList{
						Parameters: nil,
						Range: ast.Range{
							StartPos: ast.Position{Line: 1, Column: 8, Offset: 8},
							EndPos:   ast.Position{Line: 1, Column: 9, Offset: 9},
						},
					},
					Purity: ast.FunctionPurityUnspecified,
					ReturnTypeAnnotation: &ast.TypeAnnotation{
						IsResource: false,
						Type: &ast.NominalType{
							Identifier: ast.Identifier{
								Identifier: "",
								Pos:        ast.Position{Line: 1, Column: 9, Offset: 9},
							},
						},
						StartPos: ast.Position{Line: 1, Column: 9, Offset: 9},
					},
					FunctionBlock: &ast.FunctionBlock{
						Block: &ast.Block{
							Range: ast.Range{
								StartPos: ast.Position{Line: 1, Column: 11, Offset: 11},
								EndPos:   ast.Position{Line: 1, Column: 13, Offset: 13},
							},
						},
					},
					StartPos: ast.Position{Line: 1, Column: 0, Offset: 0},
				},
			},
			result,
		)
	})

	t.Run("without return type, pub", func(t *testing.T) {

		t.Parallel()

		result, errs := testParseDeclarations("pub fun foo () { }")
		require.Empty(t, errs)

		utils.AssertEqualWithDiff(t,
			[]ast.Declaration{
				&ast.FunctionDeclaration{
					Access: ast.AccessPublic,
					Identifier: ast.Identifier{
						Identifier: "foo",
						Pos:        ast.Position{Line: 1, Column: 8, Offset: 8},
					},
					ParameterList: &ast.ParameterList{
						Parameters: nil,
						Range: ast.Range{
							StartPos: ast.Position{Line: 1, Column: 12, Offset: 12},
							EndPos:   ast.Position{Line: 1, Column: 13, Offset: 13},
						},
					},
					ReturnTypeAnnotation: &ast.TypeAnnotation{
						IsResource: false,
						Type: &ast.NominalType{
							Identifier: ast.Identifier{
								Identifier: "",
								Pos:        ast.Position{Line: 1, Column: 13, Offset: 13},
							},
						},
						StartPos: ast.Position{Line: 1, Column: 13, Offset: 13},
					},
					FunctionBlock: &ast.FunctionBlock{
						Block: &ast.Block{
							Range: ast.Range{
								StartPos: ast.Position{Line: 1, Column: 15, Offset: 15},
								EndPos:   ast.Position{Line: 1, Column: 17, Offset: 17},
							},
						},
					},
					StartPos: ast.Position{Line: 1, Column: 0, Offset: 0},
				},
			},
			result,
		)
	})

	t.Run("with return type", func(t *testing.T) {

		t.Parallel()

		result, errs := testParseDeclarations("fun foo (): X { }")
		require.Empty(t, errs)

		utils.AssertEqualWithDiff(t,
			[]ast.Declaration{
				&ast.FunctionDeclaration{
					Identifier: ast.Identifier{
						Identifier: "foo",
						Pos:        ast.Position{Line: 1, Column: 4, Offset: 4},
					},
					ParameterList: &ast.ParameterList{
						Parameters: nil,
						Range: ast.Range{
							StartPos: ast.Position{Line: 1, Column: 8, Offset: 8},
							EndPos:   ast.Position{Line: 1, Column: 9, Offset: 9},
						},
					},
					ReturnTypeAnnotation: &ast.TypeAnnotation{
						Type: &ast.NominalType{
							Identifier: ast.Identifier{
								Identifier: "X",
								Pos:        ast.Position{Line: 1, Column: 12, Offset: 12},
							},
						},
						StartPos: ast.Position{Line: 1, Column: 12, Offset: 12},
					},
					FunctionBlock: &ast.FunctionBlock{
						Block: &ast.Block{
							Range: ast.Range{
								StartPos: ast.Position{Line: 1, Column: 14, Offset: 14},
								EndPos:   ast.Position{Line: 1, Column: 16, Offset: 16},
							},
						},
					},
					StartPos: ast.Position{Line: 1, Column: 0, Offset: 0},
				},
			},
			result,
		)
	})

	t.Run("without return type, with pre and post conditions", func(t *testing.T) {

		t.Parallel()

		result, errs := testParseStatements(`
          fun foo () {
              pre {
                 true : "test"
                 2 > 1 : "foo"
              }

              post {
                 false
              }

              bar()
          }
        `)
		require.Empty(t, errs)

		utils.AssertEqualWithDiff(t,
			[]ast.Statement{
				&ast.FunctionDeclaration{
					Identifier: ast.Identifier{
						Identifier: "foo",
						Pos:        ast.Position{Line: 2, Column: 14, Offset: 15},
					},
					ParameterList: &ast.ParameterList{
						Parameters: nil,
						Range: ast.Range{
							StartPos: ast.Position{Line: 2, Column: 18, Offset: 19},
							EndPos:   ast.Position{Line: 2, Column: 19, Offset: 20},
						},
					},
					ReturnTypeAnnotation: &ast.TypeAnnotation{
						IsResource: false,
						Type: &ast.NominalType{
							Identifier: ast.Identifier{
								Identifier: "",
								Pos:        ast.Position{Line: 2, Column: 19, Offset: 20},
							},
						},
						StartPos: ast.Position{Line: 2, Column: 19, Offset: 20},
					},
					FunctionBlock: &ast.FunctionBlock{
						PreConditions: &ast.Conditions{
							{
								Kind: ast.ConditionKindPre,
								Test: &ast.BoolExpression{
									Value: true,
									Range: ast.Range{
										StartPos: ast.Position{Line: 4, Column: 17, Offset: 61},
										EndPos:   ast.Position{Line: 4, Column: 20, Offset: 64},
									},
								},
								Message: &ast.StringExpression{
									Value: "test",
									Range: ast.Range{
										StartPos: ast.Position{Line: 4, Column: 24, Offset: 68},
										EndPos:   ast.Position{Line: 4, Column: 29, Offset: 73},
									},
								},
							},
							{
								Kind: ast.ConditionKindPre,
								Test: &ast.BinaryExpression{
									Operation: ast.OperationGreater,
									Left: &ast.IntegerExpression{
										PositiveLiteral: []byte("2"),
										Value:           big.NewInt(2),
										Base:            10,
										Range: ast.Range{
											StartPos: ast.Position{Line: 5, Column: 17, Offset: 92},
											EndPos:   ast.Position{Line: 5, Column: 17, Offset: 92},
										},
									},
									Right: &ast.IntegerExpression{
										PositiveLiteral: []byte("1"),
										Value:           big.NewInt(1),
										Base:            10,
										Range: ast.Range{
											StartPos: ast.Position{Line: 5, Column: 21, Offset: 96},
											EndPos:   ast.Position{Line: 5, Column: 21, Offset: 96},
										},
									},
								},
								Message: &ast.StringExpression{
									Value: "foo",
									Range: ast.Range{
										StartPos: ast.Position{Line: 5, Column: 25, Offset: 100},
										EndPos:   ast.Position{Line: 5, Column: 29, Offset: 104},
									},
								},
							},
						},
						PostConditions: &ast.Conditions{
							{
								Kind: ast.ConditionKindPost,
								Test: &ast.BoolExpression{
									Value: false,
									Range: ast.Range{
										StartPos: ast.Position{Line: 9, Column: 17, Offset: 161},
										EndPos:   ast.Position{Line: 9, Column: 21, Offset: 165},
									},
								},
								Message: nil,
							},
						},
						Block: &ast.Block{
							Statements: []ast.Statement{
								&ast.ExpressionStatement{
									Expression: &ast.InvocationExpression{
										InvokedExpression: &ast.IdentifierExpression{
											Identifier: ast.Identifier{
												Identifier: "bar",
												Pos:        ast.Position{Line: 12, Column: 14, Offset: 198},
											},
										},
										ArgumentsStartPos: ast.Position{Line: 12, Column: 17, Offset: 201},
										EndPos:            ast.Position{Line: 12, Column: 18, Offset: 202},
									},
								},
							},
							Range: ast.Range{
								StartPos: ast.Position{Line: 2, Column: 21, Offset: 22},
								EndPos:   ast.Position{Line: 13, Column: 10, Offset: 214},
							},
						},
					},
					StartPos: ast.Position{Line: 2, Column: 10, Offset: 11},
				},
			},
			result,
		)
	})

	t.Run("with docstring, single line comment", func(t *testing.T) {

		t.Parallel()

		result, errs := testParseDeclarations("/// Test\nfun foo() {}")
		require.Empty(t, errs)

		utils.AssertEqualWithDiff(t,
			[]ast.Declaration{
				&ast.FunctionDeclaration{
					Identifier: ast.Identifier{
						Identifier: "foo",
						Pos:        ast.Position{Line: 2, Column: 4, Offset: 13},
					},
					ParameterList: &ast.ParameterList{
						Parameters: nil,
						Range: ast.Range{
							StartPos: ast.Position{Line: 2, Column: 7, Offset: 16},
							EndPos:   ast.Position{Line: 2, Column: 8, Offset: 17},
						},
					},
					ReturnTypeAnnotation: &ast.TypeAnnotation{
						IsResource: false,
						Type: &ast.NominalType{
							Identifier: ast.Identifier{
								Identifier: "",
								Pos:        ast.Position{Line: 2, Column: 8, Offset: 17},
							},
						},
						StartPos: ast.Position{Line: 2, Column: 8, Offset: 17},
					},
					FunctionBlock: &ast.FunctionBlock{
						Block: &ast.Block{
							Range: ast.Range{
								StartPos: ast.Position{Line: 2, Column: 10, Offset: 19},
								EndPos:   ast.Position{Line: 2, Column: 11, Offset: 20},
							},
						},
					},
					DocString: " Test",
					StartPos:  ast.Position{Line: 2, Column: 0, Offset: 9},
				},
			},
			result,
		)
	})

	t.Run("with docstring, two line comments", func(t *testing.T) {

		t.Parallel()

		result, errs := testParseDeclarations("\n  /// First line\n  \n/// Second line\n\n\nfun foo() {}")
		require.Empty(t, errs)

		utils.AssertEqualWithDiff(t,
			[]ast.Declaration{
				&ast.FunctionDeclaration{
					Identifier: ast.Identifier{
						Identifier: "foo",
						Pos:        ast.Position{Line: 7, Column: 4, Offset: 43},
					},
					ParameterList: &ast.ParameterList{
						Parameters: nil,
						Range: ast.Range{
							StartPos: ast.Position{Line: 7, Column: 7, Offset: 46},
							EndPos:   ast.Position{Line: 7, Column: 8, Offset: 47},
						},
					},
					ReturnTypeAnnotation: &ast.TypeAnnotation{
						IsResource: false,
						Type: &ast.NominalType{
							Identifier: ast.Identifier{
								Identifier: "",
								Pos:        ast.Position{Line: 7, Column: 8, Offset: 47},
							},
						},
						StartPos: ast.Position{Line: 7, Column: 8, Offset: 47},
					},
					FunctionBlock: &ast.FunctionBlock{
						Block: &ast.Block{
							Range: ast.Range{
								StartPos: ast.Position{Line: 7, Column: 10, Offset: 49},
								EndPos:   ast.Position{Line: 7, Column: 11, Offset: 50},
							},
						},
					},
					DocString: " First line\n Second line",
					StartPos:  ast.Position{Line: 7, Column: 0, Offset: 39},
				},
			},
			result,
		)
	})

	t.Run("with docstring, block comment", func(t *testing.T) {

		t.Parallel()

		result, errs := testParseDeclarations("\n    /** Cool dogs.\n\n Cool cats!! */\n\n\nfun foo() {}")
		require.Empty(t, errs)

		utils.AssertEqualWithDiff(t,
			[]ast.Declaration{
				&ast.FunctionDeclaration{
					Identifier: ast.Identifier{
						Identifier: "foo",
						Pos:        ast.Position{Line: 7, Column: 4, Offset: 43},
					},
					ParameterList: &ast.ParameterList{
						Parameters: nil,
						Range: ast.Range{
							StartPos: ast.Position{Line: 7, Column: 7, Offset: 46},
							EndPos:   ast.Position{Line: 7, Column: 8, Offset: 47},
						},
					},
					ReturnTypeAnnotation: &ast.TypeAnnotation{
						IsResource: false,
						Type: &ast.NominalType{
							Identifier: ast.Identifier{
								Identifier: "",
								Pos:        ast.Position{Line: 7, Column: 8, Offset: 47},
							},
						},
						StartPos: ast.Position{Line: 7, Column: 8, Offset: 47},
					},
					FunctionBlock: &ast.FunctionBlock{
						Block: &ast.Block{
							Range: ast.Range{
								StartPos: ast.Position{Line: 7, Column: 10, Offset: 49},
								EndPos:   ast.Position{Line: 7, Column: 11, Offset: 50},
							},
						},
					},
					DocString: " Cool dogs.\n\n Cool cats!! ",
					StartPos:  ast.Position{Line: 7, Column: 0, Offset: 39},
				},
			},
			result,
		)
	})

	t.Run("without space after return type", func(t *testing.T) {

		// A brace after the return type is ambiguous:
		// It could be the start of a restricted type.
		// However, if there is space after the brace, which is most common
		// in function declarations, we consider it not a restricted type

		t.Parallel()

		result, errs := testParseDeclarations("fun main(): Int{ return 1 }")
		require.Empty(t, errs)

		utils.AssertEqualWithDiff(t,
			[]ast.Declaration{
				&ast.FunctionDeclaration{
					Identifier: ast.Identifier{
						Identifier: "main",
						Pos:        ast.Position{Line: 1, Column: 4, Offset: 4},
					},
					ParameterList: &ast.ParameterList{
						Parameters: nil,
						Range: ast.Range{
							StartPos: ast.Position{Line: 1, Column: 8, Offset: 8},
							EndPos:   ast.Position{Line: 1, Column: 9, Offset: 9},
						},
					},
					ReturnTypeAnnotation: &ast.TypeAnnotation{
						Type: &ast.NominalType{
							Identifier: ast.Identifier{
								Identifier: "Int",
								Pos:        ast.Position{Line: 1, Column: 12, Offset: 12},
							},
						},
						StartPos: ast.Position{Line: 1, Column: 12, Offset: 12},
					},
					FunctionBlock: &ast.FunctionBlock{
						Block: &ast.Block{
							Statements: []ast.Statement{
								&ast.ReturnStatement{
									Expression: &ast.IntegerExpression{
										PositiveLiteral: []byte("1"),
										Value:           big.NewInt(1),
										Base:            10,
										Range: ast.Range{
											StartPos: ast.Position{Line: 1, Column: 24, Offset: 24},
											EndPos:   ast.Position{Line: 1, Column: 24, Offset: 24},
										},
									},
									Range: ast.Range{
										StartPos: ast.Position{Line: 1, Column: 17, Offset: 17},
										EndPos:   ast.Position{Line: 1, Column: 24, Offset: 24},
									},
								},
							},
							Range: ast.Range{
								StartPos: ast.Position{Line: 1, Column: 15, Offset: 15},
								EndPos:   ast.Position{Line: 1, Column: 26, Offset: 26},
							},
						},
					},
					StartPos: ast.Position{Line: 1, Column: 0, Offset: 0},
				},
			},
			result,
		)
	})

	t.Run("view function", func(t *testing.T) {

		t.Parallel()

		result, errs := ParseDeclarations("view fun foo (): X { }", nil)
		require.Empty(t, errs)

		utils.AssertEqualWithDiff(t,
			[]ast.Declaration{
				&ast.FunctionDeclaration{
					Identifier: ast.Identifier{
						Identifier: "foo",
						Pos:        ast.Position{Line: 1, Column: 9, Offset: 9},
					},
					ParameterList: &ast.ParameterList{
						Parameters: nil,
						Range: ast.Range{
							StartPos: ast.Position{Line: 1, Column: 13, Offset: 13},
							EndPos:   ast.Position{Line: 1, Column: 14, Offset: 14},
						},
					},
					Purity: ast.FunctionPurityView,
					ReturnTypeAnnotation: &ast.TypeAnnotation{
						Type: &ast.NominalType{
							Identifier: ast.Identifier{
								Identifier: "X",
								Pos:        ast.Position{Line: 1, Column: 17, Offset: 17},
							},
						},
						StartPos: ast.Position{Line: 1, Column: 17, Offset: 17},
					},
					FunctionBlock: &ast.FunctionBlock{
						Block: &ast.Block{
							Range: ast.Range{
								StartPos: ast.Position{Line: 1, Column: 19, Offset: 19},
								EndPos:   ast.Position{Line: 1, Column: 21, Offset: 21},
							},
						},
					},
					StartPos: ast.Position{Line: 1, Column: 0, Offset: 0},
				},
			},
			result,
		)
	})

	t.Run("double purity annot", func(t *testing.T) {

		t.Parallel()

		_, errs := ParseDeclarations("view view fun foo (): X { }", nil)
		require.Equal(t, 1, len(errs))
		require.Equal(t, errs[0], &SyntaxError{
			Message: "invalid second view modifier",
			Pos:     ast.Position{Offset: 5, Line: 1, Column: 5},
		})
	})
}

func TestParseAccess(t *testing.T) {

	t.Parallel()

	parse := func(input string) (any, []error) {
		return Parse(
			[]byte(input),
			func(p *parser) (any, error) {
				return parseAccess(p)
			},
			nil,
		)
	}

	t.Run("pub", func(t *testing.T) {

		t.Parallel()

		result, errs := parse("pub")
		require.Empty(t, errs)

		utils.AssertEqualWithDiff(t,
			ast.AccessPublic,
			result,
		)
	})

	t.Run("pub(set)", func(t *testing.T) {

		t.Parallel()

		result, errs := parse("pub ( set )")
		require.Empty(t, errs)

		utils.AssertEqualWithDiff(t,
			ast.AccessPublicSettable,
			result,
		)
	})

	t.Run("pub, missing set keyword", func(t *testing.T) {

		t.Parallel()

		result, errs := parse("pub ( ")
		utils.AssertEqualWithDiff(t,
			[]error{
				&SyntaxError{
					Message: "expected keyword \"set\", got EOF",
					Pos:     ast.Position{Offset: 6, Line: 1, Column: 6},
				},
			},
			errs,
		)

		utils.AssertEqualWithDiff(t,
			nil,
			result,
		)
	})

	t.Run("pub, missing closing paren", func(t *testing.T) {

		t.Parallel()

		result, errs := parse("pub ( set ")
		utils.AssertEqualWithDiff(t,
			[]error{
				&SyntaxError{
					Message: "expected token ')'",
					Pos:     ast.Position{Offset: 10, Line: 1, Column: 10},
				},
			},
			errs,
		)

		utils.AssertEqualWithDiff(t,
			nil,
			result,
		)
	})

	t.Run("pub, invalid inner keyword", func(t *testing.T) {

		t.Parallel()

		result, errs := parse("pub ( foo )")
		utils.AssertEqualWithDiff(t,
			[]error{
				&SyntaxError{
					Message: "expected keyword \"set\", got \"foo\"",
					Pos:     ast.Position{Offset: 6, Line: 1, Column: 6},
				},
			},
			errs,
		)

		utils.AssertEqualWithDiff(t,
			nil,
			result,
		)
	})

	t.Run("priv", func(t *testing.T) {

		t.Parallel()

		result, errs := parse("priv")
		require.Empty(t, errs)

		utils.AssertEqualWithDiff(t,
			ast.AccessPrivate,
			result,
		)
	})

	t.Run("access(all)", func(t *testing.T) {

		t.Parallel()

		result, errs := parse("access ( all )")
		require.Empty(t, errs)

		utils.AssertEqualWithDiff(t,
			ast.AccessPublic,
			result,
		)
	})

	t.Run("access(account)", func(t *testing.T) {

		t.Parallel()

		result, errs := parse("access ( account )")
		require.Empty(t, errs)

		utils.AssertEqualWithDiff(t,
			ast.AccessAccount,
			result,
		)
	})

	t.Run("access(contract)", func(t *testing.T) {

		t.Parallel()

		result, errs := parse("access ( contract )")
		require.Empty(t, errs)

		utils.AssertEqualWithDiff(t,
			ast.AccessContract,
			result,
		)
	})

	t.Run("access(self)", func(t *testing.T) {

		t.Parallel()

		result, errs := parse("access ( self )")
		require.Empty(t, errs)

		utils.AssertEqualWithDiff(t,
			ast.AccessPrivate,
			result,
		)
	})

	t.Run("access, missing keyword", func(t *testing.T) {

		t.Parallel()

		result, errs := parse("access ( ")
		utils.AssertEqualWithDiff(t,
			[]error{
				&SyntaxError{
					Message: "expected keyword \"all\", \"account\", \"contract\", or \"self\", got EOF",
					Pos:     ast.Position{Offset: 9, Line: 1, Column: 9},
				},
			},
			errs,
		)

		utils.AssertEqualWithDiff(t,
			nil,
			result,
		)
	})

	t.Run("access, missing closing paren", func(t *testing.T) {

		t.Parallel()

		result, errs := parse("access ( self ")
		utils.AssertEqualWithDiff(t,
			[]error{
				&SyntaxError{
					Message: "expected token ')'",
					Pos:     ast.Position{Offset: 14, Line: 1, Column: 14},
				},
			},
			errs,
		)

		utils.AssertEqualWithDiff(t,
			nil,
			result,
		)
	})

	t.Run("access, invalid inner keyword", func(t *testing.T) {

		t.Parallel()

		result, errs := parse("access ( foo )")
		utils.AssertEqualWithDiff(t,
			[]error{
				&SyntaxError{
					Message: "expected keyword \"all\", \"account\", \"contract\", or \"self\", got \"foo\"",
					Pos:     ast.Position{Offset: 9, Line: 1, Column: 9},
				},
			},
			errs,
		)

		utils.AssertEqualWithDiff(t,
			nil,
			result,
		)
	})
}

func TestParseImportDeclaration(t *testing.T) {

	t.Parallel()

	t.Run("no identifiers, missing location", func(t *testing.T) {

		t.Parallel()

		result, errs := testParseDeclarations(` import`)
		utils.AssertEqualWithDiff(t,
			[]error{
				&SyntaxError{
					Message: "unexpected end in import declaration: expected string, address, or identifier",
					Pos:     ast.Position{Offset: 7, Line: 1, Column: 7},
				},
			},
			errs,
		)

		var expected []ast.Declaration

		utils.AssertEqualWithDiff(t,
			expected,
			result,
		)
	})

	t.Run("no identifiers, string location", func(t *testing.T) {

		t.Parallel()

		result, errs := testParseDeclarations(` import "foo"`)
		require.Empty(t, errs)

		utils.AssertEqualWithDiff(t,
			[]ast.Declaration{
				&ast.ImportDeclaration{
					Identifiers: nil,
					Location:    common.StringLocation("foo"),
					LocationPos: ast.Position{Line: 1, Column: 8, Offset: 8},
					Range: ast.Range{
						StartPos: ast.Position{Line: 1, Column: 1, Offset: 1},
						EndPos:   ast.Position{Line: 1, Column: 12, Offset: 12},
					},
				},
			},
			result,
		)
	})

	t.Run("no identifiers, address location", func(t *testing.T) {

		t.Parallel()

		result, errs := testParseDeclarations(` import 0x42`)
		require.Empty(t, errs)

		utils.AssertEqualWithDiff(t,
			[]ast.Declaration{
				&ast.ImportDeclaration{
					Identifiers: nil,
					Location: common.AddressLocation{
						Address: common.MustBytesToAddress([]byte{0x42}),
					},
					LocationPos: ast.Position{Line: 1, Column: 8, Offset: 8},
					Range: ast.Range{
						StartPos: ast.Position{Line: 1, Column: 1, Offset: 1},
						EndPos:   ast.Position{Line: 1, Column: 11, Offset: 11},
					},
				},
			},
			result,
		)
	})

	t.Run("no identifiers, address location, address too long", func(t *testing.T) {

		t.Parallel()

		result, errs := testParseDeclarations(` import 0x10000000000000001`)
		utils.AssertEqualWithDiff(t,
			[]error{
				&SyntaxError{
					Message: "address too large",
					Pos:     ast.Position{Offset: 8, Line: 1, Column: 8},
				},
			},
			errs,
		)

		expected := []ast.Declaration{
			&ast.ImportDeclaration{
				Identifiers: nil,
				Location: common.AddressLocation{
					Address: common.MustBytesToAddress([]byte{0x0}),
				},
				LocationPos: ast.Position{Line: 1, Column: 8, Offset: 8},
				Range: ast.Range{
					StartPos: ast.Position{Line: 1, Column: 1, Offset: 1},
					EndPos:   ast.Position{Line: 1, Column: 26, Offset: 26},
				},
			},
		}

		utils.AssertEqualWithDiff(t,
			expected,
			result,
		)
	})

	t.Run("no identifiers, integer location", func(t *testing.T) {

		t.Parallel()

		result, errs := testParseDeclarations(` import 1`)
		utils.AssertEqualWithDiff(t,
			[]error{
				&SyntaxError{
					Message: "unexpected token in import declaration: " +
						"got decimal integer, expected string, address, or identifier",
					Pos: ast.Position{Offset: 8, Line: 1, Column: 8},
				},
			},
			errs,
		)

		var expected []ast.Declaration

		utils.AssertEqualWithDiff(t,
			expected,
			result,
		)

	})

	t.Run("one identifier, string location", func(t *testing.T) {

		t.Parallel()

		result, errs := testParseDeclarations(` import foo from "bar"`)
		require.Empty(t, errs)

		utils.AssertEqualWithDiff(t,
			[]ast.Declaration{
				&ast.ImportDeclaration{
					Identifiers: []ast.Identifier{
						{
							Identifier: "foo",
							Pos:        ast.Position{Line: 1, Column: 8, Offset: 8},
						},
					},
					Location:    common.StringLocation("bar"),
					LocationPos: ast.Position{Line: 1, Column: 17, Offset: 17},
					Range: ast.Range{
						StartPos: ast.Position{Line: 1, Column: 1, Offset: 1},
						EndPos:   ast.Position{Line: 1, Column: 21, Offset: 21},
					},
				},
			},
			result,
		)
	})

	t.Run("one identifier, string location, missing from keyword", func(t *testing.T) {

		t.Parallel()

		result, errs := testParseDeclarations(` import foo "bar"`)
		utils.AssertEqualWithDiff(t,
			[]error{
				&SyntaxError{
					Message: "unexpected token in import declaration: " +
						"got string, expected keyword \"from\" or ','",
					Pos: ast.Position{Offset: 12, Line: 1, Column: 12},
				},
			},
			errs,
		)

		var expected []ast.Declaration

		utils.AssertEqualWithDiff(t,
			expected,
			result,
		)
	})

	t.Run("three identifiers, address location", func(t *testing.T) {

		t.Parallel()

		result, errs := testParseDeclarations(` import foo , bar , baz from 0x42`)
		require.Empty(t, errs)

		utils.AssertEqualWithDiff(t,
			[]ast.Declaration{
				&ast.ImportDeclaration{
					Identifiers: []ast.Identifier{
						{
							Identifier: "foo",
							Pos:        ast.Position{Line: 1, Column: 8, Offset: 8},
						},
						{
							Identifier: "bar",
							Pos:        ast.Position{Line: 1, Column: 14, Offset: 14},
						},
						{
							Identifier: "baz",
							Pos:        ast.Position{Line: 1, Column: 20, Offset: 20},
						},
					},
					Location: common.AddressLocation{
						Address: common.MustBytesToAddress([]byte{0x42}),
					},
					LocationPos: ast.Position{Line: 1, Column: 29, Offset: 29},
					Range: ast.Range{
						StartPos: ast.Position{Line: 1, Column: 1, Offset: 1},
						EndPos:   ast.Position{Line: 1, Column: 32, Offset: 32},
					},
				},
			},
			result,
		)
	})

	t.Run("two identifiers, address location, extra comma", func(t *testing.T) {

		t.Parallel()

		result, errs := testParseDeclarations(` import foo , bar , from 0x42`)
		utils.AssertEqualWithDiff(t,
			[]error{
				&SyntaxError{
					Message: `expected identifier, got keyword "from"`,
					Pos:     ast.Position{Offset: 20, Line: 1, Column: 20},
				},
			},
			errs,
		)

		var expected []ast.Declaration

		utils.AssertEqualWithDiff(t,
			expected,
			result,
		)
	})

	t.Run("two identifiers, address location, repeated commas", func(t *testing.T) {
		t.Parallel()

		result, errs := ParseDeclarations(`import foo, , bar from 0xaaaa`, nil)
		utils.AssertEqualWithDiff(t,
			[]error{
				&SyntaxError{
					Pos:     ast.Position{Line: 1, Column: 12, Offset: 12},
					Message: `expected identifier or keyword "from", got ','`,
				},
			},
			errs,
		)
		var expected []ast.Declaration

		utils.AssertEqualWithDiff(t, expected, result)
	})

	t.Run("no identifiers, identifier location", func(t *testing.T) {

		t.Parallel()

		result, errs := testParseDeclarations(` import foo`)
		require.Empty(t, errs)

		utils.AssertEqualWithDiff(t,
			[]ast.Declaration{
				&ast.ImportDeclaration{
					Identifiers: nil,
					Location:    common.IdentifierLocation("foo"),
					LocationPos: ast.Position{Line: 1, Column: 8, Offset: 8},
					Range: ast.Range{
						StartPos: ast.Position{Line: 1, Column: 1, Offset: 1},
						EndPos:   ast.Position{Line: 1, Column: 10, Offset: 10},
					},
				},
			},
			result,
		)
	})

	t.Run("unexpected token as identifier", func(t *testing.T) {
		t.Parallel()

		_, errs := ParseDeclarations(`import foo, bar, baz, @ from 0x42`, nil)

		utils.AssertEqualWithDiff(t, []error{
			&SyntaxError{
				Pos:     ast.Position{Line: 1, Column: 22, Offset: 22},
				Message: `unexpected token in import declaration: got '@', expected keyword "from" or ','`,
			},
		}, errs)

	})
	t.Run("from keyword as second identifier", func(t *testing.T) {

		t.Parallel()

		result, errs := testParseDeclarations(`
			import foo, from from 0x42
			import foo, from, bar from 0x42
		`)
		require.Empty(t, errs)

		utils.AssertEqualWithDiff(t,
			[]ast.Declaration{
				&ast.ImportDeclaration{
					Identifiers: []ast.Identifier{
						{
							Identifier: "foo",
							Pos:        ast.Position{Line: 2, Column: 10, Offset: 11},
						},
						{
							Identifier: "from",
							Pos:        ast.Position{Line: 2, Column: 15, Offset: 16},
						},
					},
					Location: common.AddressLocation{
						Address: common.MustBytesToAddress([]byte{0x42}),
					},
					LocationPos: ast.Position{Line: 2, Column: 25, Offset: 26},
					Range: ast.Range{
						StartPos: ast.Position{Line: 2, Column: 3, Offset: 4},
						EndPos:   ast.Position{Line: 2, Column: 28, Offset: 29},
					},
				},
				&ast.ImportDeclaration{
					Identifiers: []ast.Identifier{
						{
							Identifier: "foo",
							Pos:        ast.Position{Line: 3, Column: 10, Offset: 41},
						},
						{
							Identifier: "from",
							Pos:        ast.Position{Line: 3, Column: 15, Offset: 46},
						},
						{
							Identifier: "bar",
							Pos:        ast.Position{Line: 3, Column: 21, Offset: 52},
						},
					},
					Location: common.AddressLocation{
						Address: common.MustBytesToAddress([]byte{0x42}),
					},
					LocationPos: ast.Position{Line: 3, Column: 30, Offset: 61},
					Range: ast.Range{
						StartPos: ast.Position{Line: 3, Column: 3, Offset: 34},
						EndPos:   ast.Position{Line: 3, Column: 33, Offset: 64},
					},
				},
			},
			result,
		)
	})
}

func TestParseEvent(t *testing.T) {

	t.Parallel()

	t.Run("no parameters", func(t *testing.T) {

		t.Parallel()

		result, errs := testParseDeclarations("event E()")
		require.Empty(t, errs)

		utils.AssertEqualWithDiff(t,
			[]ast.Declaration{
				&ast.CompositeDeclaration{
					CompositeKind: common.CompositeKindEvent,
					Identifier: ast.Identifier{
						Identifier: "E",
						Pos:        ast.Position{Offset: 6, Line: 1, Column: 6},
					},
					Members: ast.NewUnmeteredMembers(
						[]ast.Declaration{
							&ast.SpecialFunctionDeclaration{
								Kind: common.DeclarationKindInitializer,
								FunctionDeclaration: &ast.FunctionDeclaration{
									ParameterList: &ast.ParameterList{
										Range: ast.Range{
											StartPos: ast.Position{Offset: 7, Line: 1, Column: 7},
											EndPos:   ast.Position{Offset: 8, Line: 1, Column: 8},
										},
									},
									StartPos: ast.Position{Offset: 7, Line: 1, Column: 7},
								},
							},
						},
					),
					Range: ast.Range{
						StartPos: ast.Position{Offset: 0, Line: 1, Column: 0},
						EndPos:   ast.Position{Offset: 8, Line: 1, Column: 8},
					},
				},
			},
			result,
		)
	})

	t.Run("two parameters, private", func(t *testing.T) {

		t.Parallel()

		result, errs := testParseDeclarations(" priv event E2 ( a : Int , b : String )")
		require.Empty(t, errs)

		utils.AssertEqualWithDiff(t,
			[]ast.Declaration{

				&ast.CompositeDeclaration{
					Access:        ast.AccessPrivate,
					CompositeKind: common.CompositeKindEvent,
					Identifier: ast.Identifier{
						Identifier: "E2",
						Pos:        ast.Position{Offset: 12, Line: 1, Column: 12},
					},
					Members: ast.NewUnmeteredMembers(
						[]ast.Declaration{
							&ast.SpecialFunctionDeclaration{
								Kind: common.DeclarationKindInitializer,
								FunctionDeclaration: &ast.FunctionDeclaration{
									ParameterList: &ast.ParameterList{
										Parameters: []*ast.Parameter{
											{
												Label: "",
												Identifier: ast.Identifier{
													Identifier: "a",
													Pos:        ast.Position{Offset: 17, Line: 1, Column: 17},
												},
												TypeAnnotation: &ast.TypeAnnotation{
													IsResource: false,
													Type: &ast.NominalType{
														Identifier: ast.Identifier{
															Identifier: "Int",
															Pos:        ast.Position{Offset: 21, Line: 1, Column: 21},
														},
													},
													StartPos: ast.Position{Offset: 21, Line: 1, Column: 21},
												},
												Range: ast.Range{
													StartPos: ast.Position{Offset: 17, Line: 1, Column: 17},
													EndPos:   ast.Position{Offset: 23, Line: 1, Column: 23},
												},
											},
											{
												Label: "",
												Identifier: ast.Identifier{
													Identifier: "b",
													Pos:        ast.Position{Offset: 27, Line: 1, Column: 27},
												},
												TypeAnnotation: &ast.TypeAnnotation{
													IsResource: false,
													Type: &ast.NominalType{
														Identifier: ast.Identifier{
															Identifier: "String",
															Pos:        ast.Position{Offset: 31, Line: 1, Column: 31},
														},
													},
													StartPos: ast.Position{Offset: 31, Line: 1, Column: 31},
												},
												Range: ast.Range{
													StartPos: ast.Position{Offset: 27, Line: 1, Column: 27},
													EndPos:   ast.Position{Offset: 36, Line: 1, Column: 36},
												},
											},
										},
										Range: ast.Range{
											StartPos: ast.Position{Offset: 15, Line: 1, Column: 15},
											EndPos:   ast.Position{Offset: 38, Line: 1, Column: 38},
										},
									},
									StartPos: ast.Position{Offset: 15, Line: 1, Column: 15},
								},
							},
						},
					),
					Range: ast.Range{
						StartPos: ast.Position{Offset: 1, Line: 1, Column: 1},
						EndPos:   ast.Position{Offset: 38, Line: 1, Column: 38},
					},
				},
			},
			result,
		)
	})

	t.Run("invalid event name", func(t *testing.T) {
		_, errs := ParseDeclarations(`event continue {}`, nil)

		utils.AssertEqualWithDiff(t, []error{
			&SyntaxError{
				Pos:     ast.Position{Line: 1, Column: 6, Offset: 6},
				Message: "expected identifier after start of event declaration, got keyword continue",
			},
		}, errs)
	})
}

func TestParseFieldWithVariableKind(t *testing.T) {

	t.Parallel()

	parse := func(input string) (any, []error) {
		return Parse(
			[]byte(input),
			func(p *parser) (any, error) {
				return parseFieldWithVariableKind(p, ast.AccessNotSpecified, nil, "")
			},
			nil,
		)
	}

	t.Run("variable", func(t *testing.T) {

		t.Parallel()

		result, errs := parse("var x : Int")
		require.Empty(t, errs)

		utils.AssertEqualWithDiff(t,
			&ast.FieldDeclaration{
				Access:       ast.AccessNotSpecified,
				VariableKind: ast.VariableKindVariable,
				Identifier: ast.Identifier{
					Identifier: "x",
					Pos:        ast.Position{Line: 1, Column: 4, Offset: 4},
				},
				TypeAnnotation: &ast.TypeAnnotation{
					IsResource: false,
					Type: &ast.NominalType{
						Identifier: ast.Identifier{
							Identifier: "Int",
							Pos:        ast.Position{Line: 1, Column: 8, Offset: 8},
						},
					},
					StartPos: ast.Position{Line: 1, Column: 8, Offset: 8},
				},
				Range: ast.Range{
					StartPos: ast.Position{Line: 1, Column: 0, Offset: 0},
					EndPos:   ast.Position{Line: 1, Column: 10, Offset: 10},
				},
			},
			result,
		)
	})

	t.Run("constant", func(t *testing.T) {

		t.Parallel()

		result, errs := parse("let x : Int")
		require.Empty(t, errs)

		utils.AssertEqualWithDiff(t,
			&ast.FieldDeclaration{
				Access:       ast.AccessNotSpecified,
				VariableKind: ast.VariableKindConstant,
				Identifier: ast.Identifier{
					Identifier: "x",
					Pos:        ast.Position{Line: 1, Column: 4, Offset: 4},
				},
				TypeAnnotation: &ast.TypeAnnotation{
					IsResource: false,
					Type: &ast.NominalType{
						Identifier: ast.Identifier{
							Identifier: "Int",
							Pos:        ast.Position{Line: 1, Column: 8, Offset: 8},
						},
					},
					StartPos: ast.Position{Line: 1, Column: 8, Offset: 8},
				},
				Range: ast.Range{
					StartPos: ast.Position{Line: 1, Column: 0, Offset: 0},
					EndPos:   ast.Position{Line: 1, Column: 10, Offset: 10},
				},
			},
			result,
		)
	})
}

func TestParseCompositeDeclaration(t *testing.T) {

	t.Parallel()

	t.Run("struct, no conformances", func(t *testing.T) {

		t.Parallel()

		result, errs := testParseDeclarations(" pub struct S { }")
		require.Empty(t, errs)

		utils.AssertEqualWithDiff(t,
			[]ast.Declaration{
				&ast.CompositeDeclaration{
					Access:        ast.AccessPublic,
					CompositeKind: common.CompositeKindStructure,
					Identifier: ast.Identifier{
						Identifier: "S",
						Pos:        ast.Position{Line: 1, Column: 12, Offset: 12},
					},
					Members: &ast.Members{},
					Range: ast.Range{
						StartPos: ast.Position{Line: 1, Column: 1, Offset: 1},
						EndPos:   ast.Position{Line: 1, Column: 16, Offset: 16},
					},
				},
			},
			result,
		)
	})

	t.Run("resource, one conformance", func(t *testing.T) {

		t.Parallel()

		result, errs := testParseDeclarations(" pub resource R : RI { }")
		require.Empty(t, errs)

		utils.AssertEqualWithDiff(t,
			[]ast.Declaration{
				&ast.CompositeDeclaration{
					Access:        ast.AccessPublic,
					CompositeKind: common.CompositeKindResource,
					Identifier: ast.Identifier{
						Identifier: "R",
						Pos:        ast.Position{Line: 1, Column: 14, Offset: 14},
					},
					Conformances: []*ast.NominalType{
						{
							Identifier: ast.Identifier{
								Identifier: "RI",
								Pos:        ast.Position{Line: 1, Column: 18, Offset: 18},
							},
						},
					},
					Members: &ast.Members{},
					Range: ast.Range{
						StartPos: ast.Position{Line: 1, Column: 1, Offset: 1},
						EndPos:   ast.Position{Line: 1, Column: 23, Offset: 23},
					},
				},
			},
			result,
		)
	})

	t.Run("struct, with fields, functions, and special functions", func(t *testing.T) {

		t.Parallel()

		result, errs := testParseDeclarations(`
          struct Test {
              pub(set) var foo: Int

              init(foo: Int) {
                  self.foo = foo
              }

              pub fun getFoo(): Int {
                  return self.foo
              }
          }
	    `)

		require.Empty(t, errs)

		utils.AssertEqualWithDiff(t,
			[]ast.Declaration{
				&ast.CompositeDeclaration{
					CompositeKind: common.CompositeKindStructure,
					Identifier: ast.Identifier{
						Identifier: "Test",
						Pos:        ast.Position{Offset: 18, Line: 2, Column: 17},
					},
					Members: ast.NewUnmeteredMembers(
						[]ast.Declaration{
							&ast.FieldDeclaration{
								Access:       ast.AccessPublicSettable,
								VariableKind: ast.VariableKindVariable,
								Identifier: ast.Identifier{
									Identifier: "foo",
									Pos:        ast.Position{Offset: 52, Line: 3, Column: 27},
								},
								TypeAnnotation: &ast.TypeAnnotation{
									IsResource: false,
									Type: &ast.NominalType{
										Identifier: ast.Identifier{
											Identifier: "Int",
											Pos:        ast.Position{Offset: 57, Line: 3, Column: 32},
										},
									},
									StartPos: ast.Position{Offset: 57, Line: 3, Column: 32},
								},
								Range: ast.Range{
									StartPos: ast.Position{Offset: 39, Line: 3, Column: 14},
									EndPos:   ast.Position{Offset: 59, Line: 3, Column: 34},
								},
							},
							&ast.SpecialFunctionDeclaration{
								Kind: common.DeclarationKindInitializer,
								FunctionDeclaration: &ast.FunctionDeclaration{
									Identifier: ast.Identifier{
										Identifier: "init",
										Pos:        ast.Position{Offset: 76, Line: 5, Column: 14},
									},
									ParameterList: &ast.ParameterList{
										Parameters: []*ast.Parameter{
											{
												Label: "",
												Identifier: ast.Identifier{
													Identifier: "foo",
													Pos:        ast.Position{Offset: 81, Line: 5, Column: 19},
												},
												TypeAnnotation: &ast.TypeAnnotation{
													IsResource: false,
													Type: &ast.NominalType{
														Identifier: ast.Identifier{
															Identifier: "Int",
															Pos:        ast.Position{Offset: 86, Line: 5, Column: 24},
														},
													},
													StartPos: ast.Position{Offset: 86, Line: 5, Column: 24},
												},
												Range: ast.Range{
													StartPos: ast.Position{Offset: 81, Line: 5, Column: 19},
													EndPos:   ast.Position{Offset: 88, Line: 5, Column: 26},
												},
											},
										},
										Range: ast.Range{
											StartPos: ast.Position{Offset: 80, Line: 5, Column: 18},
											EndPos:   ast.Position{Offset: 89, Line: 5, Column: 27},
										},
									},
									FunctionBlock: &ast.FunctionBlock{
										Block: &ast.Block{
											Statements: []ast.Statement{
												&ast.AssignmentStatement{
													Target: &ast.MemberExpression{
														Expression: &ast.IdentifierExpression{
															Identifier: ast.Identifier{
																Identifier: "self",
																Pos:        ast.Position{Offset: 111, Line: 6, Column: 18},
															},
														},
														AccessPos: ast.Position{Offset: 115, Line: 6, Column: 22},
														Identifier: ast.Identifier{
															Identifier: "foo",
															Pos:        ast.Position{Offset: 116, Line: 6, Column: 23},
														},
													},
													Transfer: &ast.Transfer{
														Operation: ast.TransferOperationCopy,
														Pos:       ast.Position{Offset: 120, Line: 6, Column: 27},
													},
													Value: &ast.IdentifierExpression{
														Identifier: ast.Identifier{
															Identifier: "foo",
															Pos:        ast.Position{Offset: 122, Line: 6, Column: 29},
														},
													},
												},
											},
											Range: ast.Range{
												StartPos: ast.Position{Offset: 91, Line: 5, Column: 29},
												EndPos:   ast.Position{Offset: 140, Line: 7, Column: 14},
											},
										},
									},
									StartPos: ast.Position{Offset: 76, Line: 5, Column: 14},
								},
							},
							&ast.FunctionDeclaration{
								Access: ast.AccessPublic,
								Identifier: ast.Identifier{
									Identifier: "getFoo",
									Pos:        ast.Position{Offset: 165, Line: 9, Column: 22},
								},
								ParameterList: &ast.ParameterList{
									Range: ast.Range{
										StartPos: ast.Position{Offset: 171, Line: 9, Column: 28},
										EndPos:   ast.Position{Offset: 172, Line: 9, Column: 29},
									},
								},
								ReturnTypeAnnotation: &ast.TypeAnnotation{
									IsResource: false,
									Type: &ast.NominalType{
										Identifier: ast.Identifier{
											Identifier: "Int",
											Pos:        ast.Position{Offset: 175, Line: 9, Column: 32},
										},
									},
									StartPos: ast.Position{Offset: 175, Line: 9, Column: 32},
								},
								FunctionBlock: &ast.FunctionBlock{
									Block: &ast.Block{
										Statements: []ast.Statement{
											&ast.ReturnStatement{
												Expression: &ast.MemberExpression{
													Expression: &ast.IdentifierExpression{
														Identifier: ast.Identifier{
															Identifier: "self",
															Pos:        ast.Position{Offset: 206, Line: 10, Column: 25},
														},
													},
													AccessPos: ast.Position{Offset: 210, Line: 10, Column: 29},
													Identifier: ast.Identifier{
														Identifier: "foo",
														Pos:        ast.Position{Offset: 211, Line: 10, Column: 30},
													},
												},
												Range: ast.Range{
													StartPos: ast.Position{Offset: 199, Line: 10, Column: 18},
													EndPos:   ast.Position{Offset: 213, Line: 10, Column: 32},
												},
											},
										},
										Range: ast.Range{
											StartPos: ast.Position{Offset: 179, Line: 9, Column: 36},
											EndPos:   ast.Position{Offset: 229, Line: 11, Column: 14},
										},
									},
								},
								StartPos: ast.Position{Offset: 157, Line: 9, Column: 14},
							},
						},
					),
					Range: ast.Range{
						StartPos: ast.Position{Offset: 11, Line: 2, Column: 10},
						EndPos:   ast.Position{Offset: 241, Line: 12, Column: 10},
					},
				},
			},
			result,
		)
	})

	t.Run("struct with view member", func(t *testing.T) {

		t.Parallel()

		result, errs := ParseDeclarations(`struct S { 
			view fun foo() {}
		}`, nil)
		require.Empty(t, errs)

		utils.AssertEqualWithDiff(t,
			[]ast.Declaration{
				&ast.CompositeDeclaration{
					Access:        ast.AccessNotSpecified,
					CompositeKind: common.CompositeKindStructure,
					Identifier: ast.Identifier{
						Identifier: "S",
						Pos:        ast.Position{Line: 1, Column: 7, Offset: 7},
					},
					Members: ast.NewUnmeteredMembers(
						[]ast.Declaration{&ast.FunctionDeclaration{
							Purity: ast.FunctionPurityView,
							Access: ast.AccessNotSpecified,
							ParameterList: &ast.ParameterList{
								Range: ast.Range{
									StartPos: ast.Position{Offset: 27, Line: 2, Column: 15},
									EndPos:   ast.Position{Offset: 28, Line: 2, Column: 16},
								},
							},
							ReturnTypeAnnotation: &ast.TypeAnnotation{
								Type: &ast.NominalType{
									Identifier: ast.Identifier{
										Identifier: "",
										Pos:        ast.Position{Offset: 28, Line: 2, Column: 16},
									},
									NestedIdentifiers: nil,
								},
								StartPos: ast.Position{Line: 2, Column: 16, Offset: 28},
							},
							Identifier: ast.Identifier{
								Identifier: "foo",
								Pos:        ast.Position{Offset: 24, Line: 2, Column: 12},
							},
							FunctionBlock: &ast.FunctionBlock{
								Block: &ast.Block{
									Range: ast.Range{
										StartPos: ast.Position{Offset: 30, Line: 2, Column: 18},
										EndPos:   ast.Position{Offset: 31, Line: 2, Column: 19},
									},
								},
							},
							StartPos: ast.Position{Offset: 15, Line: 2, Column: 3},
						}},
					),
					Range: ast.Range{
						StartPos: ast.Position{Line: 1, Column: 0, Offset: 0},
						EndPos:   ast.Position{Line: 3, Column: 2, Offset: 35},
					},
				},
			},
			result,
		)
	})

	t.Run("struct with view initializer", func(t *testing.T) {

		t.Parallel()

		result, errs := ParseDeclarations(`struct S { 
			view init() {}
		}`, nil)
		require.Empty(t, errs)

		utils.AssertEqualWithDiff(t,
			[]ast.Declaration{
				&ast.CompositeDeclaration{
					Access:        ast.AccessNotSpecified,
					CompositeKind: common.CompositeKindStructure,
					Identifier: ast.Identifier{
						Identifier: "S",
						Pos:        ast.Position{Line: 1, Column: 7, Offset: 7},
					},
					Members: ast.NewUnmeteredMembers(
						[]ast.Declaration{&ast.SpecialFunctionDeclaration{
							Kind: common.DeclarationKindInitializer,
							FunctionDeclaration: &ast.FunctionDeclaration{
								Purity: ast.FunctionPurityView,
								Identifier: ast.Identifier{
									Identifier: "init",
									Pos:        ast.Position{Offset: 20, Line: 2, Column: 8},
								},
								ParameterList: &ast.ParameterList{
									Range: ast.Range{
										StartPos: ast.Position{Offset: 24, Line: 2, Column: 12},
										EndPos:   ast.Position{Offset: 25, Line: 2, Column: 13},
									},
								},
								FunctionBlock: &ast.FunctionBlock{
									Block: &ast.Block{
										Range: ast.Range{
											StartPos: ast.Position{Offset: 27, Line: 2, Column: 15},
											EndPos:   ast.Position{Offset: 28, Line: 2, Column: 16},
										},
									},
								},
								StartPos: ast.Position{Offset: 15, Line: 2, Column: 3},
							},
						}},
					),
					Range: ast.Range{
						StartPos: ast.Position{Line: 1, Column: 0, Offset: 0},
						EndPos:   ast.Position{Line: 3, Column: 2, Offset: 32},
					},
				},
			},
			result,
		)
	})

	t.Run("resource with view destructor", func(t *testing.T) {

		t.Parallel()

		_, errs := ParseDeclarations(`resource S { 
			view destroy() {}
		}`, nil)

		utils.AssertEqualWithDiff(t,
			[]error{
				&SyntaxError{
					Message: "invalid view annotation on destructor",
					Pos:     ast.Position{Offset: 17, Line: 2, Column: 3},
				},
			},
			errs,
		)
	})

	t.Run("resource with view field", func(t *testing.T) {

		t.Parallel()

		_, errs := ParseDeclarations(`struct S { 
			view foo: Int
		}`, nil)

		utils.AssertEqualWithDiff(t,
			[]error{
				&SyntaxError{
					Message: "invalid view modifier for variable",
					Pos:     ast.Position{Offset: 23, Line: 2, Column: 11},
				},
			},
			errs,
		)
	})
}

func TestParseInvalidCompositeFunctionWithSelfParameter(t *testing.T) {

	t.Parallel()

	for _, kind := range common.CompositeKindsWithFieldsAndFunctions {
		t.Run(kind.Keyword(), func(t *testing.T) {

			code := fmt.Sprintf(`%s Foo { fun test(_ self: Int) {} }`, kind.Keyword())

			selfKeywordPos := strings.Index(code, "self")

			expectedErrPos := ast.Position{Line: 1, Column: selfKeywordPos, Offset: selfKeywordPos}

			_, err := ParseDeclarations(
				code,
				nil,
			)

			utils.AssertEqualWithDiff(
				t,
				[]error{
					&SyntaxError{
						Pos:     expectedErrPos,
						Message: "expected identifier for parameter name, got keyword self",
					},
				},
				err,
			)
		})
	}
}

func TestParseInvalidParameterWithoutLabel(t *testing.T) {
	t.Parallel()

	_, errs := ParseDeclarations(`pub fun foo(continue: Int) {}`, nil)

	utils.AssertEqualWithDiff(t, []error{
		&SyntaxError{
			Pos:     ast.Position{Line: 1, Column: 12, Offset: 12},
			Message: "expected identifier for argument label or parameter name, got keyword continue",
		},
	}, errs)
}

func TestParseParametersWithExtraLabels(t *testing.T) {
	t.Parallel()

	_, errs := ParseDeclarations(`pub fun foo(_ foo: String, label fable table: Int) {}`, nil)

	utils.AssertEqualWithDiff(t, []error{
		&SyntaxError{
			Pos:     ast.Position{Line: 1, Column: 39, Offset: 39},
			Message: "expected ':' after parameter name, got identifier",
		},
	}, errs)
}
func TestParseInterfaceDeclaration(t *testing.T) {

	t.Parallel()

	t.Run("struct, no conformances", func(t *testing.T) {

		t.Parallel()

		result, errs := testParseDeclarations(" pub struct interface S { }")
		require.Empty(t, errs)

		utils.AssertEqualWithDiff(t,
			[]ast.Declaration{
				&ast.InterfaceDeclaration{
					Access:        ast.AccessPublic,
					CompositeKind: common.CompositeKindStructure,
					Identifier: ast.Identifier{
						Identifier: "S",
						Pos:        ast.Position{Line: 1, Column: 22, Offset: 22},
					},
					Members: &ast.Members{},
					Range: ast.Range{
						StartPos: ast.Position{Line: 1, Column: 1, Offset: 1},
						EndPos:   ast.Position{Line: 1, Column: 26, Offset: 26},
					},
				},
			},
			result,
		)
	})

	t.Run("struct, interface keyword as name", func(t *testing.T) {

		t.Parallel()

		result, errs := testParseDeclarations(" pub struct interface interface { }")
		utils.AssertEqualWithDiff(t,
			[]error{
				&SyntaxError{
					Message: "expected interface name, got keyword \"interface\"",
					Pos:     ast.Position{Offset: 22, Line: 1, Column: 22},
				},
			},
			errs,
		)

		var expected []ast.Declaration

		utils.AssertEqualWithDiff(t,
			expected,
			result,
		)
	})

	t.Run("struct, with fields, functions, and special functions; with and without blocks", func(t *testing.T) {

		t.Parallel()

		result, errs := testParseDeclarations(`
          struct interface Test {
              pub(set) var foo: Int

              init(foo: Int)

              pub fun getFoo(): Int

              pub fun getBar(): Int {}

              destroy() {}
          }
	    `)

		require.Empty(t, errs)

		utils.AssertEqualWithDiff(t,
			[]ast.Declaration{
				&ast.InterfaceDeclaration{
					CompositeKind: common.CompositeKindStructure,
					Identifier: ast.Identifier{
						Identifier: "Test",
						Pos:        ast.Position{Offset: 28, Line: 2, Column: 27},
					},
					Members: ast.NewUnmeteredMembers(
						[]ast.Declaration{
							&ast.FieldDeclaration{
								Access:       ast.AccessPublicSettable,
								VariableKind: ast.VariableKindVariable,
								Identifier: ast.Identifier{
									Identifier: "foo",
									Pos:        ast.Position{Offset: 62, Line: 3, Column: 27},
								},
								TypeAnnotation: &ast.TypeAnnotation{
									IsResource: false,
									Type: &ast.NominalType{
										Identifier: ast.Identifier{
											Identifier: "Int",
											Pos:        ast.Position{Offset: 67, Line: 3, Column: 32},
										},
									},
									StartPos: ast.Position{Offset: 67, Line: 3, Column: 32},
								},
								Range: ast.Range{
									StartPos: ast.Position{Offset: 49, Line: 3, Column: 14},
									EndPos:   ast.Position{Offset: 69, Line: 3, Column: 34},
								},
							},
							&ast.SpecialFunctionDeclaration{
								Kind: common.DeclarationKindInitializer,
								FunctionDeclaration: &ast.FunctionDeclaration{
									Identifier: ast.Identifier{
										Identifier: "init",
										Pos:        ast.Position{Offset: 86, Line: 5, Column: 14},
									},
									ParameterList: &ast.ParameterList{
										Parameters: []*ast.Parameter{
											{
												Label: "",
												Identifier: ast.Identifier{
													Identifier: "foo",
													Pos:        ast.Position{Offset: 91, Line: 5, Column: 19},
												},
												TypeAnnotation: &ast.TypeAnnotation{
													IsResource: false,
													Type: &ast.NominalType{
														Identifier: ast.Identifier{
															Identifier: "Int",
															Pos:        ast.Position{Offset: 96, Line: 5, Column: 24},
														},
													},
													StartPos: ast.Position{Offset: 96, Line: 5, Column: 24},
												},
												Range: ast.Range{
													StartPos: ast.Position{Offset: 91, Line: 5, Column: 19},
													EndPos:   ast.Position{Offset: 98, Line: 5, Column: 26},
												},
											},
										},
										Range: ast.Range{
											StartPos: ast.Position{Offset: 90, Line: 5, Column: 18},
											EndPos:   ast.Position{Offset: 99, Line: 5, Column: 27},
										},
									},
									StartPos: ast.Position{Offset: 86, Line: 5, Column: 14},
								},
							},
							&ast.FunctionDeclaration{
								Access: ast.AccessPublic,
								Identifier: ast.Identifier{
									Identifier: "getFoo",
									Pos:        ast.Position{Offset: 124, Line: 7, Column: 22},
								},
								ParameterList: &ast.ParameterList{
									Range: ast.Range{
										StartPos: ast.Position{Offset: 130, Line: 7, Column: 28},
										EndPos:   ast.Position{Offset: 131, Line: 7, Column: 29},
									},
								},
								ReturnTypeAnnotation: &ast.TypeAnnotation{
									IsResource: false,
									Type: &ast.NominalType{
										Identifier: ast.Identifier{
											Identifier: "Int",
											Pos:        ast.Position{Offset: 134, Line: 7, Column: 32},
										},
									},
									StartPos: ast.Position{Offset: 134, Line: 7, Column: 32},
								},
								StartPos: ast.Position{Offset: 116, Line: 7, Column: 14},
							},
							&ast.FunctionDeclaration{
								Access: ast.AccessPublic,
								Identifier: ast.Identifier{
									Identifier: "getBar",
									Pos:        ast.Position{Offset: 161, Line: 9, Column: 22},
								},
								ParameterList: &ast.ParameterList{
									Range: ast.Range{
										StartPos: ast.Position{Offset: 167, Line: 9, Column: 28},
										EndPos:   ast.Position{Offset: 168, Line: 9, Column: 29},
									},
								},
								ReturnTypeAnnotation: &ast.TypeAnnotation{
									IsResource: false,
									Type: &ast.NominalType{
										Identifier: ast.Identifier{
											Identifier: "Int",
											Pos:        ast.Position{Offset: 171, Line: 9, Column: 32},
										},
									},
									StartPos: ast.Position{Offset: 171, Line: 9, Column: 32},
								},
								FunctionBlock: &ast.FunctionBlock{
									Block: &ast.Block{
										Range: ast.Range{
											StartPos: ast.Position{Offset: 175, Line: 9, Column: 36},
											EndPos:   ast.Position{Offset: 176, Line: 9, Column: 37},
										},
									},
								},
								StartPos: ast.Position{Offset: 153, Line: 9, Column: 14},
							},
							&ast.SpecialFunctionDeclaration{
								Kind: common.DeclarationKindDestructor,
								FunctionDeclaration: &ast.FunctionDeclaration{
									Identifier: ast.Identifier{
										Identifier: "destroy",
										Pos:        ast.Position{Offset: 193, Line: 11, Column: 14},
									},
									ParameterList: &ast.ParameterList{
										Range: ast.Range{
											StartPos: ast.Position{Offset: 200, Line: 11, Column: 21},
											EndPos:   ast.Position{Offset: 201, Line: 11, Column: 22},
										},
									},
									FunctionBlock: &ast.FunctionBlock{
										Block: &ast.Block{
											Range: ast.Range{
												StartPos: ast.Position{Offset: 203, Line: 11, Column: 24},
												EndPos:   ast.Position{Offset: 204, Line: 11, Column: 25},
											},
										},
									},
									StartPos: ast.Position{Offset: 193, Line: 11, Column: 14},
								},
							},
						},
					),
					Range: ast.Range{
						StartPos: ast.Position{Offset: 11, Line: 2, Column: 10},
						EndPos:   ast.Position{Offset: 216, Line: 12, Column: 10},
					},
				},
			},
			result,
		)
	})

	t.Run("invalid interface name", func(t *testing.T) {
		_, errs := ParseDeclarations(`pub struct interface continue {}`, nil)

		utils.AssertEqualWithDiff(t, []error{
			&SyntaxError{
				Pos:     ast.Position{Line: 1, Column: 21, Offset: 21},
				Message: "expected identifier following struct declaration, got keyword continue",
			},
		}, errs)
	})

	t.Run("enum, two cases one one line", func(t *testing.T) {

		t.Parallel()

		result, errs := testParseDeclarations(" pub enum E { case c ; pub case d }")
		require.Empty(t, errs)

		utils.AssertEqualWithDiff(t,
			[]ast.Declaration{
				&ast.CompositeDeclaration{
					Access:        ast.AccessPublic,
					CompositeKind: common.CompositeKindEnum,
					Identifier: ast.Identifier{
						Identifier: "E",
						Pos:        ast.Position{Line: 1, Column: 10, Offset: 10},
					},
					Members: ast.NewUnmeteredMembers(
						[]ast.Declaration{
							&ast.EnumCaseDeclaration{
								Access: ast.AccessNotSpecified,
								Identifier: ast.Identifier{
									Identifier: "c",
									Pos:        ast.Position{Line: 1, Column: 19, Offset: 19},
								},
								StartPos: ast.Position{Line: 1, Column: 14, Offset: 14},
							},
							&ast.EnumCaseDeclaration{
								Access: ast.AccessPublic,
								Identifier: ast.Identifier{
									Identifier: "d",
									Pos:        ast.Position{Line: 1, Column: 32, Offset: 32},
								},
								StartPos: ast.Position{Line: 1, Column: 23, Offset: 23},
							},
						},
					),
					Range: ast.Range{
						StartPos: ast.Position{Line: 1, Column: 1, Offset: 1},
						EndPos:   ast.Position{Line: 1, Column: 34, Offset: 34},
					},
				},
			},
			result,
		)
	})

	t.Run("struct with view member", func(t *testing.T) {

		t.Parallel()

		result, errs := ParseDeclarations(`struct interface S { 
			view fun foo() {}
		}`, nil)
		require.Empty(t, errs)

		utils.AssertEqualWithDiff(t,
			[]ast.Declaration{
				&ast.InterfaceDeclaration{
					Access:        ast.AccessNotSpecified,
					CompositeKind: common.CompositeKindStructure,
					Identifier: ast.Identifier{
						Identifier: "S",
						Pos:        ast.Position{Line: 1, Column: 17, Offset: 17},
					},
					Members: ast.NewUnmeteredMembers(
						[]ast.Declaration{&ast.FunctionDeclaration{
							Purity: ast.FunctionPurityView,
							Access: ast.AccessNotSpecified,
							ParameterList: &ast.ParameterList{
								Range: ast.Range{
									StartPos: ast.Position{Offset: 37, Line: 2, Column: 15},
									EndPos:   ast.Position{Offset: 38, Line: 2, Column: 16},
								},
							},
							ReturnTypeAnnotation: &ast.TypeAnnotation{
								Type: &ast.NominalType{
									Identifier: ast.Identifier{
										Identifier: "",
										Pos:        ast.Position{Offset: 38, Line: 2, Column: 16},
									},
									NestedIdentifiers: nil,
								},
								StartPos: ast.Position{Line: 2, Column: 16, Offset: 38},
							},
							Identifier: ast.Identifier{
								Identifier: "foo",
								Pos:        ast.Position{Offset: 34, Line: 2, Column: 12},
							},
							FunctionBlock: &ast.FunctionBlock{
								Block: &ast.Block{
									Range: ast.Range{
										StartPos: ast.Position{Offset: 40, Line: 2, Column: 18},
										EndPos:   ast.Position{Offset: 41, Line: 2, Column: 19},
									},
								},
							},
							StartPos: ast.Position{Offset: 25, Line: 2, Column: 3},
						}},
					),
					Range: ast.Range{
						StartPos: ast.Position{Line: 1, Column: 0, Offset: 0},
						EndPos:   ast.Position{Line: 3, Column: 2, Offset: 45},
					},
				},
			},
			result,
		)
	})
}

func TestParseTransactionDeclaration(t *testing.T) {

	t.Parallel()

	t.Run("no prepare, execute", func(t *testing.T) {

		t.Parallel()

		result, errs := testParseDeclarations("transaction { execute {} }")
		require.Empty(t, errs)

		utils.AssertEqualWithDiff(t,
			[]ast.Declaration{
				&ast.TransactionDeclaration{
					Execute: &ast.SpecialFunctionDeclaration{
						Kind: common.DeclarationKindExecute,
						FunctionDeclaration: &ast.FunctionDeclaration{
							Access: ast.AccessNotSpecified,
							Identifier: ast.Identifier{
								Identifier: "execute",
								Pos:        ast.Position{Offset: 14, Line: 1, Column: 14},
							},
							FunctionBlock: &ast.FunctionBlock{
								Block: &ast.Block{
									Range: ast.Range{
										StartPos: ast.Position{Offset: 22, Line: 1, Column: 22},
										EndPos:   ast.Position{Offset: 23, Line: 1, Column: 23},
									},
								},
							},
							StartPos: ast.Position{Offset: 14, Line: 1, Column: 14},
						},
					},
					Range: ast.Range{
						StartPos: ast.Position{Line: 1, Column: 0, Offset: 0},
						EndPos:   ast.Position{Line: 1, Column: 25, Offset: 25},
					},
				},
			},
			result,
		)
	})

	t.Run("EmptyTransaction", func(t *testing.T) {

		const code = `
		  transaction {}
		`
		result, errs := testParseProgram(code)
		require.Empty(t, errs)

		utils.AssertEqualWithDiff(t,
			[]ast.Declaration{
				&ast.TransactionDeclaration{
					Fields:         nil,
					Prepare:        nil,
					PreConditions:  nil,
					PostConditions: nil,
					Execute:        nil,
					Range: ast.Range{
						StartPos: ast.Position{Offset: 5, Line: 2, Column: 4},
						EndPos:   ast.Position{Offset: 18, Line: 2, Column: 17},
					},
				},
			},
			result.Declarations(),
		)
	})

	t.Run("SimpleTransaction", func(t *testing.T) {
		const code = `
		  transaction {

		    var x: Int

		    prepare(signer: AuthAccount) {
	          x = 0
			}

		    execute {
	          x = 1 + 1
			}
		  }
		`
		result, errs := testParseProgram(code)
		require.Empty(t, errs)

		utils.AssertEqualWithDiff(t,
			[]ast.Declaration{
				&ast.TransactionDeclaration{
					Fields: []*ast.FieldDeclaration{
						{
							Access:       ast.AccessNotSpecified,
							VariableKind: ast.VariableKindVariable,
							Identifier: ast.Identifier{
								Identifier: "x",
								Pos:        ast.Position{Offset: 30, Line: 4, Column: 10},
							},
							TypeAnnotation: &ast.TypeAnnotation{
								IsResource: false,
								Type: &ast.NominalType{
									Identifier: ast.Identifier{
										Identifier: "Int",
										Pos:        ast.Position{Offset: 33, Line: 4, Column: 13},
									},
								},
								StartPos: ast.Position{Offset: 33, Line: 4, Column: 13},
							},
							Range: ast.Range{
								StartPos: ast.Position{Offset: 26, Line: 4, Column: 6},
								EndPos:   ast.Position{Offset: 35, Line: 4, Column: 15},
							},
						},
					},
					Prepare: &ast.SpecialFunctionDeclaration{
						Kind: common.DeclarationKindPrepare,
						FunctionDeclaration: &ast.FunctionDeclaration{
							Access: ast.AccessNotSpecified,
							Identifier: ast.Identifier{
								Identifier: "prepare",
								Pos:        ast.Position{Offset: 44, Line: 6, Column: 6},
							},
							ParameterList: &ast.ParameterList{
								Parameters: []*ast.Parameter{
									{
										Label: "",
										Identifier: ast.Identifier{
											Identifier: "signer",
											Pos:        ast.Position{Offset: 52, Line: 6, Column: 14},
										},
										TypeAnnotation: &ast.TypeAnnotation{
											IsResource: false,
											Type: &ast.NominalType{
												Identifier: ast.Identifier{
													Identifier: "AuthAccount",
													Pos:        ast.Position{Offset: 60, Line: 6, Column: 22},
												},
											},
											StartPos: ast.Position{Offset: 60, Line: 6, Column: 22},
										},
										Range: ast.Range{
											StartPos: ast.Position{Offset: 52, Line: 6, Column: 14},
											EndPos:   ast.Position{Offset: 70, Line: 6, Column: 32},
										},
									},
								},
								Range: ast.Range{
									StartPos: ast.Position{Offset: 51, Line: 6, Column: 13},
									EndPos:   ast.Position{Offset: 71, Line: 6, Column: 33},
								},
							},
							ReturnTypeAnnotation: nil,
							FunctionBlock: &ast.FunctionBlock{
								Block: &ast.Block{
									Statements: []ast.Statement{
										&ast.AssignmentStatement{
											Target: &ast.IdentifierExpression{
												Identifier: ast.Identifier{
													Identifier: "x",
													Pos:        ast.Position{Offset: 86, Line: 7, Column: 11},
												},
											},
											Transfer: &ast.Transfer{
												Operation: ast.TransferOperationCopy,
												Pos:       ast.Position{Offset: 88, Line: 7, Column: 13},
											},
											Value: &ast.IntegerExpression{
												PositiveLiteral: []byte("0"),
												Value:           new(big.Int),
												Base:            10,
												Range: ast.Range{
													StartPos: ast.Position{Offset: 90, Line: 7, Column: 15},
													EndPos:   ast.Position{Offset: 90, Line: 7, Column: 15},
												},
											},
										},
									},
									Range: ast.Range{
										StartPos: ast.Position{Offset: 73, Line: 6, Column: 35},
										EndPos:   ast.Position{Offset: 95, Line: 8, Column: 3},
									},
								},
								PreConditions:  nil,
								PostConditions: nil,
							},
							StartPos: ast.Position{Offset: 44, Line: 6, Column: 6},
						},
					},
					PreConditions:  nil,
					PostConditions: nil,
					Execute: &ast.SpecialFunctionDeclaration{
						Kind: common.DeclarationKindExecute,
						FunctionDeclaration: &ast.FunctionDeclaration{
							Access: ast.AccessNotSpecified,
							Identifier: ast.Identifier{
								Identifier: "execute",
								Pos:        ast.Position{Offset: 104, Line: 10, Column: 6},
							},
							ReturnTypeAnnotation: nil,
							FunctionBlock: &ast.FunctionBlock{
								Block: &ast.Block{
									Statements: []ast.Statement{
										&ast.AssignmentStatement{
											Target: &ast.IdentifierExpression{
												Identifier: ast.Identifier{
													Identifier: "x",
													Pos:        ast.Position{Offset: 125, Line: 11, Column: 11},
												},
											},
											Transfer: &ast.Transfer{
												Operation: ast.TransferOperationCopy,
												Pos:       ast.Position{Offset: 127, Line: 11, Column: 13},
											},
											Value: &ast.BinaryExpression{
												Operation: ast.OperationPlus,
												Left: &ast.IntegerExpression{
													PositiveLiteral: []byte("1"),
													Value:           big.NewInt(1),
													Base:            10,
													Range: ast.Range{
														StartPos: ast.Position{Offset: 129, Line: 11, Column: 15},
														EndPos:   ast.Position{Offset: 129, Line: 11, Column: 15},
													},
												},
												Right: &ast.IntegerExpression{
													PositiveLiteral: []byte("1"),
													Value:           big.NewInt(1),
													Base:            10,
													Range: ast.Range{
														StartPos: ast.Position{Offset: 133, Line: 11, Column: 19},
														EndPos:   ast.Position{Offset: 133, Line: 11, Column: 19},
													},
												},
											},
										},
									},
									Range: ast.Range{
										StartPos: ast.Position{Offset: 112, Line: 10, Column: 14},
										EndPos:   ast.Position{Offset: 138, Line: 12, Column: 3},
									},
								},
								PreConditions:  nil,
								PostConditions: nil,
							},
							StartPos: ast.Position{Offset: 104, Line: 10, Column: 6},
						},
					},
					Range: ast.Range{
						StartPos: ast.Position{Offset: 5, Line: 2, Column: 4},
						EndPos:   ast.Position{Offset: 144, Line: 13, Column: 4},
					},
				},
			},
			result.Declarations(),
		)
	})

	t.Run("PreExecutePost", func(t *testing.T) {
		const code = `
		  transaction {

		    var x: Int

		    prepare(signer: AuthAccount) {
	          x = 0
			}

			pre {
	      	  x == 0
			}

		    execute {
	          x = 1 + 1
			}

		    post {
	          x == 2
	        }
		  }
		`
		result, errs := testParseProgram(code)
		require.Empty(t, errs)

		utils.AssertEqualWithDiff(t,
			[]ast.Declaration{
				&ast.TransactionDeclaration{
					Fields: []*ast.FieldDeclaration{
						{
							Access:       ast.AccessNotSpecified,
							VariableKind: ast.VariableKindVariable,
							Identifier: ast.Identifier{
								Identifier: "x",
								Pos:        ast.Position{Offset: 30, Line: 4, Column: 10},
							},
							TypeAnnotation: &ast.TypeAnnotation{
								IsResource: false,
								Type: &ast.NominalType{
									Identifier: ast.Identifier{
										Identifier: "Int",
										Pos:        ast.Position{Offset: 33, Line: 4, Column: 13},
									},
								},
								StartPos: ast.Position{Offset: 33, Line: 4, Column: 13},
							},
							Range: ast.Range{
								StartPos: ast.Position{Offset: 26, Line: 4, Column: 6},
								EndPos:   ast.Position{Offset: 35, Line: 4, Column: 15},
							},
						},
					},
					Prepare: &ast.SpecialFunctionDeclaration{
						Kind: common.DeclarationKindPrepare,
						FunctionDeclaration: &ast.FunctionDeclaration{
							Access: ast.AccessNotSpecified,
							Identifier: ast.Identifier{
								Identifier: "prepare",
								Pos:        ast.Position{Offset: 44, Line: 6, Column: 6},
							},
							ParameterList: &ast.ParameterList{
								Parameters: []*ast.Parameter{
									{
										Label: "",
										Identifier: ast.Identifier{
											Identifier: "signer",
											Pos:        ast.Position{Offset: 52, Line: 6, Column: 14},
										},
										TypeAnnotation: &ast.TypeAnnotation{
											IsResource: false,
											Type: &ast.NominalType{
												Identifier: ast.Identifier{
													Identifier: "AuthAccount",
													Pos:        ast.Position{Offset: 60, Line: 6, Column: 22},
												},
											},
											StartPos: ast.Position{Offset: 60, Line: 6, Column: 22},
										},
										Range: ast.Range{
											StartPos: ast.Position{Offset: 52, Line: 6, Column: 14},
											EndPos:   ast.Position{Offset: 70, Line: 6, Column: 32},
										},
									},
								},
								Range: ast.Range{
									StartPos: ast.Position{Offset: 51, Line: 6, Column: 13},
									EndPos:   ast.Position{Offset: 71, Line: 6, Column: 33},
								},
							},
							ReturnTypeAnnotation: nil,
							FunctionBlock: &ast.FunctionBlock{
								Block: &ast.Block{
									Statements: []ast.Statement{
										&ast.AssignmentStatement{
											Target: &ast.IdentifierExpression{
												Identifier: ast.Identifier{
													Identifier: "x",
													Pos:        ast.Position{Offset: 86, Line: 7, Column: 11},
												},
											},
											Transfer: &ast.Transfer{
												Operation: ast.TransferOperationCopy,
												Pos:       ast.Position{Offset: 88, Line: 7, Column: 13},
											},
											Value: &ast.IntegerExpression{
												PositiveLiteral: []byte("0"),
												Value:           new(big.Int),
												Base:            10,
												Range: ast.Range{
													StartPos: ast.Position{Offset: 90, Line: 7, Column: 15},
													EndPos:   ast.Position{Offset: 90, Line: 7, Column: 15},
												},
											},
										},
									},
									Range: ast.Range{
										StartPos: ast.Position{Offset: 73, Line: 6, Column: 35},
										EndPos:   ast.Position{Offset: 95, Line: 8, Column: 3},
									},
								},
								PreConditions:  nil,
								PostConditions: nil,
							},
							StartPos: ast.Position{Offset: 44, Line: 6, Column: 6},
						},
					},
					PreConditions: &ast.Conditions{
						{
							Kind: ast.ConditionKindPre,
							Test: &ast.BinaryExpression{
								Operation: ast.OperationEqual,
								Left: &ast.IdentifierExpression{
									Identifier: ast.Identifier{
										Identifier: "x",
										Pos:        ast.Position{Offset: 117, Line: 11, Column: 10},
									},
								},
								Right: &ast.IntegerExpression{
									PositiveLiteral: []byte("0"),
									Value:           new(big.Int),
									Base:            10,
									Range: ast.Range{
										StartPos: ast.Position{Offset: 122, Line: 11, Column: 15},
										EndPos:   ast.Position{Offset: 122, Line: 11, Column: 15},
									},
								},
							},
						},
					},
					PostConditions: &ast.Conditions{
						{
							Kind: ast.ConditionKindPost,
							Test: &ast.BinaryExpression{
								Operation: ast.OperationEqual,
								Left: &ast.IdentifierExpression{
									Identifier: ast.Identifier{
										Identifier: "x",
										Pos:        ast.Position{Offset: 197, Line: 19, Column: 11},
									},
								},
								Right: &ast.IntegerExpression{
									PositiveLiteral: []byte("2"),
									Value:           big.NewInt(2),
									Base:            10,
									Range: ast.Range{
										StartPos: ast.Position{Offset: 202, Line: 19, Column: 16},
										EndPos:   ast.Position{Offset: 202, Line: 19, Column: 16},
									},
								},
							},
						},
					},
					Execute: &ast.SpecialFunctionDeclaration{
						Kind: common.DeclarationKindExecute,
						FunctionDeclaration: &ast.FunctionDeclaration{
							Access: ast.AccessNotSpecified,
							Identifier: ast.Identifier{
								Identifier: "execute",
								Pos:        ast.Position{Offset: 136, Line: 14, Column: 6},
							},
							ReturnTypeAnnotation: nil,
							FunctionBlock: &ast.FunctionBlock{
								Block: &ast.Block{
									Statements: []ast.Statement{
										&ast.AssignmentStatement{
											Target: &ast.IdentifierExpression{
												Identifier: ast.Identifier{
													Identifier: "x",
													Pos:        ast.Position{Offset: 157, Line: 15, Column: 11},
												},
											},
											Transfer: &ast.Transfer{
												Operation: ast.TransferOperationCopy,
												Pos:       ast.Position{Offset: 159, Line: 15, Column: 13},
											},
											Value: &ast.BinaryExpression{
												Operation: ast.OperationPlus,
												Left: &ast.IntegerExpression{
													PositiveLiteral: []byte("1"),
													Value:           big.NewInt(1),
													Base:            10,
													Range: ast.Range{
														StartPos: ast.Position{Offset: 161, Line: 15, Column: 15},
														EndPos:   ast.Position{Offset: 161, Line: 15, Column: 15},
													},
												},
												Right: &ast.IntegerExpression{
													PositiveLiteral: []byte("1"),
													Value:           big.NewInt(1),
													Base:            10,
													Range: ast.Range{
														StartPos: ast.Position{Offset: 165, Line: 15, Column: 19},
														EndPos:   ast.Position{Offset: 165, Line: 15, Column: 19},
													},
												},
											},
										},
									},
									Range: ast.Range{
										StartPos: ast.Position{Offset: 144, Line: 14, Column: 14},
										EndPos:   ast.Position{Offset: 170, Line: 16, Column: 3},
									},
								},
								PreConditions:  nil,
								PostConditions: nil,
							},
							StartPos: ast.Position{Offset: 136, Line: 14, Column: 6},
						},
					},
					Range: ast.Range{
						StartPos: ast.Position{Offset: 5, Line: 2, Column: 4},
						EndPos:   ast.Position{Offset: 219, Line: 21, Column: 4},
					},
				},
			},
			result.Declarations(),
		)
	})

	t.Run("PrePostExecute", func(t *testing.T) {
		const code = `
		  transaction {

		    var x: Int

		    prepare(signer: AuthAccount) {
	          x = 0
			}

			pre {
	      	  x == 0
			}

		    post {
	          x == 2
	        }

		    execute {
	          x = 1 + 1
			}
		  }
		`
		result, errs := testParseProgram(code)
		require.Empty(t, errs)

		utils.AssertEqualWithDiff(t,
			[]ast.Declaration{
				&ast.TransactionDeclaration{
					Fields: []*ast.FieldDeclaration{
						{
							Access:       ast.AccessNotSpecified,
							VariableKind: ast.VariableKindVariable,
							Identifier: ast.Identifier{
								Identifier: "x",
								Pos:        ast.Position{Offset: 30, Line: 4, Column: 10},
							},
							TypeAnnotation: &ast.TypeAnnotation{
								IsResource: false,
								Type: &ast.NominalType{
									Identifier: ast.Identifier{
										Identifier: "Int",
										Pos:        ast.Position{Offset: 33, Line: 4, Column: 13},
									},
								},
								StartPos: ast.Position{Offset: 33, Line: 4, Column: 13},
							},
							Range: ast.Range{
								StartPos: ast.Position{Offset: 26, Line: 4, Column: 6},
								EndPos:   ast.Position{Offset: 35, Line: 4, Column: 15},
							},
						},
					},
					Prepare: &ast.SpecialFunctionDeclaration{
						Kind: common.DeclarationKindPrepare,
						FunctionDeclaration: &ast.FunctionDeclaration{
							Access: ast.AccessNotSpecified,
							Identifier: ast.Identifier{
								Identifier: "prepare",
								Pos:        ast.Position{Offset: 44, Line: 6, Column: 6},
							},
							ParameterList: &ast.ParameterList{
								Parameters: []*ast.Parameter{
									{
										Label: "",
										Identifier: ast.Identifier{
											Identifier: "signer",
											Pos:        ast.Position{Offset: 52, Line: 6, Column: 14},
										},
										TypeAnnotation: &ast.TypeAnnotation{
											IsResource: false,
											Type: &ast.NominalType{
												Identifier: ast.Identifier{
													Identifier: "AuthAccount",
													Pos:        ast.Position{Offset: 60, Line: 6, Column: 22},
												},
											},
											StartPos: ast.Position{Offset: 60, Line: 6, Column: 22},
										},
										Range: ast.Range{
											StartPos: ast.Position{Offset: 52, Line: 6, Column: 14},
											EndPos:   ast.Position{Offset: 70, Line: 6, Column: 32},
										},
									},
								},
								Range: ast.Range{
									StartPos: ast.Position{Offset: 51, Line: 6, Column: 13},
									EndPos:   ast.Position{Offset: 71, Line: 6, Column: 33},
								},
							},
							ReturnTypeAnnotation: nil,
							FunctionBlock: &ast.FunctionBlock{
								Block: &ast.Block{
									Statements: []ast.Statement{
										&ast.AssignmentStatement{
											Target: &ast.IdentifierExpression{
												Identifier: ast.Identifier{
													Identifier: "x",
													Pos:        ast.Position{Offset: 86, Line: 7, Column: 11},
												},
											},
											Transfer: &ast.Transfer{
												Operation: ast.TransferOperationCopy,
												Pos:       ast.Position{Offset: 88, Line: 7, Column: 13},
											},
											Value: &ast.IntegerExpression{
												PositiveLiteral: []byte("0"),
												Value:           new(big.Int),
												Base:            10,
												Range: ast.Range{
													StartPos: ast.Position{Offset: 90, Line: 7, Column: 15},
													EndPos:   ast.Position{Offset: 90, Line: 7, Column: 15},
												},
											},
										},
									},
									Range: ast.Range{
										StartPos: ast.Position{Offset: 73, Line: 6, Column: 35},
										EndPos:   ast.Position{Offset: 95, Line: 8, Column: 3},
									},
								},
								PreConditions:  nil,
								PostConditions: nil,
							},
							StartPos: ast.Position{Offset: 44, Line: 6, Column: 6},
						},
					},
					PreConditions: &ast.Conditions{
						{
							Kind: ast.ConditionKindPre,
							Test: &ast.BinaryExpression{
								Operation: ast.OperationEqual,
								Left: &ast.IdentifierExpression{
									Identifier: ast.Identifier{
										Identifier: "x",
										Pos:        ast.Position{Offset: 117, Line: 11, Column: 10},
									},
								},
								Right: &ast.IntegerExpression{
									PositiveLiteral: []byte("0"),
									Value:           new(big.Int),
									Base:            10,
									Range: ast.Range{
										StartPos: ast.Position{Offset: 122, Line: 11, Column: 15},
										EndPos:   ast.Position{Offset: 122, Line: 11, Column: 15},
									},
								},
							},
						},
					},
					PostConditions: &ast.Conditions{
						{
							Kind: ast.ConditionKindPost,
							Test: &ast.BinaryExpression{
								Operation: ast.OperationEqual,
								Left: &ast.IdentifierExpression{
									Identifier: ast.Identifier{
										Identifier: "x",
										Pos:        ast.Position{Offset: 154, Line: 15, Column: 11},
									},
								},
								Right: &ast.IntegerExpression{
									PositiveLiteral: []byte("2"),
									Value:           big.NewInt(2),
									Base:            10,
									Range: ast.Range{
										StartPos: ast.Position{Offset: 159, Line: 15, Column: 16},
										EndPos:   ast.Position{Offset: 159, Line: 15, Column: 16},
									},
								},
							},
						},
					},
					Execute: &ast.SpecialFunctionDeclaration{
						Kind: common.DeclarationKindExecute,
						FunctionDeclaration: &ast.FunctionDeclaration{
							Access: ast.AccessNotSpecified,
							Identifier: ast.Identifier{
								Identifier: "execute",
								Pos:        ast.Position{Offset: 179, Line: 18, Column: 6},
							},
							ReturnTypeAnnotation: nil,
							FunctionBlock: &ast.FunctionBlock{
								Block: &ast.Block{
									Statements: []ast.Statement{
										&ast.AssignmentStatement{
											Target: &ast.IdentifierExpression{
												Identifier: ast.Identifier{
													Identifier: "x",
													Pos:        ast.Position{Offset: 200, Line: 19, Column: 11},
												},
											},
											Transfer: &ast.Transfer{
												Operation: ast.TransferOperationCopy,
												Pos:       ast.Position{Offset: 202, Line: 19, Column: 13},
											},
											Value: &ast.BinaryExpression{
												Operation: ast.OperationPlus,
												Left: &ast.IntegerExpression{
													PositiveLiteral: []byte("1"),
													Value:           big.NewInt(1),
													Base:            10,
													Range: ast.Range{
														StartPos: ast.Position{Offset: 204, Line: 19, Column: 15},
														EndPos:   ast.Position{Offset: 204, Line: 19, Column: 15},
													},
												},
												Right: &ast.IntegerExpression{
													PositiveLiteral: []byte("1"),
													Value:           big.NewInt(1),
													Base:            10,
													Range: ast.Range{
														StartPos: ast.Position{Offset: 208, Line: 19, Column: 19},
														EndPos:   ast.Position{Offset: 208, Line: 19, Column: 19},
													},
												},
											},
										},
									},
									Range: ast.Range{
										StartPos: ast.Position{Offset: 187, Line: 18, Column: 14},
										EndPos:   ast.Position{Offset: 213, Line: 20, Column: 3},
									},
								},
								PreConditions:  nil,
								PostConditions: nil,
							},
							StartPos: ast.Position{Offset: 179, Line: 18, Column: 6},
						},
					},
					Range: ast.Range{
						StartPos: ast.Position{Offset: 5, Line: 2, Column: 4},
						EndPos:   ast.Position{Offset: 219, Line: 21, Column: 4},
					},
				},
			},
			result.Declarations(),
		)
	})

	t.Run("invalid identifiers instead of special function declarations", func(t *testing.T) {
		code := `
		transaction {
			var x: Int

			uwu(signer: AuthAccount) {}

			pre {
				x > 1
			}
			post {
				x == 2
			}

		}
		`

		_, errs := ParseDeclarations(code, nil)

		utils.AssertEqualWithDiff(t,
			`unexpected identifier, expected keyword "prepare" or "execute", got "uwu"`,
			errs[0].Error(),
		)
	})
}

func TestParseFunctionAndBlock(t *testing.T) {

	t.Parallel()

	result, errs := testParseDeclarations(`
	    fun test() { return }
	`)
	require.Empty(t, errs)

	utils.AssertEqualWithDiff(t,
		[]ast.Declaration{
			&ast.FunctionDeclaration{
				Access: ast.AccessNotSpecified,
				Identifier: ast.Identifier{
					Identifier: "test",
					Pos:        ast.Position{Offset: 10, Line: 2, Column: 9},
				},
				ParameterList: &ast.ParameterList{
					Range: ast.Range{
						StartPos: ast.Position{Offset: 14, Line: 2, Column: 13},
						EndPos:   ast.Position{Offset: 15, Line: 2, Column: 14},
					},
				},
				ReturnTypeAnnotation: &ast.TypeAnnotation{
					IsResource: false,
					Type: &ast.NominalType{
						Identifier: ast.Identifier{
							Pos: ast.Position{Offset: 15, Line: 2, Column: 14},
						},
					},
					StartPos: ast.Position{Offset: 15, Line: 2, Column: 14},
				},
				FunctionBlock: &ast.FunctionBlock{
					Block: &ast.Block{
						Statements: []ast.Statement{
							&ast.ReturnStatement{
								Range: ast.Range{
									StartPos: ast.Position{Offset: 19, Line: 2, Column: 18},
									EndPos:   ast.Position{Offset: 24, Line: 2, Column: 23},
								},
							},
						},
						Range: ast.Range{
							StartPos: ast.Position{Offset: 17, Line: 2, Column: 16},
							EndPos:   ast.Position{Offset: 26, Line: 2, Column: 25},
						},
					},
				},
				StartPos: ast.Position{Offset: 6, Line: 2, Column: 5},
			},
		},
		result,
	)
}

func TestParseFunctionParameterWithoutLabel(t *testing.T) {

	t.Parallel()

	result, errs := testParseDeclarations(`
	    fun test(x: Int) { }
	`)
	require.Empty(t, errs)

	utils.AssertEqualWithDiff(t,
		[]ast.Declaration{
			&ast.FunctionDeclaration{
				Access: ast.AccessNotSpecified,
				Identifier: ast.Identifier{
					Identifier: "test",
					Pos:        ast.Position{Offset: 10, Line: 2, Column: 9},
				},
				ParameterList: &ast.ParameterList{
					Parameters: []*ast.Parameter{
						{
							Label: "",
							Identifier: ast.Identifier{
								Identifier: "x",
								Pos:        ast.Position{Offset: 15, Line: 2, Column: 14},
							},
							TypeAnnotation: &ast.TypeAnnotation{
								IsResource: false,
								Type: &ast.NominalType{
									Identifier: ast.Identifier{
										Identifier: "Int",
										Pos:        ast.Position{Offset: 18, Line: 2, Column: 17},
									},
								},
								StartPos: ast.Position{Offset: 18, Line: 2, Column: 17},
							},
							Range: ast.Range{
								StartPos: ast.Position{Offset: 15, Line: 2, Column: 14},
								EndPos:   ast.Position{Offset: 20, Line: 2, Column: 19},
							},
						},
					},
					Range: ast.Range{
						StartPos: ast.Position{Offset: 14, Line: 2, Column: 13},
						EndPos:   ast.Position{Offset: 21, Line: 2, Column: 20},
					},
				},
				ReturnTypeAnnotation: &ast.TypeAnnotation{
					IsResource: false,
					Type: &ast.NominalType{
						Identifier: ast.Identifier{
							Pos: ast.Position{Offset: 21, Line: 2, Column: 20},
						},
					},
					StartPos: ast.Position{Offset: 21, Line: 2, Column: 20},
				},
				FunctionBlock: &ast.FunctionBlock{
					Block: &ast.Block{
						Range: ast.Range{
							StartPos: ast.Position{Offset: 23, Line: 2, Column: 22},
							EndPos:   ast.Position{Offset: 25, Line: 2, Column: 24},
						},
					},
				},
				StartPos: ast.Position{Offset: 6, Line: 2, Column: 5},
			},
		},
		result,
	)
}

func TestParseFunctionParameterWithLabel(t *testing.T) {

	t.Parallel()

	result, errs := testParseDeclarations(`
	    fun test(x y: Int) { }
	`)
	require.Empty(t, errs)

	utils.AssertEqualWithDiff(t,
		[]ast.Declaration{
			&ast.FunctionDeclaration{
				Access: ast.AccessNotSpecified,
				Identifier: ast.Identifier{
					Identifier: "test",
					Pos:        ast.Position{Offset: 10, Line: 2, Column: 9},
				},
				ParameterList: &ast.ParameterList{
					Parameters: []*ast.Parameter{
						{
							Label: "x",
							Identifier: ast.Identifier{
								Identifier: "y",
								Pos:        ast.Position{Offset: 17, Line: 2, Column: 16},
							},
							TypeAnnotation: &ast.TypeAnnotation{
								IsResource: false,
								Type: &ast.NominalType{
									Identifier: ast.Identifier{
										Identifier: "Int",
										Pos:        ast.Position{Offset: 20, Line: 2, Column: 19},
									},
								},
								StartPos: ast.Position{Offset: 20, Line: 2, Column: 19},
							},
							Range: ast.Range{
								StartPos: ast.Position{Offset: 15, Line: 2, Column: 14},
								EndPos:   ast.Position{Offset: 22, Line: 2, Column: 21},
							},
						},
					},
					Range: ast.Range{
						StartPos: ast.Position{Offset: 14, Line: 2, Column: 13},
						EndPos:   ast.Position{Offset: 23, Line: 2, Column: 22},
					},
				},
				ReturnTypeAnnotation: &ast.TypeAnnotation{
					IsResource: false,
					Type: &ast.NominalType{
						Identifier: ast.Identifier{
							Pos: ast.Position{Offset: 23, Line: 2, Column: 22},
						},
					},
					StartPos: ast.Position{Offset: 23, Line: 2, Column: 22},
				},
				FunctionBlock: &ast.FunctionBlock{
					Block: &ast.Block{
						Range: ast.Range{
							StartPos: ast.Position{Offset: 25, Line: 2, Column: 24},
							EndPos:   ast.Position{Offset: 27, Line: 2, Column: 26},
						},
					},
				},
				StartPos: ast.Position{Offset: 6, Line: 2, Column: 5},
			},
		},
		result,
	)
}

func TestParseStructure(t *testing.T) {

	t.Parallel()

	const code = `
        struct Test {
            pub(set) var foo: Int

            init(foo: Int) {
                self.foo = foo
            }

            pub fun getFoo(): Int {
                return self.foo
            }
        }
	`
	result, errs := testParseProgram(code)
	require.Empty(t, errs)

	utils.AssertEqualWithDiff(t,
		[]ast.Declaration{
			&ast.CompositeDeclaration{
				CompositeKind: common.CompositeKindStructure,
				Identifier: ast.Identifier{
					Identifier: "Test",
					Pos:        ast.Position{Offset: 16, Line: 2, Column: 15},
				},
				Members: ast.NewUnmeteredMembers(
					[]ast.Declaration{
						&ast.FieldDeclaration{
							Access:       ast.AccessPublicSettable,
							VariableKind: ast.VariableKindVariable,
							Identifier: ast.Identifier{
								Identifier: "foo",
								Pos:        ast.Position{Offset: 48, Line: 3, Column: 25},
							},
							TypeAnnotation: &ast.TypeAnnotation{
								IsResource: false,
								Type: &ast.NominalType{
									Identifier: ast.Identifier{
										Identifier: "Int",
										Pos:        ast.Position{Offset: 53, Line: 3, Column: 30},
									},
								},
								StartPos: ast.Position{Offset: 53, Line: 3, Column: 30},
							},
							Range: ast.Range{
								StartPos: ast.Position{Offset: 35, Line: 3, Column: 12},
								EndPos:   ast.Position{Offset: 55, Line: 3, Column: 32},
							},
						},
						&ast.SpecialFunctionDeclaration{
							Kind: common.DeclarationKindInitializer,
							FunctionDeclaration: &ast.FunctionDeclaration{
								Identifier: ast.Identifier{
									Identifier: "init",
									Pos:        ast.Position{Offset: 70, Line: 5, Column: 12},
								},
								ParameterList: &ast.ParameterList{
									Parameters: []*ast.Parameter{
										{
											Label: "",
											Identifier: ast.Identifier{
												Identifier: "foo",
												Pos:        ast.Position{Offset: 75, Line: 5, Column: 17},
											},
											TypeAnnotation: &ast.TypeAnnotation{
												IsResource: false,
												Type: &ast.NominalType{
													Identifier: ast.Identifier{
														Identifier: "Int",
														Pos:        ast.Position{Offset: 80, Line: 5, Column: 22},
													},
												},
												StartPos: ast.Position{Offset: 80, Line: 5, Column: 22},
											},
											Range: ast.Range{
												StartPos: ast.Position{Offset: 75, Line: 5, Column: 17},
												EndPos:   ast.Position{Offset: 82, Line: 5, Column: 24},
											},
										},
									},
									Range: ast.Range{
										StartPos: ast.Position{Offset: 74, Line: 5, Column: 16},
										EndPos:   ast.Position{Offset: 83, Line: 5, Column: 25},
									},
								},
								FunctionBlock: &ast.FunctionBlock{
									Block: &ast.Block{
										Statements: []ast.Statement{
											&ast.AssignmentStatement{
												Target: &ast.MemberExpression{
													Expression: &ast.IdentifierExpression{
														Identifier: ast.Identifier{
															Identifier: "self",
															Pos:        ast.Position{Offset: 103, Line: 6, Column: 16},
														},
													},
													AccessPos: ast.Position{Offset: 107, Line: 6, Column: 20},
													Identifier: ast.Identifier{
														Identifier: "foo",
														Pos:        ast.Position{Offset: 108, Line: 6, Column: 21},
													},
												},
												Transfer: &ast.Transfer{
													Operation: ast.TransferOperationCopy,
													Pos:       ast.Position{Offset: 112, Line: 6, Column: 25},
												},
												Value: &ast.IdentifierExpression{
													Identifier: ast.Identifier{
														Identifier: "foo",
														Pos:        ast.Position{Offset: 114, Line: 6, Column: 27},
													},
												},
											},
										},
										Range: ast.Range{
											StartPos: ast.Position{Offset: 85, Line: 5, Column: 27},
											EndPos:   ast.Position{Offset: 130, Line: 7, Column: 12},
										},
									},
								},
								StartPos: ast.Position{Offset: 70, Line: 5, Column: 12},
							},
						},
						&ast.FunctionDeclaration{
							Access: ast.AccessPublic,
							Identifier: ast.Identifier{
								Identifier: "getFoo",
								Pos:        ast.Position{Offset: 153, Line: 9, Column: 20},
							},
							ParameterList: &ast.ParameterList{
								Range: ast.Range{
									StartPos: ast.Position{Offset: 159, Line: 9, Column: 26},
									EndPos:   ast.Position{Offset: 160, Line: 9, Column: 27},
								},
							},
							ReturnTypeAnnotation: &ast.TypeAnnotation{
								IsResource: false,
								Type: &ast.NominalType{
									Identifier: ast.Identifier{
										Identifier: "Int",
										Pos:        ast.Position{Offset: 163, Line: 9, Column: 30},
									},
								},
								StartPos: ast.Position{Offset: 163, Line: 9, Column: 30},
							},
							FunctionBlock: &ast.FunctionBlock{
								Block: &ast.Block{
									Statements: []ast.Statement{
										&ast.ReturnStatement{
											Expression: &ast.MemberExpression{
												Expression: &ast.IdentifierExpression{
													Identifier: ast.Identifier{
														Identifier: "self",
														Pos:        ast.Position{Offset: 192, Line: 10, Column: 23},
													},
												},
												AccessPos: ast.Position{Offset: 196, Line: 10, Column: 27},
												Identifier: ast.Identifier{
													Identifier: "foo",
													Pos:        ast.Position{Offset: 197, Line: 10, Column: 28},
												},
											},
											Range: ast.Range{
												StartPos: ast.Position{Offset: 185, Line: 10, Column: 16},
												EndPos:   ast.Position{Offset: 199, Line: 10, Column: 30},
											},
										},
									},
									Range: ast.Range{
										StartPos: ast.Position{Offset: 167, Line: 9, Column: 34},
										EndPos:   ast.Position{Offset: 213, Line: 11, Column: 12},
									},
								},
							},
							StartPos: ast.Position{Offset: 145, Line: 9, Column: 12},
						},
					},
				),
				Range: ast.Range{
					StartPos: ast.Position{Offset: 9, Line: 2, Column: 8},
					EndPos:   ast.Position{Offset: 223, Line: 12, Column: 8},
				},
			},
		},
		result.Declarations(),
	)
}

func TestParseStructureWithConformances(t *testing.T) {

	t.Parallel()

	const code = `
        struct Test: Foo, Bar {}
	`
	result, errs := testParseProgram(code)
	require.Empty(t, errs)

	utils.AssertEqualWithDiff(t,
		[]ast.Declaration{
			&ast.CompositeDeclaration{
				CompositeKind: common.CompositeKindStructure,
				Identifier: ast.Identifier{
					Identifier: "Test",
					Pos:        ast.Position{Offset: 16, Line: 2, Column: 15},
				},
				Conformances: []*ast.NominalType{
					{
						Identifier: ast.Identifier{
							Identifier: "Foo",
							Pos:        ast.Position{Offset: 22, Line: 2, Column: 21},
						},
					},
					{
						Identifier: ast.Identifier{
							Identifier: "Bar",
							Pos:        ast.Position{Offset: 27, Line: 2, Column: 26},
						},
					},
				},
				Members: &ast.Members{},
				Range: ast.Range{
					StartPos: ast.Position{Offset: 9, Line: 2, Column: 8},
					EndPos:   ast.Position{Offset: 32, Line: 2, Column: 31},
				},
			},
		},
		result.Declarations(),
	)
}

func TestParsePreAndPostConditions(t *testing.T) {

	t.Parallel()

	const code = `
        fun test(n: Int) {
            pre {
                n != 0
                n > 0
            }
            post {
                result == 0
            }
            return 0
        }
	`
	result, errs := testParseProgram(code)
	require.Empty(t, errs)

	utils.AssertEqualWithDiff(t,
		[]ast.Declaration{
			&ast.FunctionDeclaration{
				Access: ast.AccessNotSpecified,
				Identifier: ast.Identifier{
					Identifier: "test",
					Pos:        ast.Position{Offset: 13, Line: 2, Column: 12},
				},
				ParameterList: &ast.ParameterList{
					Parameters: []*ast.Parameter{
						{
							Label: "",
							Identifier: ast.Identifier{
								Identifier: "n",
								Pos:        ast.Position{Offset: 18, Line: 2, Column: 17},
							},
							TypeAnnotation: &ast.TypeAnnotation{
								IsResource: false,
								Type: &ast.NominalType{
									Identifier: ast.Identifier{
										Identifier: "Int",
										Pos:        ast.Position{Offset: 21, Line: 2, Column: 20},
									},
								},
								StartPos: ast.Position{Offset: 21, Line: 2, Column: 20},
							},
							Range: ast.Range{
								StartPos: ast.Position{Offset: 18, Line: 2, Column: 17},
								EndPos:   ast.Position{Offset: 23, Line: 2, Column: 22},
							},
						},
					},
					Range: ast.Range{
						StartPos: ast.Position{Offset: 17, Line: 2, Column: 16},
						EndPos:   ast.Position{Offset: 24, Line: 2, Column: 23},
					},
				},
				ReturnTypeAnnotation: &ast.TypeAnnotation{
					IsResource: false,
					Type: &ast.NominalType{
						Identifier: ast.Identifier{
							Identifier: "",
							Pos:        ast.Position{Offset: 24, Line: 2, Column: 23},
						},
					},
					StartPos: ast.Position{Offset: 24, Line: 2, Column: 23},
				},
				FunctionBlock: &ast.FunctionBlock{
					Block: &ast.Block{
						Statements: []ast.Statement{
							&ast.ReturnStatement{
								Expression: &ast.IntegerExpression{
									PositiveLiteral: []byte("0"),
									Value:           new(big.Int),
									Base:            10,
									Range: ast.Range{
										StartPos: ast.Position{Offset: 185, Line: 10, Column: 19},
										EndPos:   ast.Position{Offset: 185, Line: 10, Column: 19},
									},
								},
								Range: ast.Range{
									StartPos: ast.Position{Offset: 178, Line: 10, Column: 12},
									EndPos:   ast.Position{Offset: 185, Line: 10, Column: 19},
								},
							},
						},
						Range: ast.Range{
							StartPos: ast.Position{Offset: 26, Line: 2, Column: 25},
							EndPos:   ast.Position{Offset: 195, Line: 11, Column: 8},
						},
					},
					PreConditions: &ast.Conditions{
						{
							Kind: ast.ConditionKindPre,
							Test: &ast.BinaryExpression{
								Operation: ast.OperationNotEqual,
								Left: &ast.IdentifierExpression{
									Identifier: ast.Identifier{
										Identifier: "n",
										Pos:        ast.Position{Offset: 62, Line: 4, Column: 16},
									},
								},
								Right: &ast.IntegerExpression{
									PositiveLiteral: []byte("0"),
									Value:           new(big.Int),
									Base:            10,
									Range: ast.Range{
										StartPos: ast.Position{Offset: 67, Line: 4, Column: 21},
										EndPos:   ast.Position{Offset: 67, Line: 4, Column: 21},
									},
								},
							},
						},
						{
							Kind: ast.ConditionKindPre,
							Test: &ast.BinaryExpression{
								Operation: ast.OperationGreater,
								Left: &ast.IdentifierExpression{
									Identifier: ast.Identifier{
										Identifier: "n",
										Pos:        ast.Position{Offset: 85, Line: 5, Column: 16},
									},
								},
								Right: &ast.IntegerExpression{
									PositiveLiteral: []byte("0"),
									Value:           new(big.Int),
									Base:            10,
									Range: ast.Range{
										StartPos: ast.Position{Offset: 89, Line: 5, Column: 20},
										EndPos:   ast.Position{Offset: 89, Line: 5, Column: 20},
									},
								},
							},
						},
					},
					PostConditions: &ast.Conditions{
						{
							Kind: ast.ConditionKindPost,
							Test: &ast.BinaryExpression{
								Operation: ast.OperationEqual,
								Left: &ast.IdentifierExpression{
									Identifier: ast.Identifier{
										Identifier: "result",
										Pos:        ast.Position{Offset: 140, Line: 8, Column: 16},
									},
								},
								Right: &ast.IntegerExpression{
									PositiveLiteral: []byte("0"),
									Value:           new(big.Int),
									Base:            10,
									Range: ast.Range{
										StartPos: ast.Position{Offset: 150, Line: 8, Column: 26},
										EndPos:   ast.Position{Offset: 150, Line: 8, Column: 26},
									},
								},
							},
						},
					},
				},
				StartPos: ast.Position{Offset: 9, Line: 2, Column: 8},
			},
		},
		result.Declarations(),
	)
}

func TestParseConditionMessage(t *testing.T) {

	t.Parallel()

	const code = `
        fun test(n: Int) {
            pre {
                n >= 0: "n must be positive"
            }
            return n
        }
	`
	result, errs := testParseProgram(code)
	require.Empty(t, errs)

	utils.AssertEqualWithDiff(t,
		[]ast.Declaration{
			&ast.FunctionDeclaration{
				Access: ast.AccessNotSpecified,
				Identifier: ast.Identifier{
					Identifier: "test",
					Pos:        ast.Position{Offset: 13, Line: 2, Column: 12},
				},
				ParameterList: &ast.ParameterList{
					Parameters: []*ast.Parameter{
						{
							Label: "",
							Identifier: ast.Identifier{Identifier: "n",
								Pos: ast.Position{Offset: 18, Line: 2, Column: 17},
							},
							TypeAnnotation: &ast.TypeAnnotation{
								IsResource: false,
								Type: &ast.NominalType{
									Identifier: ast.Identifier{
										Identifier: "Int",
										Pos:        ast.Position{Offset: 21, Line: 2, Column: 20},
									},
								},
								StartPos: ast.Position{Offset: 21, Line: 2, Column: 20},
							},
							Range: ast.Range{
								StartPos: ast.Position{Offset: 18, Line: 2, Column: 17},
								EndPos:   ast.Position{Offset: 23, Line: 2, Column: 22},
							},
						},
					},
					Range: ast.Range{
						StartPos: ast.Position{Offset: 17, Line: 2, Column: 16},
						EndPos:   ast.Position{Offset: 24, Line: 2, Column: 23},
					},
				},
				ReturnTypeAnnotation: &ast.TypeAnnotation{
					IsResource: false,
					Type: &ast.NominalType{
						Identifier: ast.Identifier{
							Identifier: "",
							Pos:        ast.Position{Offset: 24, Line: 2, Column: 23},
						},
					},
					StartPos: ast.Position{Offset: 24, Line: 2, Column: 23},
				},
				FunctionBlock: &ast.FunctionBlock{
					Block: &ast.Block{
						Statements: []ast.Statement{
							&ast.ReturnStatement{
								Expression: &ast.IdentifierExpression{
									Identifier: ast.Identifier{
										Identifier: "n",
										Pos:        ast.Position{Offset: 124, Line: 6, Column: 19},
									},
								},
								Range: ast.Range{
									StartPos: ast.Position{Offset: 117, Line: 6, Column: 12},
									EndPos:   ast.Position{Offset: 124, Line: 6, Column: 19},
								},
							},
						},
						Range: ast.Range{
							StartPos: ast.Position{Offset: 26, Line: 2, Column: 25},
							EndPos:   ast.Position{Offset: 134, Line: 7, Column: 8},
						},
					},
					PreConditions: &ast.Conditions{
						{
							Kind: ast.ConditionKindPre,
							Test: &ast.BinaryExpression{
								Operation: ast.OperationGreaterEqual,
								Left: &ast.IdentifierExpression{
									Identifier: ast.Identifier{
										Identifier: "n",
										Pos:        ast.Position{Offset: 62, Line: 4, Column: 16},
									},
								},
								Right: &ast.IntegerExpression{
									PositiveLiteral: []byte("0"),
									Value:           new(big.Int),
									Base:            10,
									Range: ast.Range{
										StartPos: ast.Position{Offset: 67, Line: 4, Column: 21},
										EndPos:   ast.Position{Offset: 67, Line: 4, Column: 21},
									},
								},
							},
							Message: &ast.StringExpression{
								Value: "n must be positive",
								Range: ast.Range{
									StartPos: ast.Position{Offset: 70, Line: 4, Column: 24},
									EndPos:   ast.Position{Offset: 89, Line: 4, Column: 43},
								},
							},
						},
					},
					PostConditions: nil,
				},
				StartPos: ast.Position{Offset: 9, Line: 2, Column: 8},
			},
		},
		result.Declarations(),
	)
}

func TestParseInterface(t *testing.T) {

	t.Parallel()

	for _, kind := range common.CompositeKindsWithFieldsAndFunctions {
		code := fmt.Sprintf(`
            %s interface Test {
                foo: Int

                init(foo: Int)

                fun getFoo(): Int
            }
	    `, kind.Keyword())
		actual, err := testParseProgram(code)

		require.NoError(t, err)

		// only compare AST for one kind: structs

		if kind != common.CompositeKindStructure {
			continue
		}

		test := &ast.InterfaceDeclaration{
			CompositeKind: common.CompositeKindStructure,
			Identifier: ast.Identifier{
				Identifier: "Test",
				Pos:        ast.Position{Offset: 30, Line: 2, Column: 29},
			},
			Members: ast.NewUnmeteredMembers(
				[]ast.Declaration{
					&ast.FieldDeclaration{
						Access:       ast.AccessNotSpecified,
						VariableKind: ast.VariableKindNotSpecified,
						Identifier: ast.Identifier{
							Identifier: "foo",
							Pos:        ast.Position{Offset: 53, Line: 3, Column: 16},
						},
						TypeAnnotation: &ast.TypeAnnotation{
							IsResource: false,
							Type: &ast.NominalType{
								Identifier: ast.Identifier{
									Identifier: "Int",
									Pos:        ast.Position{Offset: 58, Line: 3, Column: 21},
								},
							},
							StartPos: ast.Position{Offset: 58, Line: 3, Column: 21},
						},
						Range: ast.Range{
							StartPos: ast.Position{Offset: 53, Line: 3, Column: 16},
							EndPos:   ast.Position{Offset: 60, Line: 3, Column: 23},
						},
					},
					&ast.SpecialFunctionDeclaration{
						Kind: common.DeclarationKindInitializer,
						FunctionDeclaration: &ast.FunctionDeclaration{
							Identifier: ast.Identifier{
								Identifier: "init",
								Pos:        ast.Position{Offset: 79, Line: 5, Column: 16},
							},
							ParameterList: &ast.ParameterList{
								Parameters: []*ast.Parameter{
									{
										Label: "",
										Identifier: ast.Identifier{
											Identifier: "foo",
											Pos:        ast.Position{Offset: 84, Line: 5, Column: 21},
										},
										TypeAnnotation: &ast.TypeAnnotation{
											IsResource: false,
											Type: &ast.NominalType{
												Identifier: ast.Identifier{
													Identifier: "Int",
													Pos:        ast.Position{Offset: 89, Line: 5, Column: 26},
												},
											},
											StartPos: ast.Position{Offset: 89, Line: 5, Column: 26},
										},
										Range: ast.Range{
											StartPos: ast.Position{Offset: 84, Line: 5, Column: 21},
											EndPos:   ast.Position{Offset: 91, Line: 5, Column: 28},
										},
									},
								},
								Range: ast.Range{
									StartPos: ast.Position{Offset: 83, Line: 5, Column: 20},
									EndPos:   ast.Position{Offset: 92, Line: 5, Column: 29},
								},
							},
							FunctionBlock: nil,
							StartPos:      ast.Position{Offset: 79, Line: 5, Column: 16},
						},
					},
					&ast.FunctionDeclaration{
						Access: ast.AccessNotSpecified,
						Identifier: ast.Identifier{
							Identifier: "getFoo",
							Pos:        ast.Position{Offset: 115, Line: 7, Column: 20},
						},
						ParameterList: &ast.ParameterList{
							Range: ast.Range{
								StartPos: ast.Position{Offset: 121, Line: 7, Column: 26},
								EndPos:   ast.Position{Offset: 122, Line: 7, Column: 27},
							},
						},
						ReturnTypeAnnotation: &ast.TypeAnnotation{
							IsResource: false,
							Type: &ast.NominalType{
								Identifier: ast.Identifier{
									Identifier: "Int",
									Pos:        ast.Position{Offset: 125, Line: 7, Column: 30},
								},
							},
							StartPos: ast.Position{Offset: 125, Line: 7, Column: 30},
						},
						FunctionBlock: nil,
						StartPos:      ast.Position{Offset: 111, Line: 7, Column: 16},
					},
				},
			),
			Range: ast.Range{
				StartPos: ast.Position{Offset: 13, Line: 2, Column: 12},
				EndPos:   ast.Position{Offset: 141, Line: 8, Column: 12},
			},
		}

		utils.AssertEqualWithDiff(t,
			[]ast.Declaration{test},
			actual.Declarations(),
		)
	}
}

func TestParsePragmaNoArguments(t *testing.T) {

	t.Parallel()

	const code = `#pedantic`
	result, err := testParseProgram(code)
	require.NoError(t, err)

	utils.AssertEqualWithDiff(t,
		[]ast.Declaration{
			&ast.PragmaDeclaration{
				Expression: &ast.IdentifierExpression{
					Identifier: ast.Identifier{
						Identifier: "pedantic",
						Pos:        ast.Position{Offset: 1, Line: 1, Column: 1},
					},
				},
				Range: ast.Range{
					StartPos: ast.Position{Offset: 0, Line: 1, Column: 0},
					EndPos:   ast.Position{Offset: 8, Line: 1, Column: 8},
				},
			},
		},
		result.Declarations(),
	)
}

func TestParsePragmaArguments(t *testing.T) {

	t.Parallel()

	const code = `#version("1.0")`
	actual, err := testParseProgram(code)
	require.NoError(t, err)

	utils.AssertEqualWithDiff(t,
		[]ast.Declaration{
			&ast.PragmaDeclaration{
				Expression: &ast.InvocationExpression{
					InvokedExpression: &ast.IdentifierExpression{
						Identifier: ast.Identifier{
							Identifier: "version",
							Pos:        ast.Position{Offset: 1, Line: 1, Column: 1},
						},
					},
					Arguments: ast.Arguments{
						{
							Expression: &ast.StringExpression{
								Value: "1.0",
								Range: ast.Range{
									StartPos: ast.Position{Offset: 9, Line: 1, Column: 9},
									EndPos:   ast.Position{Offset: 13, Line: 1, Column: 13},
								},
							},
							TrailingSeparatorPos: ast.Position{Offset: 14, Line: 1, Column: 14},
						},
					},
					ArgumentsStartPos: ast.Position{Offset: 8, Line: 1, Column: 8},
					EndPos:            ast.Position{Offset: 14, Line: 1, Column: 14},
				},
				Range: ast.Range{
					StartPos: ast.Position{Offset: 0, Line: 1, Column: 0},
					EndPos:   ast.Position{Offset: 14, Line: 1, Column: 14},
				},
			},
		},
		actual.Declarations(),
	)
}

func TestParseImportWithString(t *testing.T) {

	t.Parallel()

	const code = `
        import "test.cdc"
	`
	result, errs := testParseProgram(code)
	require.Empty(t, errs)

	utils.AssertEqualWithDiff(t,
		[]ast.Declaration{
			&ast.ImportDeclaration{
				Identifiers: nil,
				Location:    common.StringLocation("test.cdc"),
				Range: ast.Range{
					StartPos: ast.Position{Offset: 9, Line: 2, Column: 8},
					EndPos:   ast.Position{Offset: 25, Line: 2, Column: 24},
				},
				LocationPos: ast.Position{Offset: 16, Line: 2, Column: 15},
			},
		},
		result.Declarations(),
	)
}

func TestParseImportWithAddress(t *testing.T) {

	t.Parallel()

	const code = `
        import 0x1234
	`
	result, errs := testParseProgram(code)
	require.Empty(t, errs)

	utils.AssertEqualWithDiff(t,
		[]ast.Declaration{
			&ast.ImportDeclaration{
				Identifiers: nil,
				Location: common.AddressLocation{
					Address: common.MustBytesToAddress([]byte{0x12, 0x34}),
				},
				Range: ast.Range{
					StartPos: ast.Position{Offset: 9, Line: 2, Column: 8},
					EndPos:   ast.Position{Offset: 21, Line: 2, Column: 20},
				},
				LocationPos: ast.Position{Offset: 16, Line: 2, Column: 15},
			},
		},
		result.Declarations(),
	)
}

func TestParseImportWithIdentifiers(t *testing.T) {

	t.Parallel()

	const code = `
        import A, b from 0x1
	`
	result, errs := testParseProgram(code)
	require.Empty(t, errs)

	utils.AssertEqualWithDiff(t,
		[]ast.Declaration{
			&ast.ImportDeclaration{
				Identifiers: []ast.Identifier{
					{
						Identifier: "A",
						Pos:        ast.Position{Offset: 16, Line: 2, Column: 15},
					},
					{
						Identifier: "b",
						Pos:        ast.Position{Offset: 19, Line: 2, Column: 18},
					},
				},
				Location: common.AddressLocation{
					Address: common.MustBytesToAddress([]byte{0x1}),
				},
				Range: ast.Range{
					StartPos: ast.Position{Offset: 9, Line: 2, Column: 8},
					EndPos:   ast.Position{Offset: 28, Line: 2, Column: 27},
				},
				LocationPos: ast.Position{Offset: 26, Line: 2, Column: 25},
			},
		},
		result.Declarations(),
	)
}

func TestParseFieldWithFromIdentifier(t *testing.T) {

	t.Parallel()

	const code = `
      struct S {
          let from: String
      }
	`
	result, errs := testParseProgram(code)
	require.Empty(t, errs)

	utils.AssertEqualWithDiff(t,
		[]ast.Declaration{
			&ast.CompositeDeclaration{
				Access:        ast.AccessNotSpecified,
				CompositeKind: common.CompositeKindStructure,
				Identifier: ast.Identifier{
					Identifier: "S",
					Pos:        ast.Position{Offset: 14, Line: 2, Column: 13},
				},
				Members: ast.NewUnmeteredMembers(
					[]ast.Declaration{
						&ast.FieldDeclaration{
							Access:       ast.AccessNotSpecified,
							VariableKind: ast.VariableKindConstant,
							Identifier: ast.Identifier{
								Identifier: "from",
								Pos:        ast.Position{Offset: 32, Line: 3, Column: 14},
							},
							TypeAnnotation: &ast.TypeAnnotation{
								Type: &ast.NominalType{
									Identifier: ast.Identifier{
										Identifier: "String",
										Pos:        ast.Position{Offset: 38, Line: 3, Column: 20},
									},
								},
								StartPos: ast.Position{Offset: 38, Line: 3, Column: 20},
							},
							Range: ast.Range{
								StartPos: ast.Position{Offset: 28, Line: 3, Column: 10},
								EndPos:   ast.Position{Offset: 43, Line: 3, Column: 25},
							},
						},
					},
				),
				Range: ast.Range{
					StartPos: ast.Position{Offset: 7, Line: 2, Column: 6},
					EndPos:   ast.Position{Offset: 51, Line: 4, Column: 6},
				},
			},
		},
		result.Declarations(),
	)
}

func TestParseFunctionWithFromIdentifier(t *testing.T) {

	t.Parallel()

	const code = `
        fun send(from: String, to: String) {}
	`
	_, errs := testParseProgram(code)
	require.Empty(t, errs)
}

func TestParseImportWithFromIdentifier(t *testing.T) {

	t.Parallel()

	const code = `
        import from from 0x1
	`
	result, errs := testParseProgram(code)
	require.Empty(t, errs)

	utils.AssertEqualWithDiff(t,
		[]ast.Declaration{
			&ast.ImportDeclaration{
				Identifiers: []ast.Identifier{
					{
						Identifier: "from",
						Pos:        ast.Position{Offset: 16, Line: 2, Column: 15},
					},
				},
				Location: common.AddressLocation{
					Address: common.MustBytesToAddress([]byte{0x1}),
				},
				Range: ast.Range{
					StartPos: ast.Position{Offset: 9, Line: 2, Column: 8},
					EndPos:   ast.Position{Offset: 28, Line: 2, Column: 27},
				},
				LocationPos: ast.Position{Offset: 26, Line: 2, Column: 25},
			},
		},
		result.Declarations(),
	)
}

func TestParseImportWithPurity(t *testing.T) {

	t.Parallel()

	const code = `
        view import x from 0x1
	`
	_, errs := ParseDeclarations(code, nil)

	utils.AssertEqualWithDiff(t,
		[]error{
			&SyntaxError{
				Message: "invalid view modifier for import",
				Pos:     ast.Position{Offset: 14, Line: 2, Column: 13},
			},
		},
		errs,
	)
}

func TestParseEventWithPurity(t *testing.T) {

	t.Parallel()

	const code = `
        view event Foo()
	`
	_, errs := ParseDeclarations(code, nil)

	utils.AssertEqualWithDiff(t,
		[]error{
			&SyntaxError{
				Message: "invalid view modifier for event",
				Pos:     ast.Position{Offset: 14, Line: 2, Column: 13},
			},
		},
		errs,
	)
}

func TestParseCompositeWithPurity(t *testing.T) {

	t.Parallel()

	const code = `
        view struct S {}
	`
	_, errs := ParseDeclarations(code, nil)

	utils.AssertEqualWithDiff(t,
		[]error{
			&SyntaxError{
				Message: "invalid view modifier for composite",
				Pos:     ast.Position{Offset: 14, Line: 2, Column: 13},
			},
		},
		errs,
	)
}

func TestParseTransactionWithPurity(t *testing.T) {

	t.Parallel()

	const code = `
        view transaction {}
	`
	_, errs := ParseDeclarations(code, nil)

	utils.AssertEqualWithDiff(t,
		[]error{
			&SyntaxError{
				Message: "invalid view modifier for transaction",
				Pos:     ast.Position{Offset: 14, Line: 2, Column: 13},
			},
		},
		errs,
	)
}

func TestParseSemicolonsBetweenDeclarations(t *testing.T) {

	t.Parallel()

	const code = `
        import from from 0x0;
        fun foo() {};
	`
	_, errs := testParseProgram(code)
	require.Empty(t, errs)
}

func TestParseResource(t *testing.T) {

	t.Parallel()

	const code = `
        resource Test {}
	`
	result, errs := testParseProgram(code)
	require.Empty(t, errs)

	utils.AssertEqualWithDiff(t,
		[]ast.Declaration{
			&ast.CompositeDeclaration{
				CompositeKind: common.CompositeKindResource,
				Identifier: ast.Identifier{
					Identifier: "Test",
					Pos:        ast.Position{Offset: 18, Line: 2, Column: 17},
				},
				Members: &ast.Members{},
				Range: ast.Range{
					StartPos: ast.Position{Offset: 9, Line: 2, Column: 8},
					EndPos:   ast.Position{Offset: 24, Line: 2, Column: 23},
				},
			},
		},
		result.Declarations(),
	)
}

func TestParseEventDeclaration(t *testing.T) {

	t.Parallel()

	const code = `
        event Transfer(to: Address, from: Address)
	`
	result, errs := testParseProgram(code)
	require.Empty(t, errs)

	utils.AssertEqualWithDiff(t,
		[]ast.Declaration{
			&ast.CompositeDeclaration{
				CompositeKind: common.CompositeKindEvent,
				Identifier: ast.Identifier{
					Identifier: "Transfer",
					Pos:        ast.Position{Offset: 15, Line: 2, Column: 14},
				},
				Members: ast.NewUnmeteredMembers(
					[]ast.Declaration{
						&ast.SpecialFunctionDeclaration{
							Kind: common.DeclarationKindInitializer,
							FunctionDeclaration: &ast.FunctionDeclaration{
								ParameterList: &ast.ParameterList{
									Parameters: []*ast.Parameter{
										{
											Label: "",
											Identifier: ast.Identifier{
												Identifier: "to",
												Pos:        ast.Position{Offset: 24, Line: 2, Column: 23},
											},
											TypeAnnotation: &ast.TypeAnnotation{
												IsResource: false,
												Type: &ast.NominalType{
													Identifier: ast.Identifier{
														Identifier: "Address",
														Pos:        ast.Position{Offset: 28, Line: 2, Column: 27},
													},
												},
												StartPos: ast.Position{Offset: 28, Line: 2, Column: 27},
											},
											Range: ast.Range{
												StartPos: ast.Position{Offset: 24, Line: 2, Column: 23},
												EndPos:   ast.Position{Offset: 34, Line: 2, Column: 33},
											},
										},
										{
											Label: "",
											Identifier: ast.Identifier{
												Identifier: "from",
												Pos:        ast.Position{Offset: 37, Line: 2, Column: 36},
											},
											TypeAnnotation: &ast.TypeAnnotation{
												IsResource: false,
												Type: &ast.NominalType{
													Identifier: ast.Identifier{
														Identifier: "Address",
														Pos:        ast.Position{Offset: 43, Line: 2, Column: 42},
													},
												},
												StartPos: ast.Position{Offset: 43, Line: 2, Column: 42},
											},
											Range: ast.Range{
												StartPos: ast.Position{Offset: 37, Line: 2, Column: 36},
												EndPos:   ast.Position{Offset: 49, Line: 2, Column: 48},
											},
										},
									},
									Range: ast.Range{
										StartPos: ast.Position{Offset: 23, Line: 2, Column: 22},
										EndPos:   ast.Position{Offset: 50, Line: 2, Column: 49},
									},
								},
								StartPos: ast.Position{Offset: 23, Line: 2, Column: 22},
							},
						},
					},
				),
				Range: ast.Range{
					StartPos: ast.Position{Offset: 9, Line: 2, Column: 8},
					EndPos:   ast.Position{Offset: 50, Line: 2, Column: 49},
				},
			},
		},
		result.Declarations(),
	)
}

func TestParseEventEmitStatement(t *testing.T) {

	t.Parallel()

	const code = `
      fun test() {
        emit Transfer(to: 1, from: 2)
      }
	`
	result, errs := testParseProgram(code)
	require.Empty(t, errs)

	utils.AssertEqualWithDiff(t,
		[]ast.Declaration{
			&ast.FunctionDeclaration{
				Access: ast.AccessNotSpecified,
				Identifier: ast.Identifier{
					Identifier: "test",
					Pos:        ast.Position{Offset: 11, Line: 2, Column: 10},
				},
				ParameterList: &ast.ParameterList{
					Range: ast.Range{
						StartPos: ast.Position{Offset: 15, Line: 2, Column: 14},
						EndPos:   ast.Position{Offset: 16, Line: 2, Column: 15},
					},
				},
				ReturnTypeAnnotation: &ast.TypeAnnotation{
					IsResource: false,
					Type: &ast.NominalType{
						Identifier: ast.Identifier{
							Identifier: "",
							Pos:        ast.Position{Offset: 16, Line: 2, Column: 15},
						},
					},
					StartPos: ast.Position{Offset: 16, Line: 2, Column: 15},
				},
				FunctionBlock: &ast.FunctionBlock{
					Block: &ast.Block{
						Statements: []ast.Statement{
							&ast.EmitStatement{
								InvocationExpression: &ast.InvocationExpression{
									InvokedExpression: &ast.IdentifierExpression{
										Identifier: ast.Identifier{
											Identifier: "Transfer",
											Pos:        ast.Position{Offset: 33, Line: 3, Column: 13},
										},
									},
									Arguments: ast.Arguments{
										{
											Label:         "to",
											LabelStartPos: &ast.Position{Offset: 42, Line: 3, Column: 22},
											LabelEndPos:   &ast.Position{Offset: 43, Line: 3, Column: 23},
											Expression: &ast.IntegerExpression{
												PositiveLiteral: []byte("1"),
												Value:           big.NewInt(1),
												Base:            10,
												Range: ast.Range{
													StartPos: ast.Position{Offset: 46, Line: 3, Column: 26},
													EndPos:   ast.Position{Offset: 46, Line: 3, Column: 26},
												},
											},
											TrailingSeparatorPos: ast.Position{Offset: 47, Line: 3, Column: 27},
										},
										{
											Label:         "from",
											LabelStartPos: &ast.Position{Offset: 49, Line: 3, Column: 29},
											LabelEndPos:   &ast.Position{Offset: 52, Line: 3, Column: 32},
											Expression: &ast.IntegerExpression{
												PositiveLiteral: []byte("2"),
												Value:           big.NewInt(2),
												Base:            10,
												Range: ast.Range{
													StartPos: ast.Position{Offset: 55, Line: 3, Column: 35},
													EndPos:   ast.Position{Offset: 55, Line: 3, Column: 35},
												},
											},
											TrailingSeparatorPos: ast.Position{Offset: 56, Line: 3, Column: 36},
										},
									},
									ArgumentsStartPos: ast.Position{Offset: 41, Line: 3, Column: 21},
									EndPos:            ast.Position{Offset: 56, Line: 3, Column: 36},
								},
								StartPos: ast.Position{Offset: 28, Line: 3, Column: 8},
							},
						},
						Range: ast.Range{
							StartPos: ast.Position{Offset: 18, Line: 2, Column: 17},
							EndPos:   ast.Position{Offset: 64, Line: 4, Column: 6},
						},
					},
				},
				StartPos: ast.Position{Offset: 7, Line: 2, Column: 6},
			},
		},
		result.Declarations(),
	)
}

func TestParseResourceReturnType(t *testing.T) {

	t.Parallel()

	const code = `
        fun test(): @X {}
	`
	result, errs := testParseProgram(code)
	require.Empty(t, errs)

	utils.AssertEqualWithDiff(t,
		[]ast.Declaration{
			&ast.FunctionDeclaration{
				Identifier: ast.Identifier{
					Identifier: "test",
					Pos:        ast.Position{Offset: 13, Line: 2, Column: 12},
				},
				ParameterList: &ast.ParameterList{
					Range: ast.Range{
						StartPos: ast.Position{Offset: 17, Line: 2, Column: 16},
						EndPos:   ast.Position{Offset: 18, Line: 2, Column: 17},
					},
				},
				ReturnTypeAnnotation: &ast.TypeAnnotation{
					IsResource: true,
					Type: &ast.NominalType{
						Identifier: ast.Identifier{
							Identifier: "X",
							Pos:        ast.Position{Offset: 22, Line: 2, Column: 21},
						},
					},
					StartPos: ast.Position{Offset: 21, Line: 2, Column: 20},
				},
				FunctionBlock: &ast.FunctionBlock{
					Block: &ast.Block{
						Range: ast.Range{
							StartPos: ast.Position{Offset: 24, Line: 2, Column: 23},
							EndPos:   ast.Position{Offset: 25, Line: 2, Column: 24},
						},
					},
				},
				StartPos: ast.Position{Offset: 9, Line: 2, Column: 8},
			},
		},
		result.Declarations(),
	)
}

func TestParseMovingVariableDeclaration(t *testing.T) {

	t.Parallel()

	const code = `
        let x <- y
	`
	result, errs := testParseProgram(code)
	require.Empty(t, errs)

	utils.AssertEqualWithDiff(t,
		[]ast.Declaration{
			&ast.VariableDeclaration{
				IsConstant: true,
				Identifier: ast.Identifier{
					Identifier: "x",
					Pos:        ast.Position{Offset: 13, Line: 2, Column: 12},
				},
				Value: &ast.IdentifierExpression{
					Identifier: ast.Identifier{
						Identifier: "y",
						Pos:        ast.Position{Offset: 18, Line: 2, Column: 17},
					},
				},
				Transfer: &ast.Transfer{
					Operation: ast.TransferOperationMove,
					Pos:       ast.Position{Offset: 15, Line: 2, Column: 14},
				},
				StartPos: ast.Position{Offset: 9, Line: 2, Column: 8},
			},
		},
		result.Declarations(),
	)
}

func TestParseResourceParameterType(t *testing.T) {

	t.Parallel()

	const code = `
        fun test(x: @X) {}
	`
	result, errs := testParseProgram(code)
	require.Empty(t, errs)

	utils.AssertEqualWithDiff(t,
		[]ast.Declaration{
			&ast.FunctionDeclaration{
				Identifier: ast.Identifier{
					Identifier: "test",
					Pos:        ast.Position{Offset: 13, Line: 2, Column: 12},
				},
				ReturnTypeAnnotation: &ast.TypeAnnotation{
					IsResource: false,
					Type: &ast.NominalType{
						Identifier: ast.Identifier{
							Identifier: "",
							Pos:        ast.Position{Offset: 23, Line: 2, Column: 22},
						},
					},
					StartPos: ast.Position{Offset: 23, Line: 2, Column: 22},
				},
				ParameterList: &ast.ParameterList{
					Parameters: []*ast.Parameter{
						{
							Label: "",
							Identifier: ast.Identifier{
								Identifier: "x",
								Pos:        ast.Position{Offset: 18, Line: 2, Column: 17},
							},
							TypeAnnotation: &ast.TypeAnnotation{
								IsResource: true,
								Type: &ast.NominalType{
									Identifier: ast.Identifier{
										Identifier: "X",
										Pos:        ast.Position{Offset: 22, Line: 2, Column: 21},
									},
								},
								StartPos: ast.Position{Offset: 21, Line: 2, Column: 20},
							},
							Range: ast.Range{
								StartPos: ast.Position{Offset: 18, Line: 2, Column: 17},
								EndPos:   ast.Position{Offset: 22, Line: 2, Column: 21},
							},
						},
					},
					Range: ast.Range{
						StartPos: ast.Position{Offset: 17, Line: 2, Column: 16},
						EndPos:   ast.Position{Offset: 23, Line: 2, Column: 22},
					},
				},
				FunctionBlock: &ast.FunctionBlock{
					Block: &ast.Block{
						Range: ast.Range{
							StartPos: ast.Position{Offset: 25, Line: 2, Column: 24},
							EndPos:   ast.Position{Offset: 26, Line: 2, Column: 25},
						},
					},
				},
				StartPos: ast.Position{Offset: 9, Line: 2, Column: 8},
			},
		},
		result.Declarations(),
	)
}

func TestParseMovingVariableDeclarationWithTypeAnnotation(t *testing.T) {

	t.Parallel()

	const code = `
        let x: @R <- y
	`
	result, errs := testParseProgram(code)
	require.Empty(t, errs)

	utils.AssertEqualWithDiff(t,
		[]ast.Declaration{
			&ast.VariableDeclaration{
				IsConstant: true,
				Identifier: ast.Identifier{
					Identifier: "x",
					Pos:        ast.Position{Offset: 13, Line: 2, Column: 12},
				},
				TypeAnnotation: &ast.TypeAnnotation{
					IsResource: true,
					Type: &ast.NominalType{
						Identifier: ast.Identifier{
							Identifier: "R",
							Pos:        ast.Position{Offset: 17, Line: 2, Column: 16},
						},
					},
					StartPos: ast.Position{Offset: 16, Line: 2, Column: 15},
				},
				Value: &ast.IdentifierExpression{
					Identifier: ast.Identifier{
						Identifier: "y",
						Pos:        ast.Position{Offset: 22, Line: 2, Column: 21},
					},
				},
				Transfer: &ast.Transfer{
					Operation: ast.TransferOperationMove,
					Pos:       ast.Position{Offset: 19, Line: 2, Column: 18},
				},
				StartPos: ast.Position{Offset: 9, Line: 2, Column: 8},
			},
		},
		result.Declarations(),
	)
}

func TestParseFieldDeclarationWithMoveTypeAnnotation(t *testing.T) {

	t.Parallel()

	const code = `
        struct X { x: @R }
	`
	result, errs := testParseProgram(code)
	require.Empty(t, errs)

	utils.AssertEqualWithDiff(t,
		[]ast.Declaration{
			&ast.CompositeDeclaration{
				CompositeKind: common.CompositeKindStructure,
				Identifier: ast.Identifier{
					Identifier: "X",
					Pos:        ast.Position{Offset: 16, Line: 2, Column: 15},
				},
				Members: ast.NewUnmeteredMembers(
					[]ast.Declaration{
						&ast.FieldDeclaration{
							Access:       ast.AccessNotSpecified,
							VariableKind: ast.VariableKindNotSpecified,
							Identifier: ast.Identifier{
								Identifier: "x",
								Pos:        ast.Position{Offset: 20, Line: 2, Column: 19},
							},
							TypeAnnotation: &ast.TypeAnnotation{
								IsResource: true,
								Type: &ast.NominalType{
									Identifier: ast.Identifier{
										Identifier: "R",
										Pos:        ast.Position{Offset: 24, Line: 2, Column: 23},
									},
								},
								StartPos: ast.Position{Offset: 23, Line: 2, Column: 22},
							},
							Range: ast.Range{
								StartPos: ast.Position{Offset: 20, Line: 2, Column: 19},
								EndPos:   ast.Position{Offset: 24, Line: 2, Column: 23},
							},
						},
					},
				),
				Range: ast.Range{
					StartPos: ast.Position{Offset: 9, Line: 2, Column: 8},
					EndPos:   ast.Position{Offset: 26, Line: 2, Column: 25},
				},
			},
		},
		result.Declarations(),
	)
}

func TestParseDestructor(t *testing.T) {

	t.Parallel()

	const code = `
        resource Test {
            destroy() {}
        }
	`
	result, errs := testParseProgram(code)
	require.Empty(t, errs)

	utils.AssertEqualWithDiff(t,
		[]ast.Declaration{
			&ast.CompositeDeclaration{
				CompositeKind: common.CompositeKindResource,
				Identifier: ast.Identifier{
					Identifier: "Test",
					Pos:        ast.Position{Offset: 18, Line: 2, Column: 17},
				},
				Members: ast.NewUnmeteredMembers(
					[]ast.Declaration{
						&ast.SpecialFunctionDeclaration{
							Kind: common.DeclarationKindDestructor,
							FunctionDeclaration: &ast.FunctionDeclaration{
								Identifier: ast.Identifier{
									Identifier: "destroy",
									Pos:        ast.Position{Offset: 37, Line: 3, Column: 12},
								},
								ParameterList: &ast.ParameterList{
									Range: ast.Range{
										StartPos: ast.Position{Offset: 44, Line: 3, Column: 19},
										EndPos:   ast.Position{Offset: 45, Line: 3, Column: 20},
									},
								},
								FunctionBlock: &ast.FunctionBlock{
									Block: &ast.Block{
										Range: ast.Range{
											StartPos: ast.Position{Offset: 47, Line: 3, Column: 22},
											EndPos:   ast.Position{Offset: 48, Line: 3, Column: 23},
										},
									},
								},
								StartPos: ast.Position{Offset: 37, Line: 3, Column: 12},
							},
						},
					},
				),
				Range: ast.Range{
					StartPos: ast.Position{Offset: 9, Line: 2, Column: 8},
					EndPos:   ast.Position{Offset: 58, Line: 4, Column: 8},
				},
			},
		},
		result.Declarations(),
	)
}

func TestParseCompositeDeclarationWithSemicolonSeparatedMembers(t *testing.T) {

	t.Parallel()

	const code = `
        struct Kitty { let id: Int ; init(id: Int) { self.id = id } }
    `
	result, errs := testParseProgram(code)
	require.Empty(t, errs)

	utils.AssertEqualWithDiff(t,
		[]ast.Declaration{
			&ast.CompositeDeclaration{
				CompositeKind: common.CompositeKindStructure,
				Identifier: ast.Identifier{
					Identifier: "Kitty",
					Pos:        ast.Position{Offset: 16, Line: 2, Column: 15},
				},
				Members: ast.NewUnmeteredMembers(
					[]ast.Declaration{
						&ast.FieldDeclaration{
							VariableKind: ast.VariableKindConstant,
							Identifier: ast.Identifier{
								Identifier: "id",
								Pos:        ast.Position{Offset: 28, Line: 2, Column: 27},
							},
							TypeAnnotation: &ast.TypeAnnotation{
								Type: &ast.NominalType{
									Identifier: ast.Identifier{
										Identifier: "Int",
										Pos:        ast.Position{Offset: 32, Line: 2, Column: 31},
									},
								},
								StartPos: ast.Position{Offset: 32, Line: 2, Column: 31},
							},
							Range: ast.Range{
								StartPos: ast.Position{Offset: 24, Line: 2, Column: 23},
								EndPos:   ast.Position{Offset: 34, Line: 2, Column: 33},
							},
						},
						&ast.SpecialFunctionDeclaration{
							Kind: common.DeclarationKindInitializer,
							FunctionDeclaration: &ast.FunctionDeclaration{
								Identifier: ast.Identifier{
									Identifier: "init",
									Pos:        ast.Position{Offset: 38, Line: 2, Column: 37},
								},
								ParameterList: &ast.ParameterList{
									Parameters: []*ast.Parameter{
										{
											Identifier: ast.Identifier{
												Identifier: "id",
												Pos:        ast.Position{Offset: 43, Line: 2, Column: 42},
											},
											TypeAnnotation: &ast.TypeAnnotation{
												Type: &ast.NominalType{
													Identifier: ast.Identifier{
														Identifier: "Int",
														Pos:        ast.Position{Offset: 47, Line: 2, Column: 46},
													},
												},
												StartPos: ast.Position{Offset: 47, Line: 2, Column: 46},
											},
											Range: ast.Range{
												StartPos: ast.Position{Offset: 43, Line: 2, Column: 42},
												EndPos:   ast.Position{Offset: 49, Line: 2, Column: 48},
											},
										},
									},
									Range: ast.Range{
										StartPos: ast.Position{Offset: 42, Line: 2, Column: 41},
										EndPos:   ast.Position{Offset: 50, Line: 2, Column: 49},
									},
								},
								FunctionBlock: &ast.FunctionBlock{
									Block: &ast.Block{
										Statements: []ast.Statement{
											&ast.AssignmentStatement{
												Target: &ast.MemberExpression{
													Expression: &ast.IdentifierExpression{
														Identifier: ast.Identifier{
															Identifier: "self",
															Pos:        ast.Position{Offset: 54, Line: 2, Column: 53},
														},
													},
													AccessPos: ast.Position{Offset: 58, Line: 2, Column: 57},
													Identifier: ast.Identifier{
														Identifier: "id",
														Pos:        ast.Position{Offset: 59, Line: 2, Column: 58},
													},
												},
												Transfer: &ast.Transfer{
													Operation: ast.TransferOperationCopy,
													Pos:       ast.Position{Offset: 62, Line: 2, Column: 61},
												},
												Value: &ast.IdentifierExpression{
													Identifier: ast.Identifier{
														Identifier: "id",
														Pos:        ast.Position{Offset: 64, Line: 2, Column: 63},
													},
												},
											},
										},
										Range: ast.Range{
											StartPos: ast.Position{Offset: 52, Line: 2, Column: 51},
											EndPos:   ast.Position{Offset: 67, Line: 2, Column: 66},
										},
									},
								},
								StartPos: ast.Position{Offset: 38, Line: 2, Column: 37},
							},
						},
					},
				),
				Range: ast.Range{
					StartPos: ast.Position{Offset: 9, Line: 2, Column: 8},
					EndPos:   ast.Position{Offset: 69, Line: 2, Column: 68},
				},
			},
		},
		result.Declarations(),
	)
}

<<<<<<< HEAD
func TestParseInvalidCompositeFunctionNames(t *testing.T) {

	t.Parallel()

	interfacePossibilities := []bool{true, false}

	for _, kind := range common.CompositeKindsWithFieldsAndFunctions {
		for _, isInterface := range interfacePossibilities {
=======
func TestParseAccessModifiers(t *testing.T) {

	t.Parallel()

	type declaration struct {
		name, code string
	}

	declarations := []declaration{
		{"variable", "%s var test = 1"},
		{"constant", "%s let test = 1"},
		{"function", "%s fun test() {}"},
	}

	for _, compositeKind := range common.AllCompositeKinds {

		for _, isInterface := range []bool{true, false} {

			if !compositeKind.SupportsInterfaces() && isInterface {
				continue
			}
>>>>>>> b0b30a75

			interfaceKeyword := ""
			if isInterface {
				interfaceKeyword = "interface"
			}

<<<<<<< HEAD
			body := "{}"
			if isInterface {
				body = ""
			}

			testName := fmt.Sprintf("%s_%s", kind.Keyword(), interfaceKeyword)

			t.Run(testName, func(t *testing.T) {

				_, err := ParseProgram(
					fmt.Sprintf(
						`
                          %[1]s %[2]s Test {
                              fun init() %[3]s
                              fun destroy() %[3]s
                          }
                        `,
						kind.Keyword(),
						interfaceKeyword,
						body,
					),
					nil,
				)

				errs, ok := err.(Error)
				assert.True(t, ok, "Parser error does not conform to parser.Error")
				syntaxErr := errs.Errors[0].(*SyntaxError)

				utils.AssertEqualWithDiff(
					t,
					"expected identifier after start of function declaration, got keyword init",
					syntaxErr.Message,
				)
			})
		}
	}
}

// TODO:
//func TestParseAccessModifiers(t *testing.T) {
//
//	t.Parallel()
//
//	type declaration struct {
//		name, code string
//	}
//
//	declarations := []declaration{
//		{"variable", "%s var test = 1"},
//		{"constant", "%s let test = 1"},
//		{"function", "%s fun test() {}"},
//	}
//
//	for _, compositeKind := range common.AllCompositeKinds {
//
//		for _, isInterface := range []bool{true, false} {
//
//			if !compositeKind.SupportsInterfaces() && isInterface {
//				continue
//			}
//
//			interfaceKeyword := ""
//			if isInterface {
//				interfaceKeyword = "interface"
//			}
//
//			formatName := func(name string) string {
//				return fmt.Sprintf(
//					"%s %s %s",
//					compositeKind.Keyword(),
//					interfaceKeyword,
//					name,
//				)
//			}
//
//			formatCode := func(format string) string {
//				return fmt.Sprintf(format, compositeKind.Keyword(), interfaceKeyword)
//			}
//
//			if compositeKind == common.CompositeKindEvent {
//				declarations = append(declarations,
//					declaration{
//						formatName("itself"),
//						formatCode("%%s %s %s Test()"),
//					},
//				)
//			} else {
//				declarations = append(declarations,
//					declaration{
//						formatName("itself"),
//						formatCode("%%s %s %s Test {}"),
//					},
//					declaration{
//						formatName("field"),
//						formatCode("%s %s Test { %%s let test: Int ; init() { self.test = 1 } }"),
//					},
//					declaration{
//						formatName("function"),
//						formatCode("%s %s Test { %%s fun test() {} }"),
//					},
//				)
//			}
//		}
//	}
//
//	for _, declaration := range declarations {
//		for _, access := range ast.BasicAccesses {
//			testName := fmt.Sprintf("%s/%s", declaration.name, access)
//			t.Run(testName, func(t *testing.T) {
//				program := fmt.Sprintf(declaration.code, access.Keyword())
//				testParse(t, program, nil, nil)
//			})
//		}
//	}
//}
=======
			formatName := func(name string) string {
				return fmt.Sprintf(
					"%s %s %s",
					compositeKind.Keyword(),
					interfaceKeyword,
					name,
				)
			}

			formatCode := func(format string) string {
				return fmt.Sprintf(format, compositeKind.Keyword(), interfaceKeyword)
			}

			if compositeKind == common.CompositeKindEvent {
				declarations = append(declarations,
					declaration{
						formatName("itself"),
						formatCode("%%s %s %s Test()"),
					},
				)
			} else {
				declarations = append(declarations,
					declaration{
						formatName("itself"),
						formatCode("%%s %s %s Test {}"),
					},
					declaration{
						formatName("field"),
						formatCode("%s %s Test { %%s let test: Int ; init() { self.test = 1 } }"),
					},
					declaration{
						formatName("function"),
						formatCode("%s %s Test { %%s fun test() {} }"),
					},
				)
			}
		}
	}

	for _, declaration := range declarations {
		for _, access := range ast.BasicAccesses {
			testName := fmt.Sprintf("%s/%s", declaration.name, access)
			t.Run(testName, func(t *testing.T) {
				program := fmt.Sprintf(declaration.code, access.Keyword())
				_, errs := testParseProgram(program)

				require.Empty(t, errs)
			})
		}
	}
}
>>>>>>> b0b30a75

func TestParsePreconditionWithUnaryNegation(t *testing.T) {

	t.Parallel()

	const code = `
	  fun test() {
          pre {
              true: "one"
              !false: "two"
          }
      }
	`
	result, errs := testParseProgram(code)
	require.Empty(t, errs)

	utils.AssertEqualWithDiff(t,
		[]ast.Declaration{
			&ast.FunctionDeclaration{
				Access: ast.AccessNotSpecified,
				Identifier: ast.Identifier{
					Identifier: "test",
					Pos:        ast.Position{Offset: 8, Line: 2, Column: 7},
				},
				ParameterList: &ast.ParameterList{
					Range: ast.Range{
						StartPos: ast.Position{Offset: 12, Line: 2, Column: 11},
						EndPos:   ast.Position{Offset: 13, Line: 2, Column: 12},
					},
				},
				ReturnTypeAnnotation: &ast.TypeAnnotation{
					Type: &ast.NominalType{
						Identifier: ast.Identifier{
							Pos: ast.Position{Offset: 13, Line: 2, Column: 12},
						},
					},
					StartPos: ast.Position{Offset: 13, Line: 2, Column: 12},
				},
				FunctionBlock: &ast.FunctionBlock{
					Block: &ast.Block{
						Range: ast.Range{
							StartPos: ast.Position{Offset: 15, Line: 2, Column: 14},
							EndPos:   ast.Position{Offset: 105, Line: 7, Column: 6},
						},
					},
					PreConditions: &ast.Conditions{
						{
							Kind: ast.ConditionKindPre,
							Test: &ast.BoolExpression{
								Value: true,
								Range: ast.Range{
									StartPos: ast.Position{Offset: 47, Line: 4, Column: 14},
									EndPos:   ast.Position{Offset: 50, Line: 4, Column: 17},
								},
							},
							Message: &ast.StringExpression{
								Value: "one",
								Range: ast.Range{
									StartPos: ast.Position{Offset: 53, Line: 4, Column: 20},
									EndPos:   ast.Position{Offset: 57, Line: 4, Column: 24},
								},
							},
						},
						{
							Kind: ast.ConditionKindPre,
							Test: &ast.UnaryExpression{
								Operation: ast.OperationNegate,
								Expression: &ast.BoolExpression{
									Value: false,
									Range: ast.Range{
										StartPos: ast.Position{Offset: 74, Line: 5, Column: 15},
										EndPos:   ast.Position{Offset: 78, Line: 5, Column: 19},
									},
								},
								StartPos: ast.Position{Offset: 73, Line: 5, Column: 14},
							},
							Message: &ast.StringExpression{
								Value: "two",
								Range: ast.Range{
									StartPos: ast.Position{Offset: 81, Line: 5, Column: 22},
									EndPos:   ast.Position{Offset: 85, Line: 5, Column: 26},
								},
							},
						},
					},
				},
				StartPos: ast.Position{Offset: 4, Line: 2, Column: 3},
			},
		},
		result.Declarations(),
	)
}

func TestParseInvalidAccessModifiers(t *testing.T) {

	t.Parallel()

	t.Run("pragma", func(t *testing.T) {

		t.Parallel()

		_, errs := testParseDeclarations("pub #test")
		utils.AssertEqualWithDiff(t,
			[]error{
				&SyntaxError{
					Message: "invalid access modifier for pragma",
					Pos:     ast.Position{Offset: 4, Line: 1, Column: 4},
				},
			},
			errs,
		)
	})

	t.Run("transaction", func(t *testing.T) {

		t.Parallel()

		_, errs := testParseDeclarations("pub transaction {}")
		utils.AssertEqualWithDiff(t,
			[]error{
				&SyntaxError{
					Message: "invalid access modifier for transaction",
					Pos:     ast.Position{Offset: 4, Line: 1, Column: 4},
				},
			},
			errs,
		)
	})

	t.Run("transaction", func(t *testing.T) {

		t.Parallel()

		_, errs := testParseDeclarations("pub priv let x = 1")
		utils.AssertEqualWithDiff(t,
			[]error{
				&SyntaxError{
					Message: "invalid second access modifier",
					Pos:     ast.Position{Offset: 4, Line: 1, Column: 4},
				},
			},
			errs,
		)
	})
}<|MERGE_RESOLUTION|>--- conflicted
+++ resolved
@@ -265,7 +265,7 @@
 
 		t.Parallel()
 
-		_, errs := ParseDeclarations("view var x = 1", nil)
+		_, errs := testParseDeclarations("view var x = 1")
 		utils.AssertEqualWithDiff(t,
 			[]error{
 				&SyntaxError{
@@ -979,7 +979,7 @@
 
 		t.Parallel()
 
-		result, errs := ParseDeclarations("view fun foo (): X { }", nil)
+		result, errs := testParseDeclarations("view fun foo (): X { }")
 		require.Empty(t, errs)
 
 		utils.AssertEqualWithDiff(t,
@@ -1025,7 +1025,7 @@
 
 		t.Parallel()
 
-		_, errs := ParseDeclarations("view view fun foo (): X { }", nil)
+		_, errs := testParseDeclarations("view view fun foo (): X { }")
 		require.Equal(t, 1, len(errs))
 		require.Equal(t, errs[0], &SyntaxError{
 			Message: "invalid second view modifier",
@@ -1517,7 +1517,7 @@
 	t.Run("two identifiers, address location, repeated commas", func(t *testing.T) {
 		t.Parallel()
 
-		result, errs := ParseDeclarations(`import foo, , bar from 0xaaaa`, nil)
+		result, errs := testParseDeclarations(`import foo, , bar from 0xaaaa`)
 		utils.AssertEqualWithDiff(t,
 			[]error{
 				&SyntaxError{
@@ -1558,7 +1558,7 @@
 	t.Run("unexpected token as identifier", func(t *testing.T) {
 		t.Parallel()
 
-		_, errs := ParseDeclarations(`import foo, bar, baz, @ from 0x42`, nil)
+		_, errs := testParseDeclarations(`import foo, bar, baz, @ from 0x42`)
 
 		utils.AssertEqualWithDiff(t, []error{
 			&SyntaxError{
@@ -1763,7 +1763,7 @@
 	})
 
 	t.Run("invalid event name", func(t *testing.T) {
-		_, errs := ParseDeclarations(`event continue {}`, nil)
+		_, errs := testParseDeclarations(`event continue {}`)
 
 		utils.AssertEqualWithDiff(t, []error{
 			&SyntaxError{
@@ -2118,9 +2118,9 @@
 
 		t.Parallel()
 
-		result, errs := ParseDeclarations(`struct S { 
+		result, errs := testParseDeclarations(`struct S { 
 			view fun foo() {}
-		}`, nil)
+		}`)
 		require.Empty(t, errs)
 
 		utils.AssertEqualWithDiff(t,
@@ -2181,9 +2181,9 @@
 
 		t.Parallel()
 
-		result, errs := ParseDeclarations(`struct S { 
+		result, errs := testParseDeclarations(`struct S { 
 			view init() {}
-		}`, nil)
+		}`)
 		require.Empty(t, errs)
 
 		utils.AssertEqualWithDiff(t,
@@ -2236,9 +2236,9 @@
 
 		t.Parallel()
 
-		_, errs := ParseDeclarations(`resource S { 
+		_, errs := testParseDeclarations(`resource S { 
 			view destroy() {}
-		}`, nil)
+		}`)
 
 		utils.AssertEqualWithDiff(t,
 			[]error{
@@ -2255,9 +2255,9 @@
 
 		t.Parallel()
 
-		_, errs := ParseDeclarations(`struct S { 
+		_, errs := testParseDeclarations(`struct S { 
 			view foo: Int
-		}`, nil)
+		}`)
 
 		utils.AssertEqualWithDiff(t,
 			[]error{
@@ -2284,10 +2284,7 @@
 
 			expectedErrPos := ast.Position{Line: 1, Column: selfKeywordPos, Offset: selfKeywordPos}
 
-			_, err := ParseDeclarations(
-				code,
-				nil,
-			)
+			_, err := testParseDeclarations(code)
 
 			utils.AssertEqualWithDiff(
 				t,
@@ -2306,7 +2303,7 @@
 func TestParseInvalidParameterWithoutLabel(t *testing.T) {
 	t.Parallel()
 
-	_, errs := ParseDeclarations(`pub fun foo(continue: Int) {}`, nil)
+	_, errs := testParseDeclarations(`pub fun foo(continue: Int) {}`)
 
 	utils.AssertEqualWithDiff(t, []error{
 		&SyntaxError{
@@ -2319,7 +2316,7 @@
 func TestParseParametersWithExtraLabels(t *testing.T) {
 	t.Parallel()
 
-	_, errs := ParseDeclarations(`pub fun foo(_ foo: String, label fable table: Int) {}`, nil)
+	_, errs := testParseDeclarations(`pub fun foo(_ foo: String, label fable table: Int) {}`)
 
 	utils.AssertEqualWithDiff(t, []error{
 		&SyntaxError{
@@ -2566,7 +2563,7 @@
 	})
 
 	t.Run("invalid interface name", func(t *testing.T) {
-		_, errs := ParseDeclarations(`pub struct interface continue {}`, nil)
+		_, errs := testParseDeclarations(`pub struct interface continue {}`)
 
 		utils.AssertEqualWithDiff(t, []error{
 			&SyntaxError{
@@ -2626,9 +2623,9 @@
 
 		t.Parallel()
 
-		result, errs := ParseDeclarations(`struct interface S { 
+		result, errs := testParseDeclarations(`struct interface S { 
 			view fun foo() {}
-		}`, nil)
+		}`)
 		require.Empty(t, errs)
 
 		utils.AssertEqualWithDiff(t,
@@ -3440,7 +3437,7 @@
 		}
 		`
 
-		_, errs := ParseDeclarations(code, nil)
+		_, errs := testParseDeclarations(code)
 
 		utils.AssertEqualWithDiff(t,
 			`unexpected identifier, expected keyword "prepare" or "execute", got "uwu"`,
@@ -4566,7 +4563,7 @@
 	const code = `
         view import x from 0x1
 	`
-	_, errs := ParseDeclarations(code, nil)
+	_, errs := testParseDeclarations(code)
 
 	utils.AssertEqualWithDiff(t,
 		[]error{
@@ -4586,7 +4583,7 @@
 	const code = `
         view event Foo()
 	`
-	_, errs := ParseDeclarations(code, nil)
+	_, errs := testParseDeclarations(code)
 
 	utils.AssertEqualWithDiff(t,
 		[]error{
@@ -4606,7 +4603,7 @@
 	const code = `
         view struct S {}
 	`
-	_, errs := ParseDeclarations(code, nil)
+	_, errs := testParseDeclarations(code)
 
 	utils.AssertEqualWithDiff(t,
 		[]error{
@@ -4626,7 +4623,7 @@
 	const code = `
         view transaction {}
 	`
-	_, errs := ParseDeclarations(code, nil)
+	_, errs := testParseDeclarations(code)
 
 	utils.AssertEqualWithDiff(t,
 		[]error{
@@ -5301,7 +5298,6 @@
 	)
 }
 
-<<<<<<< HEAD
 func TestParseInvalidCompositeFunctionNames(t *testing.T) {
 
 	t.Parallel()
@@ -5310,36 +5306,12 @@
 
 	for _, kind := range common.CompositeKindsWithFieldsAndFunctions {
 		for _, isInterface := range interfacePossibilities {
-=======
-func TestParseAccessModifiers(t *testing.T) {
-
-	t.Parallel()
-
-	type declaration struct {
-		name, code string
-	}
-
-	declarations := []declaration{
-		{"variable", "%s var test = 1"},
-		{"constant", "%s let test = 1"},
-		{"function", "%s fun test() {}"},
-	}
-
-	for _, compositeKind := range common.AllCompositeKinds {
-
-		for _, isInterface := range []bool{true, false} {
-
-			if !compositeKind.SupportsInterfaces() && isInterface {
-				continue
-			}
->>>>>>> b0b30a75
 
 			interfaceKeyword := ""
 			if isInterface {
 				interfaceKeyword = "interface"
 			}
 
-<<<<<<< HEAD
 			body := "{}"
 			if isInterface {
 				body = ""
@@ -5350,7 +5322,7 @@
 			t.Run(testName, func(t *testing.T) {
 
 				_, err := ParseProgram(
-					fmt.Sprintf(
+					[]byte(fmt.Sprintf(
 						`
                           %[1]s %[2]s Test {
                               fun init() %[3]s
@@ -5360,7 +5332,7 @@
 						kind.Keyword(),
 						interfaceKeyword,
 						body,
-					),
+					)),
 					nil,
 				)
 
@@ -5378,84 +5350,33 @@
 	}
 }
 
-// TODO:
-//func TestParseAccessModifiers(t *testing.T) {
-//
-//	t.Parallel()
-//
-//	type declaration struct {
-//		name, code string
-//	}
-//
-//	declarations := []declaration{
-//		{"variable", "%s var test = 1"},
-//		{"constant", "%s let test = 1"},
-//		{"function", "%s fun test() {}"},
-//	}
-//
-//	for _, compositeKind := range common.AllCompositeKinds {
-//
-//		for _, isInterface := range []bool{true, false} {
-//
-//			if !compositeKind.SupportsInterfaces() && isInterface {
-//				continue
-//			}
-//
-//			interfaceKeyword := ""
-//			if isInterface {
-//				interfaceKeyword = "interface"
-//			}
-//
-//			formatName := func(name string) string {
-//				return fmt.Sprintf(
-//					"%s %s %s",
-//					compositeKind.Keyword(),
-//					interfaceKeyword,
-//					name,
-//				)
-//			}
-//
-//			formatCode := func(format string) string {
-//				return fmt.Sprintf(format, compositeKind.Keyword(), interfaceKeyword)
-//			}
-//
-//			if compositeKind == common.CompositeKindEvent {
-//				declarations = append(declarations,
-//					declaration{
-//						formatName("itself"),
-//						formatCode("%%s %s %s Test()"),
-//					},
-//				)
-//			} else {
-//				declarations = append(declarations,
-//					declaration{
-//						formatName("itself"),
-//						formatCode("%%s %s %s Test {}"),
-//					},
-//					declaration{
-//						formatName("field"),
-//						formatCode("%s %s Test { %%s let test: Int ; init() { self.test = 1 } }"),
-//					},
-//					declaration{
-//						formatName("function"),
-//						formatCode("%s %s Test { %%s fun test() {} }"),
-//					},
-//				)
-//			}
-//		}
-//	}
-//
-//	for _, declaration := range declarations {
-//		for _, access := range ast.BasicAccesses {
-//			testName := fmt.Sprintf("%s/%s", declaration.name, access)
-//			t.Run(testName, func(t *testing.T) {
-//				program := fmt.Sprintf(declaration.code, access.Keyword())
-//				testParse(t, program, nil, nil)
-//			})
-//		}
-//	}
-//}
-=======
+func TestParseAccessModifiers(t *testing.T) {
+
+	t.Parallel()
+
+	type declaration struct {
+		name, code string
+	}
+
+	declarations := []declaration{
+		{"variable", "%s var test = 1"},
+		{"constant", "%s let test = 1"},
+		{"function", "%s fun test() {}"},
+	}
+
+	for _, compositeKind := range common.AllCompositeKinds {
+
+		for _, isInterface := range []bool{true, false} {
+
+			if !compositeKind.SupportsInterfaces() && isInterface {
+				continue
+			}
+
+			interfaceKeyword := ""
+			if isInterface {
+				interfaceKeyword = "interface"
+			}
+
 			formatName := func(name string) string {
 				return fmt.Sprintf(
 					"%s %s %s",
@@ -5507,7 +5428,6 @@
 		}
 	}
 }
->>>>>>> b0b30a75
 
 func TestParsePreconditionWithUnaryNegation(t *testing.T) {
 
