--- conflicted
+++ resolved
@@ -623,15 +623,12 @@
 	require.JSONEq(t, expected, string(actual))
 }
 
-<<<<<<< HEAD
-func TestRuntimeCoverageReportReset(t *testing.T) {
-=======
 func TestCoverageReportWithLocationMappings(t *testing.T) {
 
 	t.Parallel()
 
 	script := []byte(`
-	  pub fun answer(): Int {
+	  access(all) fun answer(): Int {
 	    var i = 0
 	    while i < 42 {
 	      i = i + 1
@@ -737,8 +734,7 @@
 	})
 }
 
-func TestCoverageReportReset(t *testing.T) {
->>>>>>> e878449c
+func TestRuntimeCoverageReportReset(t *testing.T) {
 
 	t.Parallel()
 
@@ -1909,45 +1905,13 @@
 	  }
 	`)
 
-<<<<<<< HEAD
-	coverageReport := NewCoverageReport()
-	scriptlocation := common.ScriptLocation{}
-	coverageReport.ExcludeLocation(scriptlocation)
-
-	runtimeInterface := &TestRuntimeInterface{
-		OnGetCode: func(location Location) (bytes []byte, err error) {
-			switch location {
-			case common.StringLocation("IntegerTraits"):
-				return integerTraits, nil
-			default:
-				return nil, fmt.Errorf("unknown import location: %s", location)
-			}
-		},
-	}
-
-	config := DefaultTestInterpreterConfig
-	config.CoverageReport = coverageReport
-	runtime := NewTestInterpreterRuntimeWithConfig(config)
-
-	value, err := runtime.ExecuteScript(
-		Script{
-			Source: script,
-		},
-		Context{
-			Interface:      runtimeInterface,
-			Location:       scriptlocation,
-			CoverageReport: coverageReport,
-		},
-	)
-	require.NoError(t, err)
-=======
 	t.Run("without location mappings", func(t *testing.T) {
 		coverageReport := NewCoverageReport()
 		scriptlocation := common.ScriptLocation{}
 		coverageReport.ExcludeLocation(scriptlocation)
 
-		runtimeInterface := &testRuntimeInterface{
-			getCode: func(location Location) (bytes []byte, err error) {
+		runtimeInterface := &TestRuntimeInterface{
+			OnGetCode: func(location Location) (bytes []byte, err error) {
 				switch location {
 				case common.StringLocation("IntegerTraits"):
 					return integerTraits, nil
@@ -1957,8 +1921,9 @@
 			},
 		}
 
-		runtime := newTestInterpreterRuntime()
-		runtime.defaultConfig.CoverageReport = coverageReport
+		config := DefaultTestInterpreterConfig
+		config.CoverageReport = coverageReport
+		runtime := NewTestInterpreterRuntimeWithConfig(config)
 
 		value, err := runtime.ExecuteScript(
 			Script{
@@ -1997,7 +1962,6 @@
 LH:14
 end_of_record
 `
->>>>>>> e878449c
 
 		require.Equal(t, expected, string(actual))
 
@@ -2017,8 +1981,8 @@
 		scriptlocation := common.ScriptLocation{}
 		coverageReport.ExcludeLocation(scriptlocation)
 
-		runtimeInterface := &testRuntimeInterface{
-			getCode: func(location Location) (bytes []byte, err error) {
+		runtimeInterface := &TestRuntimeInterface{
+			OnGetCode: func(location Location) (bytes []byte, err error) {
 				switch location {
 				case common.StringLocation("IntegerTraits"):
 					return integerTraits, nil
@@ -2028,8 +1992,9 @@
 			},
 		}
 
-		runtime := newTestInterpreterRuntime()
-		runtime.defaultConfig.CoverageReport = coverageReport
+		config := DefaultTestInterpreterConfig
+		config.CoverageReport = coverageReport
+		runtime := NewTestInterpreterRuntimeWithConfig(config)
 
 		value, err := runtime.ExecuteScript(
 			Script{
