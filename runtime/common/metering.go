--- conflicted
+++ resolved
@@ -89,21 +89,6 @@
 	)
 }
 
-<<<<<<< HEAD
-func NewNumberMemoryUsage(bytes int) MemoryUsage {
-	return MemoryUsage{
-		Kind:   MemoryKindNumber,
-		Amount: uint64(bytes),
-	}
-}
-
-func UseMemory(gauge MemoryGauge, usage MemoryUsage) {
-	if gauge == nil {
-		return
-	}
-
-	gauge.UseMemory(usage)
-=======
 func NewModBigIntMemoryUsage(a, b *big.Int) MemoryUsage {
 	return NewBigIntMemoryUsage(
 		// TODO: https://github.com/dapperlabs/cadence-private-issues/issues/32
@@ -170,5 +155,19 @@
 			BigIntByteLength(b),
 		),
 	)
->>>>>>> 4955d33a
+}
+
+func NewNumberMemoryUsage(bytes int) MemoryUsage {
+	return MemoryUsage{
+		Kind:   MemoryKindNumber,
+		Amount: uint64(bytes),
+	}
+}
+
+func UseMemory(gauge MemoryGauge, usage MemoryUsage) {
+	if gauge == nil {
+		return
+	}
+
+	gauge.UseMemory(usage)
 }