/*
 * Cadence - The resource-oriented smart contract programming language
 *
 * Copyright Dapper Labs, Inc.
 *
 * Licensed under the Apache License, Version 2.0 (the "License");
 * you may not use this file except in compliance with the License.
 * You may obtain a copy of the License at
 *
 *   http://www.apache.org/licenses/LICENSE-2.0
 *
 * Unless required by applicable law or agreed to in writing, software
 * distributed under the License is distributed on an "AS IS" BASIS,
 * WITHOUT WARRANTIES OR CONDITIONS OF ANY KIND, either express or implied.
 * See the License for the specific language governing permissions and
 * limitations under the License.
 */

package runtime

import (
	"bytes"
	"encoding/binary"
	"encoding/hex"
	"errors"
	"fmt"
	"strconv"
	"strings"
	"sync"
	"sync/atomic"
	"testing"
	"time"

	"github.com/onflow/atree"
	"go.opentelemetry.io/otel/attribute"

	"github.com/stretchr/testify/assert"
	"github.com/stretchr/testify/require"

	"github.com/onflow/cadence"
	"github.com/onflow/cadence/encoding/json"
	jsoncdc "github.com/onflow/cadence/encoding/json"
	"github.com/onflow/cadence/runtime/ast"
	"github.com/onflow/cadence/runtime/common"
	runtimeErrors "github.com/onflow/cadence/runtime/errors"
	"github.com/onflow/cadence/runtime/interpreter"
	"github.com/onflow/cadence/runtime/sema"
	"github.com/onflow/cadence/runtime/stdlib"
	"github.com/onflow/cadence/runtime/tests/checker"
	. "github.com/onflow/cadence/runtime/tests/utils"
)

type testLedger struct {
	storedValues         map[string][]byte
	valueExists          func(owner, key []byte) (exists bool, err error)
	getValue             func(owner, key []byte) (value []byte, err error)
	setValue             func(owner, key, value []byte) (err error)
	allocateStorageIndex func(owner []byte) (atree.StorageIndex, error)
}

var _ atree.Ledger = testLedger{}

func (s testLedger) GetValue(owner, key []byte) (value []byte, err error) {
	return s.getValue(owner, key)
}

func (s testLedger) SetValue(owner, key, value []byte) (err error) {
	return s.setValue(owner, key, value)
}

func (s testLedger) ValueExists(owner, key []byte) (exists bool, err error) {
	return s.valueExists(owner, key)
}

func (s testLedger) AllocateStorageIndex(owner []byte) (atree.StorageIndex, error) {
	return s.allocateStorageIndex(owner)
}

func (s testLedger) Dump() {
	for key, data := range s.storedValues {
		fmt.Printf("%s:\n", strconv.Quote(key))
		fmt.Printf("%s\n", hex.Dump(data))
		println()
	}
}

func newTestLedger(
	onRead func(owner, key, value []byte),
	onWrite func(owner, key, value []byte),
) testLedger {

	storageKey := func(owner, key string) string {
		return strings.Join([]string{owner, key}, "|")
	}

	storedValues := map[string][]byte{}

	storageIndices := map[string]uint64{}

	return testLedger{
		storedValues: storedValues,
		valueExists: func(owner, key []byte) (bool, error) {
			value := storedValues[storageKey(string(owner), string(key))]
			return len(value) > 0, nil
		},
		getValue: func(owner, key []byte) (value []byte, err error) {
			value = storedValues[storageKey(string(owner), string(key))]
			if onRead != nil {
				onRead(owner, key, value)
			}
			return value, nil
		},
		setValue: func(owner, key, value []byte) (err error) {
			storedValues[storageKey(string(owner), string(key))] = value
			if onWrite != nil {
				onWrite(owner, key, value)
			}
			return nil
		},
		allocateStorageIndex: func(owner []byte) (result atree.StorageIndex, err error) {
			index := storageIndices[string(owner)] + 1
			storageIndices[string(owner)] = index
			binary.BigEndian.PutUint64(result[:], index)
			return
		},
	}
}

type testInterpreterRuntime struct {
	*interpreterRuntime
}

var _ Runtime = testInterpreterRuntime{}

func newTestInterpreterRuntime() testInterpreterRuntime {
	return testInterpreterRuntime{
		interpreterRuntime: NewInterpreterRuntime(Config{
			AtreeValidationEnabled: true,
		}).(*interpreterRuntime),
	}
}

func (r testInterpreterRuntime) ExecuteTransaction(script Script, context Context) error {
	i := context.Interface.(*testRuntimeInterface)
	i.onTransactionExecutionStart()
	return r.interpreterRuntime.ExecuteTransaction(script, context)
}

func (r testInterpreterRuntime) ExecuteScript(script Script, context Context) (cadence.Value, error) {
	i := context.Interface.(*testRuntimeInterface)
	i.onScriptExecutionStart()
	value, err := r.interpreterRuntime.ExecuteScript(script, context)
	// If there was a return value, let's also ensure it can be encoded
	// TODO: also test CCF
	if value != nil && err == nil {
		_ = jsoncdc.MustEncode(value)
	}
	return value, err
}

type testRuntimeInterface struct {
	resolveLocation  func(identifiers []Identifier, location Location) ([]ResolvedLocation, error)
	getCode          func(_ Location) ([]byte, error)
	getAndSetProgram func(
		location Location,
		load func() (*interpreter.Program, error),
	) (*interpreter.Program, error)
	setInterpreterSharedState func(state *interpreter.SharedState)
	getInterpreterSharedState func() *interpreter.SharedState
	storage                   testLedger
	createAccount             func(payer Address) (address Address, err error)
	addEncodedAccountKey      func(address Address, publicKey []byte) error
	removeEncodedAccountKey   func(address Address, index int) (publicKey []byte, err error)
	addAccountKey             func(
		address Address,
		publicKey *stdlib.PublicKey,
		hashAlgo HashAlgorithm,
		weight int,
	) (*stdlib.AccountKey, error)
	getAccountKey             func(address Address, index int) (*stdlib.AccountKey, error)
	removeAccountKey          func(address Address, index int) (*stdlib.AccountKey, error)
	accountKeysCount          func(address Address) (uint64, error)
	updateAccountContractCode func(location common.AddressLocation, code []byte) error
	getAccountContractCode    func(location common.AddressLocation) (code []byte, err error)
	removeAccountContractCode func(location common.AddressLocation) (err error)
	getSigningAccounts        func() ([]Address, error)
	log                       func(string)
	emitEvent                 func(cadence.Event) error
	resourceOwnerChanged      func(
		interpreter *interpreter.Interpreter,
		resource *interpreter.CompositeValue,
		oldAddress common.Address,
		newAddress common.Address,
	)
	generateUUID       func() (uint64, error)
	meterComputation   func(compKind common.ComputationKind, intensity uint) error
	decodeArgument     func(b []byte, t cadence.Type) (cadence.Value, error)
	programParsed      func(location Location, duration time.Duration)
	programChecked     func(location Location, duration time.Duration)
	programInterpreted func(location Location, duration time.Duration)
	unsafeRandom       func() (uint64, error)
	verifySignature    func(
		signature []byte,
		tag string,
		signedData []byte,
		publicKey []byte,
		signatureAlgorithm SignatureAlgorithm,
		hashAlgorithm HashAlgorithm,
	) (bool, error)
	hash                       func(data []byte, tag string, hashAlgorithm HashAlgorithm) ([]byte, error)
	setCadenceValue            func(owner Address, key string, value cadence.Value) (err error)
	getAccountBalance          func(_ Address) (uint64, error)
	getAccountAvailableBalance func(_ Address) (uint64, error)
	getStorageUsed             func(_ Address) (uint64, error)
	getStorageCapacity         func(_ Address) (uint64, error)
	programs                   map[Location]*interpreter.Program
	implementationDebugLog     func(message string) error
	validatePublicKey          func(publicKey *stdlib.PublicKey) error
	bLSVerifyPOP               func(pk *stdlib.PublicKey, s []byte) (bool, error)
	blsAggregateSignatures     func(sigs [][]byte) ([]byte, error)
	blsAggregatePublicKeys     func(keys []*stdlib.PublicKey) (*stdlib.PublicKey, error)
	getAccountContractNames    func(address Address) ([]string, error)
	recordTrace                func(operation string, location Location, duration time.Duration, attrs []attribute.KeyValue)
	meterMemory                func(usage common.MemoryUsage) error
	computationUsed            func() (uint64, error)
	memoryUsed                 func() (uint64, error)
	interactionUsed            func() (uint64, error)
	updatedContractCode        bool
	generateAccountID          func(address common.Address) (uint64, error)

	uuid       uint64
	accountIDs map[common.Address]uint64
}

// testRuntimeInterface should implement Interface
var _ Interface = &testRuntimeInterface{}

func (i *testRuntimeInterface) ResolveLocation(identifiers []Identifier, location Location) ([]ResolvedLocation, error) {
	if i.resolveLocation == nil {
		return []ResolvedLocation{
			{
				Location:    location,
				Identifiers: identifiers,
			},
		}, nil
	}
	return i.resolveLocation(identifiers, location)
}

func (i *testRuntimeInterface) GetCode(location Location) ([]byte, error) {
	if i.getCode == nil {
		return nil, nil
	}
	return i.getCode(location)
}

func (i *testRuntimeInterface) GetOrLoadProgram(
	location Location,
	load func() (*interpreter.Program, error),
) (
	program *interpreter.Program,
	err error,
) {
	if i.getAndSetProgram == nil {
		if i.programs == nil {
			i.programs = map[Location]*interpreter.Program{}
		}

		var ok bool
		program, ok = i.programs[location]
		if ok {
			return
		}

		program, err = load()

		// NOTE: important: still set empty program,
		// even if error occurred

		i.programs[location] = program

		return
	}

	return i.getAndSetProgram(location, load)
}

func (i *testRuntimeInterface) SetInterpreterSharedState(state *interpreter.SharedState) {
	if i.setInterpreterSharedState == nil {
		return
	}

	i.setInterpreterSharedState(state)
}

func (i *testRuntimeInterface) GetInterpreterSharedState() *interpreter.SharedState {
	if i.getInterpreterSharedState == nil {
		return nil
	}

	return i.getInterpreterSharedState()
}

func (i *testRuntimeInterface) ValueExists(owner, key []byte) (exists bool, err error) {
	if i.storage.valueExists == nil {
		panic("must specify testRuntimeInterface.storage.valueExists")
	}
	return i.storage.ValueExists(owner, key)
}

func (i *testRuntimeInterface) GetValue(owner, key []byte) (value []byte, err error) {
	if i.storage.getValue == nil {
		panic("must specify testRuntimeInterface.storage.getValue")
	}
	return i.storage.GetValue(owner, key)
}

func (i *testRuntimeInterface) SetValue(owner, key, value []byte) (err error) {
	if i.storage.setValue == nil {
		panic("must specify testRuntimeInterface.storage.setValue")
	}
	return i.storage.SetValue(owner, key, value)
}

func (i *testRuntimeInterface) AllocateStorageIndex(owner []byte) (atree.StorageIndex, error) {
	if i.storage.allocateStorageIndex == nil {
		panic("must specify testRuntimeInterface.storage.allocateStorageIndex")
	}
	return i.storage.AllocateStorageIndex(owner)
}

func (i *testRuntimeInterface) CreateAccount(payer Address) (address Address, err error) {
	if i.createAccount == nil {
		panic("must specify testRuntimeInterface.createAccount")
	}
	return i.createAccount(payer)
}

func (i *testRuntimeInterface) AddEncodedAccountKey(address Address, publicKey []byte) error {
	if i.addEncodedAccountKey == nil {
		panic("must specify testRuntimeInterface.addEncodedAccountKey")
	}
	return i.addEncodedAccountKey(address, publicKey)
}

func (i *testRuntimeInterface) RevokeEncodedAccountKey(address Address, index int) ([]byte, error) {
	if i.removeEncodedAccountKey == nil {
		panic("must specify testRuntimeInterface.removeEncodedAccountKey")
	}
	return i.removeEncodedAccountKey(address, index)
}

func (i *testRuntimeInterface) AddAccountKey(
	address Address,
	publicKey *stdlib.PublicKey,
	hashAlgo HashAlgorithm,
	weight int,
) (*stdlib.AccountKey, error) {
	if i.addAccountKey == nil {
		panic("must specify testRuntimeInterface.addAccountKey")
	}
	return i.addAccountKey(address, publicKey, hashAlgo, weight)
}

func (i *testRuntimeInterface) GetAccountKey(address Address, index int) (*stdlib.AccountKey, error) {
	if i.getAccountKey == nil {
		panic("must specify testRuntimeInterface.getAccountKey")
	}
	return i.getAccountKey(address, index)
}

func (i *testRuntimeInterface) AccountKeysCount(address Address) (uint64, error) {
	if i.accountKeysCount == nil {
		panic("must specify testRuntimeInterface.accountKeysCount")
	}
	return i.accountKeysCount(address)
}

func (i *testRuntimeInterface) RevokeAccountKey(address Address, index int) (*stdlib.AccountKey, error) {
	if i.removeAccountKey == nil {
		panic("must specify testRuntimeInterface.removeAccountKey")
	}
	return i.removeAccountKey(address, index)
}

func (i *testRuntimeInterface) UpdateAccountContractCode(location common.AddressLocation, code []byte) (err error) {
	if i.updateAccountContractCode == nil {
		panic("must specify testRuntimeInterface.updateAccountContractCode")
	}

	err = i.updateAccountContractCode(location, code)
	if err != nil {
		return err
	}

	i.updatedContractCode = true

	return nil
}

func (i *testRuntimeInterface) GetAccountContractCode(location common.AddressLocation) (code []byte, err error) {
	if i.getAccountContractCode == nil {
		panic("must specify testRuntimeInterface.getAccountContractCode")
	}
	return i.getAccountContractCode(location)
}

func (i *testRuntimeInterface) RemoveAccountContractCode(location common.AddressLocation) (err error) {
	if i.removeAccountContractCode == nil {
		panic("must specify testRuntimeInterface.removeAccountContractCode")
	}
	return i.removeAccountContractCode(location)
}

func (i *testRuntimeInterface) GetSigningAccounts() ([]Address, error) {
	if i.getSigningAccounts == nil {
		return nil, nil
	}
	return i.getSigningAccounts()
}

func (i *testRuntimeInterface) ProgramLog(message string) error {
	i.log(message)
	return nil
}

func (i *testRuntimeInterface) EmitEvent(event cadence.Event) error {
	return i.emitEvent(event)
}

func (i *testRuntimeInterface) ResourceOwnerChanged(
	interpreter *interpreter.Interpreter,
	resource *interpreter.CompositeValue,
	oldOwner common.Address,
	newOwner common.Address,
) {
	if i.resourceOwnerChanged != nil {
		i.resourceOwnerChanged(
			interpreter,
			resource,
			oldOwner,
			newOwner,
		)
	}
}

func (i *testRuntimeInterface) GenerateUUID() (uint64, error) {
	if i.generateUUID == nil {
		i.uuid++
		return i.uuid, nil
	}
	return i.generateUUID()
}

func (i *testRuntimeInterface) MeterComputation(compKind common.ComputationKind, intensity uint) error {
	if i.meterComputation == nil {
		return nil
	}
	return i.meterComputation(compKind, intensity)
}

func (i *testRuntimeInterface) DecodeArgument(b []byte, t cadence.Type) (cadence.Value, error) {
	return i.decodeArgument(b, t)
}

func (i *testRuntimeInterface) ProgramParsed(location Location, duration time.Duration) {
	if i.programParsed == nil {
		return
	}
	i.programParsed(location, duration)
}

func (i *testRuntimeInterface) ProgramChecked(location Location, duration time.Duration) {
	if i.programChecked == nil {
		return
	}
	i.programChecked(location, duration)
}

func (i *testRuntimeInterface) ProgramInterpreted(location Location, duration time.Duration) {
	if i.programInterpreted == nil {
		return
	}
	i.programInterpreted(location, duration)
}

func (i *testRuntimeInterface) GetCurrentBlockHeight() (uint64, error) {
	return 1, nil
}

func (i *testRuntimeInterface) GetBlockAtHeight(height uint64) (block stdlib.Block, exists bool, err error) {

	buf := new(bytes.Buffer)
	err = binary.Write(buf, binary.BigEndian, height)
	if err != nil {
		panic(err)
	}

	encoded := buf.Bytes()
	var hash stdlib.BlockHash
	copy(hash[sema.BlockTypeIdFieldType.Size-int64(len(encoded)):], encoded)

	block = stdlib.Block{
		Height:    height,
		View:      height,
		Hash:      hash,
		Timestamp: time.Unix(int64(height), 0).UnixNano(),
	}
	return block, true, nil
}

func (i *testRuntimeInterface) UnsafeRandom() (uint64, error) {
	if i.unsafeRandom == nil {
		return 0, nil
	}
	return i.unsafeRandom()
}

func (i *testRuntimeInterface) VerifySignature(
	signature []byte,
	tag string,
	signedData []byte,
	publicKey []byte,
	signatureAlgorithm SignatureAlgorithm,
	hashAlgorithm HashAlgorithm,
) (bool, error) {
	if i.verifySignature == nil {
		return false, nil
	}
	return i.verifySignature(
		signature,
		tag,
		signedData,
		publicKey,
		signatureAlgorithm,
		hashAlgorithm,
	)
}

func (i *testRuntimeInterface) Hash(data []byte, tag string, hashAlgorithm HashAlgorithm) ([]byte, error) {
	if i.hash == nil {
		return nil, nil
	}
	return i.hash(data, tag, hashAlgorithm)
}

func (i *testRuntimeInterface) SetCadenceValue(owner common.Address, key string, value cadence.Value) (err error) {
	if i.setCadenceValue == nil {
		panic("must specify testRuntimeInterface.setCadenceValue")
	}
	return i.setCadenceValue(owner, key, value)
}

func (i *testRuntimeInterface) GetAccountBalance(address Address) (uint64, error) {
	if i.getAccountBalance == nil {
		panic("must specify testRuntimeInterface.getAccountBalance")
	}
	return i.getAccountBalance(address)
}

func (i *testRuntimeInterface) GetAccountAvailableBalance(address Address) (uint64, error) {
	if i.getAccountAvailableBalance == nil {
		panic("must specify testRuntimeInterface.getAccountAvailableBalance")
	}
	return i.getAccountAvailableBalance(address)
}

func (i *testRuntimeInterface) GetStorageUsed(address Address) (uint64, error) {
	if i.getStorageUsed == nil {
		panic("must specify testRuntimeInterface.getStorageUsed")
	}
	return i.getStorageUsed(address)
}

func (i *testRuntimeInterface) GetStorageCapacity(address Address) (uint64, error) {
	if i.getStorageCapacity == nil {
		panic("must specify testRuntimeInterface.getStorageCapacity")
	}
	return i.getStorageCapacity(address)
}

func (i *testRuntimeInterface) ImplementationDebugLog(message string) error {
	if i.implementationDebugLog == nil {
		return nil
	}
	return i.implementationDebugLog(message)
}

func (i *testRuntimeInterface) ValidatePublicKey(key *stdlib.PublicKey) error {
	if i.validatePublicKey == nil {
		return errors.New("mock defaults to public key validation failure")
	}

	return i.validatePublicKey(key)
}

func (i *testRuntimeInterface) BLSVerifyPOP(key *stdlib.PublicKey, s []byte) (bool, error) {
	if i.bLSVerifyPOP == nil {
		return false, nil
	}

	return i.bLSVerifyPOP(key, s)
}

func (i *testRuntimeInterface) BLSAggregateSignatures(sigs [][]byte) ([]byte, error) {
	if i.blsAggregateSignatures == nil {
		return []byte{}, nil
	}

	return i.blsAggregateSignatures(sigs)
}

func (i *testRuntimeInterface) BLSAggregatePublicKeys(keys []*stdlib.PublicKey) (*stdlib.PublicKey, error) {
	if i.blsAggregatePublicKeys == nil {
		return nil, nil
	}

	return i.blsAggregatePublicKeys(keys)
}

func (i *testRuntimeInterface) GetAccountContractNames(address Address) ([]string, error) {
	if i.getAccountContractNames == nil {
		return []string{}, nil
	}

	return i.getAccountContractNames(address)
}

func (i *testRuntimeInterface) GenerateAccountID(address common.Address) (uint64, error) {
	if i.generateAccountID == nil {
		if i.accountIDs == nil {
			i.accountIDs = map[common.Address]uint64{}
		}
		i.accountIDs[address]++
		return i.accountIDs[address], nil
	}

	return i.generateAccountID(address)
}

func (i *testRuntimeInterface) RecordTrace(operation string, location Location, duration time.Duration, attrs []attribute.KeyValue) {
	if i.recordTrace == nil {
		return
	}
	i.recordTrace(operation, location, duration, attrs)
}

func (i *testRuntimeInterface) MeterMemory(usage common.MemoryUsage) error {
	if i.meterMemory == nil {
		return nil
	}

	return i.meterMemory(usage)
}

func (i *testRuntimeInterface) ComputationUsed() (uint64, error) {
	if i.computationUsed == nil {
		return 0, nil
	}

	return i.computationUsed()
}

func (i *testRuntimeInterface) MemoryUsed() (uint64, error) {
	if i.memoryUsed == nil {
		return 0, nil
	}

	return i.memoryUsed()
}

func (i *testRuntimeInterface) InteractionUsed() (uint64, error) {
	if i.interactionUsed == nil {
		return 0, nil
	}

	return i.interactionUsed()
}

func (i *testRuntimeInterface) onTransactionExecutionStart() {
	i.invalidateUpdatedPrograms()
}

func (i *testRuntimeInterface) onScriptExecutionStart() {
	i.invalidateUpdatedPrograms()
}

func (i *testRuntimeInterface) invalidateUpdatedPrograms() {
	if i.updatedContractCode {
		for location := range i.programs {
			delete(i.programs, location)
		}
		i.updatedContractCode = false
	}
}

func TestRuntimeImport(t *testing.T) {

	t.Parallel()

	runtime := newTestInterpreterRuntime()

	importedScript := []byte(`
      access(all) fun answer(): Int {
          return 42
      }
    `)

	script := []byte(`
      import "imported"

      access(all) fun main(): Int {
          let answer = answer()
          if answer != 42 {
            panic("?!")
          }
          return answer
        }
    `)

	var checkCount int

	runtimeInterface := &testRuntimeInterface{
		getCode: func(location Location) (bytes []byte, err error) {
			switch location {
			case common.StringLocation("imported"):
				return importedScript, nil
			default:
				return nil, fmt.Errorf("unknown import location: %s", location)
			}
		},
		programChecked: func(location Location, duration time.Duration) {
			checkCount += 1
		},
	}

	nextScriptLocation := newScriptLocationGenerator()

	const transactionCount = 10
	for i := 0; i < transactionCount; i++ {

		value, err := runtime.ExecuteScript(
			Script{
				Source: script,
			},
			Context{
				Interface: runtimeInterface,
				Location:  nextScriptLocation(),
			},
		)
		require.NoError(t, err)

		assert.Equal(t, cadence.NewInt(42), value)
	}
	require.Equal(t, transactionCount+1, checkCount)
}

func TestRuntimeConcurrentImport(t *testing.T) {

	t.Parallel()

	runtime := newTestInterpreterRuntime()

	importedScript := []byte(`
      access(all) fun answer(): Int {
          return 42
      }
    `)

	script := []byte(`
      import "imported"

      access(all) fun main(): Int {
          let answer = answer()
          if answer != 42 {
            panic("?!")
          }
          return answer
        }
    `)

	var checkCount uint64

	var programs sync.Map

	runtimeInterface := &testRuntimeInterface{
		getCode: func(location Location) (bytes []byte, err error) {
			switch location {
			case common.StringLocation("imported"):
				return importedScript, nil
			default:
				return nil, fmt.Errorf("unknown import location: %s", location)
			}
		},
		programChecked: func(location Location, duration time.Duration) {
			atomic.AddUint64(&checkCount, 1)
		},
		getAndSetProgram: func(
			location Location,
			load func() (*interpreter.Program, error),
		) (
			program *interpreter.Program,
			err error,
		) {
			item, ok := programs.Load(location)
			if ok {
				program = item.(*interpreter.Program)
				return
			}

			program, err = load()

			// NOTE: important: still set empty program,
			// even if error occurred

			programs.Store(location, program)

			return
		},
	}

	nextScriptLocation := newScriptLocationGenerator()

	var wg sync.WaitGroup
	const concurrency uint64 = 10
	for i := uint64(0); i < concurrency; i++ {

		location := nextScriptLocation()

		wg.Add(1)
		go func() {
			defer wg.Done()

			value, err := runtime.ExecuteScript(
				Script{
					Source: script,
				},
				Context{
					Interface: runtimeInterface,
					Location:  location,
				},
			)
			require.NoError(t, err)

			assert.Equal(t, cadence.NewInt(42), value)
		}()
	}
	wg.Wait()

	// TODO:
	//   Ideally we would expect the imported program only be checked once
	//   (`concurrency` transactions + 1 for the imported program),
	//   however, currently the imported program gets re-checked if it is currently being checked.
	//   This can probably be optimized by synchronizing the checking of a program using `sync`.
	//
	// require.Equal(t, concurrency+1, checkCount)
}

func TestRuntimeProgramSetAndGet(t *testing.T) {

	t.Parallel()

	programs := map[Location]*interpreter.Program{}
	programsHits := make(map[Location]bool)

	importedScript := []byte(`
      transaction {
          prepare() {}
          execute {}
      }
    `)
	importedScriptLocation := common.StringLocation("imported")
	scriptLocation := common.StringLocation("placeholder")

	runtime := newTestInterpreterRuntime()
	runtimeInterface := &testRuntimeInterface{
		getAndSetProgram: func(
			location Location,
			load func() (*interpreter.Program, error),
		) (
			program *interpreter.Program,
			err error,
		) {
			var ok bool
			program, ok = programs[location]

			programsHits[location] = ok

			if ok {
				return
			}

			program, err = load()

			// NOTE: important: still set empty program,
			// even if error occurred

			programs[location] = program

			return
		},
		getCode: func(location Location) ([]byte, error) {
			switch location {
			case importedScriptLocation:
				return importedScript, nil
			default:
				return nil, fmt.Errorf("unknown import location: %s", location)
			}
		},
	}

	t.Run("empty programs, miss", func(t *testing.T) {

		script := []byte(`
          import "imported"

          transaction {
              prepare() {}
              execute {}
          }
        `)

		// Initial call, should parse script, store program.
		_, err := runtime.ParseAndCheckProgram(
			script,
			Context{
				Interface: runtimeInterface,
				Location:  scriptLocation,
			},
		)
		assert.NoError(t, err)

		// Program was added to stored programs.
		storedProgram, exists := programs[scriptLocation]
		assert.True(t, exists)
		assert.NotNil(t, storedProgram)

		// Script was not in stored programs.
		assert.False(t, programsHits[scriptLocation])
	})

	t.Run("program previously parsed, hit", func(t *testing.T) {

		script := []byte(`
          import "imported"

          transaction {
              prepare() {}
              execute {}
          }
        `)

		// Call a second time to hit stored programs.
		_, err := runtime.ParseAndCheckProgram(
			script,
			Context{
				Interface: runtimeInterface,
				Location:  scriptLocation,
			},
		)
		assert.NoError(t, err)

		assert.True(t, programsHits[scriptLocation])
	})

	t.Run("imported program previously parsed, hit", func(t *testing.T) {

		script := []byte(`
          import "imported"

          transaction {
              prepare() {}
              execute {}
          }
        `)

		// Call a second time to hit the stored programs
		_, err := runtime.ParseAndCheckProgram(
			script,
			Context{
				Interface: runtimeInterface,
				Location:  scriptLocation,
			},
		)
		assert.NoError(t, err)

		assert.True(t, programsHits[scriptLocation])
		assert.False(t, programsHits[importedScriptLocation])
	})
}

func newLocationGenerator[T ~[32]byte]() func() T {
	var count uint64
	return func() T {
		t := T{}
		newCount := atomic.AddUint64(&count, 1)
		binary.LittleEndian.PutUint64(t[:], newCount)
		return t
	}
}

func newTransactionLocationGenerator() func() common.TransactionLocation {
	return newLocationGenerator[common.TransactionLocation]()
}

func newScriptLocationGenerator() func() common.ScriptLocation {
	return newLocationGenerator[common.ScriptLocation]()
}

func TestRuntimeInvalidTransactionArgumentAccount(t *testing.T) {

	t.Parallel()

	runtime := newTestInterpreterRuntime()

	script := []byte(`
      transaction {
        prepare() {}
        execute {}
      }
    `)

	runtimeInterface := &testRuntimeInterface{
		getSigningAccounts: func() ([]Address, error) {
			return []Address{{42}}, nil
		},
	}

	nextTransactionLocation := newTransactionLocationGenerator()

	err := runtime.ExecuteTransaction(
		Script{
			Source: script,
		},
		Context{
			Interface: runtimeInterface,
			Location:  nextTransactionLocation(),
		},
	)
	RequireError(t, err)

}

func TestRuntimeTransactionWithAccount(t *testing.T) {

	t.Parallel()

	runtime := newTestInterpreterRuntime()

	script := []byte(`
      transaction {
        prepare(signer: AuthAccount) {
          log(signer.address)
        }
      }
    `)

	var loggedMessage string

	runtimeInterface := &testRuntimeInterface{
		getSigningAccounts: func() ([]Address, error) {
			return []Address{
				common.MustBytesToAddress([]byte{42}),
			}, nil
		},
		log: func(message string) {
			loggedMessage = message
		},
	}

	nextTransactionLocation := newTransactionLocationGenerator()

	err := runtime.ExecuteTransaction(
		Script{
			Source: script,
		},
		Context{
			Interface: runtimeInterface,
			Location:  nextTransactionLocation(),
		},
	)
	require.NoError(t, err)

	assert.Equal(t, "0x000000000000002a", loggedMessage)
}

func TestRuntimeTransactionWithArguments(t *testing.T) {

	t.Parallel()

	type testCase struct {
		check        func(t *testing.T, err error)
		label        string
		script       string
		args         [][]byte
		authorizers  []Address
		expectedLogs []string
		contracts    map[common.AddressLocation][]byte
	}

	var tests = []testCase{
		{
			label: "Single argument",
			script: `
              transaction(x: Int) {
                execute {
                  log(x)
                }
              }
            `,
			args: [][]byte{
				jsoncdc.MustEncode(cadence.NewInt(42)),
			},
			expectedLogs: []string{"42"},
		},
		{
			label: "Single argument with authorizer",
			script: `
              transaction(x: Int) {
                prepare(signer: AuthAccount) {
                  log(signer.address)
                }

                execute {
                  log(x)
                }
              }
            `,
			args: [][]byte{
				jsoncdc.MustEncode(cadence.NewInt(42)),
			},
			authorizers:  []Address{common.MustBytesToAddress([]byte{42})},
			expectedLogs: []string{"0x000000000000002a", "42"},
		},
		{
			label: "Multiple arguments",
			script: `
              transaction(x: Int, y: String) {
                execute {
                  log(x)
                  log(y)
                }
              }
            `,
			args: [][]byte{
				jsoncdc.MustEncode(cadence.NewInt(42)),
				jsoncdc.MustEncode(cadence.String("foo")),
			},
			expectedLogs: []string{"42", `"foo"`},
		},
		{
			label: "Invalid bytes",
			script: `
              transaction(x: Int) { execute {} }
            `,
			args: [][]byte{
				{1, 2, 3, 4}, // not valid JSON-CDC
			},
			check: func(t *testing.T, err error) {
				RequireError(t, err)

				assert.IsType(t, &InvalidEntryPointArgumentError{}, errors.Unwrap(err))
			},
		},
		{
			label: "Type mismatch",
			script: `
              transaction(x: Int) {
                execute {
                  log(x)
                }
              }
            `,
			args: [][]byte{
				jsoncdc.MustEncode(cadence.String("foo")),
			},
			check: func(t *testing.T, err error) {
				RequireError(t, err)

				assert.IsType(t, &InvalidEntryPointArgumentError{}, errors.Unwrap(err))
				assert.IsType(t, &InvalidValueTypeError{}, errors.Unwrap(errors.Unwrap(err)))
			},
		},
		{
			label: "Address",
			script: `
              transaction(x: Address) {
                execute {
                  let acct = getAccount(x)
                  log(acct.address)
                }
              }
            `,
			args: [][]byte{
				jsoncdc.MustEncode(
					cadence.BytesToAddress(
						[]byte{
							0x0, 0x0, 0x0, 0x0,
							0x0, 0x0, 0x0, 0x1,
						},
					),
				),
			},
			expectedLogs: []string{"0x0000000000000001"},
		},
		{
			label: "Array",
			script: `
              transaction(x: [Int]) {
                execute {
                  log(x)
                }
              }
            `,
			args: [][]byte{
				jsoncdc.MustEncode(
					cadence.NewArray(
						[]cadence.Value{
							cadence.NewInt(1),
							cadence.NewInt(2),
							cadence.NewInt(3),
						},
					),
				),
			},
			expectedLogs: []string{"[1, 2, 3]"},
		},
		{
			label: "Dictionary",
			script: `
              transaction(x: {String:Int}) {
                execute {
                  log(x["y"])
                }
              }
            `,
			args: [][]byte{
				jsoncdc.MustEncode(
					cadence.NewDictionary(
						[]cadence.KeyValuePair{
							{
								Key:   cadence.String("y"),
								Value: cadence.NewInt(42),
							},
						},
					),
				),
			},
			expectedLogs: []string{"42"},
		},
		{
			label: "Invalid dictionary",
			script: `
              transaction(x: {String:String}) {
                execute {
                  log(x["y"])
                }
              }
            `,
			args: [][]byte{
				jsoncdc.MustEncode(
					cadence.NewDictionary(
						[]cadence.KeyValuePair{
							{
								Key:   cadence.String("y"),
								Value: cadence.NewInt(42),
							},
						},
					),
				),
			},
			check: func(t *testing.T, err error) {
				RequireError(t, err)

				assertRuntimeErrorIsUserError(t, err)

				var argErr interpreter.ContainerMutationError
				require.ErrorAs(t, err, &argErr)
			},
		},
		{
			label: "Struct",
			contracts: map[common.AddressLocation][]byte{
				{
					Address: common.MustBytesToAddress([]byte{0x1}),
					Name:    "C",
				}: []byte(`
                  access(all) contract C {
                      access(all) struct Foo {
                           access(all) var y: String

                           init() {
                               self.y = "initial string"
                           }
                      }
                  }
                `),
			},
			script: `
              import C from 0x1

              transaction(x: C.Foo) {
                  execute {
                      log(x.y)
                  }
              }
            `,
			args: [][]byte{
				jsoncdc.MustEncode(
					cadence.
						NewStruct([]cadence.Value{cadence.String("bar")}).
						WithType(&cadence.StructType{
							Location: common.AddressLocation{
								Address: common.MustBytesToAddress([]byte{0x1}),
								Name:    "C",
							},
							QualifiedIdentifier: "C.Foo",
							Fields: []cadence.Field{
								{
									Identifier: "y",
									Type:       cadence.StringType{},
								},
							},
						}),
				),
			},
			expectedLogs: []string{`"bar"`},
		},
		{
			label: "Struct in array",
			contracts: map[common.AddressLocation][]byte{
				{
					Address: common.MustBytesToAddress([]byte{0x1}),
					Name:    "C",
				}: []byte(`
                  access(all) contract C {
                      access(all) struct Foo {
                           access(all) var y: String

                           init() {
                               self.y = "initial string"
                           }
                      }
                  }
                `),
			},
			script: `
              import C from 0x1

              transaction(f: [C.Foo]) {
                execute {
                  let x = f[0]
                  log(x.y)
                }
              }
            `,
			args: [][]byte{
				jsoncdc.MustEncode(
					cadence.NewArray([]cadence.Value{
						cadence.
							NewStruct([]cadence.Value{cadence.String("bar")}).
							WithType(&cadence.StructType{
								Location: common.AddressLocation{
									Address: common.MustBytesToAddress([]byte{0x1}),
									Name:    "C",
								},
								QualifiedIdentifier: "C.Foo",
								Fields: []cadence.Field{
									{
										Identifier: "y",
										Type:       cadence.StringType{},
									},
								},
							}),
					}),
				),
			},
			expectedLogs: []string{`"bar"`},
		},
	}

	test := func(tc testCase) {

		t.Run(tc.label, func(t *testing.T) {
			t.Parallel()
			rt := newTestInterpreterRuntime()

			var loggedMessages []string

			storage := newTestLedger(nil, nil)

			runtimeInterface := &testRuntimeInterface{
				storage: storage,
				getSigningAccounts: func() ([]Address, error) {
					return tc.authorizers, nil
				},
				resolveLocation: singleIdentifierLocationResolver(t),
				getAccountContractCode: func(location common.AddressLocation) (code []byte, err error) {
					return tc.contracts[location], nil
				},
				log: func(message string) {
					loggedMessages = append(loggedMessages, message)
				},
				meterMemory: func(_ common.MemoryUsage) error {
					return nil
				},
			}
			runtimeInterface.decodeArgument = func(b []byte, t cadence.Type) (value cadence.Value, err error) {
				return json.Decode(runtimeInterface, b)
			}

			err := rt.ExecuteTransaction(
				Script{
					Source:    []byte(tc.script),
					Arguments: tc.args,
				},
				Context{
					Interface: runtimeInterface,
					Location:  common.TransactionLocation{},
				},
			)

			if tc.check != nil {
				tc.check(t, err)
			} else {
				assert.NoError(t, err)
				assert.ElementsMatch(t, tc.expectedLogs, loggedMessages)
			}
		})
	}

	for _, tt := range tests {
		test(tt)
	}
}

func TestRuntimeScriptArguments(t *testing.T) {

	t.Parallel()

	type testCase struct {
		check        func(t *testing.T, err error)
		name         string
		script       string
		args         [][]byte
		expectedLogs []string
	}

	var tests = []testCase{
		{
			name: "No arguments",
			script: `
                access(all) fun main() {
                    log("t")
                }
            `,
			args:         nil,
			expectedLogs: []string{`"t"`},
		},
		{
			name: "Single argument",
			script: `
                access(all) fun main(x: Int) {
                    log(x)
                }
            `,
			args: [][]byte{
				jsoncdc.MustEncode(cadence.NewInt(42)),
			},
			expectedLogs: []string{"42"},
		},
		{
			name: "Multiple arguments",
			script: `
                access(all) fun main(x: Int, y: String) {
                    log(x)
                    log(y)
                }
            `,
			args: [][]byte{
				jsoncdc.MustEncode(cadence.NewInt(42)),
				jsoncdc.MustEncode(cadence.String("foo")),
			},
			expectedLogs: []string{"42", `"foo"`},
		},
		{
			name: "Invalid bytes",
			script: `
                access(all) fun main(x: Int) { }
            `,
			args: [][]byte{
				{1, 2, 3, 4}, // not valid JSON-CDC
			},
			check: func(t *testing.T, err error) {
				RequireError(t, err)

				assertRuntimeErrorIsUserError(t, err)

				assert.IsType(t, &InvalidEntryPointArgumentError{}, errors.Unwrap(err))
			},
		},
		{
			name: "Type mismatch",
			script: `
                access(all) fun main(x: Int) {
                    log(x)
                }
            `,
			args: [][]byte{
				jsoncdc.MustEncode(cadence.String("foo")),
			},
			check: func(t *testing.T, err error) {
				RequireError(t, err)

				assertRuntimeErrorIsUserError(t, err)

				assert.IsType(t, &InvalidEntryPointArgumentError{}, errors.Unwrap(err))
				assert.IsType(t, &InvalidValueTypeError{}, errors.Unwrap(errors.Unwrap(err)))
			},
		},
		{
			name: "Address",
			script: `
                access(all) fun main(x: Address) {
                    log(x)
                }
            `,
			args: [][]byte{
				jsoncdc.MustEncode(
					cadence.BytesToAddress(
						[]byte{
							0x0, 0x0, 0x0, 0x0,
							0x0, 0x0, 0x0, 0x1,
						},
					),
				),
			},
			expectedLogs: []string{"0x0000000000000001"},
		},
		{
			name: "Array",
			script: `
                access(all) fun main(x: [Int]) {
                    log(x)
                }
            `,
			args: [][]byte{
				jsoncdc.MustEncode(
					cadence.NewArray(
						[]cadence.Value{
							cadence.NewInt(1),
							cadence.NewInt(2),
							cadence.NewInt(3),
						},
					),
				),
			},
			expectedLogs: []string{"[1, 2, 3]"},
		},
		{
			name: "Constant-sized array, too many elements",
			script: `
                access(all) fun main(x: [Int; 2]) {
                    log(x)
                }
            `,
			args: [][]byte{
				jsoncdc.MustEncode(
					cadence.NewArray(
						[]cadence.Value{
							cadence.NewInt(1),
							cadence.NewInt(2),
							cadence.NewInt(3),
						},
					),
				),
			},
			check: func(t *testing.T, err error) {
				RequireError(t, err)

				assertRuntimeErrorIsUserError(t, err)

				var invalidEntryPointArgumentErr *InvalidEntryPointArgumentError
				assert.ErrorAs(t, err, &invalidEntryPointArgumentErr)
			},
		},
		{
			name: "Constant-sized array, too few elements",
			script: `
                access(all) fun main(x: [Int; 2]) {
                    log(x)
                }
            `,
			args: [][]byte{
				jsoncdc.MustEncode(
					cadence.NewArray(
						[]cadence.Value{
							cadence.NewInt(1),
						},
					),
				),
			},
			check: func(t *testing.T, err error) {
				RequireError(t, err)

				assertRuntimeErrorIsUserError(t, err)

				var invalidEntryPointArgumentErr *InvalidEntryPointArgumentError
				assert.ErrorAs(t, err, &invalidEntryPointArgumentErr)
			},
		},
		{
			name: "Dictionary",
			script: `
                access(all) fun main(x: {String:Int}) {
                    log(x["y"])
                }
            `,
			args: [][]byte{
				jsoncdc.MustEncode(
					cadence.NewDictionary(
						[]cadence.KeyValuePair{
							{
								Key:   cadence.String("y"),
								Value: cadence.NewInt(42),
							},
						},
					),
				),
			},
			expectedLogs: []string{"42"},
		},
		{
			name: "Invalid dictionary",
			script: `
                access(all) fun main(x: {String:String}) {
                    log(x["y"])
                }
            `,
			args: [][]byte{
				jsoncdc.MustEncode(
					cadence.NewDictionary(
						[]cadence.KeyValuePair{
							{
								Key:   cadence.String("y"),
								Value: cadence.NewInt(42),
							},
						},
					),
				),
			},
			check: func(t *testing.T, err error) {
				RequireError(t, err)

				assertRuntimeErrorIsUserError(t, err)

				var argErr interpreter.ContainerMutationError
				require.ErrorAs(t, err, &argErr)
			},
		},
		{
			name: "Struct",
			script: `
                access(all) struct Foo {
                    access(all) var y: String

                    init() {
                        self.y = "initial string"
                    }
                }

                access(all) fun main(x: Foo) {
                    log(x.y)
                }
            `,
			args: [][]byte{
				jsoncdc.MustEncode(
					cadence.
						NewStruct([]cadence.Value{cadence.String("bar")}).
						WithType(&cadence.StructType{
							Location:            common.ScriptLocation{},
							QualifiedIdentifier: "Foo",
							Fields: []cadence.Field{
								{
									Identifier: "y",
									Type:       cadence.StringType{},
								},
							},
						}),
				),
			},
			expectedLogs: []string{`"bar"`},
		},
		{
			name: "Struct in array",
			script: `
                access(all) struct Foo {
                    access(all) var y: String

                    init() {
                        self.y = "initial string"
                    }
                }

                access(all) fun main(f: [Foo]) {
                    let x = f[0]
                    log(x.y)
                }
            `,
			args: [][]byte{
				jsoncdc.MustEncode(
					cadence.NewArray([]cadence.Value{
						cadence.
							NewStruct([]cadence.Value{cadence.String("bar")}).
							WithType(&cadence.StructType{
								Location:            common.ScriptLocation{},
								QualifiedIdentifier: "Foo",
								Fields: []cadence.Field{
									{
										Identifier: "y",
										Type:       cadence.StringType{},
									},
								},
							}),
					}),
				),
			},
			expectedLogs: []string{`"bar"`},
		},
		{
			name: "Path subtype",
			script: `
                access(all) fun main(x: StoragePath) {
                    log(x)
                }
            `,
			args: [][]byte{
				jsoncdc.MustEncode(cadence.Path{
					Domain:     common.PathDomainStorage,
					Identifier: "foo",
				}),
			},
			expectedLogs: []string{
				"/storage/foo",
			},
		},
	}

	test := func(tt testCase) {

		t.Run(tt.name, func(t *testing.T) {

			t.Parallel()

			rt := newTestInterpreterRuntime()

			var loggedMessages []string

			storage := newTestLedger(nil, nil)

			runtimeInterface := &testRuntimeInterface{
				storage: storage,
				log: func(message string) {
					loggedMessages = append(loggedMessages, message)
				},
				meterMemory: func(_ common.MemoryUsage) error {
					return nil
				},
			}
			runtimeInterface.decodeArgument = func(b []byte, t cadence.Type) (value cadence.Value, err error) {
				return json.Decode(runtimeInterface, b)
			}

			_, err := rt.ExecuteScript(
				Script{
					Source:    []byte(tt.script),
					Arguments: tt.args,
				},
				Context{
					Interface: runtimeInterface,
					Location:  common.ScriptLocation{},
				},
			)

			if tt.check != nil {
				tt.check(t, err)
			} else {
				assert.NoError(t, err)
				assert.ElementsMatch(t, tt.expectedLogs, loggedMessages)
			}
		})
	}

	for _, tt := range tests {
		test(tt)
	}
}

func TestRuntimeProgramWithNoTransaction(t *testing.T) {

	t.Parallel()

	runtime := newTestInterpreterRuntime()

	script := []byte(`
      access(all) fun main() {}
    `)

	runtimeInterface := &testRuntimeInterface{}

	nextTransactionLocation := newTransactionLocationGenerator()

	err := runtime.ExecuteTransaction(
		Script{
			Source: script,
		},
		Context{
			Interface: runtimeInterface,
			Location:  nextTransactionLocation(),
		},
	)
	RequireError(t, err)

	require.ErrorAs(t, err, &InvalidTransactionCountError{})
}

func TestRuntimeProgramWithMultipleTransaction(t *testing.T) {

	t.Parallel()

	runtime := newTestInterpreterRuntime()

	script := []byte(`
      transaction {
        execute {}
      }
      transaction {
        execute {}
      }
    `)

	runtimeInterface := &testRuntimeInterface{}

	nextTransactionLocation := newTransactionLocationGenerator()

	err := runtime.ExecuteTransaction(
		Script{
			Source: script,
		},
		Context{
			Interface: runtimeInterface,
			Location:  nextTransactionLocation(),
		},
	)
	RequireError(t, err)

	require.ErrorAs(t, err, &InvalidTransactionCountError{})
}

func TestRuntimeStorage(t *testing.T) {

	t.Parallel()

	tests := map[string]string{
		"resource": `
          let r <- signer.load<@R>(from: /storage/r)
          log(r == nil)
          destroy r

          signer.save(<-createR(), to: /storage/r)
          let r2 <- signer.load<@R>(from: /storage/r)
          log(r2 != nil)
          destroy r2
        `,
		"struct": `
          let s = signer.load<S>(from: /storage/s)
          log(s == nil)

          signer.save(S(), to: /storage/s)
          let s2 = signer.load<S>(from: /storage/s)
          log(s2 != nil)
        `,
		"resource array": `
          let rs <- signer.load<@[R]>(from: /storage/rs)
          log(rs == nil)
          destroy rs

          signer.save(<-[<-createR()], to: /storage/rs)
          let rs2 <- signer.load<@[R]>(from: /storage/rs)
          log(rs2 != nil)
          destroy rs2
        `,
		"struct array": `
          let s = signer.load<[S]>(from: /storage/s)
          log(s == nil)

          signer.save([S()], to: /storage/s)
          let s2 = signer.load<[S]>(from: /storage/s)
          log(s2 != nil)
        `,
		"resource dictionary": `
          let rs <- signer.load<@{String: R}>(from: /storage/rs)
          log(rs == nil)
          destroy rs

          signer.save(<-{"r": <-createR()}, to: /storage/rs)
          let rs2 <- signer.load<@{String: R}>(from: /storage/rs)
          log(rs2 != nil)
          destroy rs2
        `,
		"struct dictionary": `
          let s = signer.load<{String: S}>(from: /storage/s)
          log(s == nil)

          signer.save({"s": S()}, to: /storage/s)
          let rs2 = signer.load<{String: S}>(from: /storage/s)
          log(rs2 != nil)
        `,
	}

	for name, code := range tests {
		t.Run(name, func(t *testing.T) {
			runtime := newTestInterpreterRuntime()

			imported := []byte(`
              access(all) resource R {}

              access(all) fun createR(): @R {
                return <-create R()
              }

              access(all) struct S {}
            `)

			script := []byte(fmt.Sprintf(`
                  import "imported"

                  transaction {
                    prepare(signer: AuthAccount) {
                      %s
                    }
                  }
                `,
				code,
			))

			var loggedMessages []string

			runtimeInterface := &testRuntimeInterface{
				getCode: func(location Location) ([]byte, error) {
					switch location {
					case common.StringLocation("imported"):
						return imported, nil
					default:
						return nil, fmt.Errorf("unknown import location: %s", location)
					}
				},
				storage: newTestLedger(nil, nil),
				getSigningAccounts: func() ([]Address, error) {
					return []Address{{42}}, nil
				},
				log: func(message string) {
					loggedMessages = append(loggedMessages, message)
				},
			}

			nextTransactionLocation := newTransactionLocationGenerator()

			err := runtime.ExecuteTransaction(
				Script{
					Source: script,
				},
				Context{
					Interface: runtimeInterface,
					Location:  nextTransactionLocation(),
				},
			)
			require.NoError(t, err)

			assert.Equal(t, []string{"true", "true"}, loggedMessages)
		})
	}
}

func TestRuntimeStorageMultipleTransactionsResourceWithArray(t *testing.T) {

	t.Parallel()

	runtime := newTestInterpreterRuntime()

	container := []byte(`
      access(all) resource Container {
        access(all) var values: [Int]

        init() {
          self.values = []
        }

		access(all) fun appendValue(_ v: Int) {
			self.values.append(v)
		}
      }

      access(all) fun createContainer(): @Container {
        return <-create Container()
      }
    `)

	script1 := []byte(`
      import "container"

      transaction {

        prepare(signer: AuthAccount) {
          signer.save(<-createContainer(), to: /storage/container)
<<<<<<< HEAD
          signer.link<auth(Insert) &Container>(/public/container, target: /storage/container)
=======
          let cap = signer.capabilities.storage.issue<&Container>(/storage/container)
          signer.capabilities.publish(cap, at: /public/container)
>>>>>>> 341b7b5b
        }
      }
    `)

	script2 := []byte(`
      import "container"

      transaction {
        prepare(signer: AuthAccount) {
          let publicAccount = getAccount(signer.address)
<<<<<<< HEAD
          let ref = publicAccount.getCapability(/public/container)
              .borrow<auth(Insert) &Container>()!
=======
          let ref = publicAccount.capabilities.borrow<&Container>(/public/container)!
>>>>>>> 341b7b5b

          let length = ref.values.length
          ref.appendValue(1)
          let length2 = ref.values.length
        }
      }
    `)

	script3 := []byte(`
      import "container"

      transaction {
        prepare(signer: AuthAccount) {
          let publicAccount = getAccount(signer.address)
<<<<<<< HEAD
          let ref = publicAccount
              .getCapability(/public/container)
              .borrow<auth(Insert) &Container>()!
=======
          let ref = publicAccount.capabilities.borrow<&Container>(/public/container)!
>>>>>>> 341b7b5b

          let length = ref.values.length
          ref.appendValue(2)
          let length2 = ref.values.length
        }
      }
    `)

	var loggedMessages []string

	runtimeInterface := &testRuntimeInterface{
		getCode: func(location Location) (bytes []byte, err error) {
			switch location {
			case common.StringLocation("container"):
				return container, nil
			default:
				return nil, fmt.Errorf("unknown import location: %s", location)
			}
		},
		storage: newTestLedger(nil, nil),
		getSigningAccounts: func() ([]Address, error) {
			return []Address{{42}}, nil
		},
		log: func(message string) {
			loggedMessages = append(loggedMessages, message)
		},
	}

	nextTransactionLocation := newTransactionLocationGenerator()

	err := runtime.ExecuteTransaction(
		Script{
			Source: script1,
		},
		Context{
			Interface: runtimeInterface,
			Location:  nextTransactionLocation(),
		},
	)
	require.NoError(t, err)

	err = runtime.ExecuteTransaction(
		Script{
			Source: script2,
		},
		Context{
			Interface: runtimeInterface,
			Location:  nextTransactionLocation(),
		},
	)
	require.NoError(t, err)

	err = runtime.ExecuteTransaction(
		Script{
			Source: script3,
		},
		Context{
			Interface: runtimeInterface,
			Location:  nextTransactionLocation(),
		},
	)
	require.NoError(t, err)
}

// TestRuntimeStorageMultipleTransactionsResourceFunction tests a function call
// of a stored resource declared in an imported program
func TestRuntimeStorageMultipleTransactionsResourceFunction(t *testing.T) {

	t.Parallel()

	runtime := newTestInterpreterRuntime()

	deepThought := []byte(`
      access(all) resource DeepThought {

        access(all) fun answer(): Int {
          return 42
        }
      }

      access(all) fun createDeepThought(): @DeepThought {
        return <-create DeepThought()
      }
    `)

	script1 := []byte(`
      import "deep-thought"

      transaction {

        prepare(signer: AuthAccount) {
          signer.save(<-createDeepThought(), to: /storage/deepThought)
        }
      }
    `)

	script2 := []byte(`
      import "deep-thought"

      transaction {
        prepare(signer: AuthAccount) {
          let answer = signer.borrow<&DeepThought>(from: /storage/deepThought)?.answer()
          log(answer ?? 0)
        }
      }
    `)

	var loggedMessages []string

	ledger := newTestLedger(nil, nil)

	runtimeInterface := &testRuntimeInterface{
		getCode: func(location Location) (bytes []byte, err error) {
			switch location {
			case common.StringLocation("deep-thought"):
				return deepThought, nil
			default:
				return nil, fmt.Errorf("unknown import location: %s", location)
			}
		},
		storage: ledger,
		getSigningAccounts: func() ([]Address, error) {
			return []Address{{42}}, nil
		},
		log: func(message string) {
			loggedMessages = append(loggedMessages, message)
		},
	}

	nextTransactionLocation := newTransactionLocationGenerator()

	err := runtime.ExecuteTransaction(
		Script{
			Source: script1,
		},
		Context{
			Interface: runtimeInterface,
			Location:  nextTransactionLocation(),
		},
	)
	require.NoError(t, err)

	err = runtime.ExecuteTransaction(
		Script{
			Source: script2,
		},
		Context{
			Interface: runtimeInterface,
			Location:  nextTransactionLocation(),
		},
	)
	require.NoError(t, err)

	assert.Contains(t, loggedMessages, "42")
}

// TestRuntimeStorageMultipleTransactionsResourceField tests reading a field
// of a stored resource declared in an imported program
func TestRuntimeStorageMultipleTransactionsResourceField(t *testing.T) {

	t.Parallel()

	runtime := newTestInterpreterRuntime()

	imported := []byte(`
      access(all) resource SomeNumber {
        access(all) var n: Int
        init(_ n: Int) {
          self.n = n
        }
      }

      access(all) fun createNumber(_ n: Int): @SomeNumber {
        return <-create SomeNumber(n)
      }
    `)

	script1 := []byte(`
      import "imported"

      transaction {
        prepare(signer: AuthAccount) {
          signer.save(<-createNumber(42), to: /storage/number)
        }
      }
    `)

	script2 := []byte(`
      import "imported"

      transaction {
        prepare(signer: AuthAccount) {
          if let number <- signer.load<@SomeNumber>(from: /storage/number) {
            log(number.n)
            destroy number
          }
        }
      }
    `)

	var loggedMessages []string

	runtimeInterface := &testRuntimeInterface{
		getCode: func(location Location) (bytes []byte, err error) {
			switch location {
			case common.StringLocation("imported"):
				return imported, nil
			default:
				return nil, fmt.Errorf("unknown import location: %s", location)
			}
		},
		storage: newTestLedger(nil, nil),
		getSigningAccounts: func() ([]Address, error) {
			return []Address{{42}}, nil
		},
		log: func(message string) {
			loggedMessages = append(loggedMessages, message)
		},
	}

	nextTransactionLocation := newTransactionLocationGenerator()

	err := runtime.ExecuteTransaction(
		Script{
			Source: script1,
		},
		Context{
			Interface: runtimeInterface,
			Location:  nextTransactionLocation(),
		},
	)
	require.NoError(t, err)

	err = runtime.ExecuteTransaction(
		Script{
			Source: script2,
		},
		Context{
			Interface: runtimeInterface,
			Location:  nextTransactionLocation(),
		},
	)
	require.NoError(t, err)

	assert.Contains(t, loggedMessages, "42")
}

// TestRuntimeCompositeFunctionInvocationFromImportingProgram checks
// that member functions of imported composites can be invoked from an importing program.
// See https://github.com/dapperlabs/flow-go/issues/838
func TestRuntimeCompositeFunctionInvocationFromImportingProgram(t *testing.T) {

	t.Parallel()

	runtime := newTestInterpreterRuntime()

	imported := []byte(`
      // function must have arguments
      access(all) fun x(x: Int) {}

      // invocation must be in composite
      access(all) resource Y {
        access(all) fun x() {
          x(x: 1)
        }
      }

      access(all) fun createY(): @Y {
        return <-create Y()
      }
    `)

	script1 := []byte(`
      import Y, createY from "imported"

      transaction {
        prepare(signer: AuthAccount) {
          signer.save(<-createY(), to: /storage/y)
        }
      }
    `)

	script2 := []byte(`
      import Y from "imported"

      transaction {
        prepare(signer: AuthAccount) {
          let y <- signer.load<@Y>(from: /storage/y)
          y?.x()
          destroy y
        }
      }
    `)

	runtimeInterface := &testRuntimeInterface{
		getCode: func(location Location) (bytes []byte, err error) {
			switch location {
			case common.StringLocation("imported"):
				return imported, nil
			default:
				return nil, fmt.Errorf("unknown import location: %s", location)
			}
		},
		storage: newTestLedger(nil, nil),
		getSigningAccounts: func() ([]Address, error) {
			return []Address{{42}}, nil
		},
	}

	nextTransactionLocation := newTransactionLocationGenerator()

	err := runtime.ExecuteTransaction(
		Script{
			Source: script1,
		},
		Context{
			Interface: runtimeInterface,
			Location:  nextTransactionLocation(),
		},
	)
	require.NoError(t, err)

	err = runtime.ExecuteTransaction(
		Script{
			Source: script2,
		},
		Context{
			Interface: runtimeInterface,
			Location:  nextTransactionLocation(),
		},
	)
	require.NoError(t, err)
}

func TestRuntimeResourceContractUseThroughReference(t *testing.T) {

	t.Parallel()

	runtime := newTestInterpreterRuntime()

	imported := []byte(`
      access(all) resource R {
        access(all) fun x() {
          log("x!")
        }
      }

      access(all) fun createR(): @R {
        return <- create R()
      }
    `)

	script1 := []byte(`
      import R, createR from "imported"

      transaction {

        prepare(signer: AuthAccount) {
          signer.save(<-createR(), to: /storage/r)
        }
      }
    `)

	script2 := []byte(`
      import R from "imported"

      transaction {

        prepare(signer: AuthAccount) {
          let ref = signer.borrow<&R>(from: /storage/r)!
          ref.x()
        }
      }
    `)

	var loggedMessages []string

	runtimeInterface := &testRuntimeInterface{
		getCode: func(location Location) (bytes []byte, err error) {
			switch location {
			case common.StringLocation("imported"):
				return imported, nil
			default:
				return nil, fmt.Errorf("unknown import location: %s", location)
			}
		},
		storage: newTestLedger(nil, nil),
		getSigningAccounts: func() ([]Address, error) {
			return []Address{{42}}, nil
		},
		log: func(message string) {
			loggedMessages = append(loggedMessages, message)
		},
	}

	nextTransactionLocation := newTransactionLocationGenerator()

	err := runtime.ExecuteTransaction(
		Script{
			Source: script1,
		},
		Context{
			Interface: runtimeInterface,
			Location:  nextTransactionLocation(),
		},
	)
	require.NoError(t, err)

	err = runtime.ExecuteTransaction(
		Script{
			Source: script2,
		},
		Context{
			Interface: runtimeInterface,
			Location:  nextTransactionLocation(),
		},
	)
	require.NoError(t, err)

	assert.Equal(t, []string{"\"x!\""}, loggedMessages)
}

func TestRuntimeResourceContractUseThroughLink(t *testing.T) {

	t.Parallel()

	runtime := newTestInterpreterRuntime()

	imported := []byte(`
      access(all) resource R {
        access(all) fun x() {
          log("x!")
        }
      }

      access(all) fun createR(): @R {
          return <- create R()
      }
    `)

	script1 := []byte(`
      import R, createR from "imported"

      transaction {

        prepare(signer: AuthAccount) {
          signer.save(<-createR(), to: /storage/r)
          let cap = signer.capabilities.storage.issue<&R>(/storage/r)
          signer.capabilities.publish(cap, at: /public/r)
        }
      }
    `)

	script2 := []byte(`
      import R from "imported"

      transaction {
        prepare(signer: AuthAccount) {
          let publicAccount = getAccount(signer.address)
          let ref = publicAccount.capabilities.borrow<&R>(/public/r)!
          ref.x()
        }
      }
    `)

	var loggedMessages []string

	runtimeInterface := &testRuntimeInterface{
		getCode: func(location Location) (bytes []byte, err error) {
			switch location {
			case common.StringLocation("imported"):
				return imported, nil
			default:
				return nil, fmt.Errorf("unknown import location: %s", location)
			}
		},
		storage: newTestLedger(nil, nil),
		getSigningAccounts: func() ([]Address, error) {
			return []Address{{42}}, nil
		},
		log: func(message string) {
			loggedMessages = append(loggedMessages, message)
		},
	}

	nextTransactionLocation := newTransactionLocationGenerator()

	err := runtime.ExecuteTransaction(
		Script{
			Source: script1,
		},
		Context{
			Interface: runtimeInterface,
			Location:  nextTransactionLocation(),
		},
	)
	require.NoError(t, err)

	err = runtime.ExecuteTransaction(
		Script{
			Source: script2,
		},
		Context{
			Interface: runtimeInterface,
			Location:  nextTransactionLocation(),
		},
	)
	require.NoError(t, err)

	assert.Equal(t, []string{"\"x!\""}, loggedMessages)
}

func TestRuntimeResourceContractWithInterface(t *testing.T) {

	t.Parallel()

	runtime := newTestInterpreterRuntime()

	imported1 := []byte(`
      access(all) resource interface RI {
        access(all) fun x()
      }
    `)

	imported2 := []byte(`
      import RI from "imported1"

      access(all) resource R: RI {
        access(all) fun x() {
          log("x!")
        }
      }

      access(all) fun createR(): @R {
        return <- create R()
      }
    `)

	script1 := []byte(`
      import RI from "imported1"
      import R, createR from "imported2"

      transaction {
        prepare(signer: AuthAccount) {
          signer.save(<-createR(), to: /storage/r)
          let cap = signer.capabilities.storage.issue<&{RI}>(/storage/r)
          signer.capabilities.publish(cap, at: /public/r) 
        }
      }
    `)

	// TODO: Get rid of the requirement that the underlying type must be imported.
	//   This requires properly initializing Interpreter.CompositeFunctions.
	//   Also initialize Interpreter.DestructorFunctions

	script2 := []byte(`
      import RI from "imported1"
      import R from "imported2"

      transaction {
        prepare(signer: AuthAccount) {
          let ref = signer.capabilities.borrow<&{RI}>(/public/r)!
          ref.x()
        }
      }
    `)

	var loggedMessages []string

	runtimeInterface := &testRuntimeInterface{
		getCode: func(location Location) (bytes []byte, err error) {
			switch location {
			case common.StringLocation("imported1"):
				return imported1, nil
			case common.StringLocation("imported2"):
				return imported2, nil
			default:
				return nil, fmt.Errorf("unknown import location: %s", location)
			}
		},
		storage: newTestLedger(nil, nil),
		getSigningAccounts: func() ([]Address, error) {
			return []Address{{42}}, nil
		},
		log: func(message string) {
			loggedMessages = append(loggedMessages, message)
		},
	}

	nextTransactionLocation := newTransactionLocationGenerator()

	err := runtime.ExecuteTransaction(
		Script{
			Source: script1,
		},
		Context{
			Interface: runtimeInterface,
			Location:  nextTransactionLocation(),
		},
	)
	require.NoError(t, err)

	err = runtime.ExecuteTransaction(
		Script{
			Source: script2,
		},
		Context{
			Interface: runtimeInterface,
			Location:  nextTransactionLocation(),
		},
	)
	require.NoError(t, err)

	assert.Equal(t, []string{"\"x!\""}, loggedMessages)
}

func TestRuntimeParseAndCheckProgram(t *testing.T) {

	t.Parallel()

	t.Run("ValidProgram", func(t *testing.T) {
		runtime := newTestInterpreterRuntime()

		script := []byte("access(all) fun test(): Int { return 42 }")
		runtimeInterface := &testRuntimeInterface{}

		nextTransactionLocation := newTransactionLocationGenerator()

		_, err := runtime.ParseAndCheckProgram(
			script,
			Context{
				Interface: runtimeInterface,
				Location:  nextTransactionLocation(),
			},
		)
		assert.NoError(t, err)
	})

	t.Run("InvalidSyntax", func(t *testing.T) {
		runtime := newTestInterpreterRuntime()

		script := []byte("invalid syntax")
		runtimeInterface := &testRuntimeInterface{}

		nextTransactionLocation := newTransactionLocationGenerator()

		_, err := runtime.ParseAndCheckProgram(
			script,
			Context{
				Interface: runtimeInterface,
				Location:  nextTransactionLocation(),
			},
		)
		assert.NotNil(t, err)
	})

	t.Run("InvalidSemantics", func(t *testing.T) {
		runtime := newTestInterpreterRuntime()

		script := []byte(`access(all) let a: Int = "b"`)
		runtimeInterface := &testRuntimeInterface{}

		nextTransactionLocation := newTransactionLocationGenerator()

		_, err := runtime.ParseAndCheckProgram(
			script,
			Context{
				Interface: runtimeInterface,
				Location:  nextTransactionLocation(),
			},
		)
		assert.NotNil(t, err)
	})
}

func TestRuntimeScriptReturnSpecial(t *testing.T) {

	t.Parallel()

	type testCase struct {
		expected cadence.Value
		code     string
		invalid  bool
	}

	test := func(t *testing.T, test testCase) {

		runtime := newTestInterpreterRuntime()

		storage := newTestLedger(nil, nil)

		runtimeInterface := &testRuntimeInterface{
			storage: storage,
			getSigningAccounts: func() ([]Address, error) {
				return []Address{{42}}, nil
			},
		}

		actual, err := runtime.ExecuteScript(
			Script{
				Source: []byte(test.code),
			},
			Context{
				Interface: runtimeInterface,
				Location:  common.ScriptLocation{},
			},
		)

		if test.invalid {
			RequireError(t, err)

			var subErr *InvalidScriptReturnTypeError
			require.ErrorAs(t, err, &subErr)
		} else {
			require.NoError(t, err)
			require.Equal(t, test.expected, actual)
		}
	}

	t.Run("interpreted function", func(t *testing.T) {

		t.Parallel()

		test(t,
			testCase{
				code: `
                  access(all) fun main(): AnyStruct {
                      return fun (): Int {
                          return 0
                      }
                  }
                `,
				expected: cadence.Function{
					FunctionType: cadence.TypeWithCachedTypeID(
						&cadence.FunctionType{
							ReturnType: cadence.IntType{},
						},
					).(*cadence.FunctionType),
				},
			},
		)
	})

	t.Run("host function", func(t *testing.T) {

		t.Parallel()

		test(t,
			testCase{
				code: `
                  access(all) fun main(): AnyStruct {
                      return panic
                  }
                `,
				expected: cadence.Function{
					FunctionType: cadence.TypeWithCachedTypeID(
						&cadence.FunctionType{
							Purity: sema.FunctionPurityView,
							Parameters: []cadence.Parameter{
								{
									Label:      sema.ArgumentLabelNotRequired,
									Identifier: "message",
									Type:       cadence.StringType{},
								},
							},
							ReturnType: cadence.NeverType{},
						},
					).(*cadence.FunctionType),
				},
			},
		)
	})

	t.Run("bound function", func(t *testing.T) {

		t.Parallel()

		test(t,
			testCase{
				code: `
                  access(all) struct S {
                      access(all) fun f() {}
                  }

                  access(all) fun main(): AnyStruct {
                      let s = S()
                      return s.f
                  }
                `,
				expected: cadence.Function{
					FunctionType: cadence.TypeWithCachedTypeID(
						&cadence.FunctionType{
							ReturnType: cadence.VoidType{},
						},
					).(*cadence.FunctionType),
				},
			},
		)
	})

	t.Run("reference", func(t *testing.T) {

		t.Parallel()

		test(t,
			testCase{
				code: `
                  access(all) fun main(): AnyStruct {
                      let a: Address = 0x1
                      return &a as &Address
                  }
                `,
				expected: cadence.Address{0x0, 0x0, 0x0, 0x0, 0x0, 0x0, 0x0, 0x1},
			},
		)
	})

	t.Run("recursive reference", func(t *testing.T) {

		t.Parallel()

		test(t,
			testCase{
				code: `
                  access(all) fun main(): AnyStruct {
                      let refs: [&AnyStruct] = []
                      refs.append(&refs as &AnyStruct)
                      return refs
                  }
                `,
				expected: cadence.NewArray([]cadence.Value{
					cadence.NewArray([]cadence.Value{
						nil,
					}).WithType(&cadence.VariableSizedArrayType{
						ElementType: &cadence.ReferenceType{
							Type:          cadence.AnyStructType{},
							Authorization: cadence.UnauthorizedAccess,
						},
					}),
				}).WithType(&cadence.VariableSizedArrayType{
					ElementType: &cadence.ReferenceType{
						Type:          cadence.AnyStructType{},
						Authorization: cadence.UnauthorizedAccess,
					},
				}),
			},
		)
	})
}

func TestRuntimeScriptParameterTypeNotImportableError(t *testing.T) {

	t.Parallel()

	runtime := newTestInterpreterRuntime()

	script := []byte(`
      access(all) fun main(x: fun(): Int) {
        return
      }
    `)

	runtimeInterface := &testRuntimeInterface{
		getSigningAccounts: func() ([]Address, error) {
			return []Address{{42}}, nil
		},
	}

	_, err := runtime.ExecuteScript(
		Script{
			Source: script,
		},
		Context{
			Interface: runtimeInterface,
			Location:  common.ScriptLocation{},
		},
	)
	RequireError(t, err)

	var subErr *ScriptParameterTypeNotImportableError
	require.ErrorAs(t, err, &subErr)
}

func TestRuntimeSyntaxError(t *testing.T) {

	t.Parallel()

	runtime := newTestInterpreterRuntime()

	script := []byte(`
      access(all) fun main(): String {
          return "Hello World!
      }
    `)

	runtimeInterface := &testRuntimeInterface{
		getSigningAccounts: func() ([]Address, error) {
			return []Address{{42}}, nil
		},
	}

	nextTransactionLocation := newTransactionLocationGenerator()

	_, err := runtime.ExecuteScript(
		Script{
			Source: script,
		},
		Context{
			Interface: runtimeInterface,
			Location:  nextTransactionLocation(),
		},
	)
	RequireError(t, err)

}

func TestRuntimeStorageChanges(t *testing.T) {

	t.Parallel()

	runtime := newTestInterpreterRuntime()

	imported := []byte(`
      access(all) resource X {
        access(all) var x: Int

        init() {
          self.x = 0
        }

		access(all) fun setX(_ x: Int) {
			self.x = x
		}
      }

      access(all) fun createX(): @X {
          return <-create X()
      }
    `)

	script1 := []byte(`
      import X, createX from "imported"

      transaction {
        prepare(signer: AuthAccount) {
          signer.save(<-createX(), to: /storage/x)

          let ref = signer.borrow<&X>(from: /storage/x)!
          ref.setX(1)
        }
      }
    `)

	script2 := []byte(`
      import X from "imported"

      transaction {
        prepare(signer: AuthAccount) {
          let ref = signer.borrow<&X>(from: /storage/x)!
          log(ref.x)
        }
      }
    `)

	var loggedMessages []string

	runtimeInterface := &testRuntimeInterface{
		getCode: func(location Location) (bytes []byte, err error) {
			switch location {
			case common.StringLocation("imported"):
				return imported, nil
			default:
				return nil, fmt.Errorf("unknown import location: %s", location)
			}
		},
		storage: newTestLedger(nil, nil),
		getSigningAccounts: func() ([]Address, error) {
			return []Address{{42}}, nil
		},
		log: func(message string) {
			loggedMessages = append(loggedMessages, message)
		},
	}

	nextTransactionLocation := newTransactionLocationGenerator()

	err := runtime.ExecuteTransaction(
		Script{
			Source: script1,
		},
		Context{
			Interface: runtimeInterface,
			Location:  nextTransactionLocation(),
		},
	)
	require.NoError(t, err)

	err = runtime.ExecuteTransaction(
		Script{
			Source: script2,
		},
		Context{
			Interface: runtimeInterface,
			Location:  nextTransactionLocation(),
		},
	)
	require.NoError(t, err)

	assert.Equal(t, []string{"1"}, loggedMessages)
}

func TestRuntimeAccountAddress(t *testing.T) {

	t.Parallel()

	runtime := newTestInterpreterRuntime()

	script := []byte(`
      transaction {
        prepare(signer: AuthAccount) {
          log(signer.address)
        }
      }
    `)

	var loggedMessages []string

	address := common.MustBytesToAddress([]byte{42})

	runtimeInterface := &testRuntimeInterface{
		getSigningAccounts: func() ([]Address, error) {
			return []Address{address}, nil
		},
		log: func(message string) {
			loggedMessages = append(loggedMessages, message)
		},
	}

	nextTransactionLocation := newTransactionLocationGenerator()

	err := runtime.ExecuteTransaction(
		Script{
			Source: script,
		},
		Context{
			Interface: runtimeInterface,
			Location:  nextTransactionLocation(),
		},
	)
	require.NoError(t, err)

	assert.Equal(t, []string{"0x000000000000002a"}, loggedMessages)
}

func TestRuntimePublicAccountAddress(t *testing.T) {

	t.Parallel()

	runtime := newTestInterpreterRuntime()

	script := []byte(`
      transaction {
        prepare() {
          log(getAccount(0x42).address)
        }
      }
    `)

	var loggedMessages []string

	address := interpreter.NewUnmeteredAddressValueFromBytes([]byte{0x42})

	runtimeInterface := &testRuntimeInterface{
		getSigningAccounts: func() ([]Address, error) {
			return nil, nil
		},
		log: func(message string) {
			loggedMessages = append(loggedMessages, message)
		},
	}

	nextTransactionLocation := newTransactionLocationGenerator()

	err := runtime.ExecuteTransaction(
		Script{
			Source: script,
		},
		Context{
			Interface: runtimeInterface,
			Location:  nextTransactionLocation(),
		},
	)
	require.NoError(t, err)

	assert.Equal(t,
		[]string{
			address.String(),
		},
		loggedMessages,
	)
}

func TestRuntimeAccountPublishAndAccess(t *testing.T) {

	t.Parallel()

	runtime := newTestInterpreterRuntime()

	imported := []byte(`
      access(all) resource R {
        access(all) fun test(): Int {
          return 42
        }
      }

      access(all) fun createR(): @R {
        return <-create R()
      }
    `)

	script1 := []byte(`
      import "imported"

      transaction {
        prepare(signer: AuthAccount) {
          signer.save(<-createR(), to: /storage/r)
          let cap = signer.capabilities.storage.issue<&R>(/storage/r)
          signer.capabilities.publish(cap, at: /public/r)
        }
      }
    `)

	address := common.MustBytesToAddress([]byte{42})

	script2 := []byte(
		fmt.Sprintf(
			`
              import "imported"

              transaction {

                prepare(signer: AuthAccount) {
                  log(getAccount(0x%s).capabilities.borrow<&R>(/public/r)!.test())
                }
              }
            `,
			address,
		),
	)

	var loggedMessages []string

	runtimeInterface := &testRuntimeInterface{
		getCode: func(location Location) ([]byte, error) {
			switch location {
			case common.StringLocation("imported"):
				return imported, nil
			default:
				return nil, fmt.Errorf("unknown import location: %s", location)
			}
		},
		storage: newTestLedger(nil, nil),
		getSigningAccounts: func() ([]Address, error) {
			return []Address{address}, nil
		},
		log: func(message string) {
			loggedMessages = append(loggedMessages, message)
		},
	}

	nextTransactionLocation := newTransactionLocationGenerator()

	err := runtime.ExecuteTransaction(
		Script{
			Source: script1,
		},
		Context{
			Interface: runtimeInterface,
			Location:  nextTransactionLocation(),
		},
	)
	require.NoError(t, err)

	err = runtime.ExecuteTransaction(
		Script{
			Source: script2,
		},
		Context{
			Interface: runtimeInterface,
			Location:  nextTransactionLocation(),
		},
	)
	require.NoError(t, err)

	assert.Equal(t, []string{"42"}, loggedMessages)
}

func TestRuntimeTransaction_CreateAccount(t *testing.T) {

	t.Parallel()

	runtime := newTestInterpreterRuntime()

	script := []byte(`
      transaction {
        prepare(signer: AuthAccount) {
          AuthAccount(payer: signer)
        }
      }
    `)

	var events []cadence.Event

	runtimeInterface := &testRuntimeInterface{
		storage: newTestLedger(nil, nil),
		getSigningAccounts: func() ([]Address, error) {
			return []Address{{42}}, nil
		},
		createAccount: func(payer Address) (address Address, err error) {
			return Address{42}, nil
		},
		emitEvent: func(event cadence.Event) error {
			events = append(events, event)
			return nil
		},
	}

	nextTransactionLocation := newTransactionLocationGenerator()

	err := runtime.ExecuteTransaction(
		Script{
			Source: script,
		},
		Context{
			Interface: runtimeInterface,
			Location:  nextTransactionLocation(),
		},
	)
	require.NoError(t, err)

	require.Len(t, events, 1)
	assert.EqualValues(
		t,
		stdlib.AccountCreatedEventType.ID(),
		events[0].Type().ID(),
	)
}

func TestRuntimeContractAccount(t *testing.T) {

	t.Parallel()

	runtime := newTestInterpreterRuntime()

	addressValue := cadence.BytesToAddress([]byte{0xCA, 0xDE})

	contract := []byte(`
      access(all) contract Test {
          access(all) let address: Address

          init() {
              // field 'account' can be used, as it is considered initialized
              self.address = self.account.address
          }

          // test that both functions are linked back into restored composite values,
          // and also injected fields are injected back into restored composite values
          //
          access(all) fun test(): Address {
              return self.account.address
          }
      }
    `)

	script1 := []byte(`
      import Test from 0xCADE

      access(all) fun main(): Address {
          return Test.address
      }
    `)

	script2 := []byte(`
      import Test from 0xCADE

      access(all) fun main(): Address {
          return Test.test()
      }
    `)

	deploy := DeploymentTransaction("Test", contract)

	var accountCode []byte
	var events []cadence.Event

	runtimeInterface := &testRuntimeInterface{
		getCode: func(_ Location) (bytes []byte, err error) {
			return accountCode, nil
		},
		storage: newTestLedger(nil, nil),
		getSigningAccounts: func() ([]Address, error) {
			return []Address{Address(addressValue)}, nil
		},
		resolveLocation: singleIdentifierLocationResolver(t),
		getAccountContractCode: func(_ common.AddressLocation) (code []byte, err error) {
			return accountCode, nil
		},
		updateAccountContractCode: func(_ common.AddressLocation, code []byte) error {
			accountCode = code
			return nil
		},
		emitEvent: func(event cadence.Event) error {
			events = append(events, event)
			return nil
		},
	}

	nextTransactionLocation := newTransactionLocationGenerator()
	nextScriptLocation := newScriptLocationGenerator()

	err := runtime.ExecuteTransaction(
		Script{
			Source: deploy,
		},
		Context{
			Interface: runtimeInterface,
			Location:  nextTransactionLocation(),
		},
	)
	require.NoError(t, err)

	assert.NotNil(t, accountCode)

	// Run script 1

	value, err := runtime.ExecuteScript(
		Script{
			Source: script1,
		},
		Context{
			Interface: runtimeInterface,
			Location:  nextScriptLocation(),
		},
	)
	require.NoError(t, err)

	assert.Equal(t, addressValue, value)

	// Run script 2

	value, err = runtime.ExecuteScript(
		Script{
			Source: script2,
		},
		Context{
			Interface: runtimeInterface,
			Location:  nextScriptLocation(),
		},
	)
	require.NoError(t, err)

	assert.Equal(t, addressValue, value)
}

func TestRuntimeInvokeContractFunction(t *testing.T) {

	t.Parallel()

	runtime := newTestInterpreterRuntime()

	addressValue := Address{
		0x0, 0x0, 0x0, 0x0, 0x0, 0x0, 0x0, 0x1,
	}

	contract := []byte(`
        access(all) contract Test {
            access(all) fun hello() {
                log("Hello World!")
            }
            access(all) fun helloArg(_ arg: String) {
                log("Hello ".concat(arg))
            }
            access(all) fun helloMultiArg(arg1: String, arg2: Int, arg3: Address) {
                log("Hello ".concat(arg1).concat(" ").concat(arg2.toString()).concat(" from ").concat(arg3.toString()))
            }
            access(all) fun helloReturn(_ arg: String): String {
                log("Hello return!")
                return arg
            }
            access(all) fun helloAuthAcc(account: AuthAccount) {
                log("Hello ".concat(account.address.toString()))
            }
            access(all) fun helloPublicAcc(account: PublicAccount) {
                log("Hello access(all) ".concat(account.address.toString()))
            }
        }
    `)

	deploy := DeploymentTransaction("Test", contract)

	var accountCode []byte
	var loggedMessage string

	storage := newTestLedger(nil, nil)

	runtimeInterface := &testRuntimeInterface{
		storage: storage,
		getCode: func(_ Location) (bytes []byte, err error) {
			return accountCode, nil
		},
		getSigningAccounts: func() ([]Address, error) {
			return []Address{addressValue}, nil
		},
		resolveLocation: singleIdentifierLocationResolver(t),
		getAccountContractCode: func(_ common.AddressLocation) (code []byte, err error) {
			return accountCode, nil
		},
		updateAccountContractCode: func(_ common.AddressLocation, code []byte) error {
			accountCode = code
			return nil
		},
		emitEvent: func(event cadence.Event) error {
			return nil
		},
		log: func(message string) {
			loggedMessage = message
		},
	}

	nextTransactionLocation := newTransactionLocationGenerator()

	err := runtime.ExecuteTransaction(
		Script{
			Source: deploy,
		},
		Context{
			Interface: runtimeInterface,
			Location:  nextTransactionLocation(),
		},
	)
	require.NoError(t, err)

	assert.NotNil(t, accountCode)

	t.Run("simple function", func(t *testing.T) {
		_, err = runtime.InvokeContractFunction(
			common.AddressLocation{
				Address: addressValue,
				Name:    "Test",
			},
			"hello",
			nil,
			nil,
			Context{
				Interface: runtimeInterface,
				Location:  nextTransactionLocation(),
			},
		)
		require.NoError(t, err)

		assert.Equal(t, `"Hello World!"`, loggedMessage)
	})

	t.Run("function with parameter", func(t *testing.T) {
		_, err = runtime.InvokeContractFunction(
			common.AddressLocation{
				Address: addressValue,
				Name:    "Test",
			},
			"helloArg",
			[]cadence.Value{
				cadence.String("there!"),
			},
			[]sema.Type{
				sema.StringType,
			},
			Context{
				Interface: runtimeInterface,
				Location:  nextTransactionLocation(),
			},
		)
		require.NoError(t, err)

		assert.Equal(t, `"Hello there!"`, loggedMessage)
	})

	t.Run("function with return type", func(t *testing.T) {
		_, err = runtime.InvokeContractFunction(
			common.AddressLocation{
				Address: addressValue,
				Name:    "Test",
			},
			"helloReturn",
			[]cadence.Value{
				cadence.String("there!"),
			},
			[]sema.Type{
				sema.StringType,
			},
			Context{
				Interface: runtimeInterface,
				Location:  nextTransactionLocation(),
			},
		)
		require.NoError(t, err)

		assert.Equal(t, `"Hello return!"`, loggedMessage)
	})

	t.Run("function with multiple arguments", func(t *testing.T) {

		_, err = runtime.InvokeContractFunction(
			common.AddressLocation{
				Address: addressValue,
				Name:    "Test",
			},
			"helloMultiArg",
			[]cadence.Value{
				cadence.String("number"),
				cadence.NewInt(42),
				cadence.BytesToAddress(addressValue.Bytes()),
			},
			[]sema.Type{
				sema.StringType,
				sema.IntType,
				sema.TheAddressType,
			},
			Context{
				Interface: runtimeInterface,
				Location:  nextTransactionLocation(),
			},
		)
		require.NoError(t, err)

		assert.Equal(t, `"Hello number 42 from 0x0000000000000001"`, loggedMessage)
	})

	t.Run("function with not enough arguments panics", func(t *testing.T) {
		_, err = runtime.InvokeContractFunction(
			common.AddressLocation{
				Address: addressValue,
				Name:    "Test",
			},
			"helloMultiArg",
			[]cadence.Value{
				cadence.String("number"),
				cadence.NewInt(42),
			},
			[]sema.Type{
				sema.StringType,
				sema.IntType,
			},
			Context{
				Interface: runtimeInterface,
				Location:  nextTransactionLocation(),
			},
		)

		RequireError(t, err)

		assert.ErrorAs(t, err, &Error{})
	})

	t.Run("function with incorrect argument type errors", func(t *testing.T) {
		_, err = runtime.InvokeContractFunction(
			common.AddressLocation{
				Address: addressValue,
				Name:    "Test",
			},
			"helloArg",
			[]cadence.Value{
				cadence.NewInt(42),
			},
			[]sema.Type{
				sema.IntType,
			},
			Context{
				Interface: runtimeInterface,
				Location:  nextTransactionLocation(),
			},
		)
		RequireError(t, err)

		require.ErrorAs(t, err, &interpreter.ValueTransferTypeError{})
	})

	t.Run("function with un-importable argument errors and error propagates (ID capability)", func(t *testing.T) {
		_, err = runtime.InvokeContractFunction(
			common.AddressLocation{
				Address: addressValue,
				Name:    "Test",
			},
			"helloArg",
			[]cadence.Value{
				cadence.NewIDCapability(
					1,
					cadence.Address{},
					cadence.AddressType{}, // this will error during `importValue`
				),
			},
			[]sema.Type{
				&sema.CapabilityType{},
			},
			Context{
				Interface: runtimeInterface,
				Location:  nextTransactionLocation(),
			},
		)
		RequireError(t, err)

		require.ErrorContains(t, err, "cannot import capability")
	})

	t.Run("function with un-importable argument errors and error propagates (ID capability)", func(t *testing.T) {
		_, err = runtime.InvokeContractFunction(
			common.AddressLocation{
				Address: addressValue,
				Name:    "Test",
			},
			"helloArg",
			[]cadence.Value{
				cadence.NewIDCapability(
					42,
					cadence.Address{},
					cadence.AddressType{}, // this will error during `importValue`
				),
			},
			[]sema.Type{
				&sema.CapabilityType{},
			},
			Context{
				Interface: runtimeInterface,
				Location:  nextTransactionLocation(),
			},
		)
		RequireError(t, err)

		require.ErrorContains(t, err, "cannot import capability")
	})

	t.Run("function with auth account works", func(t *testing.T) {
		_, err = runtime.InvokeContractFunction(
			common.AddressLocation{
				Address: addressValue,
				Name:    "Test",
			},
			"helloAuthAcc",
			[]cadence.Value{
				cadence.BytesToAddress(addressValue.Bytes()),
			},
			[]sema.Type{
				sema.AuthAccountType,
			},
			Context{
				Interface: runtimeInterface,
				Location:  nextTransactionLocation(),
			},
		)
		require.NoError(t, err)

		assert.Equal(t, `"Hello 0x0000000000000001"`, loggedMessage)
	})
	t.Run("function with public account works", func(t *testing.T) {
		_, err = runtime.InvokeContractFunction(
			common.AddressLocation{
				Address: addressValue,
				Name:    "Test",
			},
			"helloPublicAcc",
			[]cadence.Value{
				cadence.BytesToAddress(addressValue.Bytes()),
			},
			[]sema.Type{
				sema.PublicAccountType,
			},
			Context{
				Interface: runtimeInterface,
				Location:  nextTransactionLocation(),
			},
		)
		require.NoError(t, err)

		assert.Equal(t, `"Hello access(all) 0x0000000000000001"`, loggedMessage)
	})
}

func TestRuntimeContractNestedResource(t *testing.T) {

	t.Parallel()

	runtime := newTestInterpreterRuntime()

	addressValue := Address{
		0x0, 0x0, 0x0, 0x0, 0x0, 0x0, 0x0, 0x1,
	}

	contract := []byte(`
        access(all) contract Test {
            access(all) resource R {
                // test that the hello function is linked back into the nested resource
                // after being loaded from storage
                access(all) fun hello(): String {
                    return "Hello World!"
                }
            }

            init() {
                // store nested resource in account on deployment
                self.account.save(<-create R(), to: /storage/r)
            }
        }
    `)

	tx := []byte(`
        import Test from 0x01

        transaction {

            prepare(acct: AuthAccount) {
                log(acct.borrow<&Test.R>(from: /storage/r)?.hello())
            }
        }
    `)

	deploy := DeploymentTransaction("Test", contract)

	var accountCode []byte
	var loggedMessage string

	runtimeInterface := &testRuntimeInterface{
		getCode: func(_ Location) (bytes []byte, err error) {
			return accountCode, nil
		},
		storage: newTestLedger(nil, nil),
		getSigningAccounts: func() ([]Address, error) {
			return []Address{addressValue}, nil
		},
		resolveLocation: singleIdentifierLocationResolver(t),
		getAccountContractCode: func(_ common.AddressLocation) (code []byte, err error) {
			return accountCode, nil
		},
		updateAccountContractCode: func(_ common.AddressLocation, code []byte) error {
			accountCode = code
			return nil
		},
		emitEvent: func(event cadence.Event) error {
			return nil
		},
		log: func(message string) {
			loggedMessage = message
		},
	}

	nextTransactionLocation := newTransactionLocationGenerator()

	err := runtime.ExecuteTransaction(
		Script{
			Source: deploy,
		},
		Context{
			Interface: runtimeInterface,
			Location:  nextTransactionLocation(),
		},
	)
	require.NoError(t, err)

	assert.NotNil(t, accountCode)

	err = runtime.ExecuteTransaction(
		Script{
			Source: tx,
		},
		Context{
			Interface: runtimeInterface,
			Location:  nextTransactionLocation(),
		},
	)
	require.NoError(t, err)

	assert.Equal(t, `"Hello World!"`, loggedMessage)
}

func TestRuntimeStorageLoadedDestructionConcreteType(t *testing.T) {

	t.Parallel()

	runtime := newTestInterpreterRuntime()

	addressValue := Address{
		0x0, 0x0, 0x0, 0x0, 0x0, 0x0, 0x0, 0x1,
	}

	contract := []byte(`
        access(all) contract Test {
            access(all) resource R {
                // test that the destructor is linked back into the nested resource
                // after being loaded from storage
                destroy() {
                    log("destroyed")
                }
            }

            init() {
                // store nested resource in account on deployment
                self.account.save(<-create R(), to: /storage/r)
            }
        }
    `)

	tx := []byte(`
        import Test from 0x01

        transaction {

            prepare(acct: AuthAccount) {
                let r <- acct.load<@Test.R>(from: /storage/r)
                destroy r
            }
        }
    `)

	deploy := DeploymentTransaction("Test", contract)

	var accountCode []byte
	var loggedMessage string

	runtimeInterface := &testRuntimeInterface{
		getCode: func(_ Location) (bytes []byte, err error) {
			return accountCode, nil
		},
		storage: newTestLedger(nil, nil),
		getSigningAccounts: func() ([]Address, error) {
			return []Address{addressValue}, nil
		},
		resolveLocation: singleIdentifierLocationResolver(t),
		getAccountContractCode: func(_ common.AddressLocation) (code []byte, err error) {
			return accountCode, nil
		},
		updateAccountContractCode: func(_ common.AddressLocation, code []byte) error {
			accountCode = code
			return nil
		},
		emitEvent: func(event cadence.Event) error { return nil },
		log: func(message string) {
			loggedMessage = message
		},
	}

	nextTransactionLocation := newTransactionLocationGenerator()

	err := runtime.ExecuteTransaction(
		Script{
			Source: deploy,
		},
		Context{
			Interface: runtimeInterface,
			Location:  nextTransactionLocation(),
		},
	)
	require.NoError(t, err)

	assert.NotNil(t, accountCode)

	err = runtime.ExecuteTransaction(
		Script{
			Source: tx,
		},
		Context{
			Interface: runtimeInterface,
			Location:  nextTransactionLocation(),
		})
	require.NoError(t, err)

	assert.Equal(t, `"destroyed"`, loggedMessage)
}

func TestRuntimeStorageLoadedDestructionAnyResource(t *testing.T) {

	t.Parallel()

	runtime := newTestInterpreterRuntime()

	addressValue := Address{
		0x0, 0x0, 0x0, 0x0, 0x0, 0x0, 0x0, 0x1,
	}

	contract := []byte(`
        access(all) contract Test {
            access(all) resource R {
                // test that the destructor is linked back into the nested resource
                // after being loaded from storage
                destroy() {
                    log("destroyed")
                }
            }

            init() {
                // store nested resource in account on deployment
                self.account.save(<-create R(), to: /storage/r)
            }
        }
    `)

	tx := []byte(`
        // NOTE: *not* importing concrete implementation.
        //   Should be imported automatically when loading the value from storage

        transaction {

            prepare(acct: AuthAccount) {
                let r <- acct.load<@AnyResource>(from: /storage/r)
                destroy r
            }
        }
    `)

	deploy := DeploymentTransaction("Test", contract)

	var accountCode []byte
	var loggedMessage string

	runtimeInterface := &testRuntimeInterface{
		getCode: func(_ Location) (bytes []byte, err error) {
			return accountCode, nil
		},
		storage: newTestLedger(nil, nil),
		getSigningAccounts: func() ([]Address, error) {
			return []Address{addressValue}, nil
		},
		resolveLocation: singleIdentifierLocationResolver(t),
		getAccountContractCode: func(_ common.AddressLocation) (code []byte, err error) {
			return accountCode, nil
		},
		updateAccountContractCode: func(_ common.AddressLocation, code []byte) error {
			accountCode = code
			return nil
		},
		emitEvent: func(event cadence.Event) error { return nil },
		log: func(message string) {
			loggedMessage = message
		},
	}

	nextTransactionLocation := newTransactionLocationGenerator()

	err := runtime.ExecuteTransaction(
		Script{
			Source: deploy,
		},
		Context{
			Interface: runtimeInterface,
			Location:  nextTransactionLocation(),
		},
	)
	require.NoError(t, err)

	assert.NotNil(t, accountCode)

	err = runtime.ExecuteTransaction(
		Script{
			Source: tx,
		},
		Context{
			Interface: runtimeInterface,
			Location:  nextTransactionLocation(),
		},
	)
	require.NoError(t, err)

	assert.Equal(t, `"destroyed"`, loggedMessage)
}

func TestRuntimeStorageLoadedDestructionAfterRemoval(t *testing.T) {

	t.Parallel()

	runtime := newTestInterpreterRuntime()

	addressValue := Address{
		0x0, 0x0, 0x0, 0x0, 0x0, 0x0, 0x0, 0x1,
	}

	contract := []byte(`
        access(all) contract Test {
            access(all) resource R {
                // test that the destructor is linked back into the nested resource
                // after being loaded from storage
                destroy() {
                    log("destroyed")
                }
            }

            init() {
                // store nested resource in account on deployment
                self.account.save(<-create R(), to: /storage/r)
            }
        }
    `)

	tx := []byte(`
        // NOTE: *not* importing concrete implementation.
        //   Should be imported automatically when loading the value from storage

        transaction {

            prepare(acct: AuthAccount) {
                let r <- acct.load<@AnyResource>(from: /storage/r)
                destroy r
            }
        }
    `)

	deploy := DeploymentTransaction("Test", contract)
	removal := RemovalTransaction("Test")

	var accountCode []byte

	ledger := newTestLedger(nil, nil)

	runtimeInterface := &testRuntimeInterface{
		getCode: func(_ Location) (bytes []byte, err error) {
			return accountCode, nil
		},
		storage: ledger,
		getSigningAccounts: func() ([]Address, error) {
			return []Address{addressValue}, nil
		},
		resolveLocation: singleIdentifierLocationResolver(t),
		getAccountContractCode: func(_ common.AddressLocation) (code []byte, err error) {
			return accountCode, nil
		},
		updateAccountContractCode: func(_ common.AddressLocation, code []byte) error {
			accountCode = code
			return nil
		},
		removeAccountContractCode: func(_ common.AddressLocation) (err error) {
			accountCode = nil
			return nil
		},
		emitEvent: func(event cadence.Event) error { return nil },
	}

	nextTransactionLocation := newTransactionLocationGenerator()

	// Deploy the contract

	err := runtime.ExecuteTransaction(
		Script{
			Source: deploy,
		},
		Context{
			Interface: runtimeInterface,
			Location:  nextTransactionLocation(),
		},
	)
	require.NoError(t, err)

	assert.NotNil(t, accountCode)

	// Remove the contract

	err = runtime.ExecuteTransaction(
		Script{
			Source: removal,
		},
		Context{
			Interface: runtimeInterface,
			Location:  nextTransactionLocation(),
		},
	)
	require.NoError(t, err)

	assert.Nil(t, accountCode)

	// Destroy

	err = runtime.ExecuteTransaction(
		Script{
			Source: tx,
		},
		Context{
			Interface: runtimeInterface,
			Location:  nextTransactionLocation(),
		},
	)
	RequireError(t, err)

	var typeLoadingErr interpreter.TypeLoadingError
	require.ErrorAs(t, err, &typeLoadingErr)

	require.Equal(t,
		common.AddressLocation{Address: addressValue}.TypeID(nil, "Test.R"),
		typeLoadingErr.TypeID,
	)
}

const basicFungibleTokenContract = `
access(all) contract FungibleToken {

    access(all) resource interface Provider {
        access(all) fun withdraw(amount: Int): @Vault {
            pre {
                amount > 0:
                    "Withdrawal amount must be positive"
            }
            post {
                result.balance == amount:
                    "Incorrect amount returned"
            }
        }
    }

    access(all) resource interface Receiver {
        access(all) balance: Int

        init(balance: Int) {
            pre {
                balance >= 0:
                    "Initial balance must be non-negative"
            }
            post {
                self.balance == balance:
                    "Balance must be initialized to the initial balance"
            }
        }

        access(all) fun deposit(from: @{Receiver}) {
            pre {
                from.balance > 0:
                    "Deposit balance needs to be positive!"
            }
            post {
                self.balance == before(self.balance) + before(from.balance):
                    "Incorrect amount removed"
            }
        }
    }

    access(all) resource Vault: Provider, Receiver {

        access(all) var balance: Int

        init(balance: Int) {
            self.balance = balance
        }

        access(all) fun withdraw(amount: Int): @Vault {
            self.balance = self.balance - amount
            return <-create Vault(balance: amount)
        }

        // transfer combines withdraw and deposit into one function call
        access(all) fun transfer(to: &{Receiver}, amount: Int) {
            pre {
                amount <= self.balance:
                    "Insufficient funds"
            }
            post {
                self.balance == before(self.balance) - amount:
                    "Incorrect amount removed"
            }
            to.deposit(from: <-self.withdraw(amount: amount))
        }

        access(all) fun deposit(from: @{Receiver}) {
            self.balance = self.balance + from.balance
            destroy from
        }

        access(all) fun createEmptyVault(): @Vault {
            return <-create Vault(balance: 0)
        }
    }

    access(all) fun createEmptyVault(): @Vault {
        return <-create Vault(balance: 0)
    }

    access(all) resource VaultMinter {
        access(all) fun mintTokens(amount: Int, recipient: &{Receiver}) {
            recipient.deposit(from: <-create Vault(balance: amount))
        }
    }

    init() {
        self.account.save(<-create Vault(balance: 30), to: /storage/vault)
        self.account.save(<-create VaultMinter(), to: /storage/minter)
    }
}
`

func TestRuntimeFungibleTokenUpdateAccountCode(t *testing.T) {

	t.Parallel()

	runtime := newTestInterpreterRuntime()

	address1Value := Address{
		0x0, 0x0, 0x0, 0x0, 0x0, 0x0, 0x0, 0x1,
	}

	address2Value := Address{
		0x0, 0x0, 0x0, 0x0, 0x0, 0x0, 0x0, 0x2,
	}

	deploy := DeploymentTransaction("FungibleToken", []byte(basicFungibleTokenContract))

	setup1Transaction := []byte(`
      import FungibleToken from 0x01

      transaction {

          prepare(acct: AuthAccount) {

              let receiverCap = acct.capabilities.storage
                  .issue<&{FungibleToken.Receiver}>(/storage/vault)
              acct.capabilities.publish(receiverCap, at: /public/receiver)

              let vaultCap = acct.capabilities.storage.issue<&FungibleToken.Vault>(/storage/vault)
              acct.capabilities.publish(vaultCap, at: /public/vault)
          }
      }
    `)

	setup2Transaction := []byte(`
      // NOTE: import location not the same as in setup1Transaction
      import FungibleToken from 0x01

      transaction {

          prepare(acct: AuthAccount) {
              let vault <- FungibleToken.createEmptyVault()

              acct.save(<-vault, to: /storage/vault)

              let receiverCap = acct.capabilities.storage
                  .issue<&{FungibleToken.Receiver}>(/storage/vault)
              acct.capabilities.publish(receiverCap, at: /public/receiver)

              let vaultCap = acct.capabilities.storage.issue<&FungibleToken.Vault>(/storage/vault)
              acct.capabilities.publish(vaultCap, at: /public/vault)
          }
      }
    `)

	accountCodes := map[Location][]byte{}
	var events []cadence.Event

	signerAccount := address1Value

	runtimeInterface := &testRuntimeInterface{
		getCode: func(location Location) (bytes []byte, err error) {
			return accountCodes[location], nil
		},
		storage: newTestLedger(nil, nil),
		getSigningAccounts: func() ([]Address, error) {
			return []Address{signerAccount}, nil
		},
		resolveLocation: singleIdentifierLocationResolver(t),
		getAccountContractCode: func(location common.AddressLocation) (code []byte, err error) {
			return accountCodes[location], nil
		},
		updateAccountContractCode: func(location common.AddressLocation, code []byte) (err error) {
			accountCodes[location] = code
			return nil
		},
		emitEvent: func(event cadence.Event) error {
			events = append(events, event)
			return nil
		},
	}

	nextTransactionLocation := newTransactionLocationGenerator()

	err := runtime.ExecuteTransaction(
		Script{
			Source: deploy,
		},
		Context{
			Interface: runtimeInterface,
			Location:  nextTransactionLocation(),
		},
	)
	require.NoError(t, err)

	err = runtime.ExecuteTransaction(
		Script{
			Source: setup1Transaction,
		},
		Context{
			Interface: runtimeInterface,
			Location:  nextTransactionLocation(),
		},
	)
	require.NoError(t, err)

	signerAccount = address2Value

	err = runtime.ExecuteTransaction(
		Script{
			Source: setup2Transaction,
		},
		Context{
			Interface: runtimeInterface,
			Location:  nextTransactionLocation(),
		},
	)
	require.NoError(t, err)
}

func TestRuntimeFungibleTokenCreateAccount(t *testing.T) {

	t.Parallel()

	runtime := newTestInterpreterRuntime()

	address1Value := Address{
		0x0, 0x0, 0x0, 0x0, 0x0, 0x0, 0x0, 0x1,
	}

	address2Value := Address{
		0x0, 0x0, 0x0, 0x0, 0x0, 0x0, 0x0, 0x2,
	}

	deploy := []byte(fmt.Sprintf(
		`
          transaction {
            prepare(signer: AuthAccount) {
                let acct = AuthAccount(payer: signer)
                acct.contracts.add(name: "FungibleToken", code: "%s".decodeHex())
            }
          }
        `,
		hex.EncodeToString([]byte(basicFungibleTokenContract)),
	))

	setup1Transaction := []byte(`
      import FungibleToken from 0x2

      transaction {

          prepare(acct: AuthAccount) {
              let receiverCap = acct.capabilities.storage
                  .issue<&{FungibleToken.Receiver}>(/storage/vault)
              acct.capabilities.publish(receiverCap, at: /public/receiver1)

              let vaultCap = acct.capabilities.storage.issue<&FungibleToken.Vault>(/storage/vault)
              acct.capabilities.publish(vaultCap, at: /public/vault1)
          }
      }
    `)

	setup2Transaction := []byte(`
      // NOTE: import location not the same as in setup1Transaction
      import FungibleToken from 0x02

      transaction {

          prepare(acct: AuthAccount) {
              let vault <- FungibleToken.createEmptyVault()

              acct.save(<-vault, to: /storage/vault)

              let receiverCap = acct.capabilities.storage
                  .issue<&{FungibleToken.Receiver}>(/storage/vault)
              acct.capabilities.publish(receiverCap, at: /public/receiver2)

              let vaultCap = acct.capabilities.storage.issue<&FungibleToken.Vault>(/storage/vault)
              acct.capabilities.publish(vaultCap, at: /public/vault2)
          }
      }
    `)

	accountCodes := map[Location][]byte{}
	var events []cadence.Event

	signerAccount := address1Value

	runtimeInterface := &testRuntimeInterface{
		getCode: func(location Location) (bytes []byte, err error) {
			return accountCodes[location], nil
		},
		storage: newTestLedger(nil, nil),
		createAccount: func(payer Address) (address Address, err error) {
			return address2Value, nil
		},
		getSigningAccounts: func() ([]Address, error) {
			return []Address{signerAccount}, nil
		},
		resolveLocation: singleIdentifierLocationResolver(t),
		getAccountContractCode: func(location common.AddressLocation) (code []byte, err error) {
			return accountCodes[location], nil
		},
		updateAccountContractCode: func(location common.AddressLocation, code []byte) (err error) {
			accountCodes[location] = code
			return nil
		},
		emitEvent: func(event cadence.Event) error {
			events = append(events, event)
			return nil
		},
	}

	nextTransactionLocation := newTransactionLocationGenerator()

	err := runtime.ExecuteTransaction(
		Script{
			Source: deploy,
		},
		Context{
			Interface: runtimeInterface,
			Location:  nextTransactionLocation(),
		},
	)
	require.NoError(t, err)

	err = runtime.ExecuteTransaction(
		Script{
			Source: setup1Transaction,
		},
		Context{
			Interface: runtimeInterface,
			Location:  nextTransactionLocation(),
		},
	)
	require.NoError(t, err)

	err = runtime.ExecuteTransaction(
		Script{
			Source: setup2Transaction,
		},
		Context{
			Interface: runtimeInterface,
			Location:  nextTransactionLocation(),
		},
	)
	require.NoError(t, err)
}

func TestRuntimeInvokeStoredInterfaceFunction(t *testing.T) {

	t.Parallel()

	runtime := newTestInterpreterRuntime()

	makeDeployTransaction := func(name, code string) []byte {
		return []byte(fmt.Sprintf(
			`
              transaction {
                prepare(signer: AuthAccount) {
                  let acct = AuthAccount(payer: signer)
                  acct.contracts.add(name: "%s", code: "%s".decodeHex())
                }
              }
            `,
			name,
			hex.EncodeToString([]byte(code)),
		))
	}

	contractInterfaceCode := `
      access(all) contract interface TestContractInterface {

          access(all) resource interface RInterface {

              access(all) fun check(a: Int, b: Int) {
                  pre { a > 1 }
                  post { b > 1 }
              }
          }
      }
    `

	contractCode := `
      import TestContractInterface from 0x2

      access(all) contract TestContract: TestContractInterface {

          access(all) resource R: TestContractInterface.RInterface {

              access(all) fun check(a: Int, b: Int) {
                  pre { a < 3 }
                  post { b < 3 }
              }
          }

          access(all) fun createR(): @R {
              return <-create R()
          }
       }
    `

	setupCode := []byte(`
      import TestContractInterface from 0x2
      import TestContract from 0x3

      transaction {
          prepare(signer: AuthAccount) {
              signer.save(<-TestContract.createR(), to: /storage/r)
          }
      }
    `)

	makeUseCode := func(a int, b int) []byte {
		return []byte(
			fmt.Sprintf(
				`
                  import TestContractInterface from 0x2

                  // NOTE: *not* importing concrete implementation.
                  //   Should be imported automatically when loading the value from storage

                  // import TestContract from 0x3

                  transaction {
                      prepare(signer: AuthAccount) {
                          signer.borrow<&{TestContractInterface.RInterface}>(from: /storage/r)?.check(a: %d, b: %d)
                      }
                  }
                `,
				a,
				b,
			),
		)
	}

	accountCodes := map[Location][]byte{}
	var events []cadence.Event

	var nextAccount byte = 0x2

	runtimeInterface := &testRuntimeInterface{
		getCode: func(location Location) (bytes []byte, err error) {
			return accountCodes[location], nil
		},
		storage: newTestLedger(nil, nil),
		createAccount: func(payer Address) (address Address, err error) {
			result := interpreter.NewUnmeteredAddressValueFromBytes([]byte{nextAccount})
			nextAccount++
			return result.ToAddress(), nil
		},
		getSigningAccounts: func() ([]Address, error) {
			return []Address{{0x1}}, nil
		},
		resolveLocation: singleIdentifierLocationResolver(t),
		getAccountContractCode: func(location common.AddressLocation) (code []byte, err error) {
			return accountCodes[location], nil
		},
		updateAccountContractCode: func(location common.AddressLocation, code []byte) error {
			accountCodes[location] = code
			return nil
		},
		emitEvent: func(event cadence.Event) error {
			events = append(events, event)
			return nil
		},
	}

	nextTransactionLocation := newTransactionLocationGenerator()

	deployTransaction := makeDeployTransaction("TestContractInterface", contractInterfaceCode)
	err := runtime.ExecuteTransaction(
		Script{
			Source: deployTransaction,
		},
		Context{
			Interface: runtimeInterface,
			Location:  nextTransactionLocation(),
		},
	)
	require.NoError(t, err)

	deployTransaction = makeDeployTransaction("TestContract", contractCode)
	err = runtime.ExecuteTransaction(
		Script{
			Source: deployTransaction,
		},
		Context{
			Interface: runtimeInterface,
			Location:  nextTransactionLocation(),
		},
	)
	require.NoError(t, err)

	err = runtime.ExecuteTransaction(
		Script{
			Source: setupCode,
		},
		Context{
			Interface: runtimeInterface,
			Location:  nextTransactionLocation(),
		},
	)
	require.NoError(t, err)

	for a := 1; a <= 3; a++ {
		for b := 1; b <= 3; b++ {

			t.Run(fmt.Sprintf("%d/%d", a, b), func(t *testing.T) {

				err = runtime.ExecuteTransaction(
					Script{
						Source: makeUseCode(a, b),
					},
					Context{
						Interface: runtimeInterface,
						Location:  nextTransactionLocation(),
					},
				)

				if a == 2 && b == 2 {
					assert.NoError(t, err)
				} else {
					RequireError(t, err)

					assertRuntimeErrorIsUserError(t, err)

					require.ErrorAs(t, err, &interpreter.ConditionError{})
				}
			})
		}
	}
}

func TestRuntimeBlock(t *testing.T) {

	t.Parallel()

	runtime := newTestInterpreterRuntime()

	script := []byte(`
      transaction {
        prepare() {
          let block = getCurrentBlock()
          log(block)
          log(block.height)
          log(block.view)
          log(block.id)
          log(block.timestamp)

          let nextBlock = getBlock(at: block.height + UInt64(1))
          log(nextBlock)
          log(nextBlock?.height)
          log(nextBlock?.view)
          log(nextBlock?.id)
          log(nextBlock?.timestamp)
        }
      }
    `)

	var loggedMessages []string

	storage := newTestLedger(nil, nil)

	runtimeInterface := &testRuntimeInterface{
		storage: storage,
		getSigningAccounts: func() ([]Address, error) {
			return nil, nil
		},
		log: func(message string) {
			loggedMessages = append(loggedMessages, message)
		},
	}

	nextTransactionLocation := newTransactionLocationGenerator()

	err := runtime.ExecuteTransaction(
		Script{
			Source: script,
		},
		Context{
			Interface: runtimeInterface,
			Location:  nextTransactionLocation(),
		},
	)
	require.NoError(t, err)

	assert.Equal(t,
		[]string{
			"Block(height: 1, view: 1, id: 0x0000000000000000000000000000000000000000000000000000000000000001, timestamp: 1.00000000)",
			"1",
			"1",
			"[0, 0, 0, 0, 0, 0, 0, 0, 0, 0, 0, 0, 0, 0, 0, 0, 0, 0, 0, 0, 0, 0, 0, 0, 0, 0, 0, 0, 0, 0, 0, 1]",
			"1.00000000",
			"Block(height: 2, view: 2, id: 0x0000000000000000000000000000000000000000000000000000000000000002, timestamp: 2.00000000)",
			"2",
			"2",
			"[0, 0, 0, 0, 0, 0, 0, 0, 0, 0, 0, 0, 0, 0, 0, 0, 0, 0, 0, 0, 0, 0, 0, 0, 0, 0, 0, 0, 0, 0, 0, 2]",
			"2.00000000",
		},
		loggedMessages,
	)
}

func TestRuntimeUnsafeRandom(t *testing.T) {

	t.Parallel()

	runtime := newTestInterpreterRuntime()

	script := []byte(`
      transaction {
        prepare() {
          let rand = unsafeRandom()
          log(rand)
        }
      }
    `)

	var loggedMessages []string

	runtimeInterface := &testRuntimeInterface{
		unsafeRandom: func() (uint64, error) {
			return 7558174677681708339, nil
		},
		log: func(message string) {
			loggedMessages = append(loggedMessages, message)
		},
	}

	nextTransactionLocation := newTransactionLocationGenerator()

	err := runtime.ExecuteTransaction(
		Script{
			Source: script,
		},
		Context{
			Interface: runtimeInterface,
			Location:  nextTransactionLocation(),
		},
	)
	require.NoError(t, err)

	assert.Equal(t,
		[]string{
			"7558174677681708339",
		},
		loggedMessages,
	)
}

func TestRuntimeTransactionTopLevelDeclarations(t *testing.T) {

	t.Parallel()

	t.Run("transaction with function", func(t *testing.T) {
		runtime := newTestInterpreterRuntime()

		script := []byte(`
          access(all) fun test() {}

          transaction {}
        `)

		runtimeInterface := &testRuntimeInterface{
			getSigningAccounts: func() ([]Address, error) {
				return nil, nil
			},
		}

		nextTransactionLocation := newTransactionLocationGenerator()

		err := runtime.ExecuteTransaction(
			Script{
				Source: script,
			},
			Context{
				Interface: runtimeInterface,
				Location:  nextTransactionLocation(),
			},
		)
		require.NoError(t, err)
	})

	t.Run("transaction with resource", func(t *testing.T) {
		runtime := newTestInterpreterRuntime()

		script := []byte(`
          access(all) resource R {}

          transaction {}
        `)

		runtimeInterface := &testRuntimeInterface{
			getSigningAccounts: func() ([]Address, error) {
				return nil, nil
			},
		}

		nextTransactionLocation := newTransactionLocationGenerator()

		err := runtime.ExecuteTransaction(
			Script{
				Source: script,
			},
			Context{
				Interface: runtimeInterface,
				Location:  nextTransactionLocation(),
			},
		)
		RequireError(t, err)

		assertRuntimeErrorIsUserError(t, err)

		var checkerErr *sema.CheckerError
		require.ErrorAs(t, err, &checkerErr)

		errs := checker.RequireCheckerErrors(t, checkerErr, 1)

		assert.IsType(t, &sema.InvalidTopLevelDeclarationError{}, errs[0])
	})
}

func TestRuntimeStoreIntegerTypes(t *testing.T) {

	t.Parallel()

	runtime := newTestInterpreterRuntime()

	addressValue := interpreter.AddressValue{
		0x0, 0x0, 0x0, 0x0, 0x0, 0x0, 0xCA, 0xDE,
	}

	for _, integerType := range sema.AllIntegerTypes {

		typeName := integerType.String()

		t.Run(typeName, func(t *testing.T) {

			contract := []byte(
				fmt.Sprintf(
					`
                      access(all) contract Test {

                          access(all) let n: %s

                          init() {
                              self.n = 42
                          }
                      }
                    `,
					typeName,
				),
			)

			deploy := DeploymentTransaction("Test", contract)

			var accountCode []byte
			var events []cadence.Event

			runtimeInterface := &testRuntimeInterface{
				getCode: func(_ Location) (bytes []byte, err error) {
					return accountCode, nil
				},
				storage: newTestLedger(nil, nil),
				getSigningAccounts: func() ([]Address, error) {
					return []Address{addressValue.ToAddress()}, nil
				},
				getAccountContractCode: func(_ common.AddressLocation) (code []byte, err error) {
					return accountCode, nil
				},
				updateAccountContractCode: func(_ common.AddressLocation, code []byte) error {
					accountCode = code
					return nil
				},
				emitEvent: func(event cadence.Event) error {
					events = append(events, event)
					return nil
				},
			}

			nextTransactionLocation := newTransactionLocationGenerator()

			err := runtime.ExecuteTransaction(
				Script{
					Source: deploy,
				},
				Context{
					Interface: runtimeInterface,
					Location:  nextTransactionLocation(),
				},
			)
			require.NoError(t, err)

			assert.NotNil(t, accountCode)
		})
	}
}

func TestRuntimeResourceOwnerFieldUseComposite(t *testing.T) {

	t.Parallel()

	runtime := newTestInterpreterRuntime()

	address := Address{
		0x0, 0x0, 0x0, 0x0, 0x0, 0x0, 0x0, 0x1,
	}

	contract := []byte(`
      access(all) contract Test {

          access(all) resource R {

              access(all) fun logOwnerAddress() {
                log(self.owner?.address)
              }
          }

          access(all) fun createR(): @R {
              return <-create R()
          }
      }
    `)

	deploy := DeploymentTransaction("Test", contract)

	tx := []byte(`
      import Test from 0x1

      transaction {

          prepare(signer: AuthAccount) {

              let r <- Test.createR()
              log(r.owner?.address)
              r.logOwnerAddress()

              signer.save(<-r, to: /storage/r)
              let cap = signer.capabilities.storage.issue<&Test.R>(/storage/r)
              signer.capabilities.publish(cap, at: /public/r)

              let ref1 = signer.borrow<&Test.R>(from: /storage/r)!
              log(ref1.owner?.address)
              ref1.logOwnerAddress()

              let publicAccount = getAccount(0x01)
              let ref2 = publicAccount.capabilities.borrow<&Test.R>(/public/r)!
              log(ref2.owner?.address)
              ref2.logOwnerAddress()
          }
      }
    `)

	tx2 := []byte(`
      import Test from 0x1

      transaction {

          prepare(signer: AuthAccount) {
              let ref1 = signer.borrow<&Test.R>(from: /storage/r)!
              log(ref1.owner?.address)
              log(ref1.owner?.balance)
              log(ref1.owner?.availableBalance)
              log(ref1.owner?.storageUsed)
              log(ref1.owner?.storageCapacity)
              ref1.logOwnerAddress()

              let publicAccount = getAccount(0x01)
              let ref2 = publicAccount.capabilities.borrow<&Test.R>(/public/r)!
              log(ref2.owner?.address)
              log(ref2.owner?.balance)
              log(ref2.owner?.availableBalance)
              log(ref2.owner?.storageUsed)
              log(ref2.owner?.storageCapacity)
              ref2.logOwnerAddress()
          }
      }
    `)

	accountCodes := map[Location][]byte{}
	var events []cadence.Event
	var loggedMessages []string

	storage := newTestLedger(nil, nil)

	runtimeInterface := &testRuntimeInterface{
		getCode: func(location Location) (bytes []byte, err error) {
			return accountCodes[location], nil
		},
		storage: storage,
		getSigningAccounts: func() ([]Address, error) {
			return []Address{address}, nil
		},
		resolveLocation: singleIdentifierLocationResolver(t),
		getAccountContractCode: func(location common.AddressLocation) (code []byte, err error) {
			return accountCodes[location], nil
		},
		updateAccountContractCode: func(location common.AddressLocation, code []byte) error {
			accountCodes[location] = code
			return nil
		},
		emitEvent: func(event cadence.Event) error {
			events = append(events, event)
			return nil
		},
		log: func(message string) {
			loggedMessages = append(loggedMessages, message)
		},
		getAccountBalance: func(_ Address) (uint64, error) {
			// return a dummy value
			return 12300000000, nil
		},
		getAccountAvailableBalance: func(_ Address) (uint64, error) {
			// return a dummy value
			return 152300000000, nil
		},
		getStorageUsed: func(_ Address) (uint64, error) {
			// return a dummy value
			return 120, nil
		},
		getStorageCapacity: func(_ Address) (uint64, error) {
			// return a dummy value
			return 1245, nil
		},
	}

	nextTransactionLocation := newTransactionLocationGenerator()

	err := runtime.ExecuteTransaction(
		Script{
			Source: deploy,
		},
		Context{
			Interface: runtimeInterface,
			Location:  nextTransactionLocation(),
		},
	)
	require.NoError(t, err)

	err = runtime.ExecuteTransaction(
		Script{
			Source: tx,
		},
		Context{
			Interface: runtimeInterface,
			Location:  nextTransactionLocation(),
		},
	)
	require.NoError(t, err)

	assert.Equal(t,
		[]string{
			"nil", "nil",
			"0x0000000000000001", "0x0000000000000001",
			"0x0000000000000001", "0x0000000000000001",
		},
		loggedMessages,
	)

	loggedMessages = nil
	err = runtime.ExecuteTransaction(
		Script{
			Source: tx2,
		},
		Context{
			Interface: runtimeInterface,
			Location:  nextTransactionLocation(),
		},
	)
	require.NoError(t, err)

	assert.Equal(t,
		[]string{
			"0x0000000000000001", // ref1.owner?.address
			"123.00000000",       // ref2.owner?.balance
			"1523.00000000",      // ref2.owner?.availableBalance
			"120",                // ref1.owner?.storageUsed
			"1245",               // ref1.owner?.storageCapacity

			"0x0000000000000001",

			"0x0000000000000001", // ref2.owner?.address
			"123.00000000",       // ref2.owner?.balance
			"1523.00000000",      // ref2.owner?.availableBalance
			"120",                // ref2.owner?.storageUsed
			"1245",               // ref2.owner?.storageCapacity

			"0x0000000000000001",
		},
		loggedMessages,
	)
}

func TestRuntimeResourceOwnerFieldUseArray(t *testing.T) {

	t.Parallel()

	runtime := newTestInterpreterRuntime()

	address := Address{
		0x0, 0x0, 0x0, 0x0, 0x0, 0x0, 0x0, 0x1,
	}

	contract := []byte(`
      access(all) contract Test {

          access(all) resource R {

              access(all) fun logOwnerAddress() {
                log(self.owner?.address)
              }
          }

          access(all) fun createR(): @R {
              return <-create R()
          }
      }
    `)

	deploy := DeploymentTransaction("Test", contract)

	tx := []byte(`
      import Test from 0x1

      transaction {

          prepare(signer: AuthAccount) {

              let rs <- [
                  <-Test.createR(),
                  <-Test.createR()
              ]
              log(rs[0].owner?.address)
              log(rs[1].owner?.address)
              rs[0].logOwnerAddress()
              rs[1].logOwnerAddress()

              signer.save(<-rs, to: /storage/rs)
              let cap = signer.capabilities.storage.issue<&[Test.R]>(/storage/rs)
              signer.capabilities.publish(cap, at: /public/rs)

              let ref1 = signer.borrow<&[Test.R]>(from: /storage/rs)!
              log(ref1[0].owner?.address)
              log(ref1[1].owner?.address)
              ref1[0].logOwnerAddress()
              ref1[1].logOwnerAddress()

              let publicAccount = getAccount(0x01)
              let ref2 = publicAccount.capabilities.borrow<&[Test.R]>(/public/rs)!
              log(ref2[0].owner?.address)
              log(ref2[1].owner?.address)
              ref2[0].logOwnerAddress()
              ref2[1].logOwnerAddress()
          }
      }
    `)

	tx2 := []byte(`
      import Test from 0x1

      transaction {

          prepare(signer: AuthAccount) {
              let ref1 = signer.borrow<&[Test.R]>(from: /storage/rs)!
              log(ref1[0].owner?.address)
              log(ref1[1].owner?.address)
              ref1[0].logOwnerAddress()
              ref1[1].logOwnerAddress()

              let publicAccount = getAccount(0x01)
              let ref2 = publicAccount.capabilities.borrow<&[Test.R]>(/public/rs)!
              log(ref2[0].owner?.address)
              log(ref2[1].owner?.address)
              ref2[0].logOwnerAddress()
              ref2[1].logOwnerAddress()
          }
      }
    `)

	accountCodes := map[Location][]byte{}
	var events []cadence.Event
	var loggedMessages []string

	runtimeInterface := &testRuntimeInterface{
		getCode: func(location Location) (bytes []byte, err error) {
			return accountCodes[location], nil
		},
		storage: newTestLedger(nil, nil),
		getSigningAccounts: func() ([]Address, error) {
			return []Address{address}, nil
		},
		getAccountContractCode: func(location common.AddressLocation) (code []byte, err error) {
			return accountCodes[location], nil
		},
		resolveLocation: singleIdentifierLocationResolver(t),
		updateAccountContractCode: func(location common.AddressLocation, code []byte) error {
			accountCodes[location] = code
			return nil
		},
		emitEvent: func(event cadence.Event) error {
			events = append(events, event)
			return nil
		},
		log: func(message string) {
			loggedMessages = append(loggedMessages, message)
		},
	}

	nextTransactionLocation := newTransactionLocationGenerator()

	err := runtime.ExecuteTransaction(
		Script{
			Source: deploy,
		},
		Context{
			Interface: runtimeInterface,
			Location:  nextTransactionLocation(),
		},
	)
	require.NoError(t, err)

	err = runtime.ExecuteTransaction(
		Script{
			Source: tx,
		},
		Context{
			Interface: runtimeInterface,
			Location:  nextTransactionLocation(),
		},
	)
	require.NoError(t, err)

	assert.Equal(t,
		[]string{
			"nil", "nil",
			"nil", "nil",
			"0x0000000000000001", "0x0000000000000001",
			"0x0000000000000001", "0x0000000000000001",
			"0x0000000000000001", "0x0000000000000001",
			"0x0000000000000001", "0x0000000000000001",
		},
		loggedMessages,
	)

	loggedMessages = nil
	err = runtime.ExecuteTransaction(
		Script{
			Source: tx2,
		},
		Context{
			Interface: runtimeInterface,
			Location:  nextTransactionLocation(),
		},
	)
	require.NoError(t, err)

	assert.Equal(t,
		[]string{
			"0x0000000000000001", "0x0000000000000001",
			"0x0000000000000001", "0x0000000000000001",
			"0x0000000000000001", "0x0000000000000001",
			"0x0000000000000001", "0x0000000000000001",
		},
		loggedMessages,
	)
}

func TestRuntimeResourceOwnerFieldUseDictionary(t *testing.T) {

	t.Parallel()

	runtime := newTestInterpreterRuntime()

	address := Address{
		0x0, 0x0, 0x0, 0x0, 0x0, 0x0, 0x0, 0x1,
	}

	contract := []byte(`
      access(all) contract Test {

          access(all) resource R {

              access(all) fun logOwnerAddress() {
                log(self.owner?.address)
              }
          }

          access(all) fun createR(): @R {
              return <-create R()
          }
      }
    `)

	deploy := DeploymentTransaction("Test", contract)

	tx := []byte(`
      import Test from 0x1

      transaction {

          prepare(signer: AuthAccount) {

              let rs <- {
                  "a": <-Test.createR(),
                  "b": <-Test.createR()
              }
              log(rs["a"]?.owner?.address)
              log(rs["b"]?.owner?.address)
              rs["a"]?.logOwnerAddress()
              rs["b"]?.logOwnerAddress()

              signer.save(<-rs, to: /storage/rs)
              let cap = signer.capabilities.storage.issue<&{String: Test.R}>(/storage/rs)
              signer.capabilities.publish(cap, at: /public/rs)

              let ref1 = signer.borrow<&{String: Test.R}>(from: /storage/rs)!
              log(ref1["a"]?.owner?.address)
              log(ref1["b"]?.owner?.address)
              ref1["a"]?.logOwnerAddress()
              ref1["b"]?.logOwnerAddress()

              let publicAccount = getAccount(0x01)
              let ref2 = publicAccount.capabilities.borrow<&{String: Test.R}>(/public/rs)!
              log(ref2["a"]?.owner?.address)
              log(ref2["b"]?.owner?.address)
              ref2["a"]?.logOwnerAddress()
              ref2["b"]?.logOwnerAddress()
          }
      }
    `)

	tx2 := []byte(`
      import Test from 0x1

      transaction {

          prepare(signer: AuthAccount) {
              let ref1 = signer.borrow<&{String: Test.R}>(from: /storage/rs)!
              log(ref1["a"]?.owner?.address)
              log(ref1["b"]?.owner?.address)
              ref1["a"]?.logOwnerAddress()
              ref1["b"]?.logOwnerAddress()

              let publicAccount = getAccount(0x01)
              let ref2 = publicAccount.capabilities.borrow<&{String: Test.R}>(/public/rs)!
              log(ref2["a"]?.owner?.address)
              log(ref2["b"]?.owner?.address)
              ref2["a"]?.logOwnerAddress()
              ref2["b"]?.logOwnerAddress()
          }
      }
    `)

	accountCodes := map[Location][]byte{}
	var events []cadence.Event
	var loggedMessages []string

	runtimeInterface := &testRuntimeInterface{
		getCode: func(location Location) (bytes []byte, err error) {
			return accountCodes[location], nil
		},
		storage: newTestLedger(nil, nil),
		getSigningAccounts: func() ([]Address, error) {
			return []Address{address}, nil
		},
		resolveLocation: singleIdentifierLocationResolver(t),
		getAccountContractCode: func(location common.AddressLocation) (code []byte, err error) {
			return accountCodes[location], nil
		},
		updateAccountContractCode: func(location common.AddressLocation, code []byte) error {
			accountCodes[location] = code
			return nil
		},
		emitEvent: func(event cadence.Event) error {
			events = append(events, event)
			return nil
		},
		log: func(message string) {
			loggedMessages = append(loggedMessages, message)
		},
	}

	nextTransactionLocation := newTransactionLocationGenerator()

	err := runtime.ExecuteTransaction(
		Script{
			Source: deploy,
		},
		Context{
			Interface: runtimeInterface,
			Location:  nextTransactionLocation(),
		},
	)
	require.NoError(t, err)

	err = runtime.ExecuteTransaction(
		Script{
			Source: tx,
		},
		Context{
			Interface: runtimeInterface,
			Location:  nextTransactionLocation(),
		},
	)
	require.NoError(t, err)

	assert.Equal(t,
		[]string{
			"nil", "nil",
			"nil", "nil",
			"0x0000000000000001", "0x0000000000000001",
			"0x0000000000000001", "0x0000000000000001",
			"0x0000000000000001", "0x0000000000000001",
			"0x0000000000000001", "0x0000000000000001",
		},
		loggedMessages,
	)

	loggedMessages = nil
	err = runtime.ExecuteTransaction(
		Script{
			Source: tx2,
		},
		Context{
			Interface: runtimeInterface,
			Location:  nextTransactionLocation(),
		},
	)
	require.NoError(t, err)

	assert.Equal(t,
		[]string{
			"0x0000000000000001", "0x0000000000000001",
			"0x0000000000000001", "0x0000000000000001",
			"0x0000000000000001", "0x0000000000000001",
			"0x0000000000000001", "0x0000000000000001",
		},
		loggedMessages,
	)
}

func TestRuntimeMetrics(t *testing.T) {

	t.Parallel()

	runtime := newTestInterpreterRuntime()

	imported1Location := common.StringLocation("imported1")

	importedScript1 := []byte(`
      access(all) fun generate(): [Int] {
        return [1, 2, 3]
      }
    `)

	imported2Location := common.StringLocation("imported2")

	importedScript2 := []byte(`
      access(all) fun getPath(): StoragePath {
        return /storage/foo
      }
    `)

	script1 := []byte(`
      import "imported1"

      transaction {
          prepare(signer: AuthAccount) {
              signer.save(generate(), to: /storage/foo)
          }
          execute {}
      }
    `)

	script2 := []byte(`
      import "imported2"

      transaction {
          prepare(signer: AuthAccount) {
              signer.load<[Int]>(from: getPath())
          }
          execute {}
      }
    `)

	storage := newTestLedger(nil, nil)

	type reports struct {
		programParsed      map[Location]int
		programChecked     map[Location]int
		programInterpreted map[Location]int
	}

	newRuntimeInterface := func() (runtimeInterface Interface, r *reports) {

		r = &reports{
			programParsed:      map[common.Location]int{},
			programChecked:     map[common.Location]int{},
			programInterpreted: map[common.Location]int{},
		}

		runtimeInterface = &testRuntimeInterface{
			storage: storage,
			getSigningAccounts: func() ([]Address, error) {
				return []Address{{42}}, nil
			},
			getCode: func(location Location) (bytes []byte, err error) {
				switch location {
				case imported1Location:
					return importedScript1, nil
				case imported2Location:
					return importedScript2, nil
				default:
					return nil, fmt.Errorf("unknown import location: %s", location)
				}
			},
			programParsed: func(location common.Location, duration time.Duration) {
				r.programParsed[location]++
			},
			programChecked: func(location common.Location, duration time.Duration) {
				r.programChecked[location]++
			},
			programInterpreted: func(location common.Location, duration time.Duration) {
				r.programInterpreted[location]++
			},
		}

		return
	}

	i1, r1 := newRuntimeInterface()

	nextTransactionLocation := newTransactionLocationGenerator()

	transactionLocation := nextTransactionLocation()
	err := runtime.ExecuteTransaction(
		Script{
			Source: script1,
		},
		Context{
			Interface: i1,
			Location:  transactionLocation,
		},
	)
	require.NoError(t, err)

	assert.Equal(t,
		map[common.Location]int{
			transactionLocation: 1,
			imported1Location:   1,
		},
		r1.programParsed,
	)
	assert.Equal(t,
		map[common.Location]int{
			transactionLocation: 1,
			imported1Location:   1,
		},
		r1.programChecked,
	)
	assert.Equal(t,
		map[common.Location]int{
			transactionLocation: 1,
		},
		r1.programInterpreted,
	)

	i2, r2 := newRuntimeInterface()

	transactionLocation = nextTransactionLocation()

	err = runtime.ExecuteTransaction(
		Script{
			Source: script2,
		},
		Context{
			Interface: i2,
			Location:  transactionLocation,
		},
	)
	require.NoError(t, err)

	assert.Equal(t,
		map[common.Location]int{
			transactionLocation: 1,
			imported2Location:   1,
		},
		r2.programParsed,
	)
	assert.Equal(t,
		map[common.Location]int{
			transactionLocation: 1,
			imported2Location:   1,
		},
		r2.programChecked,
	)
	assert.Equal(t,
		map[common.Location]int{
			transactionLocation: 1,
		},
		r2.programInterpreted,
	)
}

type ownerKeyPair struct {
	owner, key []byte
}

func (w ownerKeyPair) String() string {
	return string(w.key)
}

func TestRuntimeContractWriteback(t *testing.T) {

	t.Parallel()

	runtime := newTestInterpreterRuntime()

	addressValue := cadence.BytesToAddress([]byte{0xCA, 0xDE})

	contract := []byte(`
      access(all) contract Test {

          access(all) var test: Int

          init() {
              self.test = 1
          }
		  
		  access(all) fun setTest(_ test: Int) {
			self.test = test
		  }
      }
    `)

	deploy := DeploymentTransaction("Test", contract)

	readTx := []byte(`
      import Test from 0xCADE

       transaction {

          prepare(signer: AuthAccount) {
              log(Test.test)
          }
       }
    `)

	writeTx := []byte(`
      import Test from 0xCADE

       transaction {

          prepare(signer: AuthAccount) {
              Test.setTest(2)
          }
       }
    `)

	var accountCode []byte
	var events []cadence.Event
	var loggedMessages []string
	var writes []ownerKeyPair

	onWrite := func(owner, key, value []byte) {
		writes = append(writes, ownerKeyPair{
			owner,
			key,
		})
	}

	runtimeInterface := &testRuntimeInterface{
		getCode: func(_ Location) (bytes []byte, err error) {
			return accountCode, nil
		},
		storage: newTestLedger(nil, onWrite),
		getSigningAccounts: func() ([]Address, error) {
			return []Address{Address(addressValue)}, nil
		},
		resolveLocation: singleIdentifierLocationResolver(t),
		getAccountContractCode: func(_ common.AddressLocation) (code []byte, err error) {
			return accountCode, nil
		},
		updateAccountContractCode: func(_ common.AddressLocation, code []byte) (err error) {
			accountCode = code
			return nil
		},
		emitEvent: func(event cadence.Event) error {
			events = append(events, event)
			return nil
		},
		log: func(message string) {
			loggedMessages = append(loggedMessages, message)
		},
	}

	nextTransactionLocation := newTransactionLocationGenerator()

	err := runtime.ExecuteTransaction(
		Script{
			Source: deploy,
		},
		Context{
			Interface: runtimeInterface,
			Location:  nextTransactionLocation(),
		},
	)
	require.NoError(t, err)

	assert.NotNil(t, accountCode)

	assert.Equal(t,
		[]ownerKeyPair{
			// storage index to contract domain storage map
			{
				addressValue[:],
				[]byte("contract"),
			},
			// contract value
			{
				addressValue[:],
				[]byte{'$', 0x0, 0x0, 0x0, 0x0, 0x0, 0x0, 0x0, 0x1},
			},
			// contract domain storage map
			{
				addressValue[:],
				[]byte{'$', 0x0, 0x0, 0x0, 0x0, 0x0, 0x0, 0x0, 0x2},
			},
		},
		writes,
	)

	writes = nil

	err = runtime.ExecuteTransaction(
		Script{
			Source: readTx,
		},
		Context{
			Interface: runtimeInterface,
			Location:  nextTransactionLocation(),
		},
	)
	require.NoError(t, err)

	assert.Empty(t, writes)

	writes = nil

	err = runtime.ExecuteTransaction(
		Script{
			Source: writeTx,
		},
		Context{
			Interface: runtimeInterface,
			Location:  nextTransactionLocation(),
		},
	)
	require.NoError(t, err)

	assert.Equal(t,
		[]ownerKeyPair{
			// contract value
			{
				addressValue[:],
				[]byte{'$', 0x0, 0x0, 0x0, 0x0, 0x0, 0x0, 0x0, 0x1},
			},
		},
		writes,
	)
}

func TestRuntimeStorageWriteback(t *testing.T) {

	t.Parallel()

	runtime := newTestInterpreterRuntime()

	addressValue := cadence.BytesToAddress([]byte{0xCA, 0xDE})

	contract := []byte(`
      access(all) contract Test {

          access(all) resource R {

              access(all) var test: Int

              init() {
                  self.test = 1
              }

			  access(all) fun setTest(_ test: Int) {
				self.test = test
			  }
          }


          access(all) fun createR(): @R {
              return <-create R()
          }
      }
    `)

	deploy := DeploymentTransaction("Test", contract)

	var accountCode []byte
	var events []cadence.Event
	var loggedMessages []string
	var writes []ownerKeyPair

	onWrite := func(owner, key, _ []byte) {
		writes = append(writes, ownerKeyPair{
			owner,
			key,
		})
	}

	runtimeInterface := &testRuntimeInterface{
		getCode: func(_ Location) (bytes []byte, err error) {
			return accountCode, nil
		},
		storage: newTestLedger(nil, onWrite),
		getSigningAccounts: func() ([]Address, error) {
			return []Address{Address(addressValue)}, nil
		},
		resolveLocation: singleIdentifierLocationResolver(t),
		getAccountContractCode: func(location common.AddressLocation) (code []byte, err error) {
			return accountCode, nil
		},
		updateAccountContractCode: func(location common.AddressLocation, code []byte) error {
			accountCode = code
			return nil
		},
		emitEvent: func(event cadence.Event) error {
			events = append(events, event)
			return nil
		},
		log: func(message string) {
			loggedMessages = append(loggedMessages, message)
		},
	}

	nextTransactionLocation := newTransactionLocationGenerator()

	err := runtime.ExecuteTransaction(
		Script{
			Source: deploy,
		},
		Context{
			Interface: runtimeInterface,
			Location:  nextTransactionLocation(),
		},
	)
	require.NoError(t, err)

	assert.NotNil(t, accountCode)

	assert.Equal(t,
		[]ownerKeyPair{
			// storage index to contract domain storage map
			{
				addressValue[:],
				[]byte("contract"),
			},
			// contract value
			{
				addressValue[:],
				[]byte{'$', 0x0, 0x0, 0x0, 0x0, 0x0, 0x0, 0x0, 0x1},
			},
			// contract domain storage map
			{
				addressValue[:],
				[]byte{'$', 0x0, 0x0, 0x0, 0x0, 0x0, 0x0, 0x0, 0x2},
			},
		},
		writes,
	)

	writes = nil

	err = runtime.ExecuteTransaction(
		Script{
			Source: []byte(`
              import Test from 0xCADE

               transaction {

                  prepare(signer: AuthAccount) {
                      signer.save(<-Test.createR(), to: /storage/r)
                  }
               }
            `),
		},
		Context{
			Interface: runtimeInterface,
			Location:  nextTransactionLocation(),
		},
	)
	require.NoError(t, err)

	assert.Equal(t,
		[]ownerKeyPair{
			// storage index to storage domain storage map
			{
				addressValue[:],
				[]byte("storage"),
			},
			// resource value
			{
				addressValue[:],
				[]byte{'$', 0x0, 0x0, 0x0, 0x0, 0x0, 0x0, 0x0, 0x3},
			},
			// storage domain storage map
			{
				addressValue[:],
				[]byte{'$', 0x0, 0x0, 0x0, 0x0, 0x0, 0x0, 0x0, 0x4},
			},
		},
		writes,
	)

	readTx := []byte(`
     import Test from 0xCADE

      transaction {

         prepare(signer: AuthAccount) {
             log(signer.borrow<&Test.R>(from: /storage/r)!.test)
         }
      }
    `)

	writes = nil

	err = runtime.ExecuteTransaction(
		Script{
			Source: readTx,
		},
		Context{
			Interface: runtimeInterface,
			Location:  nextTransactionLocation(),
		},
	)
	require.NoError(t, err)

	assert.Empty(t, writes)

	writeTx := []byte(`
     import Test from 0xCADE

      transaction {

         prepare(signer: AuthAccount) {
             let r = signer.borrow<&Test.R>(from: /storage/r)!
             r.setTest(2)
         }
      }
    `)

	writes = nil

	err = runtime.ExecuteTransaction(
		Script{
			Source: writeTx,
		},
		Context{
			Interface: runtimeInterface,
			Location:  nextTransactionLocation(),
		},
	)
	require.NoError(t, err)

	assert.Equal(t,
		[]ownerKeyPair{
			// resource value
			{
				addressValue[:],
				[]byte{'$', 0x0, 0x0, 0x0, 0x0, 0x0, 0x0, 0x0, 0x3},
			},
		},
		writes,
	)
}

type logPanicError struct{}

func (logPanicError) Error() string {
	return ""
}

var _ error = logPanicError{}

func TestRuntimeExternalError(t *testing.T) {

	t.Parallel()

	interpreterRuntime := newTestInterpreterRuntime()

	script := []byte(`
      transaction {
        prepare() {
          log("ok")
        }
      }
    `)

	runtimeInterface := &testRuntimeInterface{
		getSigningAccounts: func() ([]Address, error) {
			return nil, nil
		},
		log: func(message string) {
			panic(logPanicError{})
		},
	}

	nextTransactionLocation := newTransactionLocationGenerator()

	err := interpreterRuntime.ExecuteTransaction(
		Script{
			Source: script,
		},
		Context{
			Interface: runtimeInterface,
			Location:  nextTransactionLocation(),
		},
	)

	RequireError(t, err)

	assertRuntimeErrorIsExternalError(t, err)
}

func TestRuntimeExternalNonError(t *testing.T) {

	t.Parallel()

	interpreterRuntime := newTestInterpreterRuntime()

	script := []byte(`
      transaction {
        prepare() {
          log("ok")
        }
      }
    `)

	type logPanic struct{}

	runtimeInterface := &testRuntimeInterface{
		getSigningAccounts: func() ([]Address, error) {
			return nil, nil
		},
		log: func(message string) {
			panic(logPanic{})
		},
	}

	nextTransactionLocation := newTransactionLocationGenerator()

	err := interpreterRuntime.ExecuteTransaction(
		Script{
			Source: script,
		},
		Context{
			Interface: runtimeInterface,
			Location:  nextTransactionLocation(),
		},
	)

	RequireError(t, err)

	var runtimeError Error
	require.ErrorAs(t, err, &runtimeError)

	innerError := runtimeError.Unwrap()
	require.ErrorAs(t, innerError, &runtimeErrors.ExternalNonError{})
}

func TestRuntimeDeployCodeCaching(t *testing.T) {

	t.Parallel()

	const helloWorldContract = `
      access(all) contract HelloWorld {

          access(all) let greeting: String

          init() {
              self.greeting = "Hello, World!"
          }

          access(all) fun hello(): String {
              return self.greeting
          }
      }
    `

	const callHelloTxTemplate = `
        import HelloWorld from 0x%s

        transaction {
            prepare(signer: AuthAccount) {
                assert(HelloWorld.hello() == "Hello, World!")
            }
        }
    `

	createAccountTx := []byte(`
        transaction {
            prepare(signer: AuthAccount) {
                AuthAccount(payer: signer)
            }
        }
    `)

	deployTx := DeploymentTransaction("HelloWorld", []byte(helloWorldContract))

	runtime := newTestInterpreterRuntime()

	accountCodes := map[common.Location][]byte{}
	var events []cadence.Event

	var accountCounter uint8 = 0

	var signerAddresses []Address

	runtimeInterface := &testRuntimeInterface{
		createAccount: func(payer Address) (address Address, err error) {
			accountCounter++
			return Address{accountCounter}, nil
		},
		getCode: func(location Location) (bytes []byte, err error) {
			return accountCodes[location], nil
		},
		storage: newTestLedger(nil, nil),
		getSigningAccounts: func() ([]Address, error) {
			return signerAddresses, nil
		},
		resolveLocation: singleIdentifierLocationResolver(t),
		getAccountContractCode: func(location common.AddressLocation) (code []byte, err error) {
			return accountCodes[location], nil
		},
		updateAccountContractCode: func(location common.AddressLocation, code []byte) error {
			accountCodes[location] = code
			return nil
		},
		emitEvent: func(event cadence.Event) error {
			events = append(events, event)
			return nil
		},
	}

	nextTransactionLocation := newTransactionLocationGenerator()

	// create the account

	signerAddresses = []Address{{accountCounter}}

	err := runtime.ExecuteTransaction(
		Script{
			Source: createAccountTx,
		},
		Context{
			Interface: runtimeInterface,
			Location:  nextTransactionLocation(),
		},
	)
	require.NoError(t, err)

	// deploy the contract

	signerAddresses = []Address{{accountCounter}}

	err = runtime.ExecuteTransaction(
		Script{
			Source: deployTx,
		},
		Context{
			Interface: runtimeInterface,
			Location:  nextTransactionLocation(),
		},
	)
	require.NoError(t, err)

	// call the hello function

	callTx := []byte(fmt.Sprintf(callHelloTxTemplate, Address{accountCounter}))

	err = runtime.ExecuteTransaction(
		Script{
			Source: callTx,
		},
		Context{
			Interface: runtimeInterface,
			Location:  nextTransactionLocation(),
		},
	)
	require.NoError(t, err)
}

func TestRuntimeUpdateCodeCaching(t *testing.T) {

	t.Parallel()

	const helloWorldContract1 = `
      access(all) contract HelloWorld {

          access(all) fun hello(): String {
              return "1"
          }
      }
    `

	const helloWorldContract2 = `
      access(all) contract HelloWorld {

          access(all) fun hello(): String {
              return "2"
          }
      }
    `

	const callHelloScriptTemplate = `
        import HelloWorld from 0x%s

        access(all) fun main(): String {
            return HelloWorld.hello()
        }
    `

	const callHelloTransactionTemplate = `
        import HelloWorld from 0x%s

        transaction {
            prepare(signer: AuthAccount) {
                log(HelloWorld.hello())
            }
        }
    `

	createAccountTx := []byte(`
        transaction {
            prepare(signer: AuthAccount) {
                AuthAccount(payer: signer)
            }
        }
    `)

	deployTx := DeploymentTransaction("HelloWorld", []byte(helloWorldContract1))
	updateTx := UpdateTransaction("HelloWorld", []byte(helloWorldContract2))

	runtime := newTestInterpreterRuntime()

	accountCodes := map[common.Location][]byte{}
	var events []cadence.Event
	var loggedMessages []string

	var accountCounter uint8 = 0

	var signerAddresses []Address

	var programHits []string

	runtimeInterface := &testRuntimeInterface{
		createAccount: func(payer Address) (address Address, err error) {
			accountCounter++
			return Address{accountCounter}, nil
		},
		getCode: func(location Location) (bytes []byte, err error) {
			return accountCodes[location], nil
		},
		storage: newTestLedger(nil, nil),
		getSigningAccounts: func() ([]Address, error) {
			return signerAddresses, nil
		},
		resolveLocation: singleIdentifierLocationResolver(t),
		getAccountContractCode: func(location common.AddressLocation) (code []byte, err error) {
			return accountCodes[location], nil
		},
		updateAccountContractCode: func(location common.AddressLocation, code []byte) error {
			accountCodes[location] = code
			return nil
		},
		emitEvent: func(event cadence.Event) error {
			events = append(events, event)
			return nil
		},
		log: func(message string) {
			loggedMessages = append(loggedMessages, message)
		},
	}

	nextTransactionLocation := newTransactionLocationGenerator()
	nextScriptLocation := newScriptLocationGenerator()

	// create the account

	signerAddresses = []Address{{accountCounter}}

	err := runtime.ExecuteTransaction(
		Script{
			Source: createAccountTx,
		},
		Context{
			Interface: runtimeInterface,
			Location:  nextTransactionLocation(),
		},
	)
	require.NoError(t, err)

	// deploy the contract

	programHits = nil

	signerAddresses = []Address{{accountCounter}}

	err = runtime.ExecuteTransaction(
		Script{
			Source: deployTx,
		},
		Context{
			Interface: runtimeInterface,
			Location:  nextTransactionLocation(),
		},
	)
	require.NoError(t, err)
	require.Empty(t, programHits)

	location := common.AddressLocation{
		Address: signerAddresses[0],
		Name:    "HelloWorld",
	}

	require.NotContains(t, runtimeInterface.programs, location)

	// call the initial hello function

	callScript := []byte(fmt.Sprintf(callHelloScriptTemplate, Address{accountCounter}))

	result1, err := runtime.ExecuteScript(
		Script{
			Source: callScript,
		},
		Context{
			Interface: runtimeInterface,
			Location:  nextScriptLocation(),
		},
	)
	require.NoError(t, err)
	require.Equal(t, cadence.String("1"), result1)

	// The deployed hello world contract was imported,
	// assert that it was stored in the program storage
	// after it was parsed and checked

	initialProgram := runtimeInterface.programs[location]
	require.NotNil(t, initialProgram)

	// update the contract

	programHits = nil

	err = runtime.ExecuteTransaction(
		Script{
			Source: updateTx,
		},
		Context{
			Interface: runtimeInterface,
			Location:  nextTransactionLocation(),
		},
	)
	require.NoError(t, err)
	require.Empty(t, programHits)

	// Assert that the contract update did NOT change
	// the program in program storage

	require.Same(t,
		initialProgram,
		runtimeInterface.programs[location],
	)
	require.NotNil(t, runtimeInterface.programs[location])

	// call the new hello function from a script

	result2, err := runtime.ExecuteScript(
		Script{
			Source: callScript,
		},
		Context{
			Interface: runtimeInterface,
			Location:  nextScriptLocation(),
		},
	)
	require.NoError(t, err)
	require.Equal(t, cadence.String("2"), result2)

	// call the new hello function from a transaction

	callTransaction := []byte(fmt.Sprintf(callHelloTransactionTemplate, Address{accountCounter}))

	loggedMessages = nil

	err = runtime.ExecuteTransaction(
		Script{
			Source: callTransaction,
		},
		Context{
			Interface: runtimeInterface,
			Location:  nextTransactionLocation(),
		},
	)
	require.NoError(t, err)
	require.Equal(t,
		[]string{`"2"`},
		loggedMessages,
	)
}

func TestRuntimeProgramsHitForToplevelPrograms(t *testing.T) {

	// We do not want to hit the stored programs for toplevel programs
	// (scripts and transactions) until we have moved the caching layer to Cadence.

	t.Parallel()

	const helloWorldContract = `
      access(all) contract HelloWorld {

          access(all) let greeting: String

          init() {
              self.greeting = "Hello, World!"
          }

          access(all) fun hello(): String {
              return self.greeting
          }
      }
    `

	const callHelloTxTemplate = `
        import HelloWorld from 0x%s

        transaction {
            prepare(signer: AuthAccount) {
                assert(HelloWorld.hello() == "Hello, World!")
            }
        }
    `

	createAccountTx := []byte(`
        transaction {
            prepare(signer: AuthAccount) {
                AuthAccount(payer: signer)
            }
        }
    `)

	deployTx := DeploymentTransaction("HelloWorld", []byte(helloWorldContract))

	runtime := newTestInterpreterRuntime()

	accountCodes := map[common.Location][]byte{}
	var events []cadence.Event

	programs := map[common.Location]*interpreter.Program{}

	var accountCounter uint8 = 0

	var signerAddresses []Address

	var programsHits []Location

	runtimeInterface := &testRuntimeInterface{
		createAccount: func(payer Address) (address Address, err error) {
			accountCounter++
			return Address{accountCounter}, nil
		},
		getCode: func(location Location) (bytes []byte, err error) {
			return accountCodes[location], nil
		},
		getAndSetProgram: func(
			location Location,
			load func() (*interpreter.Program, error),
		) (
			program *interpreter.Program,
			err error,
		) {
			programsHits = append(programsHits, location)

			var ok bool
			program, ok = programs[location]
			if ok {
				return
			}

			program, err = load()

			// NOTE: important: still set empty program,
			// even if error occurred

			programs[location] = program

			return
		},
		storage: newTestLedger(nil, nil),
		getSigningAccounts: func() ([]Address, error) {
			return signerAddresses, nil
		},
		resolveLocation: singleIdentifierLocationResolver(t),
		getAccountContractCode: func(location common.AddressLocation) (code []byte, err error) {
			return accountCodes[location], nil
		},
		updateAccountContractCode: func(location common.AddressLocation, code []byte) error {
			accountCodes[location] = code
			return nil
		},
		emitEvent: func(event cadence.Event) error {
			events = append(events, event)
			return nil
		},
	}

	nextTransactionLocation := newTransactionLocationGenerator()

	signerAddresses = []Address{{accountCounter}}

	// create the account

	err := runtime.ExecuteTransaction(
		Script{
			Source: createAccountTx,
		},
		Context{
			Interface: runtimeInterface,
			Location:  nextTransactionLocation(),
		},
	)
	require.NoError(t, err)

	signerAddresses = []Address{{accountCounter}}

	err = runtime.ExecuteTransaction(
		Script{
			Source: deployTx,
		},
		Context{
			Interface: runtimeInterface,
			Location:  nextTransactionLocation(),
		},
	)
	require.NoError(t, err)

	// call the function

	callTx := []byte(fmt.Sprintf(callHelloTxTemplate, Address{accountCounter}))

	err = runtime.ExecuteTransaction(
		Script{
			Source: callTx,
		},
		Context{
			Interface: runtimeInterface,
			Location:  nextTransactionLocation(),
		},
	)
	require.NoError(t, err)

	require.Equal(t,
		[]common.Location{
			common.TransactionLocation{
				0x1, 0x0, 0x0, 0x0, 0x0, 0x0, 0x0, 0x0, 0x0, 0x0, 0x0, 0x0, 0x0, 0x0, 0x0, 0x0,
				0x0, 0x0, 0x0, 0x0, 0x0, 0x0, 0x0, 0x0, 0x0, 0x0, 0x0, 0x0, 0x0, 0x0, 0x0, 0x0,
			},
			common.TransactionLocation{
				0x2, 0x0, 0x0, 0x0, 0x0, 0x0, 0x0, 0x0, 0x0, 0x0, 0x0, 0x0, 0x0, 0x0, 0x0, 0x0,
				0x0, 0x0, 0x0, 0x0, 0x0, 0x0, 0x0, 0x0, 0x0, 0x0, 0x0, 0x0, 0x0, 0x0, 0x0, 0x0,
			},
			common.TransactionLocation{
				0x3, 0x0, 0x0, 0x0, 0x0, 0x0, 0x0, 0x0, 0x0, 0x0, 0x0, 0x0, 0x0, 0x0, 0x0, 0x0,
				0x0, 0x0, 0x0, 0x0, 0x0, 0x0, 0x0, 0x0, 0x0, 0x0, 0x0, 0x0, 0x0, 0x0, 0x0, 0x0,
			},
			common.AddressLocation{
				Address: Address{0x1},
				Name:    "HelloWorld",
			},
			common.AddressLocation{
				Address: Address{0x1},
				Name:    "HelloWorld",
			},
		},
		programsHits,
	)
}

func TestRuntimeTransaction_ContractUpdate(t *testing.T) {

	t.Parallel()

	runtime := newTestInterpreterRuntime()

	const contract1 = `
      access(all) contract Test {

          access(all) resource R {

              access(all) let name: String

              init(name: String) {
                  self.name = name
              }

              access(all) fun hello(): Int {
                  return 1
              }
          }

          access(all) var rs: @{String: R}

          access(all) fun hello(): Int {
              return 1
          }

          init() {
              self.rs <- {}
              self.rs["r1"] <-! create R(name: "1")
          }
      }
    `

	const contract2 = `
      access(all) contract Test {

          access(all) resource R {

              access(all) let name: String

              init(name: String) {
                  self.name = name
              }

              access(all) fun hello(): Int {
                  return 2
              }
          }

          access(all) var rs: @{String: R}

          access(all) fun hello(): Int {
              return 2
          }

          init() {
              self.rs <- {}
              panic("should never be executed")
          }
      }
    `

	var accountCode []byte
	var events []cadence.Event

	signerAddress := common.MustBytesToAddress([]byte{0x42})

	runtimeInterface := &testRuntimeInterface{
		storage: newTestLedger(nil, nil),
		getSigningAccounts: func() ([]Address, error) {
			return []Address{signerAddress}, nil
		},
		getCode: func(_ Location) (bytes []byte, err error) {
			return accountCode, nil
		},
		resolveLocation: func(identifiers []Identifier, location Location) ([]ResolvedLocation, error) {
			require.Empty(t, identifiers)
			require.IsType(t, common.AddressLocation{}, location)

			return []ResolvedLocation{
				{
					Location: common.AddressLocation{
						Address: location.(common.AddressLocation).Address,
						Name:    "Test",
					},
					Identifiers: []ast.Identifier{
						{
							Identifier: "Test",
						},
					},
				},
			}, nil
		},
		getAccountContractCode: func(_ common.AddressLocation) (code []byte, err error) {
			return accountCode, nil
		},
		updateAccountContractCode: func(_ common.AddressLocation, code []byte) error {
			accountCode = code
			return nil
		},
		emitEvent: func(event cadence.Event) error {
			events = append(events, event)
			return nil
		},
	}

	nextTransactionLocation := newTransactionLocationGenerator()

	// Deploy the Test contract

	deployTx1 := DeploymentTransaction("Test", []byte(contract1))

	err := runtime.ExecuteTransaction(
		Script{
			Source: deployTx1,
		},
		Context{
			Interface: runtimeInterface,
			Location:  nextTransactionLocation(),
		},
	)
	require.NoError(t, err)

	location := common.AddressLocation{
		Address: signerAddress,
		Name:    "Test",
	}

	require.NotContains(t, runtimeInterface.programs, location)

	// Use the Test contract

	script1 := []byte(`
      import 0x42

      access(all) fun main() {
          // Check stored data

          assert(Test.rs.length == 1)
          assert(Test.rs["r1"]?.name == "1")

          // Check functions

          assert(Test.rs["r1"]?.hello() == 1)
          assert(Test.hello() == 1)
      }
    `)

	nextScriptLocation := newScriptLocationGenerator()

	_, err = runtime.ExecuteScript(
		Script{
			Source: script1,
		},
		Context{
			Interface: runtimeInterface,
			Location:  nextScriptLocation(),
		},
	)
	require.NoError(t, err)

	// The deployed hello world contract was imported,
	// assert that it was stored in the program storage
	// after it was parsed and checked

	initialProgram := runtimeInterface.programs[location]
	require.NotNil(t, initialProgram)

	// Update the Test contract

	deployTx2 := UpdateTransaction("Test", []byte(contract2))

	err = runtime.ExecuteTransaction(
		Script{
			Source: deployTx2,
		},
		Context{
			Interface: runtimeInterface,
			Location:  nextTransactionLocation(),
		},
	)
	require.NoError(t, err)

	// Assert that the contract update did NOT change
	// the program in program storage

	require.Same(t,
		initialProgram,
		runtimeInterface.programs[location],
	)
	require.NotNil(t, runtimeInterface.programs[location])

	// Use the new Test contract

	script2 := []byte(`
      import 0x42

      access(all) fun main() {
          // Existing data is still available and the same as before

          assert(Test.rs.length == 1)
          assert(Test.rs["r1"]?.name == "1")

          // New function code is executed.
          // Compare with script1 above, which checked 1.

          assert(Test.rs["r1"]?.hello() == 2)
          assert(Test.hello() == 2)
      }
    `)

	_, err = runtime.ExecuteScript(
		Script{
			Source: script2,
		},
		Context{
			Interface: runtimeInterface,
			Location:  nextScriptLocation(),
		},
	)
	require.NoError(t, err)
}

func TestRuntimeExecuteScriptArguments(t *testing.T) {

	t.Parallel()

	runtime := newTestInterpreterRuntime()

	script := []byte(`
      access(all) fun main(num: Int) {}
    `)

	type testCase struct {
		name      string
		arguments [][]byte
		valid     bool
	}

	test := func(tc testCase) {
		t.Run(tc.name, func(t *testing.T) {

			// NOTE: to parallelize this sub-test,
			// access to `programs` must be made thread-safe first

			storage := newTestLedger(nil, nil)

			runtimeInterface := &testRuntimeInterface{
				storage: storage,
				meterMemory: func(_ common.MemoryUsage) error {
					return nil
				},
			}
			runtimeInterface.decodeArgument = func(b []byte, t cadence.Type) (value cadence.Value, err error) {
				return json.Decode(runtimeInterface, b)
			}

			_, err := runtime.ExecuteScript(
				Script{
					Source:    script,
					Arguments: tc.arguments,
				},
				Context{
					Interface: runtimeInterface,
					Location:  common.ScriptLocation{0x1},
				},
			)

			if tc.valid {
				require.NoError(t, err)
			} else {
				RequireError(t, err)

				assertRuntimeErrorIsUserError(t, err)

				require.ErrorAs(t, err, &InvalidEntryPointParameterCountError{})
			}
		})
	}

	for _, testCase := range []testCase{
		{
			name:      "too few arguments",
			arguments: [][]byte{},
			valid:     false,
		},
		{
			name: "correct number of arguments",
			arguments: [][]byte{
				jsoncdc.MustEncode(cadence.NewInt(1)),
			},
			valid: true,
		},
		{
			name: "too many arguments",
			arguments: [][]byte{
				jsoncdc.MustEncode(cadence.NewInt(1)),
				jsoncdc.MustEncode(cadence.NewInt(2)),
			},
			valid: false,
		},
	} {
		test(testCase)
	}
}

func singleIdentifierLocationResolver(t testing.TB) func(identifiers []Identifier, location Location) ([]ResolvedLocation, error) {
	return func(identifiers []Identifier, location Location) ([]ResolvedLocation, error) {
		require.Len(t, identifiers, 1)
		require.IsType(t, common.AddressLocation{}, location)

		return []ResolvedLocation{
			{
				Location: common.AddressLocation{
					Address: location.(common.AddressLocation).Address,
					Name:    identifiers[0].Identifier,
				},
				Identifiers: identifiers,
			},
		}, nil
	}
}

func multipleIdentifierLocationResolver(identifiers []ast.Identifier, location common.Location) (result []sema.ResolvedLocation, err error) {

	// Resolve each identifier as an address location

	for _, identifier := range identifiers {
		result = append(result, sema.ResolvedLocation{
			Location: common.AddressLocation{
				Address: location.(common.AddressLocation).Address,
				Name:    identifier.Identifier,
			},
			Identifiers: []ast.Identifier{
				identifier,
			},
		})
	}

	return
}

func TestRuntimeGetConfig(t *testing.T) {
	t.Parallel()

	rt := newTestInterpreterRuntime()

	config := rt.Config()
	expected := rt.defaultConfig
	require.Equal(t, expected, config)
}

func TestRuntimePanics(t *testing.T) {

	t.Parallel()

	runtime := newTestInterpreterRuntime()

	script := []byte(`
      access(all) fun main() {
        [1][1]
      }
    `)

	storage := newTestLedger(nil, nil)

	runtimeInterface := &testRuntimeInterface{
		storage: storage,
		getSigningAccounts: func() ([]Address, error) {
			return []Address{{42}}, nil
		},
	}

	nextTransactionLocation := newTransactionLocationGenerator()

	_, err := runtime.ExecuteScript(
		Script{
			Source: script,
		},
		Context{
			Interface: runtimeInterface,
			Location:  nextTransactionLocation(),
		},
	)
	RequireError(t, err)

}

func TestRuntimeInvalidContainerTypeConfusion(t *testing.T) {

	t.Parallel()

<<<<<<< HEAD
	t.Run("invalid: private path, public account used as auth account", func(t *testing.T) {

		t.Parallel()

		runtime := newTestInterpreterRuntime()

		script := []byte(`
          access(all) fun main(): Capability {
              let dict: {Int: AuthAccount} = {}
              let ref = &dict as auth(Mutate) &{Int: AnyStruct}
              ref[0] = getAccount(0x01) as AnyStruct
              return dict.values[0].getCapability(/private/xxx)
          }
        `)

		runtimeInterface := &testRuntimeInterface{}

		_, err := runtime.ExecuteScript(
			Script{
				Source: script,
			},
			Context{
				Interface: runtimeInterface,
				Location:  common.ScriptLocation{},
			},
		)

		RequireError(t, err)

		assertRuntimeErrorIsUserError(t, err)

		var typeErr interpreter.ContainerMutationError
		require.ErrorAs(t, err, &typeErr)
	})

	t.Run("invalid: public path, public account used as auth account", func(t *testing.T) {

		t.Parallel()

		runtime := newTestInterpreterRuntime()
=======
	runtime := newTestInterpreterRuntime()
>>>>>>> 341b7b5b

	script := []byte(`
          access(all) fun main() {
              let dict: {Int: AuthAccount} = {}
              let ref = &dict as auth(Mutate) &{Int: AnyStruct}
              ref[0] = getAccount(0x01) as AnyStruct
          }
        `)

	runtimeInterface := &testRuntimeInterface{}

<<<<<<< HEAD
		script := []byte(`
          access(all) fun main(): Capability {
              let dict: {Int: PublicAccount} = {}
              let ref = &dict as auth(Mutate) &{Int: AnyStruct}
              ref[0] = getAccount(0x01) as AnyStruct
              return dict.values[0].getCapability(/public/xxx)
          }
        `)
=======
	_, err := runtime.ExecuteScript(
		Script{
			Source: script,
		},
		Context{
			Interface: runtimeInterface,
			Location:  common.ScriptLocation{},
		},
	)
>>>>>>> 341b7b5b

	RequireError(t, err)

	assertRuntimeErrorIsUserError(t, err)

	var typeErr interpreter.ContainerMutationError
	require.ErrorAs(t, err, &typeErr)
}

func TestRuntimeStackOverflow(t *testing.T) {

	if testing.Short() {
		t.Skip()
	}

	t.Parallel()

	runtime := newTestInterpreterRuntime()

	const contract = `

        access(all) contract Recurse {

            access(self) fun recurse() {
                self.recurse()
            }

            init() {
                self.recurse()
            }
        }
    `

	deployTx := DeploymentTransaction("Recurse", []byte(contract))

	var events []cadence.Event
	var loggedMessages []string
	var signerAddress common.Address
	accountCodes := map[common.Location]string{}

	runtimeInterface := &testRuntimeInterface{
		storage: newTestLedger(nil, nil),
		getSigningAccounts: func() ([]Address, error) {
			return []Address{signerAddress}, nil
		},
		resolveLocation: singleIdentifierLocationResolver(t),
		updateAccountContractCode: func(location common.AddressLocation, code []byte) error {
			accountCodes[location] = string(code)
			return nil
		},
		getAccountContractCode: func(location common.AddressLocation) (code []byte, err error) {
			code = []byte(accountCodes[location])
			return code, nil
		},
		emitEvent: func(event cadence.Event) error {
			events = append(events, event)
			return nil
		},
		log: func(message string) {
			loggedMessages = append(loggedMessages, message)
		},
		meterMemory: func(_ common.MemoryUsage) error {
			return nil
		},
	}
	runtimeInterface.decodeArgument = func(b []byte, t cadence.Type) (value cadence.Value, err error) {
		return json.Decode(runtimeInterface, b)
	}

	nextTransactionLocation := newTransactionLocationGenerator()

	// Deploy

	err := runtime.ExecuteTransaction(
		Script{
			Source: deployTx,
		},
		Context{
			Interface: runtimeInterface,
			Location:  nextTransactionLocation(),
		},
	)
	RequireError(t, err)

	assertRuntimeErrorIsUserError(t, err)

	var callStackLimitExceededErr CallStackLimitExceededError
	require.ErrorAs(t, err, &callStackLimitExceededErr)
}

func TestRuntimeInternalErrors(t *testing.T) {

	t.Parallel()

	t.Run("script with go error", func(t *testing.T) {

		t.Parallel()

		script := []byte(`
          access(all) fun main() {
              log("hello")
          }
        `)

		runtime := newTestInterpreterRuntime()

		runtimeInterface := &testRuntimeInterface{
			log: func(message string) {
				// panic due to go-error in cadence implementation
				var val any = message
				_ = val.(int)
			},
		}

		_, err := runtime.ExecuteScript(
			Script{
				Source: script,
			},
			Context{
				Interface: runtimeInterface,
				Location:  common.ScriptLocation{},
			},
		)

		RequireError(t, err)

		assertRuntimeErrorIsInternalError(t, err)
	})

	t.Run("script with cadence error", func(t *testing.T) {

		t.Parallel()

		script := []byte(`
          access(all) fun main() {
              log("hello")
          }
        `)

		runtime := newTestInterpreterRuntime()

		runtimeInterface := &testRuntimeInterface{
			log: func(message string) {
				// intentionally panic
				panic(fmt.Errorf("panic trying to log %s", message))
			},
		}

		_, err := runtime.ExecuteScript(
			Script{
				Source: script,
			},
			Context{
				Interface: runtimeInterface,
				Location:  common.ScriptLocation{},
			},
		)

		RequireError(t, err)

		assertRuntimeErrorIsExternalError(t, err)
	})

	t.Run("transaction", func(t *testing.T) {

		t.Parallel()

		script := []byte(`
          transaction {
              prepare() {}
              execute {
                  log("hello")
              }
          }
        `)

		runtime := newTestInterpreterRuntime()

		runtimeInterface := &testRuntimeInterface{
			log: func(message string) {
				// panic due to Cadence implementation error
				var val any = message
				_ = val.(int)
			},
		}

		err := runtime.ExecuteTransaction(
			Script{
				Source: script,
			},
			Context{
				Interface: runtimeInterface,
				Location:  common.TransactionLocation{},
			},
		)

		RequireError(t, err)

		assertRuntimeErrorIsInternalError(t, err)
	})

	t.Run("contract function", func(t *testing.T) {

		t.Parallel()

		addressValue := Address{
			0x0, 0x0, 0x0, 0x0, 0x0, 0x0, 0x0, 0x1,
		}

		contract := []byte(`
          access(all) contract Test {
              access(all) fun hello() {
                  log("Hello World!")
              }
          }
       `)

		var accountCode []byte

		storage := newTestLedger(nil, nil)

		runtime := newTestInterpreterRuntime()

		runtimeInterface := &testRuntimeInterface{
			storage: storage,
			getSigningAccounts: func() ([]Address, error) {
				return []Address{addressValue}, nil
			},
			resolveLocation: singleIdentifierLocationResolver(t),
			getAccountContractCode: func(_ common.AddressLocation) (code []byte, err error) {
				return accountCode, nil
			},
			updateAccountContractCode: func(_ common.AddressLocation, code []byte) error {
				accountCode = code
				return nil
			},
			emitEvent: func(_ cadence.Event) error {
				return nil
			},
			log: func(message string) {
				// panic due to Cadence implementation error
				var val any = message
				_ = val.(int)
			},
		}

		nextTransactionLocation := newTransactionLocationGenerator()

		deploy := DeploymentTransaction("Test", contract)
		err := runtime.ExecuteTransaction(
			Script{
				Source: deploy,
			},
			Context{
				Interface: runtimeInterface,
				Location:  nextTransactionLocation(),
			},
		)
		require.NoError(t, err)

		assert.NotNil(t, accountCode)

		_, err = runtime.InvokeContractFunction(
			common.AddressLocation{
				Address: addressValue,
				Name:    "Test",
			},
			"hello",
			nil,
			nil,
			Context{
				Interface: runtimeInterface,
				Location:  nextTransactionLocation(),
			},
		)

		RequireError(t, err)

		assertRuntimeErrorIsInternalError(t, err)
	})

	t.Run("parse and check", func(t *testing.T) {

		t.Parallel()

		script := []byte("access(all) fun test() {}")

		runtime := newTestInterpreterRuntime()

		runtimeInterface := &testRuntimeInterface{
			getAndSetProgram: func(_ Location, _ func() (*interpreter.Program, error)) (*interpreter.Program, error) {
				panic(errors.New("crash while getting/setting program"))
			},
		}

		nextTransactionLocation := newTransactionLocationGenerator()

		_, err := runtime.ParseAndCheckProgram(
			script,
			Context{
				Interface: runtimeInterface,
				Location:  nextTransactionLocation(),
			},
		)

		RequireError(t, err)

		assertRuntimeErrorIsExternalError(t, err)
	})

	t.Run("read stored", func(t *testing.T) {

		t.Parallel()

		runtime := newTestInterpreterRuntime()

		runtimeInterface := &testRuntimeInterface{
			storage: testLedger{
				getValue: func(owner, key []byte) (value []byte, err error) {
					panic(errors.New("crasher"))
				},
			},
		}

		address, err := common.BytesToAddress([]byte{0x42})
		require.NoError(t, err)

		_, err = runtime.ReadStored(
			address,
			cadence.Path{
				Domain:     common.PathDomainStorage,
				Identifier: "test",
			},
			Context{
				Interface: runtimeInterface,
			},
		)

		RequireError(t, err)

		assertRuntimeErrorIsExternalError(t, err)
	})

	t.Run("read linked", func(t *testing.T) {

		t.Parallel()

		runtime := newTestInterpreterRuntime()

		runtimeInterface := &testRuntimeInterface{
			storage: testLedger{
				getValue: func(owner, key []byte) (value []byte, err error) {
					panic(errors.New("crasher"))
				},
			},
		}

		address, err := common.BytesToAddress([]byte{0x42})
		require.NoError(t, err)

		_, err = runtime.ReadStored(
			address,
			cadence.Path{
				Domain:     common.PathDomainStorage,
				Identifier: "test",
			},
			Context{
				Interface: runtimeInterface,
			},
		)

		RequireError(t, err)

		assertRuntimeErrorIsExternalError(t, err)
	})

	t.Run("panic with non error", func(t *testing.T) {

		t.Parallel()

		script := []byte(`access(all) fun main() {}`)

		runtime := newTestInterpreterRuntime()

		runtimeInterface := &testRuntimeInterface{
			meterMemory: func(usage common.MemoryUsage) error {
				// panic with a non-error type
				panic("crasher")
			},
		}

		_, err := runtime.ExecuteScript(
			Script{
				Source: script,
			},
			Context{
				Interface: runtimeInterface,
				Location:  common.ScriptLocation{},
			},
		)

		RequireError(t, err)

		assertRuntimeErrorIsInternalError(t, err)
	})

}

func TestRuntimeComputationMetring(t *testing.T) {
	t.Parallel()

	type test struct {
		name      string
		code      string
		ok        bool
		hits      uint
		intensity uint
	}

	compLimit := uint(6)

	tests := []test{
		{
			name: "Infinite while loop",
			code: `
          while true {}
        `,
			ok:        false,
			hits:      compLimit,
			intensity: 6,
		},
		{
			name: "Limited while loop",
			code: `
          var i = 0
          while i < 5 {
              i = i + 1
          }
        `,
			ok:        false,
			hits:      compLimit,
			intensity: 6,
		},
		{
			name: "statement + createArray + transferArray + too many for-in loop iterations",
			code: `
          for i in [1, 2, 3, 4, 5, 6, 7, 8, 9, 10] {}
        `,
			ok:        false,
			hits:      compLimit,
			intensity: 15,
		},
		{
			name: "statement + createArray + transferArray + two for-in loop iterations",
			code: `
          for i in [1, 2] {}
        `,
			ok:        true,
			hits:      5,
			intensity: 6,
		},
		{
			name: "statement + functionInvocation + encoding",
			code: `
          acc.save("A quick brown fox jumps over the lazy dog", to:/storage/some_path)
        `,
			ok:        true,
			hits:      3,
			intensity: 88,
		},
	}

	for _, test := range tests {

		t.Run(test.name, func(t *testing.T) {

			script := []byte(
				fmt.Sprintf(
					`
                  transaction {
                      prepare(acc: AuthAccount) {
                          %s
                      }
                  }
                `,
					test.code,
				),
			)

			runtime := newTestInterpreterRuntime()

			compErr := errors.New("computation exceeded limit")
			var hits, totalIntensity uint
			meterComputationFunc := func(kind common.ComputationKind, intensity uint) error {
				hits++
				totalIntensity += intensity
				if hits >= compLimit {
					return compErr
				}
				return nil
			}

			address := common.MustBytesToAddress([]byte{0x1})

			runtimeInterface := &testRuntimeInterface{
				storage: newTestLedger(nil, nil),
				getSigningAccounts: func() ([]Address, error) {
					return []Address{address}, nil
				},
				meterComputation: meterComputationFunc,
			}

			nextTransactionLocation := newTransactionLocationGenerator()

			err := runtime.ExecuteTransaction(
				Script{
					Source: script,
				},
				Context{
					Interface: runtimeInterface,
					Location:  nextTransactionLocation(),
				},
			)
			if test.ok {
				require.NoError(t, err)
			} else {
				RequireError(t, err)

				var executionErr Error
				require.ErrorAs(t, err, &executionErr)
				require.ErrorAs(t, err.(Error).Unwrap(), &compErr)
			}

			assert.Equal(t, test.hits, hits)
			assert.Equal(t, test.intensity, totalIntensity)
		})
	}
}

func TestRuntimeImportAnyStruct(t *testing.T) {

	t.Parallel()

	rt := newTestInterpreterRuntime()

	var loggedMessages []string

	address := common.MustBytesToAddress([]byte{0x1})

	storage := newTestLedger(nil, nil)

	runtimeInterface := &testRuntimeInterface{
		storage: storage,
		getSigningAccounts: func() ([]Address, error) {
			return []Address{address}, nil
		},
		log: func(message string) {
			loggedMessages = append(loggedMessages, message)
		},
		meterMemory: func(_ common.MemoryUsage) error {
			return nil
		},
	}
	runtimeInterface.decodeArgument = func(b []byte, t cadence.Type) (value cadence.Value, err error) {
		return json.Decode(runtimeInterface, b)
	}

	err := rt.ExecuteTransaction(
		Script{
			Source: []byte(`
              transaction(args: [AnyStruct]) {
                prepare(signer: AuthAccount) {}
              }
            `),
			Arguments: [][]byte{
				[]byte(`{"value":[{"value":"0xf8d6e0586b0a20c7","type":"Address"},{"value":{"domain":"private","identifier":"USDCAdminCap-ca258982-c98e-4ef0-adef-7ff80ee96b10"},"type":"Path"}],"type":"Array"}`),
			},
		},
		Context{
			Interface: runtimeInterface,
			Location:  common.TransactionLocation{},
		},
	)
	require.NoError(t, err)
}

// Error needs to be `runtime.Error`, and the inner error should be `errors.UserError`.
func assertRuntimeErrorIsUserError(t *testing.T, err error) {
	var runtimeError Error
	require.ErrorAs(t, err, &runtimeError)

	innerError := runtimeError.Unwrap()
	require.True(
		t,
		runtimeErrors.IsUserError(innerError),
		"Expected `UserError`, found `%T`", innerError,
	)
}

// Error needs to be `runtime.Error`, and the inner error should be `errors.InternalError`.
func assertRuntimeErrorIsInternalError(t *testing.T, err error) {
	var runtimeError Error
	require.ErrorAs(t, err, &runtimeError)

	innerError := runtimeError.Unwrap()
	require.True(
		t,
		runtimeErrors.IsInternalError(innerError),
		"Expected `InternalError`, found `%T`", innerError,
	)
}

// Error needs to be `runtime.Error`, and the inner error should be `interpreter.ExternalError`.
func assertRuntimeErrorIsExternalError(t *testing.T, err error) {
	var runtimeError Error
	require.ErrorAs(t, err, &runtimeError)

	innerError := runtimeError.Unwrap()
	require.ErrorAs(t, innerError, &runtimeErrors.ExternalError{})
}

func BenchmarkRuntimeScriptNoop(b *testing.B) {

	runtimeInterface := &testRuntimeInterface{
		storage: newTestLedger(nil, nil),
	}

	script := Script{
		Source: []byte("access(all) fun main() {}"),
	}

	environment := NewScriptInterpreterEnvironment(Config{})

	context := Context{
		Interface:   runtimeInterface,
		Location:    common.ScriptLocation{},
		Environment: environment,
	}

	require.NotNil(b, stdlib.CryptoChecker())

	runtime := newTestInterpreterRuntime()

	b.ReportAllocs()
	b.ResetTimer()

	for i := 0; i < b.N; i++ {
		_, _ = runtime.ExecuteScript(script, context)
	}
}

func TestRuntimeImportTestStdlib(t *testing.T) {

	t.Parallel()

	rt := newTestInterpreterRuntime()

	runtimeInterface := &testRuntimeInterface{}

	_, err := rt.ExecuteScript(
		Script{
			Source: []byte(`
                import Test

                access(all) fun main() {
                    Test.assert(true)
                }
            `),
		},
		Context{
			Interface: runtimeInterface,
			Location:  common.ScriptLocation{},
		},
	)

	RequireError(t, err)

	errs := checker.RequireCheckerErrors(t, err, 1)

	notDeclaredErr := &sema.NotDeclaredError{}
	require.ErrorAs(t, errs[0], &notDeclaredErr)
	assert.Equal(t, "Test", notDeclaredErr.Name)
}

func TestRuntimeGetCurrentBlockScript(t *testing.T) {

	t.Parallel()

	rt := newTestInterpreterRuntime()

	runtimeInterface := &testRuntimeInterface{}

	_, err := rt.ExecuteScript(
		Script{
			Source: []byte(`
                access(all) fun main(): AnyStruct {
                    return getCurrentBlock()
                }
            `),
		},
		Context{
			Interface: runtimeInterface,
			Location:  common.ScriptLocation{},
		},
	)

	RequireError(t, err)

	var subErr *ValueNotExportableError
	require.ErrorAs(t, err, &subErr)
}

func TestRuntimeTypeMismatchErrorMessage(t *testing.T) {

	t.Parallel()

	runtime := newTestInterpreterRuntime()

	address1 := common.MustBytesToAddress([]byte{0x1})
	address2 := common.MustBytesToAddress([]byte{0x2})

	contract := []byte(`
      access(all) contract Foo {
         access(all) struct Bar {}
      }
    `)

	deploy := DeploymentTransaction("Foo", contract)

	accountCodes := map[Location][]byte{}
	var events []cadence.Event

	signerAccount := address1

	runtimeInterface := &testRuntimeInterface{
		getCode: func(location Location) (bytes []byte, err error) {
			return accountCodes[location], nil
		},
		storage: newTestLedger(nil, nil),
		getSigningAccounts: func() ([]Address, error) {
			return []Address{signerAccount}, nil
		},
		resolveLocation: singleIdentifierLocationResolver(t),
		getAccountContractCode: func(location common.AddressLocation) (code []byte, err error) {
			return accountCodes[location], nil
		},
		updateAccountContractCode: func(location common.AddressLocation, code []byte) (err error) {
			accountCodes[location] = code
			return nil
		},
		emitEvent: func(event cadence.Event) error {
			events = append(events, event)
			return nil
		},
	}

	nextTransactionLocation := newTransactionLocationGenerator()
	nextScriptLocation := newScriptLocationGenerator()

	// Deploy same contract to two different accounts

	for _, address := range []Address{address1, address2} {
		signerAccount = address

		err := runtime.ExecuteTransaction(
			Script{
				Source: deploy,
			},
			Context{
				Interface: runtimeInterface,
				Location:  nextTransactionLocation(),
			},
		)
		require.NoError(t, err)
	}

	// Set up account

	setupTransaction := []byte(`
      import Foo from 0x1

      transaction {

          prepare(acct: AuthAccount) {
              acct.save(Foo.Bar(), to: /storage/bar)
          }
      }
    `)

	signerAccount = address1

	err := runtime.ExecuteTransaction(
		Script{
			Source: setupTransaction,
		},
		Context{
			Interface: runtimeInterface,
			Location:  nextTransactionLocation(),
		},
	)
	require.NoError(t, err)

	// Use wrong type

	script := []byte(`
      import Foo from 0x2

      access(all) fun main() {
        getAuthAccount(0x1).borrow<&Foo.Bar>(from: /storage/bar)
      }
    `)

	_, err = runtime.ExecuteScript(
		Script{
			Source: script,
		},
		Context{
			Interface: runtimeInterface,
			Location:  nextScriptLocation(),
		},
	)
	RequireError(t, err)

	require.ErrorContains(t, err, "expected type `A.0000000000000002.Foo.Bar`, got `A.0000000000000001.Foo.Bar`")

}

func TestRuntimeErrorExcerpts(t *testing.T) {

	t.Parallel()

	rt := newTestInterpreterRuntime()

	script := []byte(`
    access(all) fun main(): Int {
        // fill lines so the error occurs on lines 9 and 10
        // 
        // 
        //
        //
        let a = [1,2,3,4]
        return a
            .firstIndex(of: 5)!
    }
    `)

	runtimeInterface := &testRuntimeInterface{
		getAccountBalance:          noopRuntimeUInt64Getter,
		getAccountAvailableBalance: noopRuntimeUInt64Getter,
		getStorageUsed:             noopRuntimeUInt64Getter,
		getStorageCapacity:         noopRuntimeUInt64Getter,
		accountKeysCount:           noopRuntimeUInt64Getter,
		storage:                    newTestLedger(nil, nil),
	}

	_, err := rt.ExecuteScript(
		Script{
			Source: script,
		},
		Context{
			Interface: runtimeInterface,
			Location:  common.ScriptLocation{},
		},
	)
	RequireError(t, err)

	errorString := `Execution failed:
error: unexpectedly found nil while forcing an Optional value
  --> 0000000000000000000000000000000000000000000000000000000000000000:9:15
   |
 9 |         return a
10 |             .firstIndex(of: 5)!
   |                ^^^^^^^^^^^^^^^^
`

	require.Equal(t, errorString, err.Error())
}

func TestRuntimeErrorExcerptsMultiline(t *testing.T) {

	t.Parallel()

	rt := newTestInterpreterRuntime()

	script := []byte(`
    access(all) fun main(): String {
        // fill lines so the error occurs on lines 9 and 10
        // 
        // 
        //
        //
        let a = [1,2,3,4]
        return a
            .firstIndex(of: 5)
                ?.toString()!
    }
    `)

	runtimeInterface := &testRuntimeInterface{
		getAccountBalance:          noopRuntimeUInt64Getter,
		getAccountAvailableBalance: noopRuntimeUInt64Getter,
		getStorageUsed:             noopRuntimeUInt64Getter,
		getStorageCapacity:         noopRuntimeUInt64Getter,
		accountKeysCount:           noopRuntimeUInt64Getter,
		storage:                    newTestLedger(nil, nil),
	}

	_, err := rt.ExecuteScript(
		Script{
			Source: script,
		},
		Context{
			Interface: runtimeInterface,
			Location:  common.ScriptLocation{},
		},
	)
	RequireError(t, err)

	errorString := `Execution failed:
error: unexpectedly found nil while forcing an Optional value
  --> 0000000000000000000000000000000000000000000000000000000000000000:9:15
   |
 9 |         return a
10 |             .firstIndex(of: 5)
11 |                 ?.toString()!
   |                ^^^^^^^^^^^^^^
`

	require.Equal(t, errorString, err.Error())
}

// https://github.com/onflow/cadence/issues/2464
func TestRuntimeAccountTypeEquality(t *testing.T) {

	t.Parallel()

	rt := newTestInterpreterRuntime()

	script := []byte(`
      access(all) fun main(address: Address): AnyStruct {
          let acct = getAuthAccount(address)
          let path = /public/tmp

          let cap = acct.capabilities.account.issue<&AuthAccount>()
          acct.capabilities.publish(cap, at: path)

          let capType = acct.capabilities.borrow<&AuthAccount>(path)!.getType()

          return Type<AuthAccount>() == capType
      }
    `)

	runtimeInterface := &testRuntimeInterface{
		storage: newTestLedger(nil, nil),
		decodeArgument: func(b []byte, t cadence.Type) (cadence.Value, error) {
			return jsoncdc.Decode(nil, b)
		},
		emitEvent: func(_ cadence.Event) error {
			return nil
		},
	}

	result, err := rt.ExecuteScript(
		Script{
			Source: script,
			Arguments: encodeArgs([]cadence.Value{
				cadence.Address(common.MustBytesToAddress([]byte{0x1})),
			}),
		},
		Context{
			Interface: runtimeInterface,
			Location:  common.ScriptLocation{},
		},
	)
	require.NoError(t, err)

	require.Equal(t, cadence.Bool(true), result)
}

func TestRuntimeUserPanicToError(t *testing.T) {
	t.Parallel()

	err := fmt.Errorf(
		"wrapped: %w",
		runtimeErrors.NewDefaultUserError("user error"),
	)
	retErr := userPanicToError(func() { panic(err) })
	require.Equal(t, retErr, err)
}

func TestRuntimeDestructorReentrancyPrevention(t *testing.T) {

	t.Parallel()

	rt := newTestInterpreterRuntime()

	script := []byte(`
      access(all) resource Vault {
          // Balance of a user's Vault
          // we use unsigned fixed point numbers for balances
          // because they can represent decimals and do not allow negative values
          access(all) var balance: UFix64

          init(balance: UFix64) {
              self.balance = balance
          }

          access(all) fun withdraw(amount: UFix64): @Vault {
              self.balance = self.balance - amount
              return <-create Vault(balance: amount)
          }

          access(all) fun deposit(from: @Vault) {
              self.balance = self.balance + from.balance
              destroy from
          }
      }

      // --- this code actually makes use of the vuln ---
      access(all) resource InnerResource {
          access(all) var victim: @Vault;
          access(all) var here: Bool;
          access(all) var parent: &OuterResource;
          init(victim: @Vault, parent: &OuterResource) {
              self.victim <- victim;
              self.here = false;
              self.parent = parent;
          }

          destroy() {
             if self.here == false {
                self.here = true;
                self.parent.reenter(); // will cause us to re-enter this destructor
             }
             self.parent.collect(from: <- self.victim);
          }
      }

      access(all) resource OuterResource {
          access(all) var inner: @InnerResource?;
          access(all) var collector: &Vault;
          init(victim: @Vault, collector: &Vault) {
              self.collector = collector;
              self.inner <- create InnerResource(victim: <- victim, parent: &self as &OuterResource);
          }
          access(all) fun reenter() {
              let inner <- self.inner <- nil;
              destroy inner;
          }
          access(all) fun collect(from: @Vault) {
              self.collector.deposit(from: <- from);
          }

          destroy() {
             destroy self.inner;
          }
      }

      access(all) fun doubleBalanceOfVault(vault: @Vault): @Vault {
          var collector <- vault.withdraw(amount: 0.0);
          var r <- create OuterResource(victim: <- vault, collector: &collector as &Vault);
          destroy r;
          return <- collector;
      }

      // --- end of vuln code ---

      access(all) fun main(): UFix64 {
              var v1 <- create Vault(balance: 1000.0);
              var v2 <- doubleBalanceOfVault(vault: <- v1);
              var v3 <- doubleBalanceOfVault(vault: <- v2);
              let balance = v3.balance
              destroy v3
              return balance
      }
    `)

	runtimeInterface := &testRuntimeInterface{
		storage: newTestLedger(nil, nil),
	}

	_, err := rt.ExecuteScript(
		Script{
			Source: script,
		},
		Context{
			Interface: runtimeInterface,
			Location:  common.ScriptLocation{},
		},
	)
	RequireError(t, err)

	require.ErrorAs(t, err, &interpreter.InvalidatedResourceReferenceError{})
}

func TestRuntimeFlowEventTypes(t *testing.T) {

	t.Parallel()

	rt := newTestInterpreterRuntime()

	script := []byte(`
      access(all) fun main(): Type? {
          return CompositeType("flow.AccountContractAdded")
      }
    `)

	runtimeInterface := &testRuntimeInterface{
		storage: newTestLedger(nil, nil),
	}

	result, err := rt.ExecuteScript(
		Script{
			Source: script,
		},
		Context{
			Interface: runtimeInterface,
			Location:  common.ScriptLocation{},
		},
	)
	require.NoError(t, err)

	accountContractAddedType := ExportType(
		stdlib.AccountContractAddedEventType,
		map[sema.TypeID]cadence.Type{},
	)

	require.Equal(t,
		cadence.Optional{
			Value: cadence.TypeValue{
				StaticType: accountContractAddedType,
			},
		},
		result,
	)
}

func TestInvalidatedResourceUse(t *testing.T) {

	t.Parallel()

	runtime := newTestInterpreterRuntime()

	signerAccount := common.MustBytesToAddress([]byte{0x1})

	signers := []Address{signerAccount}

	accountCodes := map[Location][]byte{}
	var events []cadence.Event

	runtimeInterface := &testRuntimeInterface{
		getCode: func(location Location) (bytes []byte, err error) {
			return accountCodes[location], nil
		},
		storage: newTestLedger(nil, nil),
		getSigningAccounts: func() ([]Address, error) {
			return signers, nil
		},
		resolveLocation: singleIdentifierLocationResolver(t),
		getAccountContractCode: func(location common.AddressLocation) (code []byte, err error) {
			return accountCodes[location], nil
		},
		updateAccountContractCode: func(location common.AddressLocation, code []byte) (err error) {
			accountCodes[location] = code
			return nil
		},
		emitEvent: func(event cadence.Event) error {
			events = append(events, event)
			return nil
		},
	}

	nextTransactionLocation := newTransactionLocationGenerator()

	attacker := []byte(fmt.Sprintf(`
		import VictimContract from %s

		access(all) contract AttackerContract {

			access(all) resource AttackerResource {
				access(all) var vault: @VictimContract.Vault
				access(all) var firstCopy: @VictimContract.Vault

				init(vault: @VictimContract.Vault) {
					self.vault <- vault
					self.firstCopy <- self.vault.withdraw(amount: 0.0)
				}

				access(all) fun shenanigans(): UFix64{
					let fullBalance = self.vault.balance

					var withdrawn <- self.vault.withdraw(amount: 0.0)

					// "Rug pull" the vault from under the in-flight
					// withdrawal and deposit it into our "first copy" wallet
					self.vault <-> withdrawn
					self.firstCopy.deposit(from: <- withdrawn)

					// Return the pre-deposit balance for caller to withdraw
					return fullBalance
				}

				access(all) fun fetchfirstCopy(): @VictimContract.Vault {
					var withdrawn <- self.firstCopy.withdraw(amount: 0.0)
					self.firstCopy <-> withdrawn
					return <- withdrawn
				}

				destroy() {
					destroy self.vault
					destroy self.firstCopy
				}
			}

			access(all) fun doubleBalanceOfVault(_ victim: @VictimContract.Vault): @VictimContract.Vault {
				var r <- create AttackerResource(vault: <- victim)

				// The magic happens during the execution of the following line of code
				// var withdrawAmmount = r.shenanigans()
				var secondCopy <- r.vault.withdraw(amount: r.shenanigans())

				// Deposit the second copy of the funds as retained by the AttackerResource instance
				secondCopy.deposit(from: <- r.fetchfirstCopy())

				destroy r
				return <- secondCopy
			}

			access(all) fun attack() {
				var v1 <- VictimContract.faucet()
				var v2<- AttackerContract.doubleBalanceOfVault(<- v1)
				destroy v2
		   }
		}`,
		signerAccount.HexWithPrefix(),
	))

	victim := []byte(`
        access(all) contract VictimContract {
            access(all) resource Vault {

                // Balance of a user's Vault
                // we use unsigned fixed point numbers for balances
                // because they can represent decimals and do not allow negative values
                access(all) var balance: UFix64

                init(balance: UFix64) {
                    self.balance = balance
                }

                access(all) fun withdraw(amount: UFix64): @Vault {
                    self.balance = self.balance - amount
                    return <-create Vault(balance: amount)
                }

                access(all) fun deposit(from: @Vault) {
                    self.balance = self.balance + from.balance
                    destroy from
                }
            }

            access(all) fun faucet(): @VictimContract.Vault {
                return <- create VictimContract.Vault(balance: 5.0)
            }
        }
    `)

	// Deploy Victim

	deployVictim := DeploymentTransaction("VictimContract", victim)
	err := runtime.ExecuteTransaction(
		Script{
			Source: deployVictim,
		},
		Context{
			Interface: runtimeInterface,
			Location:  nextTransactionLocation(),
		},
	)
	require.NoError(t, err)

	// Deploy Attacker

	deployAttacker := DeploymentTransaction("AttackerContract", attacker)

	err = runtime.ExecuteTransaction(
		Script{
			Source: deployAttacker,
		},
		Context{
			Interface: runtimeInterface,
			Location:  nextTransactionLocation(),
		},
	)
	require.NoError(t, err)

	// Attack

	attackTransaction := []byte(fmt.Sprintf(`
        import VictimContract from %s
        import AttackerContract from %s

        transaction {
            execute {
                AttackerContract.attack()
            }
        }`,
		signerAccount.HexWithPrefix(),
		signerAccount.HexWithPrefix(),
	))

	signers = nil

	err = runtime.ExecuteTransaction(
		Script{
			Source: attackTransaction,
		},
		Context{
			Interface: runtimeInterface,
			Location:  nextTransactionLocation(),
		},
	)
	RequireError(t, err)

	require.ErrorAs(t, err, &interpreter.InvalidatedResourceReferenceError{})

}

func TestInvalidatedResourceUse2(t *testing.T) {

	t.Parallel()

	runtime := newTestInterpreterRuntime()

	signerAccount := common.MustBytesToAddress([]byte{0x1})

	signers := []Address{signerAccount}

	accountCodes := map[Location][]byte{}
	var events []cadence.Event

	runtimeInterface := &testRuntimeInterface{
		getCode: func(location Location) (bytes []byte, err error) {
			return accountCodes[location], nil
		},
		storage: newTestLedger(nil, nil),
		getSigningAccounts: func() ([]Address, error) {
			return signers, nil
		},
		resolveLocation: singleIdentifierLocationResolver(t),
		getAccountContractCode: func(location common.AddressLocation) (code []byte, err error) {
			return accountCodes[location], nil
		},
		updateAccountContractCode: func(location common.AddressLocation, code []byte) (err error) {
			accountCodes[location] = code
			return nil
		},
		emitEvent: func(event cadence.Event) error {
			events = append(events, event)
			return nil
		},
	}

	nextTransactionLocation := newTransactionLocationGenerator()

	attacker := []byte(fmt.Sprintf(`
        import VictimContract from %s

        access(all) contract AttackerContract {

            access(all) resource InnerResource {
                access(all) var name: String
                access(all) var parent: &OuterResource?
                access(all) var vault: @VictimContract.Vault?

                init(_ name: String) {
                    self.name = name
                    self.parent = nil
                    self.vault <- nil
                }

                access(all) fun setParent(_ parent: &OuterResource) {
                    self.parent = parent
                }

                access(all) fun setVault(_ vault: @VictimContract.Vault) {
                    self.vault <-! vault
                }

                destroy() {
                    self.parent!.shenanigans()
                    var vault: @VictimContract.Vault <- self.vault!
                    self.parent!.collect(<- vault)
                }
            }

            access(all) resource OuterResource {
                access(all) var inner1: @InnerResource
                access(all) var inner2: @InnerResource
                access(all) var collector: &VictimContract.Vault

                init(_ victim: @VictimContract.Vault, _ collector: &VictimContract.Vault) {
                    self.collector = collector
                    var i1 <- create InnerResource("inner1")
                    var i2 <- create InnerResource("inner2")
                    self.inner1 <- i1
                    self.inner2 <- i2
                    self.inner1.setVault(<- victim)
                    self.inner1.setParent(&self as &OuterResource)
                    self.inner2.setParent(&self as &OuterResource)
                }

                access(all) fun shenanigans() {
                    self.inner1 <-> self.inner2
                }

                access(all) fun collect(_ from: @VictimContract.Vault) {
                    self.collector.deposit(from: <- from)
                }

                destroy() {
                    destroy self.inner1
                    // inner1 and inner2 got swapped during the above line
                    destroy self.inner2
                }
            }

            access(all) fun doubleBalanceOfVault(_ vault: @VictimContract.Vault): @VictimContract.Vault {
                var collector <- vault.withdraw(amount: 0.0)
                var outer <- create OuterResource(<- vault, &collector as &VictimContract.Vault)
                destroy outer
                return <- collector
            }

            access(all) fun attack() {
                var v1 <- VictimContract.faucet()
                var v2 <- AttackerContract.doubleBalanceOfVault(<- v1)
                destroy v2
           }
        }`,
		signerAccount.HexWithPrefix(),
	))

	victim := []byte(`
        access(all) contract VictimContract {
            access(all) resource Vault {

                // Balance of a user's Vault
                // we use unsigned fixed point numbers for balances
                // because they can represent decimals and do not allow negative values
                access(all) var balance: UFix64

                init(balance: UFix64) {
                    self.balance = balance
                }

                access(all) fun withdraw(amount: UFix64): @Vault {
                    self.balance = self.balance - amount
                    return <-create Vault(balance: amount)
                }

                access(all) fun deposit(from: @Vault) {
                    self.balance = self.balance + from.balance
                    destroy from
                }
            }

            access(all) fun faucet(): @VictimContract.Vault {
                return <- create VictimContract.Vault(balance: 5.0)
            }
        }
    `)

	// Deploy Victim

	deployVictim := DeploymentTransaction("VictimContract", victim)
	err := runtime.ExecuteTransaction(
		Script{
			Source: deployVictim,
		},
		Context{
			Interface: runtimeInterface,
			Location:  nextTransactionLocation(),
		},
	)
	require.NoError(t, err)

	// Deploy Attacker

	deployAttacker := DeploymentTransaction("AttackerContract", attacker)

	err = runtime.ExecuteTransaction(
		Script{
			Source: deployAttacker,
		},
		Context{
			Interface: runtimeInterface,
			Location:  nextTransactionLocation(),
		},
	)
	require.NoError(t, err)

	// Attack

	attackTransaction := []byte(fmt.Sprintf(`
        import VictimContract from %s
        import AttackerContract from %s

        transaction {
            execute {
                AttackerContract.attack()
            }
        }`,
		signerAccount.HexWithPrefix(),
		signerAccount.HexWithPrefix(),
	))

	signers = nil

	err = runtime.ExecuteTransaction(
		Script{
			Source: attackTransaction,
		},
		Context{
			Interface: runtimeInterface,
			Location:  nextTransactionLocation(),
		},
	)

	RequireError(t, err)

	require.ErrorAs(t, err, &interpreter.InvalidatedResourceReferenceError{})
}

func TestRuntimeInvalidRecursiveTransferViaVariableDeclaration(t *testing.T) {

	t.Parallel()

	runtime := newTestInterpreterRuntime()
	runtime.defaultConfig.AtreeValidationEnabled = false

	address := common.MustBytesToAddress([]byte{0x1})

	contract := []byte(`
      access(all) contract Test{

          access(all) resource Holder{

              access(all) var vaults: @[AnyResource]

              init(_ vaults: @[AnyResource]){
                  self.vaults <- vaults
              }

              access(all) fun x(): @[AnyResource] {
                  var x <- self.vaults <- [<-Test.dummy()]
                  return <-x
              }

              destroy() {
                  var t <-  self.vaults[0] <- self.vaults    // here is the problem
                  destroy t
                  Test.account.save(<- self.x(), to: /storage/x42)
              }
          }

          access(all) fun createHolder(_ vaults: @[AnyResource]): @Holder {
              return <- create Holder(<-vaults)
          }

          access(all) resource Dummy {}

          access(all) fun dummy(): @Dummy {
              return <- create Dummy()
          }
      }
    `)

	tx := []byte(`
      import Test from 0x1

      transaction {

          prepare(acct: AuthAccount) {
              var holder <- Test.createHolder(<-[<-Test.dummy(), <-Test.dummy()])
              destroy holder
          }
      }
    `)

	deploy := DeploymentTransaction("Test", contract)

	var accountCode []byte
	var events []cadence.Event

	runtimeInterface := &testRuntimeInterface{
		getCode: func(_ Location) (bytes []byte, err error) {
			return accountCode, nil
		},
		storage: newTestLedger(nil, nil),
		getSigningAccounts: func() ([]Address, error) {
			return []Address{address}, nil
		},
		resolveLocation: singleIdentifierLocationResolver(t),
		getAccountContractCode: func(_ common.AddressLocation) (code []byte, err error) {
			return accountCode, nil
		},
		updateAccountContractCode: func(_ common.AddressLocation, code []byte) error {
			accountCode = code
			return nil
		},
		emitEvent: func(event cadence.Event) error {
			events = append(events, event)
			return nil
		},
	}

	nextTransactionLocation := newTransactionLocationGenerator()

	// Deploy

	err := runtime.ExecuteTransaction(
		Script{
			Source: deploy,
		},
		Context{
			Interface: runtimeInterface,
			Location:  nextTransactionLocation(),
		},
	)
	require.NoError(t, err)

	// Test

	err = runtime.ExecuteTransaction(
		Script{
			Source: tx,
		},
		Context{
			Interface: runtimeInterface,
			Location:  nextTransactionLocation(),
		},
	)
	RequireError(t, err)

	require.ErrorAs(t, err, &interpreter.RecursiveTransferError{})
}

func TestRuntimeInvalidRecursiveTransferViaFunctionArgument(t *testing.T) {

	t.Parallel()

	runtime := newTestInterpreterRuntime()
	runtime.defaultConfig.AtreeValidationEnabled = false

	address := common.MustBytesToAddress([]byte{0x1})

	contract := []byte(`
      access(all) contract Test{

          access(all) resource Holder {

              access(all) var vaults: @[AnyResource]

              init(_ vaults: @[AnyResource]) {
                  self.vaults <- vaults
              }

              destroy() {
                  self.vaults.append(<-self.vaults)
              }
          }

          access(all) fun createHolder(_ vaults: @[AnyResource]): @Holder {
              return <- create Holder(<-vaults)
          }

          access(all) resource Dummy {}

          access(all) fun dummy(): @Dummy {
              return <- create Dummy()
          }
      }
    `)

	tx := []byte(`
      import Test from 0x1

      transaction {

          prepare(acct: AuthAccount) {
              var holder <- Test.createHolder(<-[<-Test.dummy(), <-Test.dummy()])
              destroy holder
          }
      }
    `)

	deploy := DeploymentTransaction("Test", contract)

	var accountCode []byte
	var events []cadence.Event

	runtimeInterface := &testRuntimeInterface{
		getCode: func(_ Location) (bytes []byte, err error) {
			return accountCode, nil
		},
		storage: newTestLedger(nil, nil),
		getSigningAccounts: func() ([]Address, error) {
			return []Address{address}, nil
		},
		resolveLocation: singleIdentifierLocationResolver(t),
		getAccountContractCode: func(_ common.AddressLocation) (code []byte, err error) {
			return accountCode, nil
		},
		updateAccountContractCode: func(_ common.AddressLocation, code []byte) error {
			accountCode = code
			return nil
		},
		emitEvent: func(event cadence.Event) error {
			events = append(events, event)
			return nil
		},
	}

	nextTransactionLocation := newTransactionLocationGenerator()

	// Deploy

	err := runtime.ExecuteTransaction(
		Script{
			Source: deploy,
		},
		Context{
			Interface: runtimeInterface,
			Location:  nextTransactionLocation(),
		},
	)
	require.NoError(t, err)

	// Test

	err = runtime.ExecuteTransaction(
		Script{
			Source: tx,
		},
		Context{
			Interface: runtimeInterface,
			Location:  nextTransactionLocation(),
		},
	)
	RequireError(t, err)

	require.ErrorAs(t, err, &interpreter.RecursiveTransferError{})
}

func TestRuntimeOptionalReferenceAttack(t *testing.T) {

	t.Parallel()

	script := `
      access(all) resource Vault {
          access(all) var balance: UFix64

          init(balance: UFix64) {
              self.balance = balance
          }

          access(all) fun withdraw(amount: UFix64): @Vault {
              self.balance = self.balance - amount
              return <-create Vault(balance: amount)
          }

          access(all) fun deposit(from: @Vault) {
              self.balance = self.balance + from.balance
              destroy from
          }
      }

      access(all) fun empty(): @Vault {
          return <- create Vault(balance: 0.0)
      }

      access(all) fun giveme(): @Vault {
          return <- create Vault(balance: 10.0)
      }

      access(all) fun main() {
          var vault <- giveme() //get 10 token
          var someDict:@{Int:Vault} <- {1:<-vault}
          var r = (&someDict[1] as &AnyResource) as! &Vault
          var double <- empty()
          double.deposit(from: <- someDict.remove(key:1)!)
          double.deposit(from: <- r.withdraw(amount:10.0))
          log(double.balance) // 20
          destroy double
          destroy someDict
      }
    `

	runtime := newTestInterpreterRuntime()

	accountCodes := map[common.Location][]byte{}

	var events []cadence.Event

	signerAccount := common.MustBytesToAddress([]byte{0x1})

	storage := newTestLedger(nil, nil)

	runtimeInterface := &testRuntimeInterface{
		getCode: func(location Location) (bytes []byte, err error) {
			return accountCodes[location], nil
		},
		storage: storage,
		getSigningAccounts: func() ([]Address, error) {
			return []Address{signerAccount}, nil
		},
		resolveLocation: singleIdentifierLocationResolver(t),
		getAccountContractCode: func(location common.AddressLocation) (code []byte, err error) {
			return accountCodes[location], nil
		},
		updateAccountContractCode: func(location common.AddressLocation, code []byte) error {
			accountCodes[location] = code
			return nil
		},
		emitEvent: func(event cadence.Event) error {
			events = append(events, event)
			return nil
		},
		log: func(s string) {

		},
	}
	runtimeInterface.decodeArgument = func(b []byte, t cadence.Type) (value cadence.Value, err error) {
		return json.Decode(nil, b)
	}

	_, err := runtime.ExecuteScript(
		Script{
			Source:    []byte(script),
			Arguments: [][]byte{},
		},
		Context{
			Interface: runtimeInterface,
			Location:  common.ScriptLocation{},
		},
	)

	RequireError(t, err)

	var checkerErr *sema.CheckerError
	require.ErrorAs(t, err, &checkerErr)

	errs := checker.RequireCheckerErrors(t, checkerErr, 1)

	assert.IsType(t, &sema.TypeMismatchError{}, errs[0])
}

func TestRuntimeReturnDestroyedOptional(t *testing.T) {

	t.Parallel()

	runtime := newTestInterpreterRuntime()

	script := []byte(`
      access(all) resource Foo {}

      access(all) fun main(): AnyStruct {
          let y: @Foo? <- create Foo()
          let z: @AnyResource <- y
          var ref = &z as &AnyResource
          ref = returnSameRef(ref)
          destroy z
          return ref
      }

      access(all) fun returnSameRef(_ ref: &AnyResource): &AnyResource {
          return ref
      }
    `)

	runtimeInterface := &testRuntimeInterface{
		storage: newTestLedger(nil, nil),
	}

	// Test

	_, err := runtime.ExecuteScript(
		Script{
			Source: script,
		},
		Context{
			Interface: runtimeInterface,
			Location:  common.ScriptLocation{},
		},
	)

	RequireError(t, err)
	require.ErrorAs(t, err, &interpreter.DestroyedResourceError{})
}

func TestRuntimeComputationMeteringError(t *testing.T) {

	t.Parallel()

	runtime := newTestInterpreterRuntime()

	t.Run("regular error returned", func(t *testing.T) {
		t.Parallel()

		script := []byte(`
            access(all) fun foo() {}

            access(all) fun main() {
                foo()
            }
        `)

		runtimeInterface := &testRuntimeInterface{
			storage: newTestLedger(nil, nil),
			meterComputation: func(compKind common.ComputationKind, intensity uint) error {
				return fmt.Errorf("computation limit exceeded")
			},
		}

		_, err := runtime.ExecuteScript(
			Script{
				Source: script,
			},
			Context{
				Interface: runtimeInterface,
				Location:  common.ScriptLocation{},
			},
		)

		require.Error(t, err)

		// Returned error MUST be an external error.
		// It can NOT be an internal error.
		assertRuntimeErrorIsExternalError(t, err)
	})

	t.Run("regular error panicked", func(t *testing.T) {
		t.Parallel()

		script := []byte(`
            access(all) fun foo() {}

            access(all) fun main() {
                foo()
            }
        `)

		runtimeInterface := &testRuntimeInterface{
			storage: newTestLedger(nil, nil),
			meterComputation: func(compKind common.ComputationKind, intensity uint) error {
				panic(fmt.Errorf("computation limit exceeded"))
			},
		}

		_, err := runtime.ExecuteScript(
			Script{
				Source: script,
			},
			Context{
				Interface: runtimeInterface,
				Location:  common.ScriptLocation{},
			},
		)

		require.Error(t, err)

		// Returned error MUST be an external error.
		// It can NOT be an internal error.
		assertRuntimeErrorIsExternalError(t, err)
	})

	t.Run("go runtime error panicked", func(t *testing.T) {
		t.Parallel()

		script := []byte(`
            access(all) fun foo() {}

            access(all) fun main() {
                foo()
            }
        `)

		runtimeInterface := &testRuntimeInterface{
			storage: newTestLedger(nil, nil),
			meterComputation: func(compKind common.ComputationKind, intensity uint) error {
				// Cause a runtime error
				var x any = "hello"
				_ = x.(int)
				return nil
			},
		}

		_, err := runtime.ExecuteScript(
			Script{
				Source: script,
			},
			Context{
				Interface: runtimeInterface,
				Location:  common.ScriptLocation{},
			},
		)

		require.Error(t, err)

		// Returned error MUST be an internal error.
		assertRuntimeErrorIsInternalError(t, err)
	})

	t.Run("go runtime error returned", func(t *testing.T) {
		t.Parallel()

		script := []byte(`
            access(all) fun foo() {}

            access(all) fun main() {
                foo()
            }
        `)

		runtimeInterface := &testRuntimeInterface{
			storage: newTestLedger(nil, nil),
			meterComputation: func(compKind common.ComputationKind, intensity uint) (err error) {
				// Cause a runtime error. Catch it and return.
				var x any = "hello"
				defer func() {
					if r := recover(); r != nil {
						if r, ok := r.(error); ok {
							err = r
						}
					}
				}()

				_ = x.(int)

				return
			},
		}

		_, err := runtime.ExecuteScript(
			Script{
				Source: script,
			},
			Context{
				Interface: runtimeInterface,
				Location:  common.ScriptLocation{},
			},
		)

		require.Error(t, err)

		// Returned error MUST be an internal error.
		assertRuntimeErrorIsInternalError(t, err)
	})
}

func TestRuntimeWrappedErrorHandling(t *testing.T) {

	t.Parallel()

	foo := []byte(`
        access(all) contract Foo {
            access(all) resource R {
                access(all) var x: Int

                init() {
                    self.x = 0
                }
            }

            access(all) fun createR(): @R {
                return <-create R()
            }
        }
    `)

	brokenFoo := []byte(`
        access(all) contract Foo {
            access(all) resource R {
                access(all) var x: Int

                init() {
                    self.x = "hello"
                }
            }

            access(all) fun createR(): @R {
                return <-create R()
            }
        }
    `)

	tx1 := []byte(`
        import Foo from 0x1

        transaction {
            prepare(signer: AuthAccount) {
                signer.save(<- Foo.createR(), to: /storage/r)
                let cap = signer.capabilities.storage.issue<&Foo.R>(/storage/r)
                signer.capabilities.publish(cap, at: /public/r)
            }
        }
    `)

	tx2 := []byte(`
        transaction {
            prepare(signer: AuthAccount) {
                let cap = signer.capabilities.get<&AnyStruct>(/public/r)!
				cap.check()
            }
        }
    `)

	runtime := newTestInterpreterRuntime()
	runtime.defaultConfig.AtreeValidationEnabled = false

	address := common.MustBytesToAddress([]byte{0x1})

	deploy := DeploymentTransaction("Foo", foo)

	var contractCode []byte
	var events []cadence.Event

	isContractBroken := false

	runtimeInterface := &testRuntimeInterface{
		getCode: func(_ Location) (bytes []byte, err error) {
			return contractCode, nil
		},
		storage: newTestLedger(nil, nil),
		getSigningAccounts: func() ([]Address, error) {
			return []Address{address}, nil
		},
		resolveLocation: singleIdentifierLocationResolver(t),
		getAccountContractCode: func(_ common.AddressLocation) (code []byte, err error) {
			if isContractBroken && contractCode != nil {
				return brokenFoo, nil
			}
			return contractCode, nil
		},
		updateAccountContractCode: func(_ common.AddressLocation, code []byte) error {
			contractCode = code
			return nil
		},
		emitEvent: func(event cadence.Event) error {
			events = append(events, event)
			return nil
		},
		getAndSetProgram: func(location Location, load func() (*interpreter.Program, error)) (*interpreter.Program, error) {
			program, err := load()
			if err == nil {
				return program, nil
			}
			return program, fmt.Errorf("wrapped error: %w", err)
		},
	}

	nextTransactionLocation := newTransactionLocationGenerator()

	// Deploy

	err := runtime.ExecuteTransaction(
		Script{
			Source: deploy,
		},
		Context{
			Interface: runtimeInterface,
			Location:  nextTransactionLocation(),
		},
	)
	require.NoError(t, err)

	// Run Tx to save values

	err = runtime.ExecuteTransaction(
		Script{
			Source: tx1,
		},
		Context{
			Interface: runtimeInterface,
			Location:  nextTransactionLocation(),
		},
	)
	require.NoError(t, err)

	// Run Tx to load value.
	// Mark the contract is broken

	isContractBroken = true

	err = runtime.ExecuteTransaction(
		Script{
			Source: tx2,
		},
		Context{
			Interface: runtimeInterface,
			Location:  nextTransactionLocation(),
		},
	)

	RequireError(t, err)

	// Returned error MUST be a user error.
	// It can NOT be an internal error.
	assertRuntimeErrorIsUserError(t, err)
}

func BenchmarkRuntimeResourceTracking(b *testing.B) {

	runtime := newTestInterpreterRuntime()

	contractsAddress := common.MustBytesToAddress([]byte{0x1})

	accountCodes := map[Location][]byte{}

	signerAccount := contractsAddress

	runtimeInterface := &testRuntimeInterface{
		getCode: func(location Location) (bytes []byte, err error) {
			return accountCodes[location], nil
		},
		storage: newTestLedger(nil, nil),
		getSigningAccounts: func() ([]Address, error) {
			return []Address{signerAccount}, nil
		},
		resolveLocation: singleIdentifierLocationResolver(b),
		getAccountContractCode: func(location common.AddressLocation) (code []byte, err error) {
			return accountCodes[location], nil
		},
		updateAccountContractCode: func(location common.AddressLocation, code []byte) error {
			accountCodes[location] = code
			return nil
		},
		emitEvent: func(event cadence.Event) error {
			return nil
		},
	}
	runtimeInterface.decodeArgument = func(b []byte, t cadence.Type) (value cadence.Value, err error) {
		return json.Decode(runtimeInterface, b)
	}

	environment := NewBaseInterpreterEnvironment(Config{})

	nextTransactionLocation := newTransactionLocationGenerator()

	// Deploy contract

	err := runtime.ExecuteTransaction(
		Script{
			Source: DeploymentTransaction(
				"Foo",
				[]byte(`
                    access(all) contract Foo {
                        access(all) resource R {}

                        access(all) fun getResourceArray(): @[R] {
                            var resourceArray: @[R] <- []
                            var i = 0
                            while i < 1000 {
                                resourceArray.append(<- create R())
                                i = i + 1
                            }
                            return <- resourceArray
                        }
                    }
                `),
			),
		},
		Context{
			Interface:   runtimeInterface,
			Location:    nextTransactionLocation(),
			Environment: environment,
		},
	)
	require.NoError(b, err)

	err = runtime.ExecuteTransaction(
		Script{
			Source: []byte(`
                import Foo from 0x1

                transaction {
                    prepare(signer: AuthAccount) {
                        signer.save(<- Foo.getResourceArray(), to: /storage/r)
                    }
                }
            `),
		},
		Context{
			Interface:   runtimeInterface,
			Location:    nextTransactionLocation(),
			Environment: environment,
		},
	)
	require.NoError(b, err)

	b.ReportAllocs()
	b.ResetTimer()

	err = runtime.ExecuteTransaction(
		Script{
			Source: []byte(`
                import Foo from 0x1

                transaction {
                    prepare(signer: AuthAccount) {
                        // When the array is loaded from storage, all elements are also loaded.
                        // So all moves of this resource will check for tracking of all elements aas well.

                        var array1 <- signer.load<@[Foo.R]>(from: /storage/r)!
                        var array2 <- array1
                        var array3 <- array2
                        var array4 <- array3
                        var array5 <- array4
                        destroy array5
                    }
                }
            `),
		},
		Context{
			Interface:   runtimeInterface,
			Location:    nextTransactionLocation(),
			Environment: environment,
		},
	)
	require.NoError(b, err)
}<|MERGE_RESOLUTION|>--- conflicted
+++ resolved
@@ -2013,12 +2013,8 @@
 
         prepare(signer: AuthAccount) {
           signer.save(<-createContainer(), to: /storage/container)
-<<<<<<< HEAD
-          signer.link<auth(Insert) &Container>(/public/container, target: /storage/container)
-=======
-          let cap = signer.capabilities.storage.issue<&Container>(/storage/container)
+          let cap = signer.capabilities.storage.issue<auth(Insert) &Container>(/storage/container)
           signer.capabilities.publish(cap, at: /public/container)
->>>>>>> 341b7b5b
         }
       }
     `)
@@ -2029,12 +2025,7 @@
       transaction {
         prepare(signer: AuthAccount) {
           let publicAccount = getAccount(signer.address)
-<<<<<<< HEAD
-          let ref = publicAccount.getCapability(/public/container)
-              .borrow<auth(Insert) &Container>()!
-=======
-          let ref = publicAccount.capabilities.borrow<&Container>(/public/container)!
->>>>>>> 341b7b5b
+          let ref = publicAccount.capabilities.borrow<auth(Insert) &Container>(/public/container)!
 
           let length = ref.values.length
           ref.appendValue(1)
@@ -2049,13 +2040,7 @@
       transaction {
         prepare(signer: AuthAccount) {
           let publicAccount = getAccount(signer.address)
-<<<<<<< HEAD
-          let ref = publicAccount
-              .getCapability(/public/container)
-              .borrow<auth(Insert) &Container>()!
-=======
-          let ref = publicAccount.capabilities.borrow<&Container>(/public/container)!
->>>>>>> 341b7b5b
+          let ref = publicAccount.capabilities.borrow<auth(Insert) &Container>(/public/container)!
 
           let length = ref.values.length
           ref.appendValue(2)
@@ -7037,19 +7022,16 @@
 
 	t.Parallel()
 
-<<<<<<< HEAD
-	t.Run("invalid: private path, public account used as auth account", func(t *testing.T) {
-
+	t.Run("invalid: auth account used as public account", func(t *testing.T) {
 		t.Parallel()
 
 		runtime := newTestInterpreterRuntime()
 
 		script := []byte(`
-          access(all) fun main(): Capability {
-              let dict: {Int: AuthAccount} = {}
+          access(all) fun main() {
+              let dict: {Int: PublicAccount} = {}
               let ref = &dict as auth(Mutate) &{Int: AnyStruct}
-              ref[0] = getAccount(0x01) as AnyStruct
-              return dict.values[0].getCapability(/private/xxx)
+              ref[0] = getAuthAccount(0x01) as AnyStruct
           }
         `)
 
@@ -7073,16 +7055,13 @@
 		require.ErrorAs(t, err, &typeErr)
 	})
 
-	t.Run("invalid: public path, public account used as auth account", func(t *testing.T) {
+	t.Run("invalid: public account used as auth account", func(t *testing.T) {
 
 		t.Parallel()
 
 		runtime := newTestInterpreterRuntime()
-=======
-	runtime := newTestInterpreterRuntime()
->>>>>>> 341b7b5b
-
-	script := []byte(`
+
+		script := []byte(`
           access(all) fun main() {
               let dict: {Int: AuthAccount} = {}
               let ref = &dict as auth(Mutate) &{Int: AnyStruct}
@@ -7090,35 +7069,55 @@
           }
         `)
 
-	runtimeInterface := &testRuntimeInterface{}
-
-<<<<<<< HEAD
+		runtimeInterface := &testRuntimeInterface{}
+
+		_, err := runtime.ExecuteScript(
+			Script{
+				Source: script,
+			},
+			Context{
+				Interface: runtimeInterface,
+				Location:  common.ScriptLocation{},
+			},
+		)
+
+		RequireError(t, err)
+
+		assertRuntimeErrorIsUserError(t, err)
+
+		var typeErr interpreter.ContainerMutationError
+		require.ErrorAs(t, err, &typeErr)
+	})
+
+	t.Run("valid: public account used as public account", func(t *testing.T) {
+
+		t.Parallel()
+
+		runtime := newTestInterpreterRuntime()
+
 		script := []byte(`
-          access(all) fun main(): Capability {
+          access(all) fun main() {
               let dict: {Int: PublicAccount} = {}
               let ref = &dict as auth(Mutate) &{Int: AnyStruct}
               ref[0] = getAccount(0x01) as AnyStruct
-              return dict.values[0].getCapability(/public/xxx)
           }
         `)
-=======
-	_, err := runtime.ExecuteScript(
-		Script{
-			Source: script,
-		},
-		Context{
-			Interface: runtimeInterface,
-			Location:  common.ScriptLocation{},
-		},
-	)
->>>>>>> 341b7b5b
-
-	RequireError(t, err)
-
-	assertRuntimeErrorIsUserError(t, err)
-
-	var typeErr interpreter.ContainerMutationError
-	require.ErrorAs(t, err, &typeErr)
+
+		runtimeInterface := &testRuntimeInterface{
+			storage: newTestLedger(nil, nil),
+		}
+
+		_, err := runtime.ExecuteScript(
+			Script{
+				Source: script,
+			},
+			Context{
+				Interface: runtimeInterface,
+				Location:  common.ScriptLocation{},
+			},
+		)
+		require.NoError(t, err)
+	})
 }
 
 func TestRuntimeStackOverflow(t *testing.T) {
