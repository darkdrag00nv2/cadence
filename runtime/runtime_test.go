--- conflicted
+++ resolved
@@ -45,662 +45,6 @@
 	. "github.com/onflow/cadence/runtime/tests/utils"
 )
 
-<<<<<<< HEAD
-type testLedger struct {
-	storedValues         map[string][]byte
-	valueExists          func(owner, key []byte) (exists bool, err error)
-	getValue             func(owner, key []byte) (value []byte, err error)
-	setValue             func(owner, key, value []byte) (err error)
-	allocateStorageIndex func(owner []byte) (atree.StorageIndex, error)
-}
-
-var _ atree.Ledger = testLedger{}
-
-func (s testLedger) GetValue(owner, key []byte) (value []byte, err error) {
-	return s.getValue(owner, key)
-}
-
-func (s testLedger) SetValue(owner, key, value []byte) (err error) {
-	return s.setValue(owner, key, value)
-}
-
-func (s testLedger) ValueExists(owner, key []byte) (exists bool, err error) {
-	return s.valueExists(owner, key)
-}
-
-func (s testLedger) AllocateStorageIndex(owner []byte) (atree.StorageIndex, error) {
-	return s.allocateStorageIndex(owner)
-}
-
-func (s testLedger) Dump() {
-	for key, data := range s.storedValues {
-		fmt.Printf("%s:\n", strconv.Quote(key))
-		fmt.Printf("%s\n", hex.Dump(data))
-		println()
-	}
-}
-
-func newTestLedger(
-	onRead func(owner, key, value []byte),
-	onWrite func(owner, key, value []byte),
-) testLedger {
-
-	storageKey := func(owner, key string) string {
-		return strings.Join([]string{owner, key}, "|")
-	}
-
-	storedValues := map[string][]byte{}
-
-	storageIndices := map[string]uint64{}
-
-	return testLedger{
-		storedValues: storedValues,
-		valueExists: func(owner, key []byte) (bool, error) {
-			value := storedValues[storageKey(string(owner), string(key))]
-			return len(value) > 0, nil
-		},
-		getValue: func(owner, key []byte) (value []byte, err error) {
-			value = storedValues[storageKey(string(owner), string(key))]
-			if onRead != nil {
-				onRead(owner, key, value)
-			}
-			return value, nil
-		},
-		setValue: func(owner, key, value []byte) (err error) {
-			storedValues[storageKey(string(owner), string(key))] = value
-			if onWrite != nil {
-				onWrite(owner, key, value)
-			}
-			return nil
-		},
-		allocateStorageIndex: func(owner []byte) (result atree.StorageIndex, err error) {
-			index := storageIndices[string(owner)] + 1
-			storageIndices[string(owner)] = index
-			binary.BigEndian.PutUint64(result[:], index)
-			return
-		},
-	}
-}
-
-type testInterpreterRuntime struct {
-	*interpreterRuntime
-}
-
-var _ Runtime = testInterpreterRuntime{}
-
-func newTestInterpreterRuntime() testInterpreterRuntime {
-	return testInterpreterRuntime{
-		interpreterRuntime: NewInterpreterRuntime(Config{
-			AtreeValidationEnabled: true,
-		}).(*interpreterRuntime),
-	}
-}
-
-func (r testInterpreterRuntime) ExecuteTransaction(script Script, context Context) error {
-	i := context.Interface.(*testRuntimeInterface)
-	i.onTransactionExecutionStart()
-	return r.interpreterRuntime.ExecuteTransaction(script, context)
-}
-
-func (r testInterpreterRuntime) ExecuteScript(script Script, context Context) (cadence.Value, error) {
-	i := context.Interface.(*testRuntimeInterface)
-	i.onScriptExecutionStart()
-	value, err := r.interpreterRuntime.ExecuteScript(script, context)
-	// If there was a return value, let's also ensure it can be encoded
-	// TODO: also test CCF
-	if value != nil && err == nil {
-		_ = jsoncdc.MustEncode(value)
-	}
-	return value, err
-}
-
-type testRuntimeInterface struct {
-	resolveLocation  func(identifiers []Identifier, location Location) ([]ResolvedLocation, error)
-	getCode          func(_ Location) ([]byte, error)
-	getAndSetProgram func(
-		location Location,
-		load func() (*interpreter.Program, error),
-	) (*interpreter.Program, error)
-	setInterpreterSharedState func(state *interpreter.SharedState)
-	getInterpreterSharedState func() *interpreter.SharedState
-	storage                   testLedger
-	createAccount             func(payer Address) (address Address, err error)
-	addEncodedAccountKey      func(address Address, publicKey []byte) error
-	removeEncodedAccountKey   func(address Address, index int) (publicKey []byte, err error)
-	addAccountKey             func(
-		address Address,
-		publicKey *stdlib.PublicKey,
-		hashAlgo HashAlgorithm,
-		weight int,
-	) (*stdlib.AccountKey, error)
-	getAccountKey             func(address Address, index int) (*stdlib.AccountKey, error)
-	removeAccountKey          func(address Address, index int) (*stdlib.AccountKey, error)
-	accountKeysCount          func(address Address) (uint64, error)
-	updateAccountContractCode func(location common.AddressLocation, code []byte) error
-	getAccountContractCode    func(location common.AddressLocation) (code []byte, err error)
-	removeAccountContractCode func(location common.AddressLocation) (err error)
-	getSigningAccounts        func() ([]Address, error)
-	log                       func(string)
-	emitEvent                 func(cadence.Event) error
-	resourceOwnerChanged      func(
-		interpreter *interpreter.Interpreter,
-		resource *interpreter.CompositeValue,
-		oldAddress common.Address,
-		newAddress common.Address,
-	)
-	generateUUID       func() (uint64, error)
-	meterComputation   func(compKind common.ComputationKind, intensity uint) error
-	decodeArgument     func(b []byte, t cadence.Type) (cadence.Value, error)
-	programParsed      func(location Location, duration time.Duration)
-	programChecked     func(location Location, duration time.Duration)
-	programInterpreted func(location Location, duration time.Duration)
-	readRandom         func([]byte) error
-	verifySignature    func(
-		signature []byte,
-		tag string,
-		signedData []byte,
-		publicKey []byte,
-		signatureAlgorithm SignatureAlgorithm,
-		hashAlgorithm HashAlgorithm,
-	) (bool, error)
-	hash                       func(data []byte, tag string, hashAlgorithm HashAlgorithm) ([]byte, error)
-	setCadenceValue            func(owner Address, key string, value cadence.Value) (err error)
-	getAccountBalance          func(_ Address) (uint64, error)
-	getAccountAvailableBalance func(_ Address) (uint64, error)
-	getStorageUsed             func(_ Address) (uint64, error)
-	getStorageCapacity         func(_ Address) (uint64, error)
-	programs                   map[Location]*interpreter.Program
-	implementationDebugLog     func(message string) error
-	validatePublicKey          func(publicKey *stdlib.PublicKey) error
-	bLSVerifyPOP               func(pk *stdlib.PublicKey, s []byte) (bool, error)
-	blsAggregateSignatures     func(sigs [][]byte) ([]byte, error)
-	blsAggregatePublicKeys     func(keys []*stdlib.PublicKey) (*stdlib.PublicKey, error)
-	getAccountContractNames    func(address Address) ([]string, error)
-	recordTrace                func(operation string, location Location, duration time.Duration, attrs []attribute.KeyValue)
-	meterMemory                func(usage common.MemoryUsage) error
-	computationUsed            func() (uint64, error)
-	memoryUsed                 func() (uint64, error)
-	interactionUsed            func() (uint64, error)
-	updatedContractCode        bool
-	generateAccountID          func(address common.Address) (uint64, error)
-	compileWebAssembly         func(bytes []byte) (stdlib.WebAssemblyModule, error)
-
-	uuid       uint64
-	accountIDs map[common.Address]uint64
-}
-
-// testRuntimeInterface should implement Interface
-var _ Interface = &testRuntimeInterface{}
-
-func (i *testRuntimeInterface) ResolveLocation(identifiers []Identifier, location Location) ([]ResolvedLocation, error) {
-	if i.resolveLocation == nil {
-		return []ResolvedLocation{
-			{
-				Location:    location,
-				Identifiers: identifiers,
-			},
-		}, nil
-	}
-	return i.resolveLocation(identifiers, location)
-}
-
-func (i *testRuntimeInterface) GetCode(location Location) ([]byte, error) {
-	if i.getCode == nil {
-		return nil, nil
-	}
-	return i.getCode(location)
-}
-
-func (i *testRuntimeInterface) GetOrLoadProgram(
-	location Location,
-	load func() (*interpreter.Program, error),
-) (
-	program *interpreter.Program,
-	err error,
-) {
-	if i.getAndSetProgram == nil {
-		if i.programs == nil {
-			i.programs = map[Location]*interpreter.Program{}
-		}
-
-		var ok bool
-		program, ok = i.programs[location]
-		if ok {
-			return
-		}
-
-		program, err = load()
-
-		// NOTE: important: still set empty program,
-		// even if error occurred
-
-		i.programs[location] = program
-
-		return
-	}
-
-	return i.getAndSetProgram(location, load)
-}
-
-func (i *testRuntimeInterface) SetInterpreterSharedState(state *interpreter.SharedState) {
-	if i.setInterpreterSharedState == nil {
-		return
-	}
-
-	i.setInterpreterSharedState(state)
-}
-
-func (i *testRuntimeInterface) GetInterpreterSharedState() *interpreter.SharedState {
-	if i.getInterpreterSharedState == nil {
-		return nil
-	}
-
-	return i.getInterpreterSharedState()
-}
-
-func (i *testRuntimeInterface) ValueExists(owner, key []byte) (exists bool, err error) {
-	if i.storage.valueExists == nil {
-		panic("must specify testRuntimeInterface.storage.valueExists")
-	}
-	return i.storage.ValueExists(owner, key)
-}
-
-func (i *testRuntimeInterface) GetValue(owner, key []byte) (value []byte, err error) {
-	if i.storage.getValue == nil {
-		panic("must specify testRuntimeInterface.storage.getValue")
-	}
-	return i.storage.GetValue(owner, key)
-}
-
-func (i *testRuntimeInterface) SetValue(owner, key, value []byte) (err error) {
-	if i.storage.setValue == nil {
-		panic("must specify testRuntimeInterface.storage.setValue")
-	}
-	return i.storage.SetValue(owner, key, value)
-}
-
-func (i *testRuntimeInterface) AllocateStorageIndex(owner []byte) (atree.StorageIndex, error) {
-	if i.storage.allocateStorageIndex == nil {
-		panic("must specify testRuntimeInterface.storage.allocateStorageIndex")
-	}
-	return i.storage.AllocateStorageIndex(owner)
-}
-
-func (i *testRuntimeInterface) CreateAccount(payer Address) (address Address, err error) {
-	if i.createAccount == nil {
-		panic("must specify testRuntimeInterface.createAccount")
-	}
-	return i.createAccount(payer)
-}
-
-func (i *testRuntimeInterface) AddEncodedAccountKey(address Address, publicKey []byte) error {
-	if i.addEncodedAccountKey == nil {
-		panic("must specify testRuntimeInterface.addEncodedAccountKey")
-	}
-	return i.addEncodedAccountKey(address, publicKey)
-}
-
-func (i *testRuntimeInterface) RevokeEncodedAccountKey(address Address, index int) ([]byte, error) {
-	if i.removeEncodedAccountKey == nil {
-		panic("must specify testRuntimeInterface.removeEncodedAccountKey")
-	}
-	return i.removeEncodedAccountKey(address, index)
-}
-
-func (i *testRuntimeInterface) AddAccountKey(
-	address Address,
-	publicKey *stdlib.PublicKey,
-	hashAlgo HashAlgorithm,
-	weight int,
-) (*stdlib.AccountKey, error) {
-	if i.addAccountKey == nil {
-		panic("must specify testRuntimeInterface.addAccountKey")
-	}
-	return i.addAccountKey(address, publicKey, hashAlgo, weight)
-}
-
-func (i *testRuntimeInterface) GetAccountKey(address Address, index int) (*stdlib.AccountKey, error) {
-	if i.getAccountKey == nil {
-		panic("must specify testRuntimeInterface.getAccountKey")
-	}
-	return i.getAccountKey(address, index)
-}
-
-func (i *testRuntimeInterface) AccountKeysCount(address Address) (uint64, error) {
-	if i.accountKeysCount == nil {
-		panic("must specify testRuntimeInterface.accountKeysCount")
-	}
-	return i.accountKeysCount(address)
-}
-
-func (i *testRuntimeInterface) RevokeAccountKey(address Address, index int) (*stdlib.AccountKey, error) {
-	if i.removeAccountKey == nil {
-		panic("must specify testRuntimeInterface.removeAccountKey")
-	}
-	return i.removeAccountKey(address, index)
-}
-
-func (i *testRuntimeInterface) UpdateAccountContractCode(location common.AddressLocation, code []byte) (err error) {
-	if i.updateAccountContractCode == nil {
-		panic("must specify testRuntimeInterface.updateAccountContractCode")
-	}
-
-	err = i.updateAccountContractCode(location, code)
-	if err != nil {
-		return err
-	}
-
-	i.updatedContractCode = true
-
-	return nil
-}
-
-func (i *testRuntimeInterface) GetAccountContractCode(location common.AddressLocation) (code []byte, err error) {
-	if i.getAccountContractCode == nil {
-		panic("must specify testRuntimeInterface.getAccountContractCode")
-	}
-	return i.getAccountContractCode(location)
-}
-
-func (i *testRuntimeInterface) RemoveAccountContractCode(location common.AddressLocation) (err error) {
-	if i.removeAccountContractCode == nil {
-		panic("must specify testRuntimeInterface.removeAccountContractCode")
-	}
-	return i.removeAccountContractCode(location)
-}
-
-func (i *testRuntimeInterface) GetSigningAccounts() ([]Address, error) {
-	if i.getSigningAccounts == nil {
-		return nil, nil
-	}
-	return i.getSigningAccounts()
-}
-
-func (i *testRuntimeInterface) ProgramLog(message string) error {
-	i.log(message)
-	return nil
-}
-
-func (i *testRuntimeInterface) EmitEvent(event cadence.Event) error {
-	return i.emitEvent(event)
-}
-
-func (i *testRuntimeInterface) ResourceOwnerChanged(
-	interpreter *interpreter.Interpreter,
-	resource *interpreter.CompositeValue,
-	oldOwner common.Address,
-	newOwner common.Address,
-) {
-	if i.resourceOwnerChanged != nil {
-		i.resourceOwnerChanged(
-			interpreter,
-			resource,
-			oldOwner,
-			newOwner,
-		)
-	}
-}
-
-func (i *testRuntimeInterface) GenerateUUID() (uint64, error) {
-	if i.generateUUID == nil {
-		i.uuid++
-		return i.uuid, nil
-	}
-	return i.generateUUID()
-}
-
-func (i *testRuntimeInterface) MeterComputation(compKind common.ComputationKind, intensity uint) error {
-	if i.meterComputation == nil {
-		return nil
-	}
-	return i.meterComputation(compKind, intensity)
-}
-
-func (i *testRuntimeInterface) DecodeArgument(b []byte, t cadence.Type) (cadence.Value, error) {
-	return i.decodeArgument(b, t)
-}
-
-func (i *testRuntimeInterface) ProgramParsed(location Location, duration time.Duration) {
-	if i.programParsed == nil {
-		return
-	}
-	i.programParsed(location, duration)
-}
-
-func (i *testRuntimeInterface) ProgramChecked(location Location, duration time.Duration) {
-	if i.programChecked == nil {
-		return
-	}
-	i.programChecked(location, duration)
-}
-
-func (i *testRuntimeInterface) ProgramInterpreted(location Location, duration time.Duration) {
-	if i.programInterpreted == nil {
-		return
-	}
-	i.programInterpreted(location, duration)
-}
-
-func (i *testRuntimeInterface) GetCurrentBlockHeight() (uint64, error) {
-	return 1, nil
-}
-
-func (i *testRuntimeInterface) GetBlockAtHeight(height uint64) (block stdlib.Block, exists bool, err error) {
-
-	buf := new(bytes.Buffer)
-	err = binary.Write(buf, binary.BigEndian, height)
-	if err != nil {
-		panic(err)
-	}
-
-	encoded := buf.Bytes()
-	var hash stdlib.BlockHash
-	copy(hash[sema.BlockTypeIdFieldType.Size-int64(len(encoded)):], encoded)
-
-	block = stdlib.Block{
-		Height:    height,
-		View:      height,
-		Hash:      hash,
-		Timestamp: time.Unix(int64(height), 0).UnixNano(),
-	}
-	return block, true, nil
-}
-
-func (i *testRuntimeInterface) ReadRandom(buffer []byte) error {
-	if i.readRandom == nil {
-		return nil
-	}
-	return i.readRandom(buffer)
-}
-
-func (i *testRuntimeInterface) VerifySignature(
-	signature []byte,
-	tag string,
-	signedData []byte,
-	publicKey []byte,
-	signatureAlgorithm SignatureAlgorithm,
-	hashAlgorithm HashAlgorithm,
-) (bool, error) {
-	if i.verifySignature == nil {
-		return false, nil
-	}
-	return i.verifySignature(
-		signature,
-		tag,
-		signedData,
-		publicKey,
-		signatureAlgorithm,
-		hashAlgorithm,
-	)
-}
-
-func (i *testRuntimeInterface) Hash(data []byte, tag string, hashAlgorithm HashAlgorithm) ([]byte, error) {
-	if i.hash == nil {
-		return nil, nil
-	}
-	return i.hash(data, tag, hashAlgorithm)
-}
-
-func (i *testRuntimeInterface) SetCadenceValue(owner common.Address, key string, value cadence.Value) (err error) {
-	if i.setCadenceValue == nil {
-		panic("must specify testRuntimeInterface.setCadenceValue")
-	}
-	return i.setCadenceValue(owner, key, value)
-}
-
-func (i *testRuntimeInterface) GetAccountBalance(address Address) (uint64, error) {
-	if i.getAccountBalance == nil {
-		panic("must specify testRuntimeInterface.getAccountBalance")
-	}
-	return i.getAccountBalance(address)
-}
-
-func (i *testRuntimeInterface) GetAccountAvailableBalance(address Address) (uint64, error) {
-	if i.getAccountAvailableBalance == nil {
-		panic("must specify testRuntimeInterface.getAccountAvailableBalance")
-	}
-	return i.getAccountAvailableBalance(address)
-}
-
-func (i *testRuntimeInterface) GetStorageUsed(address Address) (uint64, error) {
-	if i.getStorageUsed == nil {
-		panic("must specify testRuntimeInterface.getStorageUsed")
-	}
-	return i.getStorageUsed(address)
-}
-
-func (i *testRuntimeInterface) GetStorageCapacity(address Address) (uint64, error) {
-	if i.getStorageCapacity == nil {
-		panic("must specify testRuntimeInterface.getStorageCapacity")
-	}
-	return i.getStorageCapacity(address)
-}
-
-func (i *testRuntimeInterface) ImplementationDebugLog(message string) error {
-	if i.implementationDebugLog == nil {
-		return nil
-	}
-	return i.implementationDebugLog(message)
-}
-
-func (i *testRuntimeInterface) ValidatePublicKey(key *stdlib.PublicKey) error {
-	if i.validatePublicKey == nil {
-		return errors.New("mock defaults to public key validation failure")
-	}
-
-	return i.validatePublicKey(key)
-}
-
-func (i *testRuntimeInterface) BLSVerifyPOP(key *stdlib.PublicKey, s []byte) (bool, error) {
-	if i.bLSVerifyPOP == nil {
-		return false, nil
-	}
-
-	return i.bLSVerifyPOP(key, s)
-}
-
-func (i *testRuntimeInterface) BLSAggregateSignatures(sigs [][]byte) ([]byte, error) {
-	if i.blsAggregateSignatures == nil {
-		return []byte{}, nil
-	}
-
-	return i.blsAggregateSignatures(sigs)
-}
-
-func (i *testRuntimeInterface) BLSAggregatePublicKeys(keys []*stdlib.PublicKey) (*stdlib.PublicKey, error) {
-	if i.blsAggregatePublicKeys == nil {
-		return nil, nil
-	}
-
-	return i.blsAggregatePublicKeys(keys)
-}
-
-func (i *testRuntimeInterface) CompileWebAssembly(bytes []byte) (stdlib.WebAssemblyModule, error) {
-	if i.compileWebAssembly == nil {
-		return nil, nil
-	}
-
-	return i.compileWebAssembly(bytes)
-}
-
-func (i *testRuntimeInterface) GetAccountContractNames(address Address) ([]string, error) {
-	if i.getAccountContractNames == nil {
-		return []string{}, nil
-	}
-
-	return i.getAccountContractNames(address)
-}
-
-func (i *testRuntimeInterface) GenerateAccountID(address common.Address) (uint64, error) {
-	if i.generateAccountID == nil {
-		if i.accountIDs == nil {
-			i.accountIDs = map[common.Address]uint64{}
-		}
-		i.accountIDs[address]++
-		return i.accountIDs[address], nil
-	}
-
-	return i.generateAccountID(address)
-}
-
-func (i *testRuntimeInterface) RecordTrace(operation string, location Location, duration time.Duration, attrs []attribute.KeyValue) {
-	if i.recordTrace == nil {
-		return
-	}
-	i.recordTrace(operation, location, duration, attrs)
-}
-
-func (i *testRuntimeInterface) MeterMemory(usage common.MemoryUsage) error {
-	if i.meterMemory == nil {
-		return nil
-	}
-
-	return i.meterMemory(usage)
-}
-
-func (i *testRuntimeInterface) ComputationUsed() (uint64, error) {
-	if i.computationUsed == nil {
-		return 0, nil
-	}
-
-	return i.computationUsed()
-}
-
-func (i *testRuntimeInterface) MemoryUsed() (uint64, error) {
-	if i.memoryUsed == nil {
-		return 0, nil
-	}
-
-	return i.memoryUsed()
-}
-
-func (i *testRuntimeInterface) InteractionUsed() (uint64, error) {
-	if i.interactionUsed == nil {
-		return 0, nil
-	}
-
-	return i.interactionUsed()
-}
-
-func (i *testRuntimeInterface) onTransactionExecutionStart() {
-	i.invalidateUpdatedPrograms()
-}
-
-func (i *testRuntimeInterface) onScriptExecutionStart() {
-	i.invalidateUpdatedPrograms()
-}
-
-func (i *testRuntimeInterface) invalidateUpdatedPrograms() {
-	if i.updatedContractCode {
-		for location := range i.programs {
-			delete(i.programs, location)
-		}
-		i.updatedContractCode = false
-	}
-}
-
-=======
->>>>>>> 0b7ce627
 func TestRuntimeImport(t *testing.T) {
 
 	t.Parallel()
@@ -1097,9 +441,9 @@
                 }
               }
             `,
-			args: encodeArgs([]cadence.Value{
+			args: encodeArgs(
 				cadence.NewInt(42),
-			}),
+			),
 			expectedLogs: []string{"42"},
 		},
 		{
@@ -1115,9 +459,9 @@
                 }
               }
             `,
-			args: encodeArgs([]cadence.Value{
+			args: encodeArgs(
 				cadence.NewInt(42),
-			}),
+			),
 			authorizers:  []Address{common.MustBytesToAddress([]byte{42})},
 			expectedLogs: []string{"0x000000000000002a", "42"},
 		},
@@ -1131,10 +475,10 @@
                 }
               }
             `,
-			args: encodeArgs([]cadence.Value{
+			args: encodeArgs(
 				cadence.NewInt(42),
 				cadence.String("foo"),
-			}),
+			),
 			expectedLogs: []string{"42", `"foo"`},
 		},
 		{
@@ -1160,9 +504,9 @@
                 }
               }
             `,
-			args: encodeArgs([]cadence.Value{
+			args: encodeArgs(
 				cadence.String("foo"),
-			}),
+			),
 			check: func(t *testing.T, err error) {
 				RequireError(t, err)
 
@@ -1180,14 +524,14 @@
                 }
               }
             `,
-			args: encodeArgs([]cadence.Value{
+			args: encodeArgs(
 				cadence.BytesToAddress(
 					[]byte{
 						0x0, 0x0, 0x0, 0x0,
 						0x0, 0x0, 0x0, 0x1,
 					},
 				),
-			}),
+			),
 			expectedLogs: []string{"0x0000000000000001"},
 		},
 		{
@@ -1199,7 +543,7 @@
                 }
               }
             `,
-			args: encodeArgs([]cadence.Value{
+			args: encodeArgs(
 				cadence.NewArray(
 					[]cadence.Value{
 						cadence.NewInt(1),
@@ -1207,7 +551,7 @@
 						cadence.NewInt(3),
 					},
 				),
-			}),
+			),
 			expectedLogs: []string{"[1, 2, 3]"},
 		},
 		{
@@ -1219,7 +563,7 @@
                 }
               }
             `,
-			args: encodeArgs([]cadence.Value{
+			args: encodeArgs(
 				cadence.NewDictionary(
 					[]cadence.KeyValuePair{
 						{
@@ -1228,7 +572,7 @@
 						},
 					},
 				),
-			}),
+			),
 			expectedLogs: []string{"42"},
 		},
 		{
@@ -1240,7 +584,7 @@
                 }
               }
             `,
-			args: encodeArgs([]cadence.Value{
+			args: encodeArgs(
 				cadence.NewDictionary(
 					[]cadence.KeyValuePair{
 						{
@@ -1249,7 +593,7 @@
 						},
 					},
 				),
-			}),
+			),
 			check: func(t *testing.T, err error) {
 				RequireError(t, err)
 
@@ -1286,7 +630,7 @@
                   }
               }
             `,
-			args: encodeArgs([]cadence.Value{
+			args: encodeArgs(
 				cadence.
 					NewStruct([]cadence.Value{cadence.String("bar")}).
 					WithType(&cadence.StructType{
@@ -1302,7 +646,7 @@
 							},
 						},
 					}),
-			}),
+			),
 			expectedLogs: []string{`"bar"`},
 		},
 		{
@@ -1333,7 +677,7 @@
                 }
               }
             `,
-			args: encodeArgs([]cadence.Value{
+			args: encodeArgs(
 				cadence.NewArray([]cadence.Value{
 					cadence.
 						NewStruct([]cadence.Value{cadence.String("bar")}).
@@ -1351,7 +695,7 @@
 							},
 						}),
 				}),
-			}),
+			),
 			expectedLogs: []string{`"bar"`},
 		},
 	}
@@ -1438,9 +782,9 @@
                     log(x)
                 }
             `,
-			args: encodeArgs([]cadence.Value{
+			args: encodeArgs(
 				cadence.NewInt(42),
-			}),
+			),
 			expectedLogs: []string{"42"},
 		},
 		{
@@ -1451,10 +795,10 @@
                     log(y)
                 }
             `,
-			args: encodeArgs([]cadence.Value{
+			args: encodeArgs(
 				cadence.NewInt(42),
 				cadence.String("foo"),
-			}),
+			),
 			expectedLogs: []string{"42", `"foo"`},
 		},
 		{
@@ -1480,9 +824,9 @@
                     log(x)
                 }
             `,
-			args: encodeArgs([]cadence.Value{
+			args: encodeArgs(
 				cadence.String("foo"),
-			}),
+			),
 			check: func(t *testing.T, err error) {
 				RequireError(t, err)
 
@@ -1499,14 +843,14 @@
                     log(x)
                 }
             `,
-			args: encodeArgs([]cadence.Value{
+			args: encodeArgs(
 				cadence.BytesToAddress(
 					[]byte{
 						0x0, 0x0, 0x0, 0x0,
 						0x0, 0x0, 0x0, 0x1,
 					},
 				),
-			}),
+			),
 			expectedLogs: []string{"0x0000000000000001"},
 		},
 		{
@@ -1516,7 +860,7 @@
                     log(x)
                 }
             `,
-			args: encodeArgs([]cadence.Value{
+			args: encodeArgs(
 				cadence.NewArray(
 					[]cadence.Value{
 						cadence.NewInt(1),
@@ -1524,7 +868,7 @@
 						cadence.NewInt(3),
 					},
 				),
-			}),
+			),
 			expectedLogs: []string{"[1, 2, 3]"},
 		},
 		{
@@ -1534,7 +878,7 @@
                     log(x)
                 }
             `,
-			args: encodeArgs([]cadence.Value{
+			args: encodeArgs(
 				cadence.NewArray(
 					[]cadence.Value{
 						cadence.NewInt(1),
@@ -1542,7 +886,7 @@
 						cadence.NewInt(3),
 					},
 				),
-			}),
+			),
 			check: func(t *testing.T, err error) {
 				RequireError(t, err)
 
@@ -1559,13 +903,13 @@
                     log(x)
                 }
             `,
-			args: encodeArgs([]cadence.Value{
+			args: encodeArgs(
 				cadence.NewArray(
 					[]cadence.Value{
 						cadence.NewInt(1),
 					},
 				),
-			}),
+			),
 			check: func(t *testing.T, err error) {
 				RequireError(t, err)
 
@@ -1582,7 +926,7 @@
                     log(x["y"])
                 }
             `,
-			args: encodeArgs([]cadence.Value{
+			args: encodeArgs(
 				cadence.NewDictionary(
 					[]cadence.KeyValuePair{
 						{
@@ -1591,7 +935,7 @@
 						},
 					},
 				),
-			}),
+			),
 			expectedLogs: []string{"42"},
 		},
 		{
@@ -1601,7 +945,7 @@
                     log(x["y"])
                 }
             `,
-			args: encodeArgs([]cadence.Value{
+			args: encodeArgs(
 				cadence.NewDictionary(
 					[]cadence.KeyValuePair{
 						{
@@ -1610,7 +954,7 @@
 						},
 					},
 				),
-			}),
+			),
 			check: func(t *testing.T, err error) {
 				RequireError(t, err)
 
@@ -1635,7 +979,7 @@
                     log(x.y)
                 }
             `,
-			args: encodeArgs([]cadence.Value{
+			args: encodeArgs(
 				cadence.
 					NewStruct([]cadence.Value{cadence.String("bar")}).
 					WithType(&cadence.StructType{
@@ -1648,7 +992,7 @@
 							},
 						},
 					}),
-			}),
+			),
 			expectedLogs: []string{`"bar"`},
 		},
 		{
@@ -1667,7 +1011,7 @@
                     log(x.y)
                 }
             `,
-			args: encodeArgs([]cadence.Value{
+			args: encodeArgs(
 				cadence.NewArray([]cadence.Value{
 					cadence.
 						NewStruct([]cadence.Value{cadence.String("bar")}).
@@ -1682,7 +1026,7 @@
 							},
 						}),
 				}),
-			}),
+			),
 			expectedLogs: []string{`"bar"`},
 		},
 		{
@@ -1692,12 +1036,12 @@
                     log(x)
                 }
             `,
-			args: encodeArgs([]cadence.Value{
+			args: encodeArgs(
 				cadence.Path{
 					Domain:     common.PathDomainStorage,
 					Identifier: "foo",
 				},
-			}),
+			),
 			expectedLogs: []string{
 				"/storage/foo",
 			},
@@ -6867,17 +6211,17 @@
 		},
 		{
 			name: "correct number of arguments",
-			arguments: encodeArgs([]cadence.Value{
+			arguments: encodeArgs(
 				cadence.NewInt(1),
-			}),
+			),
 			valid: true,
 		},
 		{
 			name: "too many arguments",
-			arguments: encodeArgs([]cadence.Value{
+			arguments: encodeArgs(
 				cadence.NewInt(1),
 				cadence.NewInt(2),
-			}),
+			),
 			valid: false,
 		},
 	} {
@@ -9618,9 +8962,9 @@
 	capability, err := runtime.ExecuteScript(
 		Script{
 			Source: getCapScript,
-			Arguments: encodeArgs([]cadence.Value{
+			Arguments: encodeArgs(
 				cadence.BytesToAddress([]byte{0x1}),
-			}),
+			),
 		},
 		Context{
 			Interface: runtimeInterface,
@@ -9634,9 +8978,9 @@
 	err = runtime.ExecuteTransaction(
 		Script{
 			Source: attackTx,
-			Arguments: encodeArgs([]cadence.Value{
+			Arguments: encodeArgs(
 				capability,
-			}),
+			),
 		},
 		Context{
 			Interface: runtimeInterface,
