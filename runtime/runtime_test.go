/*
 * Cadence - The resource-oriented smart contract programming language
 *
 * Copyright Dapper Labs, Inc.
 *
 * Licensed under the Apache License, Version 2.0 (the "License");
 * you may not use this file except in compliance with the License.
 * You may obtain a copy of the License at
 *
 *   http://www.apache.org/licenses/LICENSE-2.0
 *
 * Unless required by applicable law or agreed to in writing, software
 * distributed under the License is distributed on an "AS IS" BASIS,
 * WITHOUT WARRANTIES OR CONDITIONS OF ANY KIND, either express or implied.
 * See the License for the specific language governing permissions and
 * limitations under the License.
 */

package runtime_test

import (
	"encoding/binary"
	"encoding/hex"
	"errors"
	"fmt"
	"sync"
	"sync/atomic"
	"testing"
	"time"

	"github.com/stretchr/testify/assert"
	"github.com/stretchr/testify/require"

	"github.com/onflow/cadence"
	"github.com/onflow/cadence/encoding/json"
	. "github.com/onflow/cadence/runtime"
	"github.com/onflow/cadence/runtime/ast"
	"github.com/onflow/cadence/runtime/common"
	runtimeErrors "github.com/onflow/cadence/runtime/errors"
	"github.com/onflow/cadence/runtime/interpreter"
	"github.com/onflow/cadence/runtime/sema"
	"github.com/onflow/cadence/runtime/stdlib"
	"github.com/onflow/cadence/runtime/tests/checker"
	. "github.com/onflow/cadence/runtime/tests/runtime_utils"
	. "github.com/onflow/cadence/runtime/tests/utils"
)

func TestRuntimeImport(t *testing.T) {

	t.Parallel()

	runtime := NewTestInterpreterRuntime()

	importedScript := []byte(`
      access(all) fun answer(): Int {
          return 42
      }
    `)

	script := []byte(`
      import "imported"

      access(all) fun main(): Int {
          let answer = answer()
          if answer != 42 {
            panic("?!")
          }
          return answer
        }
    `)

	var checkCount int

	runtimeInterface := &TestRuntimeInterface{
		OnGetCode: func(location Location) (bytes []byte, err error) {
			switch location {
			case common.StringLocation("imported"):
				return importedScript, nil
			default:
				return nil, fmt.Errorf("unknown import location: %s", location)
			}
		},
		OnProgramChecked: func(location Location, duration time.Duration) {
			checkCount += 1
		},
	}

	nextScriptLocation := NewScriptLocationGenerator()

	const transactionCount = 10
	for i := 0; i < transactionCount; i++ {

		value, err := runtime.ExecuteScript(
			Script{
				Source: script,
			},
			Context{
				Interface: runtimeInterface,
				Location:  nextScriptLocation(),
			},
		)
		require.NoError(t, err)

		assert.Equal(t, cadence.NewInt(42), value)
	}
	require.Equal(t, transactionCount+1, checkCount)
}

func TestRuntimeConcurrentImport(t *testing.T) {

	t.Parallel()

	runtime := NewTestInterpreterRuntime()

	importedScript := []byte(`
      access(all) fun answer(): Int {
          return 42
      }
    `)

	script := []byte(`
      import "imported"

      access(all) fun main(): Int {
          let answer = answer()
          if answer != 42 {
            panic("?!")
          }
          return answer
        }
    `)

	var checkCount uint64

	var programs sync.Map

	runtimeInterface := &TestRuntimeInterface{
		OnGetCode: func(location Location) (bytes []byte, err error) {
			switch location {
			case common.StringLocation("imported"):
				return importedScript, nil
			default:
				return nil, fmt.Errorf("unknown import location: %s", location)
			}
		},
		OnProgramChecked: func(location Location, duration time.Duration) {
			atomic.AddUint64(&checkCount, 1)
		},
		OnGetAndSetProgram: func(
			location Location,
			load func() (*interpreter.Program, error),
		) (
			program *interpreter.Program,
			err error,
		) {
			item, ok := programs.Load(location)
			if ok {
				program = item.(*interpreter.Program)
				return
			}

			program, err = load()

			// NOTE: important: still set empty program,
			// even if error occurred

			programs.Store(location, program)

			return
		},
	}

	nextScriptLocation := NewScriptLocationGenerator()

	var wg sync.WaitGroup
	const concurrency uint64 = 10
	for i := uint64(0); i < concurrency; i++ {

		location := nextScriptLocation()

		wg.Add(1)
		go func() {
			defer wg.Done()

			value, err := runtime.ExecuteScript(
				Script{
					Source: script,
				},
				Context{
					Interface: runtimeInterface,
					Location:  location,
				},
			)
			require.NoError(t, err)

			assert.Equal(t, cadence.NewInt(42), value)
		}()
	}
	wg.Wait()

	// TODO:
	//   Ideally we would expect the imported program only be checked once
	//   (`concurrency` transactions + 1 for the imported program),
	//   however, currently the imported program gets re-checked if it is currently being checked.
	//   This can probably be optimized by synchronizing the checking of a program using `sync`.
	//
	// require.Equal(t, concurrency+1, checkCount)
}

func TestRuntimeProgramSetAndGet(t *testing.T) {

	t.Parallel()

	programs := map[Location]*interpreter.Program{}
	programsHits := make(map[Location]bool)

	importedScript := []byte(`
      transaction {
          prepare() {}
          execute {}
      }
    `)
	importedScriptLocation := common.StringLocation("imported")
	scriptLocation := common.StringLocation("placeholder")

	runtime := NewTestInterpreterRuntime()
	runtimeInterface := &TestRuntimeInterface{
		OnGetAndSetProgram: func(
			location Location,
			load func() (*interpreter.Program, error),
		) (
			program *interpreter.Program,
			err error,
		) {
			var ok bool
			program, ok = programs[location]

			programsHits[location] = ok

			if ok {
				return
			}

			program, err = load()

			// NOTE: important: still set empty program,
			// even if error occurred

			programs[location] = program

			return
		},
		OnGetCode: func(location Location) ([]byte, error) {
			switch location {
			case importedScriptLocation:
				return importedScript, nil
			default:
				return nil, fmt.Errorf("unknown import location: %s", location)
			}
		},
	}

	t.Run("empty programs, miss", func(t *testing.T) {

		script := []byte(`
          import "imported"

          transaction {
              prepare() {}
              execute {}
          }
        `)

		// Initial call, should parse script, store program.
		_, err := runtime.ParseAndCheckProgram(
			script,
			Context{
				Interface: runtimeInterface,
				Location:  scriptLocation,
			},
		)
		assert.NoError(t, err)

		// Program was added to stored programs.
		storedProgram, exists := programs[scriptLocation]
		assert.True(t, exists)
		assert.NotNil(t, storedProgram)

		// Script was not in stored programs.
		assert.False(t, programsHits[scriptLocation])
	})

	t.Run("program previously parsed, hit", func(t *testing.T) {

		script := []byte(`
          import "imported"

          transaction {
              prepare() {}
              execute {}
          }
        `)

		// Call a second time to hit stored programs.
		_, err := runtime.ParseAndCheckProgram(
			script,
			Context{
				Interface: runtimeInterface,
				Location:  scriptLocation,
			},
		)
		assert.NoError(t, err)

		assert.True(t, programsHits[scriptLocation])
	})

	t.Run("imported program previously parsed, hit", func(t *testing.T) {

		script := []byte(`
          import "imported"

          transaction {
              prepare() {}
              execute {}
          }
        `)

		// Call a second time to hit the stored programs
		_, err := runtime.ParseAndCheckProgram(
			script,
			Context{
				Interface: runtimeInterface,
				Location:  scriptLocation,
			},
		)
		assert.NoError(t, err)

		assert.True(t, programsHits[scriptLocation])
		assert.False(t, programsHits[importedScriptLocation])
	})
}

func TestRuntimeInvalidTransactionArgumentAccount(t *testing.T) {

	t.Parallel()

	runtime := NewTestInterpreterRuntime()

	script := []byte(`
      transaction {
        prepare() {}
        execute {}
      }
    `)

	runtimeInterface := &TestRuntimeInterface{
		OnGetSigningAccounts: func() ([]Address, error) {
			return []Address{{42}}, nil
		},
	}

	nextTransactionLocation := NewTransactionLocationGenerator()

	err := runtime.ExecuteTransaction(
		Script{
			Source: script,
		},
		Context{
			Interface: runtimeInterface,
			Location:  nextTransactionLocation(),
		},
	)
	RequireError(t, err)

}

func TestRuntimeTransactionWithAccount(t *testing.T) {

	t.Parallel()

	runtime := NewTestInterpreterRuntime()

	script := []byte(`
      transaction {
        prepare(signer: &Account) {
          log(signer.address)
        }
      }
    `)

	var loggedMessage string

	runtimeInterface := &TestRuntimeInterface{
		OnGetSigningAccounts: func() ([]Address, error) {
			return []Address{
				common.MustBytesToAddress([]byte{42}),
			}, nil
		},
		OnProgramLog: func(message string) {
			loggedMessage = message
		},
	}

	nextTransactionLocation := NewTransactionLocationGenerator()

	err := runtime.ExecuteTransaction(
		Script{
			Source: script,
		},
		Context{
			Interface: runtimeInterface,
			Location:  nextTransactionLocation(),
		},
	)
	require.NoError(t, err)

	assert.Equal(t, "0x000000000000002a", loggedMessage)
}

func TestRuntimeTransactionWithArguments(t *testing.T) {

	t.Parallel()

	type testCase struct {
		check        func(t *testing.T, err error)
		label        string
		script       string
		args         [][]byte
		authorizers  []Address
		expectedLogs []string
		contracts    map[common.AddressLocation][]byte
	}

	var tests = []testCase{
		{
			label: "Single argument",
			script: `
              transaction(x: Int) {
                execute {
                  log(x)
                }
              }
            `,
			args: encodeArgs([]cadence.Value{
				cadence.NewInt(42),
			}),
			expectedLogs: []string{"42"},
		},
		{
			label: "Single argument with authorizer",
			script: `
              transaction(x: Int) {
                prepare(signer: &Account) {
                  log(signer.address)
                }

                execute {
                  log(x)
                }
              }
            `,
			args: encodeArgs([]cadence.Value{
				cadence.NewInt(42),
			}),
			authorizers:  []Address{common.MustBytesToAddress([]byte{42})},
			expectedLogs: []string{"0x000000000000002a", "42"},
		},
		{
			label: "Multiple arguments",
			script: `
              transaction(x: Int, y: String) {
                execute {
                  log(x)
                  log(y)
                }
              }
            `,
			args: encodeArgs([]cadence.Value{
				cadence.NewInt(42),
				cadence.String("foo"),
			}),
			expectedLogs: []string{"42", `"foo"`},
		},
		{
			label: "Invalid bytes",
			script: `
              transaction(x: Int) { execute {} }
            `,
			args: [][]byte{
				{1, 2, 3, 4}, // not valid JSON-CDC
			},
			check: func(t *testing.T, err error) {
				RequireError(t, err)

				assert.IsType(t, &InvalidEntryPointArgumentError{}, errors.Unwrap(err))
			},
		},
		{
			label: "Type mismatch",
			script: `
              transaction(x: Int) {
                execute {
                  log(x)
                }
              }
            `,
			args: encodeArgs([]cadence.Value{
				cadence.String("foo"),
			}),
			check: func(t *testing.T, err error) {
				RequireError(t, err)

				assert.IsType(t, &InvalidEntryPointArgumentError{}, errors.Unwrap(err))
				assert.IsType(t, &InvalidValueTypeError{}, errors.Unwrap(errors.Unwrap(err)))
			},
		},
		{
			label: "Address",
			script: `
              transaction(x: Address) {
                execute {
                  let acct = getAccount(x)
                  log(acct.address)
                }
              }
            `,
			args: encodeArgs([]cadence.Value{
				cadence.BytesToAddress(
					[]byte{
						0x0, 0x0, 0x0, 0x0,
						0x0, 0x0, 0x0, 0x1,
					},
				),
			}),
			expectedLogs: []string{"0x0000000000000001"},
		},
		{
			label: "Array",
			script: `
              transaction(x: [Int]) {
                execute {
                  log(x)
                }
              }
            `,
			args: encodeArgs([]cadence.Value{
				cadence.NewArray(
					[]cadence.Value{
						cadence.NewInt(1),
						cadence.NewInt(2),
						cadence.NewInt(3),
					},
				),
			}),
			expectedLogs: []string{"[1, 2, 3]"},
		},
		{
			label: "Dictionary",
			script: `
              transaction(x: {String:Int}) {
                execute {
                  log(x["y"])
                }
              }
            `,
			args: encodeArgs([]cadence.Value{
				cadence.NewDictionary(
					[]cadence.KeyValuePair{
						{
							Key:   cadence.String("y"),
							Value: cadence.NewInt(42),
						},
					},
				),
			}),
			expectedLogs: []string{"42"},
		},
		{
			label: "Invalid dictionary",
			script: `
              transaction(x: {String:String}) {
                execute {
                  log(x["y"])
                }
              }
            `,
			args: encodeArgs([]cadence.Value{
				cadence.NewDictionary(
					[]cadence.KeyValuePair{
						{
							Key:   cadence.String("y"),
							Value: cadence.NewInt(42),
						},
					},
				),
			}),
			check: func(t *testing.T, err error) {
				RequireError(t, err)

				assertRuntimeErrorIsUserError(t, err)

				var argErr interpreter.ContainerMutationError
				require.ErrorAs(t, err, &argErr)
			},
		},
		{
			label: "Struct",
			contracts: map[common.AddressLocation][]byte{
				{
					Address: common.MustBytesToAddress([]byte{0x1}),
					Name:    "C",
				}: []byte(`
                  access(all) contract C {
                      access(all) struct Foo {
                           access(all) var y: String

                           init() {
                               self.y = "initial string"
                           }
                      }
                  }
                `),
			},
			script: `
              import C from 0x1

              transaction(x: C.Foo) {
                  execute {
                      log(x.y)
                  }
              }
            `,
			args: encodeArgs([]cadence.Value{
				cadence.
					NewStruct([]cadence.Value{cadence.String("bar")}).
					WithType(&cadence.StructType{
						Location: common.AddressLocation{
							Address: common.MustBytesToAddress([]byte{0x1}),
							Name:    "C",
						},
						QualifiedIdentifier: "C.Foo",
						Fields: []cadence.Field{
							{
								Identifier: "y",
								Type:       cadence.StringType,
							},
						},
					}),
			}),
			expectedLogs: []string{`"bar"`},
		},
		{
			label: "Struct in array",
			contracts: map[common.AddressLocation][]byte{
				{
					Address: common.MustBytesToAddress([]byte{0x1}),
					Name:    "C",
				}: []byte(`
                  access(all) contract C {
                      access(all) struct Foo {
                           access(all) var y: String

                           init() {
                               self.y = "initial string"
                           }
                      }
                  }
                `),
			},
			script: `
              import C from 0x1

              transaction(f: [C.Foo]) {
                execute {
                  let x = f[0]
                  log(x.y)
                }
              }
            `,
			args: encodeArgs([]cadence.Value{
				cadence.NewArray([]cadence.Value{
					cadence.
						NewStruct([]cadence.Value{cadence.String("bar")}).
						WithType(&cadence.StructType{
							Location: common.AddressLocation{
								Address: common.MustBytesToAddress([]byte{0x1}),
								Name:    "C",
							},
							QualifiedIdentifier: "C.Foo",
							Fields: []cadence.Field{
								{
									Identifier: "y",
									Type:       cadence.StringType,
								},
							},
						}),
				}),
			}),
			expectedLogs: []string{`"bar"`},
		},
	}

	test := func(tc testCase) {

		t.Run(tc.label, func(t *testing.T) {
			t.Parallel()
			rt := NewTestInterpreterRuntime()

			var loggedMessages []string

			storage := NewTestLedger(nil, nil)

			runtimeInterface := &TestRuntimeInterface{
				Storage: storage,
				OnGetSigningAccounts: func() ([]Address, error) {
					return tc.authorizers, nil
				},
				OnResolveLocation: NewSingleIdentifierLocationResolver(t),
				OnGetAccountContractCode: func(location common.AddressLocation) (code []byte, err error) {
					return tc.contracts[location], nil
				},
				OnProgramLog: func(message string) {
					loggedMessages = append(loggedMessages, message)
				},
				OnDecodeArgument: func(b []byte, t cadence.Type) (cadence.Value, error) {
					return json.Decode(nil, b)
				},
			}

			err := rt.ExecuteTransaction(
				Script{
					Source:    []byte(tc.script),
					Arguments: tc.args,
				},
				Context{
					Interface: runtimeInterface,
					Location:  common.TransactionLocation{},
				},
			)

			if tc.check != nil {
				tc.check(t, err)
			} else {
				assert.NoError(t, err)
				assert.ElementsMatch(t, tc.expectedLogs, loggedMessages)
			}
		})
	}

	for _, tt := range tests {
		test(tt)
	}
}

func TestRuntimeScriptArguments(t *testing.T) {

	t.Parallel()

	type testCase struct {
		check        func(t *testing.T, err error)
		name         string
		script       string
		args         [][]byte
		expectedLogs []string
	}

	var tests = []testCase{
		{
			name: "No arguments",
			script: `
                access(all) fun main() {
                    log("t")
                }
            `,
			args:         nil,
			expectedLogs: []string{`"t"`},
		},
		{
			name: "Single argument",
			script: `
                access(all) fun main(x: Int) {
                    log(x)
                }
            `,
			args: encodeArgs([]cadence.Value{
				cadence.NewInt(42),
			}),
			expectedLogs: []string{"42"},
		},
		{
			name: "Multiple arguments",
			script: `
                access(all) fun main(x: Int, y: String) {
                    log(x)
                    log(y)
                }
            `,
			args: encodeArgs([]cadence.Value{
				cadence.NewInt(42),
				cadence.String("foo"),
			}),
			expectedLogs: []string{"42", `"foo"`},
		},
		{
			name: "Invalid bytes",
			script: `
                access(all) fun main(x: Int) { }
            `,
			args: [][]byte{
				{1, 2, 3, 4}, // not valid JSON-CDC
			},
			check: func(t *testing.T, err error) {
				RequireError(t, err)

				assertRuntimeErrorIsUserError(t, err)

				assert.IsType(t, &InvalidEntryPointArgumentError{}, errors.Unwrap(err))
			},
		},
		{
			name: "Type mismatch",
			script: `
                access(all) fun main(x: Int) {
                    log(x)
                }
            `,
			args: encodeArgs([]cadence.Value{
				cadence.String("foo"),
			}),
			check: func(t *testing.T, err error) {
				RequireError(t, err)

				assertRuntimeErrorIsUserError(t, err)

				assert.IsType(t, &InvalidEntryPointArgumentError{}, errors.Unwrap(err))
				assert.IsType(t, &InvalidValueTypeError{}, errors.Unwrap(errors.Unwrap(err)))
			},
		},
		{
			name: "Address",
			script: `
                access(all) fun main(x: Address) {
                    log(x)
                }
            `,
			args: encodeArgs([]cadence.Value{
				cadence.BytesToAddress(
					[]byte{
						0x0, 0x0, 0x0, 0x0,
						0x0, 0x0, 0x0, 0x1,
					},
				),
			}),
			expectedLogs: []string{"0x0000000000000001"},
		},
		{
			name: "Array",
			script: `
                access(all) fun main(x: [Int]) {
                    log(x)
                }
            `,
			args: encodeArgs([]cadence.Value{
				cadence.NewArray(
					[]cadence.Value{
						cadence.NewInt(1),
						cadence.NewInt(2),
						cadence.NewInt(3),
					},
				),
			}),
			expectedLogs: []string{"[1, 2, 3]"},
		},
		{
			name: "Constant-sized array, too many elements",
			script: `
                access(all) fun main(x: [Int; 2]) {
                    log(x)
                }
            `,
			args: encodeArgs([]cadence.Value{
				cadence.NewArray(
					[]cadence.Value{
						cadence.NewInt(1),
						cadence.NewInt(2),
						cadence.NewInt(3),
					},
				),
			}),
			check: func(t *testing.T, err error) {
				RequireError(t, err)

				assertRuntimeErrorIsUserError(t, err)

				var invalidEntryPointArgumentErr *InvalidEntryPointArgumentError
				assert.ErrorAs(t, err, &invalidEntryPointArgumentErr)
			},
		},
		{
			name: "Constant-sized array, too few elements",
			script: `
                access(all) fun main(x: [Int; 2]) {
                    log(x)
                }
            `,
			args: encodeArgs([]cadence.Value{
				cadence.NewArray(
					[]cadence.Value{
						cadence.NewInt(1),
					},
				),
			}),
			check: func(t *testing.T, err error) {
				RequireError(t, err)

				assertRuntimeErrorIsUserError(t, err)

				var invalidEntryPointArgumentErr *InvalidEntryPointArgumentError
				assert.ErrorAs(t, err, &invalidEntryPointArgumentErr)
			},
		},
		{
			name: "Dictionary",
			script: `
                access(all) fun main(x: {String:Int}) {
                    log(x["y"])
                }
            `,
			args: encodeArgs([]cadence.Value{
				cadence.NewDictionary(
					[]cadence.KeyValuePair{
						{
							Key:   cadence.String("y"),
							Value: cadence.NewInt(42),
						},
					},
				),
			}),
			expectedLogs: []string{"42"},
		},
		{
			name: "Invalid dictionary",
			script: `
                access(all) fun main(x: {String:String}) {
                    log(x["y"])
                }
            `,
			args: encodeArgs([]cadence.Value{
				cadence.NewDictionary(
					[]cadence.KeyValuePair{
						{
							Key:   cadence.String("y"),
							Value: cadence.NewInt(42),
						},
					},
				),
			}),
			check: func(t *testing.T, err error) {
				RequireError(t, err)

				assertRuntimeErrorIsUserError(t, err)

				var argErr interpreter.ContainerMutationError
				require.ErrorAs(t, err, &argErr)
			},
		},
		{
			name: "Struct",
			script: `
                access(all) struct Foo {
                    access(all) var y: String

                    init() {
                        self.y = "initial string"
                    }
                }

                access(all) fun main(x: Foo) {
                    log(x.y)
                }
            `,
			args: encodeArgs([]cadence.Value{
				cadence.
					NewStruct([]cadence.Value{cadence.String("bar")}).
					WithType(&cadence.StructType{
						Location:            common.ScriptLocation{},
						QualifiedIdentifier: "Foo",
						Fields: []cadence.Field{
							{
								Identifier: "y",
								Type:       cadence.StringType,
							},
						},
					}),
			}),
			expectedLogs: []string{`"bar"`},
		},
		{
			name: "Struct in array",
			script: `
                access(all) struct Foo {
                    access(all) var y: String

                    init() {
                        self.y = "initial string"
                    }
                }

                access(all) fun main(f: [Foo]) {
                    let x = f[0]
                    log(x.y)
                }
            `,
			args: encodeArgs([]cadence.Value{
				cadence.NewArray([]cadence.Value{
					cadence.
						NewStruct([]cadence.Value{cadence.String("bar")}).
						WithType(&cadence.StructType{
							Location:            common.ScriptLocation{},
							QualifiedIdentifier: "Foo",
							Fields: []cadence.Field{
								{
									Identifier: "y",
									Type:       cadence.StringType,
								},
							},
						}),
				}),
			}),
			expectedLogs: []string{`"bar"`},
		},
		{
			name: "Path subtype",
			script: `
                access(all) fun main(x: StoragePath) {
                    log(x)
                }
            `,
			args: encodeArgs([]cadence.Value{
				cadence.Path{
					Domain:     common.PathDomainStorage,
					Identifier: "foo",
				},
			}),
			expectedLogs: []string{
				"/storage/foo",
			},
		},
	}

	test := func(tt testCase) {

		t.Run(tt.name, func(t *testing.T) {

			t.Parallel()

			rt := NewTestInterpreterRuntime()

			var loggedMessages []string

			storage := NewTestLedger(nil, nil)

			runtimeInterface := &TestRuntimeInterface{
				Storage: storage,
				OnProgramLog: func(message string) {
					loggedMessages = append(loggedMessages, message)
				},
				OnDecodeArgument: func(b []byte, t cadence.Type) (cadence.Value, error) {
					return json.Decode(nil, b)
				},
			}

			_, err := rt.ExecuteScript(
				Script{
					Source:    []byte(tt.script),
					Arguments: tt.args,
				},
				Context{
					Interface: runtimeInterface,
					Location:  common.ScriptLocation{},
				},
			)

			if tt.check != nil {
				tt.check(t, err)
			} else {
				assert.NoError(t, err)
				assert.ElementsMatch(t, tt.expectedLogs, loggedMessages)
			}
		})
	}

	for _, tt := range tests {
		test(tt)
	}
}

func TestRuntimeProgramWithNoTransaction(t *testing.T) {

	t.Parallel()

	runtime := NewTestInterpreterRuntime()

	script := []byte(`
      access(all) fun main() {}
    `)

	runtimeInterface := &TestRuntimeInterface{}

	nextTransactionLocation := NewTransactionLocationGenerator()

	err := runtime.ExecuteTransaction(
		Script{
			Source: script,
		},
		Context{
			Interface: runtimeInterface,
			Location:  nextTransactionLocation(),
		},
	)
	RequireError(t, err)

	require.ErrorAs(t, err, &InvalidTransactionCountError{})
}

func TestRuntimeProgramWithMultipleTransaction(t *testing.T) {

	t.Parallel()

	runtime := NewTestInterpreterRuntime()

	script := []byte(`
      transaction {
        execute {}
      }
      transaction {
        execute {}
      }
    `)

	runtimeInterface := &TestRuntimeInterface{}

	nextTransactionLocation := NewTransactionLocationGenerator()

	err := runtime.ExecuteTransaction(
		Script{
			Source: script,
		},
		Context{
			Interface: runtimeInterface,
			Location:  nextTransactionLocation(),
		},
	)
	RequireError(t, err)

	require.ErrorAs(t, err, &InvalidTransactionCountError{})
}

func TestRuntimeStorage(t *testing.T) {

	t.Parallel()

	tests := map[string]string{
		"resource": `
          let r <- signer.storage.load<@R>(from: /storage/r)
          log(r == nil)
          destroy r

          signer.storage.save(<-createR(), to: /storage/r)
          let r2 <- signer.storage.load<@R>(from: /storage/r)
          log(r2 != nil)
          destroy r2
        `,
		"struct": `
          let s = signer.storage.load<S>(from: /storage/s)
          log(s == nil)

          signer.storage.save(S(), to: /storage/s)
          let s2 = signer.storage.load<S>(from: /storage/s)
          log(s2 != nil)
        `,
		"resource array": `
          let rs <- signer.storage.load<@[R]>(from: /storage/rs)
          log(rs == nil)
          destroy rs

          signer.storage.save(<-[<-createR()], to: /storage/rs)
          let rs2 <- signer.storage.load<@[R]>(from: /storage/rs)
          log(rs2 != nil)
          destroy rs2
        `,
		"struct array": `
          let s = signer.storage.load<[S]>(from: /storage/s)
          log(s == nil)

          signer.storage.save([S()], to: /storage/s)
          let s2 = signer.storage.load<[S]>(from: /storage/s)
          log(s2 != nil)
        `,
		"resource dictionary": `
          let rs <- signer.storage.load<@{String: R}>(from: /storage/rs)
          log(rs == nil)
          destroy rs

          signer.storage.save(<-{"r": <-createR()}, to: /storage/rs)
          let rs2 <- signer.storage.load<@{String: R}>(from: /storage/rs)
          log(rs2 != nil)
          destroy rs2
        `,
		"struct dictionary": `
          let s = signer.storage.load<{String: S}>(from: /storage/s)
          log(s == nil)

          signer.storage.save({"s": S()}, to: /storage/s)
          let rs2 = signer.storage.load<{String: S}>(from: /storage/s)
          log(rs2 != nil)
        `,
	}

	for name, code := range tests {
		t.Run(name, func(t *testing.T) {
			runtime := NewTestInterpreterRuntime()

			imported := []byte(`
              access(all) resource R {}

              access(all) fun createR(): @R {
                return <-create R()
              }

              access(all) struct S {}
            `)

			script := []byte(fmt.Sprintf(`
                  import "imported"

                  transaction {
                    prepare(signer: auth (Storage) &Account) {
                      %s
                    }
                  }
                `,
				code,
			))

			var loggedMessages []string

			runtimeInterface := &TestRuntimeInterface{
				OnGetCode: func(location Location) ([]byte, error) {
					switch location {
					case common.StringLocation("imported"):
						return imported, nil
					default:
						return nil, fmt.Errorf("unknown import location: %s", location)
					}
				},
				Storage: NewTestLedger(nil, nil),
				OnGetSigningAccounts: func() ([]Address, error) {
					return []Address{{42}}, nil
				},
				OnProgramLog: func(message string) {
					loggedMessages = append(loggedMessages, message)
				},
			}

			nextTransactionLocation := NewTransactionLocationGenerator()

			err := runtime.ExecuteTransaction(
				Script{
					Source: script,
				},
				Context{
					Interface: runtimeInterface,
					Location:  nextTransactionLocation(),
				},
			)
			require.NoError(t, err)

			assert.Equal(t, []string{"true", "true"}, loggedMessages)
		})
	}
}

func TestRuntimeStorageMultipleTransactionsResourceWithArray(t *testing.T) {

	t.Parallel()

	runtime := NewTestInterpreterRuntime()

	container := []byte(`
      access(all) resource Container {
        access(all) var values: [Int]

        init() {
          self.values = []
        }

		access(all) fun appendValue(_ v: Int) {
			self.values.append(v)
		}
      }

      access(all) fun createContainer(): @Container {
        return <-create Container()
      }
    `)

	script1 := []byte(`
      import "container"

      transaction {

        prepare(signer: auth (Storage, Capabilities) &Account) {
          signer.storage.save(<-createContainer(), to: /storage/container)
          let cap = signer.capabilities.storage.issue<auth(Insert) &Container>(/storage/container)
          signer.capabilities.publish(cap, at: /public/container)
        }
      }
    `)

	script2 := []byte(`
      import "container"

      transaction {
        prepare(signer: &Account) {
          let publicAccount = getAccount(signer.address)
          let ref = publicAccount.capabilities.borrow<auth(Insert) &Container>(/public/container)!

          let length = ref.values.length
          ref.appendValue(1)
          let length2 = ref.values.length
        }
      }
    `)

	script3 := []byte(`
      import "container"

      transaction {
        prepare(signer: &Account) {
          let publicAccount = getAccount(signer.address)
          let ref = publicAccount.capabilities.borrow<auth(Insert) &Container>(/public/container)!

          let length = ref.values.length
          ref.appendValue(2)
          let length2 = ref.values.length
        }
      }
    `)

	var loggedMessages []string

	runtimeInterface := &TestRuntimeInterface{
		OnGetCode: func(location Location) (bytes []byte, err error) {
			switch location {
			case common.StringLocation("container"):
				return container, nil
			default:
				return nil, fmt.Errorf("unknown import location: %s", location)
			}
		},
		Storage: NewTestLedger(nil, nil),
		OnGetSigningAccounts: func() ([]Address, error) {
			return []Address{{42}}, nil
		},
		OnProgramLog: func(message string) {
			loggedMessages = append(loggedMessages, message)
		},
	}

	nextTransactionLocation := NewTransactionLocationGenerator()

	err := runtime.ExecuteTransaction(
		Script{
			Source: script1,
		},
		Context{
			Interface: runtimeInterface,
			Location:  nextTransactionLocation(),
		},
	)
	require.NoError(t, err)

	err = runtime.ExecuteTransaction(
		Script{
			Source: script2,
		},
		Context{
			Interface: runtimeInterface,
			Location:  nextTransactionLocation(),
		},
	)
	require.NoError(t, err)

	err = runtime.ExecuteTransaction(
		Script{
			Source: script3,
		},
		Context{
			Interface: runtimeInterface,
			Location:  nextTransactionLocation(),
		},
	)
	require.NoError(t, err)
}

// TestRuntimeStorageMultipleTransactionsResourceFunction tests a function call
// of a stored resource declared in an imported program
func TestRuntimeStorageMultipleTransactionsResourceFunction(t *testing.T) {

	t.Parallel()

	runtime := NewTestInterpreterRuntime()

	deepThought := []byte(`
      access(all) resource DeepThought {

        access(all) fun answer(): Int {
          return 42
        }
      }

      access(all) fun createDeepThought(): @DeepThought {
        return <-create DeepThought()
      }
    `)

	script1 := []byte(`
      import "deep-thought"

      transaction {

        prepare(signer: auth(Storage) &Account) {
          signer.storage.save(<-createDeepThought(), to: /storage/deepThought)
        }
      }
    `)

	script2 := []byte(`
      import "deep-thought"

      transaction {
        prepare(signer: auth(Storage) &Account) {
          let answer = signer.storage.borrow<&DeepThought>(from: /storage/deepThought)?.answer()
          log(answer ?? 0)
        }
      }
    `)

	var loggedMessages []string

	ledger := NewTestLedger(nil, nil)

	runtimeInterface := &TestRuntimeInterface{
		OnGetCode: func(location Location) (bytes []byte, err error) {
			switch location {
			case common.StringLocation("deep-thought"):
				return deepThought, nil
			default:
				return nil, fmt.Errorf("unknown import location: %s", location)
			}
		},
		Storage: ledger,
		OnGetSigningAccounts: func() ([]Address, error) {
			return []Address{{42}}, nil
		},
		OnProgramLog: func(message string) {
			loggedMessages = append(loggedMessages, message)
		},
	}

	nextTransactionLocation := NewTransactionLocationGenerator()

	err := runtime.ExecuteTransaction(
		Script{
			Source: script1,
		},
		Context{
			Interface: runtimeInterface,
			Location:  nextTransactionLocation(),
		},
	)
	require.NoError(t, err)

	err = runtime.ExecuteTransaction(
		Script{
			Source: script2,
		},
		Context{
			Interface: runtimeInterface,
			Location:  nextTransactionLocation(),
		},
	)
	require.NoError(t, err)

	assert.Contains(t, loggedMessages, "42")
}

// TestRuntimeStorageMultipleTransactionsResourceField tests reading a field
// of a stored resource declared in an imported program
func TestRuntimeStorageMultipleTransactionsResourceField(t *testing.T) {

	t.Parallel()

	runtime := NewTestInterpreterRuntime()

	imported := []byte(`
      access(all) resource SomeNumber {
        access(all) var n: Int
        init(_ n: Int) {
          self.n = n
        }
      }

      access(all) fun createNumber(_ n: Int): @SomeNumber {
        return <-create SomeNumber(n)
      }
    `)

	script1 := []byte(`
      import "imported"

      transaction {
        prepare(signer: auth(Storage) &Account) {
          signer.storage.save(<-createNumber(42), to: /storage/number)
        }
      }
    `)

	script2 := []byte(`
      import "imported"

      transaction {
        prepare(signer: auth(Storage) &Account) {
          if let number <- signer.storage.load<@SomeNumber>(from: /storage/number) {
            log(number.n)
            destroy number
          }
        }
      }
    `)

	var loggedMessages []string

	runtimeInterface := &TestRuntimeInterface{
		OnGetCode: func(location Location) (bytes []byte, err error) {
			switch location {
			case common.StringLocation("imported"):
				return imported, nil
			default:
				return nil, fmt.Errorf("unknown import location: %s", location)
			}
		},
		Storage: NewTestLedger(nil, nil),
		OnGetSigningAccounts: func() ([]Address, error) {
			return []Address{{42}}, nil
		},
		OnProgramLog: func(message string) {
			loggedMessages = append(loggedMessages, message)
		},
	}

	nextTransactionLocation := NewTransactionLocationGenerator()

	err := runtime.ExecuteTransaction(
		Script{
			Source: script1,
		},
		Context{
			Interface: runtimeInterface,
			Location:  nextTransactionLocation(),
		},
	)
	require.NoError(t, err)

	err = runtime.ExecuteTransaction(
		Script{
			Source: script2,
		},
		Context{
			Interface: runtimeInterface,
			Location:  nextTransactionLocation(),
		},
	)
	require.NoError(t, err)

	assert.Contains(t, loggedMessages, "42")
}

// TestRuntimeCompositeFunctionInvocationFromImportingProgram checks
// that member functions of imported composites can be invoked from an importing program.
// See https://github.com/dapperlabs/flow-go/issues/838
func TestRuntimeCompositeFunctionInvocationFromImportingProgram(t *testing.T) {

	t.Parallel()

	runtime := NewTestInterpreterRuntime()

	imported := []byte(`
      // function must have arguments
      access(all) fun x(x: Int) {}

      // invocation must be in composite
      access(all) resource Y {
        access(all) fun x() {
          x(x: 1)
        }
      }

      access(all) fun createY(): @Y {
        return <-create Y()
      }
    `)

	script1 := []byte(`
      import Y, createY from "imported"

      transaction {
        prepare(signer: auth(Storage) &Account) {
          signer.storage.save(<-createY(), to: /storage/y)
        }
      }
    `)

	script2 := []byte(`
      import Y from "imported"

      transaction {
        prepare(signer: auth(Storage) &Account) {
          let y <- signer.storage.load<@Y>(from: /storage/y)
          y?.x()
          destroy y
        }
      }
    `)

	runtimeInterface := &TestRuntimeInterface{
		OnGetCode: func(location Location) (bytes []byte, err error) {
			switch location {
			case common.StringLocation("imported"):
				return imported, nil
			default:
				return nil, fmt.Errorf("unknown import location: %s", location)
			}
		},
		Storage: NewTestLedger(nil, nil),
		OnGetSigningAccounts: func() ([]Address, error) {
			return []Address{{42}}, nil
		},
	}

	nextTransactionLocation := NewTransactionLocationGenerator()

	err := runtime.ExecuteTransaction(
		Script{
			Source: script1,
		},
		Context{
			Interface: runtimeInterface,
			Location:  nextTransactionLocation(),
		},
	)
	require.NoError(t, err)

	err = runtime.ExecuteTransaction(
		Script{
			Source: script2,
		},
		Context{
			Interface: runtimeInterface,
			Location:  nextTransactionLocation(),
		},
	)
	require.NoError(t, err)
}

func TestRuntimeResourceContractUseThroughReference(t *testing.T) {

	t.Parallel()

	runtime := NewTestInterpreterRuntime()

	imported := []byte(`
      access(all) resource R {
        access(all) fun x() {
          log("x!")
        }
      }

      access(all) fun createR(): @R {
        return <- create R()
      }
    `)

	script1 := []byte(`
      import R, createR from "imported"

      transaction {

        prepare(signer: auth(Storage) &Account) {
          signer.storage.save(<-createR(), to: /storage/r)
        }
      }
    `)

	script2 := []byte(`
      import R from "imported"

      transaction {

        prepare(signer: auth(Storage) &Account) {
          let ref = signer.storage.borrow<&R>(from: /storage/r)!
          ref.x()
        }
      }
    `)

	var loggedMessages []string

	runtimeInterface := &TestRuntimeInterface{
		OnGetCode: func(location Location) (bytes []byte, err error) {
			switch location {
			case common.StringLocation("imported"):
				return imported, nil
			default:
				return nil, fmt.Errorf("unknown import location: %s", location)
			}
		},
		Storage: NewTestLedger(nil, nil),
		OnGetSigningAccounts: func() ([]Address, error) {
			return []Address{{42}}, nil
		},
		OnProgramLog: func(message string) {
			loggedMessages = append(loggedMessages, message)
		},
	}

	nextTransactionLocation := NewTransactionLocationGenerator()

	err := runtime.ExecuteTransaction(
		Script{
			Source: script1,
		},
		Context{
			Interface: runtimeInterface,
			Location:  nextTransactionLocation(),
		},
	)
	require.NoError(t, err)

	err = runtime.ExecuteTransaction(
		Script{
			Source: script2,
		},
		Context{
			Interface: runtimeInterface,
			Location:  nextTransactionLocation(),
		},
	)
	require.NoError(t, err)

	assert.Equal(t, []string{"\"x!\""}, loggedMessages)
}

func TestRuntimeResourceContractUseThroughLink(t *testing.T) {

	t.Parallel()

	runtime := NewTestInterpreterRuntime()

	imported := []byte(`
      access(all) resource R {
        access(all) fun x() {
          log("x!")
        }
      }

      access(all) fun createR(): @R {
          return <- create R()
      }
    `)

	script1 := []byte(`
      import R, createR from "imported"

      transaction {

        prepare(signer: auth(Storage, Capabilities) &Account) {
          signer.storage.save(<-createR(), to: /storage/r)
          let cap = signer.capabilities.storage.issue<&R>(/storage/r)
          signer.capabilities.publish(cap, at: /public/r)
        }
      }
    `)

	script2 := []byte(`
      import R from "imported"

      transaction {
        prepare(signer: &Account) {
          let publicAccount = getAccount(signer.address)
          let ref = publicAccount.capabilities.borrow<&R>(/public/r)!
          ref.x()
        }
      }
    `)

	var loggedMessages []string

	runtimeInterface := &TestRuntimeInterface{
		OnGetCode: func(location Location) (bytes []byte, err error) {
			switch location {
			case common.StringLocation("imported"):
				return imported, nil
			default:
				return nil, fmt.Errorf("unknown import location: %s", location)
			}
		},
		Storage: NewTestLedger(nil, nil),
		OnGetSigningAccounts: func() ([]Address, error) {
			return []Address{{42}}, nil
		},
		OnProgramLog: func(message string) {
			loggedMessages = append(loggedMessages, message)
		},
	}

	nextTransactionLocation := NewTransactionLocationGenerator()

	err := runtime.ExecuteTransaction(
		Script{
			Source: script1,
		},
		Context{
			Interface: runtimeInterface,
			Location:  nextTransactionLocation(),
		},
	)
	require.NoError(t, err)

	err = runtime.ExecuteTransaction(
		Script{
			Source: script2,
		},
		Context{
			Interface: runtimeInterface,
			Location:  nextTransactionLocation(),
		},
	)
	require.NoError(t, err)

	assert.Equal(t, []string{"\"x!\""}, loggedMessages)
}

func TestRuntimeResourceContractWithInterface(t *testing.T) {

	t.Parallel()

	runtime := NewTestInterpreterRuntime()

	imported1 := []byte(`
      access(all) resource interface RI {
        access(all) fun x()
      }
    `)

	imported2 := []byte(`
      import RI from "imported1"

      access(all) resource R: RI {
        access(all) fun x() {
          log("x!")
        }
      }

      access(all) fun createR(): @R {
        return <- create R()
      }
    `)

	script1 := []byte(`
      import RI from "imported1"
      import R, createR from "imported2"

      transaction {
        prepare(signer: auth(Storage, Capabilities) &Account) {
          signer.storage.save(<-createR(), to: /storage/r)
          let cap = signer.capabilities.storage.issue<&{RI}>(/storage/r)
          signer.capabilities.publish(cap, at: /public/r)
        }
      }
    `)

	// TODO: Get rid of the requirement that the underlying type must be imported.
	//   This requires properly initializing Interpreter.CompositeFunctions.
	//   Also initialize Interpreter.DestructorFunctions

	script2 := []byte(`
      import RI from "imported1"
      import R from "imported2"

      transaction {
        prepare(signer: &Account) {
          let ref = signer.capabilities.borrow<&{RI}>(/public/r)!
          ref.x()
        }
      }
    `)

	var loggedMessages []string

	runtimeInterface := &TestRuntimeInterface{
		OnGetCode: func(location Location) (bytes []byte, err error) {
			switch location {
			case common.StringLocation("imported1"):
				return imported1, nil
			case common.StringLocation("imported2"):
				return imported2, nil
			default:
				return nil, fmt.Errorf("unknown import location: %s", location)
			}
		},
		Storage: NewTestLedger(nil, nil),
		OnGetSigningAccounts: func() ([]Address, error) {
			return []Address{{42}}, nil
		},
		OnProgramLog: func(message string) {
			loggedMessages = append(loggedMessages, message)
		},
	}

	nextTransactionLocation := NewTransactionLocationGenerator()

	err := runtime.ExecuteTransaction(
		Script{
			Source: script1,
		},
		Context{
			Interface: runtimeInterface,
			Location:  nextTransactionLocation(),
		},
	)
	require.NoError(t, err)

	err = runtime.ExecuteTransaction(
		Script{
			Source: script2,
		},
		Context{
			Interface: runtimeInterface,
			Location:  nextTransactionLocation(),
		},
	)
	require.NoError(t, err)

	assert.Equal(t, []string{"\"x!\""}, loggedMessages)
}

func TestRuntimeParseAndCheckProgram(t *testing.T) {

	t.Parallel()

	t.Run("ValidProgram", func(t *testing.T) {
		runtime := NewTestInterpreterRuntime()

		script := []byte("access(all) fun test(): Int { return 42 }")
		runtimeInterface := &TestRuntimeInterface{}

		nextTransactionLocation := NewTransactionLocationGenerator()

		_, err := runtime.ParseAndCheckProgram(
			script,
			Context{
				Interface: runtimeInterface,
				Location:  nextTransactionLocation(),
			},
		)
		assert.NoError(t, err)
	})

	t.Run("InvalidSyntax", func(t *testing.T) {
		runtime := NewTestInterpreterRuntime()

		script := []byte("invalid syntax")
		runtimeInterface := &TestRuntimeInterface{}

		nextTransactionLocation := NewTransactionLocationGenerator()

		_, err := runtime.ParseAndCheckProgram(
			script,
			Context{
				Interface: runtimeInterface,
				Location:  nextTransactionLocation(),
			},
		)
		assert.NotNil(t, err)
	})

	t.Run("InvalidSemantics", func(t *testing.T) {
		runtime := NewTestInterpreterRuntime()

		script := []byte(`access(all) let a: Int = "b"`)
		runtimeInterface := &TestRuntimeInterface{}

		nextTransactionLocation := NewTransactionLocationGenerator()

		_, err := runtime.ParseAndCheckProgram(
			script,
			Context{
				Interface: runtimeInterface,
				Location:  nextTransactionLocation(),
			},
		)
		assert.NotNil(t, err)
	})
}

func TestRuntimeScriptReturnSpecial(t *testing.T) {

	t.Parallel()

	type testCase struct {
		expected cadence.Value
		code     string
		invalid  bool
	}

	test := func(t *testing.T, test testCase) {

		runtime := NewTestInterpreterRuntime()

		storage := NewTestLedger(nil, nil)

		runtimeInterface := &TestRuntimeInterface{
			Storage: storage,
			OnGetSigningAccounts: func() ([]Address, error) {
				return []Address{{42}}, nil
			},
		}

		actual, err := runtime.ExecuteScript(
			Script{
				Source: []byte(test.code),
			},
			Context{
				Interface: runtimeInterface,
				Location:  common.ScriptLocation{},
			},
		)

		if test.invalid {
			RequireError(t, err)

			var subErr *InvalidScriptReturnTypeError
			require.ErrorAs(t, err, &subErr)
		} else {
			require.NoError(t, err)
			require.Equal(t, test.expected, actual)
		}
	}

	t.Run("interpreted function", func(t *testing.T) {

		t.Parallel()

		test(t,
			testCase{
				code: `
                  access(all) fun main(): AnyStruct {
                      return fun (): Int {
                          return 0
                      }
                  }
                `,
				expected: cadence.Function{
					FunctionType: &cadence.FunctionType{
						ReturnType: cadence.IntType,
					},
				},
			},
		)
	})

	t.Run("host function", func(t *testing.T) {

		t.Parallel()

		test(t,
			testCase{
				code: `
                  access(all) fun main(): AnyStruct {
                      return panic
                  }
                `,
				expected: cadence.Function{
					FunctionType: &cadence.FunctionType{
						Purity: sema.FunctionPurityView,
						Parameters: []cadence.Parameter{
							{
								Label:      sema.ArgumentLabelNotRequired,
								Identifier: "message",
								Type:       cadence.StringType,
							},
						},
						ReturnType: cadence.NeverType,
					},
				},
			},
		)
	})

	t.Run("bound function", func(t *testing.T) {

		t.Parallel()

		test(t,
			testCase{
				code: `
                  access(all) struct S {
                      access(all) fun f() {}
                  }

                  access(all) fun main(): AnyStruct {
                      let s = S()
                      return s.f
                  }
                `,
				expected: cadence.Function{
					FunctionType: &cadence.FunctionType{
						ReturnType: cadence.VoidType,
					},
				},
			},
		)
	})

	t.Run("reference", func(t *testing.T) {

		t.Parallel()

		test(t,
			testCase{
				code: `
                  access(all) fun main(): AnyStruct {
                      let a: Address = 0x1
                      return &a as &Address
                  }
                `,
				expected: cadence.Address{0x0, 0x0, 0x0, 0x0, 0x0, 0x0, 0x0, 0x1},
			},
		)
	})

	t.Run("recursive reference", func(t *testing.T) {

		t.Parallel()

		test(t,
			testCase{
				code: `
                  access(all) fun main(): AnyStruct {
                      let refs: [&AnyStruct] = []
                      refs.append(&refs as &AnyStruct)
                      return refs
                  }
                `,
				expected: cadence.NewArray([]cadence.Value{
					cadence.NewArray([]cadence.Value{
						nil,
					}).WithType(&cadence.VariableSizedArrayType{
						ElementType: &cadence.ReferenceType{
							Type:          cadence.AnyStructType,
							Authorization: cadence.UnauthorizedAccess,
						},
					}),
				}).WithType(&cadence.VariableSizedArrayType{
					ElementType: &cadence.ReferenceType{
						Type:          cadence.AnyStructType,
						Authorization: cadence.UnauthorizedAccess,
					},
				}),
			},
		)
	})
}

func TestRuntimeScriptParameterTypeNotImportableError(t *testing.T) {

	t.Parallel()

	runtime := NewTestInterpreterRuntime()

	script := []byte(`
      access(all) fun main(x: fun(): Int) {
        return
      }
    `)

	runtimeInterface := &TestRuntimeInterface{
		OnGetSigningAccounts: func() ([]Address, error) {
			return []Address{{42}}, nil
		},
	}

	_, err := runtime.ExecuteScript(
		Script{
			Source: script,
		},
		Context{
			Interface: runtimeInterface,
			Location:  common.ScriptLocation{},
		},
	)
	RequireError(t, err)

	var subErr *ScriptParameterTypeNotImportableError
	require.ErrorAs(t, err, &subErr)
}

func TestRuntimeSyntaxError(t *testing.T) {

	t.Parallel()

	runtime := NewTestInterpreterRuntime()

	script := []byte(`
      access(all) fun main(): String {
          return "Hello World!
      }
    `)

	runtimeInterface := &TestRuntimeInterface{
		OnGetSigningAccounts: func() ([]Address, error) {
			return []Address{{42}}, nil
		},
	}

	nextTransactionLocation := NewTransactionLocationGenerator()

	_, err := runtime.ExecuteScript(
		Script{
			Source: script,
		},
		Context{
			Interface: runtimeInterface,
			Location:  nextTransactionLocation(),
		},
	)
	RequireError(t, err)

}

func TestRuntimeStorageChanges(t *testing.T) {

	t.Parallel()

	runtime := NewTestInterpreterRuntime()

	imported := []byte(`
      access(all) resource X {
        access(all) var x: Int

        init() {
          self.x = 0
        }

		access(all) fun setX(_ x: Int) {
			self.x = x
		}
      }

      access(all) fun createX(): @X {
          return <-create X()
      }
    `)

	script1 := []byte(`
      import X, createX from "imported"

      transaction {
        prepare(signer: auth(Storage) &Account) {
          signer.storage.save(<-createX(), to: /storage/x)

          let ref = signer.storage.borrow<&X>(from: /storage/x)!
          ref.setX(1)
        }
      }
    `)

	script2 := []byte(`
      import X from "imported"

      transaction {
        prepare(signer: auth(Storage) &Account) {
          let ref = signer.storage.borrow<&X>(from: /storage/x)!
          log(ref.x)
        }
      }
    `)

	var loggedMessages []string

	runtimeInterface := &TestRuntimeInterface{
		OnGetCode: func(location Location) (bytes []byte, err error) {
			switch location {
			case common.StringLocation("imported"):
				return imported, nil
			default:
				return nil, fmt.Errorf("unknown import location: %s", location)
			}
		},
		Storage: NewTestLedger(nil, nil),
		OnGetSigningAccounts: func() ([]Address, error) {
			return []Address{{42}}, nil
		},
		OnProgramLog: func(message string) {
			loggedMessages = append(loggedMessages, message)
		},
	}

	nextTransactionLocation := NewTransactionLocationGenerator()

	err := runtime.ExecuteTransaction(
		Script{
			Source: script1,
		},
		Context{
			Interface: runtimeInterface,
			Location:  nextTransactionLocation(),
		},
	)
	require.NoError(t, err)

	err = runtime.ExecuteTransaction(
		Script{
			Source: script2,
		},
		Context{
			Interface: runtimeInterface,
			Location:  nextTransactionLocation(),
		},
	)
	require.NoError(t, err)

	assert.Equal(t, []string{"1"}, loggedMessages)
}

func TestRuntimeAccountAddress(t *testing.T) {

	t.Parallel()

	runtime := NewTestInterpreterRuntime()

	script := []byte(`
      transaction {
        prepare(signer: &Account) {
          log(signer.address)
        }
      }
    `)

	var loggedMessages []string

	address := common.MustBytesToAddress([]byte{42})

	runtimeInterface := &TestRuntimeInterface{
		OnGetSigningAccounts: func() ([]Address, error) {
			return []Address{address}, nil
		},
		OnProgramLog: func(message string) {
			loggedMessages = append(loggedMessages, message)
		},
	}

	nextTransactionLocation := NewTransactionLocationGenerator()

	err := runtime.ExecuteTransaction(
		Script{
			Source: script,
		},
		Context{
			Interface: runtimeInterface,
			Location:  nextTransactionLocation(),
		},
	)
	require.NoError(t, err)

	assert.Equal(t, []string{"0x000000000000002a"}, loggedMessages)
}

func TestRuntimePublicAccountAddress(t *testing.T) {

	t.Parallel()

	runtime := NewTestInterpreterRuntime()

	script := []byte(`
      transaction {
        prepare() {
          log(getAccount(0x42).address)
        }
      }
    `)

	var loggedMessages []string

	address := interpreter.NewUnmeteredAddressValueFromBytes([]byte{0x42})

	runtimeInterface := &TestRuntimeInterface{
		OnGetSigningAccounts: func() ([]Address, error) {
			return nil, nil
		},
		OnProgramLog: func(message string) {
			loggedMessages = append(loggedMessages, message)
		},
	}

	nextTransactionLocation := NewTransactionLocationGenerator()

	err := runtime.ExecuteTransaction(
		Script{
			Source: script,
		},
		Context{
			Interface: runtimeInterface,
			Location:  nextTransactionLocation(),
		},
	)
	require.NoError(t, err)

	assert.Equal(t,
		[]string{
			address.String(),
		},
		loggedMessages,
	)
}

func TestRuntimeAccountPublishAndAccess(t *testing.T) {

	t.Parallel()

	runtime := NewTestInterpreterRuntime()

	imported := []byte(`
      access(all) resource R {
        access(all) fun test(): Int {
          return 42
        }
      }

      access(all) fun createR(): @R {
        return <-create R()
      }
    `)

	script1 := []byte(`
      import "imported"

      transaction {
        prepare(signer: auth(Storage, Capabilities) &Account) {
          signer.storage.save(<-createR(), to: /storage/r)
          let cap = signer.capabilities.storage.issue<&R>(/storage/r)
          signer.capabilities.publish(cap, at: /public/r)
        }
      }
    `)

	address := common.MustBytesToAddress([]byte{42})

	script2 := []byte(
		fmt.Sprintf(
			`
              import "imported"

              transaction {

                prepare(signer: &Account) {
                  log(getAccount(0x%s).capabilities.borrow<&R>(/public/r)!.test())
                }
              }
            `,
			address,
		),
	)

	var loggedMessages []string

	runtimeInterface := &TestRuntimeInterface{
		OnGetCode: func(location Location) ([]byte, error) {
			switch location {
			case common.StringLocation("imported"):
				return imported, nil
			default:
				return nil, fmt.Errorf("unknown import location: %s", location)
			}
		},
		Storage: NewTestLedger(nil, nil),
		OnGetSigningAccounts: func() ([]Address, error) {
			return []Address{address}, nil
		},
		OnProgramLog: func(message string) {
			loggedMessages = append(loggedMessages, message)
		},
	}

	nextTransactionLocation := NewTransactionLocationGenerator()

	err := runtime.ExecuteTransaction(
		Script{
			Source: script1,
		},
		Context{
			Interface: runtimeInterface,
			Location:  nextTransactionLocation(),
		},
	)
	require.NoError(t, err)

	err = runtime.ExecuteTransaction(
		Script{
			Source: script2,
		},
		Context{
			Interface: runtimeInterface,
			Location:  nextTransactionLocation(),
		},
	)
	require.NoError(t, err)

	assert.Equal(t, []string{"42"}, loggedMessages)
}

func TestRuntimeTransaction_CreateAccount(t *testing.T) {

	t.Parallel()

	runtime := NewTestInterpreterRuntime()

	script := []byte(`
      transaction {
        prepare(signer: auth(Storage) &Account) {
          Account(payer: signer)
        }
      }
    `)

	var events []cadence.Event

	runtimeInterface := &TestRuntimeInterface{
		Storage: NewTestLedger(nil, nil),
		OnGetSigningAccounts: func() ([]Address, error) {
			return []Address{{42}}, nil
		},
		OnCreateAccount: func(payer Address) (address Address, err error) {
			return Address{42}, nil
		},
		OnEmitEvent: func(event cadence.Event) error {
			events = append(events, event)
			return nil
		},
	}

	nextTransactionLocation := NewTransactionLocationGenerator()

	err := runtime.ExecuteTransaction(
		Script{
			Source: script,
		},
		Context{
			Interface: runtimeInterface,
			Location:  nextTransactionLocation(),
		},
	)
	require.NoError(t, err)

	require.Len(t, events, 1)
	assert.EqualValues(
		t,
		stdlib.AccountCreatedEventType.ID(),
		events[0].Type().ID(),
	)
}

func TestRuntimeContractAccount(t *testing.T) {

	t.Parallel()

	runtime := NewTestInterpreterRuntime()

	addressValue := cadence.BytesToAddress([]byte{0xCA, 0xDE})

	contract := []byte(`
      access(all) contract Test {
          access(all) let address: Address

          init() {
              // field 'account' can be used, as it is considered initialized
              self.address = self.account.address
          }

          // test that both functions are linked back into restored composite values,
          // and also injected fields are injected back into restored composite values
          //
          access(all) fun test(): Address {
              return self.account.address
          }
      }
    `)

	script1 := []byte(`
      import Test from 0xCADE

      access(all) fun main(): Address {
          return Test.address
      }
    `)

	script2 := []byte(`
      import Test from 0xCADE

      access(all) fun main(): Address {
          return Test.test()
      }
    `)

	deploy := DeploymentTransaction("Test", contract)

	var accountCode []byte
	var events []cadence.Event

	runtimeInterface := &TestRuntimeInterface{
		OnGetCode: func(_ Location) (bytes []byte, err error) {
			return accountCode, nil
		},
		Storage: NewTestLedger(nil, nil),
		OnGetSigningAccounts: func() ([]Address, error) {
			return []Address{Address(addressValue)}, nil
		},
		OnResolveLocation: NewSingleIdentifierLocationResolver(t),
		OnGetAccountContractCode: func(_ common.AddressLocation) (code []byte, err error) {
			return accountCode, nil
		},
		OnUpdateAccountContractCode: func(_ common.AddressLocation, code []byte) error {
			accountCode = code
			return nil
		},
		OnEmitEvent: func(event cadence.Event) error {
			events = append(events, event)
			return nil
		},
	}

	nextTransactionLocation := NewTransactionLocationGenerator()
	nextScriptLocation := NewScriptLocationGenerator()

	err := runtime.ExecuteTransaction(
		Script{
			Source: deploy,
		},
		Context{
			Interface: runtimeInterface,
			Location:  nextTransactionLocation(),
		},
	)
	require.NoError(t, err)

	assert.NotNil(t, accountCode)

	// Run script 1

	value, err := runtime.ExecuteScript(
		Script{
			Source: script1,
		},
		Context{
			Interface: runtimeInterface,
			Location:  nextScriptLocation(),
		},
	)
	require.NoError(t, err)

	assert.Equal(t, addressValue, value)

	// Run script 2

	value, err = runtime.ExecuteScript(
		Script{
			Source: script2,
		},
		Context{
			Interface: runtimeInterface,
			Location:  nextScriptLocation(),
		},
	)
	require.NoError(t, err)

	assert.Equal(t, addressValue, value)
}

func TestRuntimeInvokeContractFunction(t *testing.T) {

	t.Parallel()

	runtime := NewTestInterpreterRuntime()

	addressValue := Address{
		0x0, 0x0, 0x0, 0x0, 0x0, 0x0, 0x0, 0x1,
	}

	contract := []byte(`
        access(all) contract Test {
            access(all) fun hello() {
                log("Hello World!")
            }
            access(all) fun helloArg(_ arg: String) {
                log("Hello ".concat(arg))
            }
            access(all) fun helloMultiArg(arg1: String, arg2: Int, arg3: Address) {
                log("Hello ".concat(arg1).concat(" ").concat(arg2.toString()).concat(" from ").concat(arg3.toString()))
            }
            access(all) fun helloReturn(_ arg: String): String {
                log("Hello return!")
                return arg
            }
            access(all) fun helloAuthAcc(account: &Account) {
                log("Hello ".concat(account.address.toString()))
            }
            access(all) fun helloPublicAcc(account: &Account) {
                log("Hello access(all) ".concat(account.address.toString()))
            }
        }
    `)

	deploy := DeploymentTransaction("Test", contract)

	var accountCode []byte
	var loggedMessage string

	storage := NewTestLedger(nil, nil)

	runtimeInterface := &TestRuntimeInterface{
		Storage: storage,
		OnGetCode: func(_ Location) (bytes []byte, err error) {
			return accountCode, nil
		},
		OnGetSigningAccounts: func() ([]Address, error) {
			return []Address{addressValue}, nil
		},
		OnResolveLocation: NewSingleIdentifierLocationResolver(t),
		OnGetAccountContractCode: func(_ common.AddressLocation) (code []byte, err error) {
			return accountCode, nil
		},
		OnUpdateAccountContractCode: func(_ common.AddressLocation, code []byte) error {
			accountCode = code
			return nil
		},
		OnEmitEvent: func(event cadence.Event) error {
			return nil
		},
		OnProgramLog: func(message string) {
			loggedMessage = message
		},
	}

	nextTransactionLocation := NewTransactionLocationGenerator()

	err := runtime.ExecuteTransaction(
		Script{
			Source: deploy,
		},
		Context{
			Interface: runtimeInterface,
			Location:  nextTransactionLocation(),
		},
	)
	require.NoError(t, err)

	assert.NotNil(t, accountCode)

	t.Run("simple function", func(t *testing.T) {
		_, err = runtime.InvokeContractFunction(
			common.AddressLocation{
				Address: addressValue,
				Name:    "Test",
			},
			"hello",
			nil,
			nil,
			Context{
				Interface: runtimeInterface,
				Location:  nextTransactionLocation(),
			},
		)
		require.NoError(t, err)

		assert.Equal(t, `"Hello World!"`, loggedMessage)
	})

	t.Run("function with parameter", func(t *testing.T) {
		_, err = runtime.InvokeContractFunction(
			common.AddressLocation{
				Address: addressValue,
				Name:    "Test",
			},
			"helloArg",
			[]cadence.Value{
				cadence.String("there!"),
			},
			[]sema.Type{
				sema.StringType,
			},
			Context{
				Interface: runtimeInterface,
				Location:  nextTransactionLocation(),
			},
		)
		require.NoError(t, err)

		assert.Equal(t, `"Hello there!"`, loggedMessage)
	})

	t.Run("function with return type", func(t *testing.T) {
		_, err = runtime.InvokeContractFunction(
			common.AddressLocation{
				Address: addressValue,
				Name:    "Test",
			},
			"helloReturn",
			[]cadence.Value{
				cadence.String("there!"),
			},
			[]sema.Type{
				sema.StringType,
			},
			Context{
				Interface: runtimeInterface,
				Location:  nextTransactionLocation(),
			},
		)
		require.NoError(t, err)

		assert.Equal(t, `"Hello return!"`, loggedMessage)
	})

	t.Run("function with multiple arguments", func(t *testing.T) {

		_, err = runtime.InvokeContractFunction(
			common.AddressLocation{
				Address: addressValue,
				Name:    "Test",
			},
			"helloMultiArg",
			[]cadence.Value{
				cadence.String("number"),
				cadence.NewInt(42),
				cadence.BytesToAddress(addressValue.Bytes()),
			},
			[]sema.Type{
				sema.StringType,
				sema.IntType,
				sema.TheAddressType,
			},
			Context{
				Interface: runtimeInterface,
				Location:  nextTransactionLocation(),
			},
		)
		require.NoError(t, err)

		assert.Equal(t, `"Hello number 42 from 0x0000000000000001"`, loggedMessage)
	})

	t.Run("function with not enough arguments panics", func(t *testing.T) {
		_, err = runtime.InvokeContractFunction(
			common.AddressLocation{
				Address: addressValue,
				Name:    "Test",
			},
			"helloMultiArg",
			[]cadence.Value{
				cadence.String("number"),
				cadence.NewInt(42),
			},
			[]sema.Type{
				sema.StringType,
				sema.IntType,
			},
			Context{
				Interface: runtimeInterface,
				Location:  nextTransactionLocation(),
			},
		)

		RequireError(t, err)

		assert.ErrorAs(t, err, &Error{})
	})

	t.Run("function with incorrect argument type errors", func(t *testing.T) {
		_, err = runtime.InvokeContractFunction(
			common.AddressLocation{
				Address: addressValue,
				Name:    "Test",
			},
			"helloArg",
			[]cadence.Value{
				cadence.NewInt(42),
			},
			[]sema.Type{
				sema.IntType,
			},
			Context{
				Interface: runtimeInterface,
				Location:  nextTransactionLocation(),
			},
		)
		RequireError(t, err)

		require.ErrorAs(t, err, &interpreter.ValueTransferTypeError{})
	})

	t.Run("function with un-importable argument errors and error propagates (ID capability)", func(t *testing.T) {
		_, err = runtime.InvokeContractFunction(
			common.AddressLocation{
				Address: addressValue,
				Name:    "Test",
			},
			"helloArg",
			[]cadence.Value{
				cadence.NewCapability(
					1,
					cadence.Address{},
					cadence.AddressType, // this will error during `importValue`
				),
			},
			[]sema.Type{
				&sema.CapabilityType{},
			},
			Context{
				Interface: runtimeInterface,
				Location:  nextTransactionLocation(),
			},
		)
		RequireError(t, err)

		require.ErrorContains(t, err, "cannot import capability")
	})

	t.Run("function with un-importable argument errors and error propagates (ID capability)", func(t *testing.T) {
		_, err = runtime.InvokeContractFunction(
			common.AddressLocation{
				Address: addressValue,
				Name:    "Test",
			},
			"helloArg",
			[]cadence.Value{
				cadence.NewCapability(
					42,
					cadence.Address{},
					cadence.AddressType, // this will error during `importValue`
				),
			},
			[]sema.Type{
				&sema.CapabilityType{},
			},
			Context{
				Interface: runtimeInterface,
				Location:  nextTransactionLocation(),
			},
		)
		RequireError(t, err)

		require.ErrorContains(t, err, "cannot import capability")
	})

	t.Run("function with auth account works", func(t *testing.T) {
		_, err = runtime.InvokeContractFunction(
			common.AddressLocation{
				Address: addressValue,
				Name:    "Test",
			},
			"helloAuthAcc",
			[]cadence.Value{
				cadence.BytesToAddress(addressValue.Bytes()),
			},
			[]sema.Type{
				sema.FullyEntitledAccountReferenceType,
			},
			Context{
				Interface: runtimeInterface,
				Location:  nextTransactionLocation(),
			},
		)
		require.NoError(t, err)

		assert.Equal(t, `"Hello 0x0000000000000001"`, loggedMessage)
	})
	t.Run("function with public account works", func(t *testing.T) {
		_, err = runtime.InvokeContractFunction(
			common.AddressLocation{
				Address: addressValue,
				Name:    "Test",
			},
			"helloPublicAcc",
			[]cadence.Value{
				cadence.BytesToAddress(addressValue.Bytes()),
			},
			[]sema.Type{
				sema.AccountReferenceType,
			},
			Context{
				Interface: runtimeInterface,
				Location:  nextTransactionLocation(),
			},
		)
		require.NoError(t, err)

		assert.Equal(t, `"Hello access(all) 0x0000000000000001"`, loggedMessage)
	})
}

func TestRuntimeContractNestedResource(t *testing.T) {

	t.Parallel()

	runtime := NewTestInterpreterRuntime()

	addressValue := Address{
		0x0, 0x0, 0x0, 0x0, 0x0, 0x0, 0x0, 0x1,
	}

	contract := []byte(`
        access(all) contract Test {
            access(all) resource R {
                // test that the hello function is linked back into the nested resource
                // after being loaded from storage
                access(all) fun hello(): String {
                    return "Hello World!"
                }
            }

            init() {
                // store nested resource in account on deployment
                self.account.storage.save(<-create R(), to: /storage/r)
            }
        }
    `)

	tx := []byte(`
        import Test from 0x01

        transaction {

            prepare(acct: auth(Storage) &Account) {
                log(acct.storage.borrow<&Test.R>(from: /storage/r)?.hello())
            }
        }
    `)

	deploy := DeploymentTransaction("Test", contract)

	var accountCode []byte
	var loggedMessage string

	runtimeInterface := &TestRuntimeInterface{
		OnGetCode: func(_ Location) (bytes []byte, err error) {
			return accountCode, nil
		},
		Storage: NewTestLedger(nil, nil),
		OnGetSigningAccounts: func() ([]Address, error) {
			return []Address{addressValue}, nil
		},
		OnResolveLocation: NewSingleIdentifierLocationResolver(t),
		OnGetAccountContractCode: func(_ common.AddressLocation) (code []byte, err error) {
			return accountCode, nil
		},
		OnUpdateAccountContractCode: func(_ common.AddressLocation, code []byte) error {
			accountCode = code
			return nil
		},
		OnEmitEvent: func(event cadence.Event) error {
			return nil
		},
		OnProgramLog: func(message string) {
			loggedMessage = message
		},
	}

	nextTransactionLocation := NewTransactionLocationGenerator()

	err := runtime.ExecuteTransaction(
		Script{
			Source: deploy,
		},
		Context{
			Interface: runtimeInterface,
			Location:  nextTransactionLocation(),
		},
	)
	require.NoError(t, err)

	assert.NotNil(t, accountCode)

	err = runtime.ExecuteTransaction(
		Script{
			Source: tx,
		},
		Context{
			Interface: runtimeInterface,
			Location:  nextTransactionLocation(),
		},
	)
	require.NoError(t, err)

	assert.Equal(t, `"Hello World!"`, loggedMessage)
}

func TestRuntimeStorageLoadedDestructionConcreteType(t *testing.T) {

	t.Parallel()

	runtime := NewTestInterpreterRuntime()

	addressValue := Address{
		0x0, 0x0, 0x0, 0x0, 0x0, 0x0, 0x0, 0x1,
	}

	contract := []byte(`
        access(all) contract Test {

            access(all) resource R {}

            init() {
                // store nested resource in account on deployment
                self.account.storage.save(<-create R(), to: /storage/r)
            }
        }
    `)

	tx := []byte(`
        import Test from 0x01

        transaction {

            prepare(acct: auth(Storage) &Account) {
                let r <- acct.storage.load<@Test.R>(from: /storage/r)
                destroy r
            }
        }
    `)

	deploy := DeploymentTransaction("Test", contract)

	var accountCode []byte

	runtimeInterface := &TestRuntimeInterface{
		OnGetCode: func(_ Location) (bytes []byte, err error) {
			return accountCode, nil
		},
		Storage: NewTestLedger(nil, nil),
		OnGetSigningAccounts: func() ([]Address, error) {
			return []Address{addressValue}, nil
		},
		OnResolveLocation: NewSingleIdentifierLocationResolver(t),
		OnGetAccountContractCode: func(_ common.AddressLocation) (code []byte, err error) {
			return accountCode, nil
		},
		OnUpdateAccountContractCode: func(_ common.AddressLocation, code []byte) error {
			accountCode = code
			return nil
		},
<<<<<<< HEAD
		emitEvent: func(event cadence.Event) error { return nil },
=======
		OnEmitEvent: func(event cadence.Event) error { return nil },
		OnProgramLog: func(message string) {
			loggedMessage = message
		},
>>>>>>> e5373a07
	}

	nextTransactionLocation := NewTransactionLocationGenerator()

	err := runtime.ExecuteTransaction(
		Script{
			Source: deploy,
		},
		Context{
			Interface: runtimeInterface,
			Location:  nextTransactionLocation(),
		},
	)
	require.NoError(t, err)

	assert.NotNil(t, accountCode)

	err = runtime.ExecuteTransaction(
		Script{
			Source: tx,
		},
		Context{
			Interface: runtimeInterface,
			Location:  nextTransactionLocation(),
		})
	require.NoError(t, err)

	// DestructorTODO: Assert default event is emitted here

}

func TestRuntimeStorageLoadedDestructionAnyResource(t *testing.T) {

	t.Parallel()

	runtime := NewTestInterpreterRuntime()

	addressValue := Address{
		0x0, 0x0, 0x0, 0x0, 0x0, 0x0, 0x0, 0x1,
	}

	contract := []byte(`
        access(all) contract Test {
            access(all) resource R {}

            init() {
                // store nested resource in account on deployment
                self.account.storage.save(<-create R(), to: /storage/r)
            }
        }
    `)

	tx := []byte(`
        // NOTE: *not* importing concrete implementation.
        //   Should be imported automatically when loading the value from storage

        transaction {

            prepare(acct: auth(Storage) &Account) {
                let r <- acct.storage.load<@AnyResource>(from: /storage/r)
                destroy r
            }
        }
    `)

	deploy := DeploymentTransaction("Test", contract)

	var accountCode []byte

	runtimeInterface := &TestRuntimeInterface{
		OnGetCode: func(_ Location) (bytes []byte, err error) {
			return accountCode, nil
		},
		Storage: NewTestLedger(nil, nil),
		OnGetSigningAccounts: func() ([]Address, error) {
			return []Address{addressValue}, nil
		},
		OnResolveLocation: NewSingleIdentifierLocationResolver(t),
		OnGetAccountContractCode: func(_ common.AddressLocation) (code []byte, err error) {
			return accountCode, nil
		},
		OnUpdateAccountContractCode: func(_ common.AddressLocation, code []byte) error {
			accountCode = code
			return nil
		},
<<<<<<< HEAD
		emitEvent: func(event cadence.Event) error { return nil },
=======
		OnEmitEvent: func(event cadence.Event) error { return nil },
		OnProgramLog: func(message string) {
			loggedMessage = message
		},
>>>>>>> e5373a07
	}

	nextTransactionLocation := NewTransactionLocationGenerator()

	err := runtime.ExecuteTransaction(
		Script{
			Source: deploy,
		},
		Context{
			Interface: runtimeInterface,
			Location:  nextTransactionLocation(),
		},
	)
	require.NoError(t, err)

	assert.NotNil(t, accountCode)

	err = runtime.ExecuteTransaction(
		Script{
			Source: tx,
		},
		Context{
			Interface: runtimeInterface,
			Location:  nextTransactionLocation(),
		},
	)
	require.NoError(t, err)

	// DestructorTODO: Assert default event is emitted here
}

func TestRuntimeStorageLoadedDestructionAfterRemoval(t *testing.T) {

	t.Parallel()

	runtime := NewTestInterpreterRuntime()

	addressValue := Address{
		0x0, 0x0, 0x0, 0x0, 0x0, 0x0, 0x0, 0x1,
	}

	contract := []byte(`
        access(all) contract Test {
            access(all) resource R {}

            init() {
                // store nested resource in account on deployment
                self.account.storage.save(<-create R(), to: /storage/r)
            }
        }
    `)

	tx := []byte(`
        // NOTE: *not* importing concrete implementation.
        //   Should be imported automatically when loading the value from storage

        transaction {

            prepare(acct: auth(Storage) &Account) {
                let r <- acct.storage.load<@AnyResource>(from: /storage/r)
                destroy r
            }
        }
    `)

	deploy := DeploymentTransaction("Test", contract)
	removal := RemovalTransaction("Test")

	var accountCode []byte

	ledger := NewTestLedger(nil, nil)

	runtimeInterface := &TestRuntimeInterface{
		OnGetCode: func(_ Location) (bytes []byte, err error) {
			return accountCode, nil
		},
		Storage: ledger,
		OnGetSigningAccounts: func() ([]Address, error) {
			return []Address{addressValue}, nil
		},
		OnResolveLocation: NewSingleIdentifierLocationResolver(t),
		OnGetAccountContractCode: func(_ common.AddressLocation) (code []byte, err error) {
			return accountCode, nil
		},
		OnUpdateAccountContractCode: func(_ common.AddressLocation, code []byte) error {
			accountCode = code
			return nil
		},
		OnRemoveAccountContractCode: func(_ common.AddressLocation) (err error) {
			accountCode = nil
			return nil
		},
		OnEmitEvent: func(event cadence.Event) error { return nil },
	}

	nextTransactionLocation := NewTransactionLocationGenerator()

	// Deploy the contract

	err := runtime.ExecuteTransaction(
		Script{
			Source: deploy,
		},
		Context{
			Interface: runtimeInterface,
			Location:  nextTransactionLocation(),
		},
	)
	require.NoError(t, err)

	assert.NotNil(t, accountCode)

	// Remove the contract

	err = runtime.ExecuteTransaction(
		Script{
			Source: removal,
		},
		Context{
			Interface: runtimeInterface,
			Location:  nextTransactionLocation(),
		},
	)
	require.NoError(t, err)

	assert.Nil(t, accountCode)

	// Destroy

	err = runtime.ExecuteTransaction(
		Script{
			Source: tx,
		},
		Context{
			Interface: runtimeInterface,
			Location:  nextTransactionLocation(),
		},
	)
	RequireError(t, err)

	var typeLoadingErr interpreter.TypeLoadingError
	require.ErrorAs(t, err, &typeLoadingErr)

	require.Equal(t,
		common.AddressLocation{Address: addressValue}.TypeID(nil, "Test.R"),
		typeLoadingErr.TypeID,
	)
}

const basicFungibleTokenContract = `
access(all) contract FungibleToken {

    access(all) resource interface Provider {
        access(all) fun withdraw(amount: Int): @Vault {
            pre {
                amount > 0:
                    "Withdrawal amount must be positive"
            }
            post {
                result.balance == amount:
                    "Incorrect amount returned"
            }
        }
    }

    access(all) resource interface Receiver {
        access(all) balance: Int

        init(balance: Int) {
            pre {
                balance >= 0:
                    "Initial balance must be non-negative"
            }
            post {
                self.balance == balance:
                    "Balance must be initialized to the initial balance"
            }
        }

        access(all) fun deposit(from: @{Receiver}) {
            pre {
                from.balance > 0:
                    "Deposit balance needs to be positive!"
            }
            post {
                self.balance == before(self.balance) + before(from.balance):
                    "Incorrect amount removed"
            }
        }
    }

    access(all) resource Vault: Provider, Receiver {

        access(all) var balance: Int

        init(balance: Int) {
            self.balance = balance
        }

        access(all) fun withdraw(amount: Int): @Vault {
            self.balance = self.balance - amount
            return <-create Vault(balance: amount)
        }

        // transfer combines withdraw and deposit into one function call
        access(all) fun transfer(to: &{Receiver}, amount: Int) {
            pre {
                amount <= self.balance:
                    "Insufficient funds"
            }
            post {
                self.balance == before(self.balance) - amount:
                    "Incorrect amount removed"
            }
            to.deposit(from: <-self.withdraw(amount: amount))
        }

        access(all) fun deposit(from: @{Receiver}) {
            self.balance = self.balance + from.balance
            destroy from
        }

        access(all) fun createEmptyVault(): @Vault {
            return <-create Vault(balance: 0)
        }
    }

    access(all) fun createEmptyVault(): @Vault {
        return <-create Vault(balance: 0)
    }

    access(all) resource VaultMinter {
        access(all) fun mintTokens(amount: Int, recipient: &{Receiver}) {
            recipient.deposit(from: <-create Vault(balance: amount))
        }
    }

    init() {
        self.account.storage.save(<-create Vault(balance: 30), to: /storage/vault)
        self.account.storage.save(<-create VaultMinter(), to: /storage/minter)
    }
}
`

func TestRuntimeFungibleTokenUpdateAccountCode(t *testing.T) {

	t.Parallel()

	runtime := NewTestInterpreterRuntime()

	address1Value := Address{
		0x0, 0x0, 0x0, 0x0, 0x0, 0x0, 0x0, 0x1,
	}

	address2Value := Address{
		0x0, 0x0, 0x0, 0x0, 0x0, 0x0, 0x0, 0x2,
	}

	deploy := DeploymentTransaction("FungibleToken", []byte(basicFungibleTokenContract))

	setup1Transaction := []byte(`
      import FungibleToken from 0x01

      transaction {

          prepare(acct: auth(Capabilities) &Account) {

              let receiverCap = acct.capabilities.storage
                  .issue<&{FungibleToken.Receiver}>(/storage/vault)
              acct.capabilities.publish(receiverCap, at: /public/receiver)

              let vaultCap = acct.capabilities.storage.issue<&FungibleToken.Vault>(/storage/vault)
              acct.capabilities.publish(vaultCap, at: /public/vault)
          }
      }
    `)

	setup2Transaction := []byte(`
      // NOTE: import location not the same as in setup1Transaction
      import FungibleToken from 0x01

      transaction {

          prepare(acct: auth(Storage, Capabilities) &Account) {
              let vault <- FungibleToken.createEmptyVault()

              acct.storage.save(<-vault, to: /storage/vault)

              let receiverCap = acct.capabilities.storage
                  .issue<&{FungibleToken.Receiver}>(/storage/vault)
              acct.capabilities.publish(receiverCap, at: /public/receiver)

              let vaultCap = acct.capabilities.storage.issue<&FungibleToken.Vault>(/storage/vault)
              acct.capabilities.publish(vaultCap, at: /public/vault)
          }
      }
    `)

	accountCodes := map[Location][]byte{}
	var events []cadence.Event

	signerAccount := address1Value

	runtimeInterface := &TestRuntimeInterface{
		OnGetCode: func(location Location) (bytes []byte, err error) {
			return accountCodes[location], nil
		},
		Storage: NewTestLedger(nil, nil),
		OnGetSigningAccounts: func() ([]Address, error) {
			return []Address{signerAccount}, nil
		},
		OnResolveLocation: NewSingleIdentifierLocationResolver(t),
		OnGetAccountContractCode: func(location common.AddressLocation) (code []byte, err error) {
			return accountCodes[location], nil
		},
		OnUpdateAccountContractCode: func(location common.AddressLocation, code []byte) (err error) {
			accountCodes[location] = code
			return nil
		},
		OnEmitEvent: func(event cadence.Event) error {
			events = append(events, event)
			return nil
		},
	}

	nextTransactionLocation := NewTransactionLocationGenerator()

	err := runtime.ExecuteTransaction(
		Script{
			Source: deploy,
		},
		Context{
			Interface: runtimeInterface,
			Location:  nextTransactionLocation(),
		},
	)
	require.NoError(t, err)

	err = runtime.ExecuteTransaction(
		Script{
			Source: setup1Transaction,
		},
		Context{
			Interface: runtimeInterface,
			Location:  nextTransactionLocation(),
		},
	)
	require.NoError(t, err)

	signerAccount = address2Value

	err = runtime.ExecuteTransaction(
		Script{
			Source: setup2Transaction,
		},
		Context{
			Interface: runtimeInterface,
			Location:  nextTransactionLocation(),
		},
	)
	require.NoError(t, err)
}

func TestRuntimeFungibleTokenCreateAccount(t *testing.T) {

	t.Parallel()

	runtime := NewTestInterpreterRuntime()

	address1Value := Address{
		0x0, 0x0, 0x0, 0x0, 0x0, 0x0, 0x0, 0x1,
	}

	address2Value := Address{
		0x0, 0x0, 0x0, 0x0, 0x0, 0x0, 0x0, 0x2,
	}

	deploy := []byte(fmt.Sprintf(
		`
          transaction {
            prepare(signer: auth(Storage) &Account) {
                let acct = Account(payer: signer)
                acct.contracts.add(name: "FungibleToken", code: "%s".decodeHex())
            }
          }
        `,
		hex.EncodeToString([]byte(basicFungibleTokenContract)),
	))

	setup1Transaction := []byte(`
      import FungibleToken from 0x2

      transaction {

          prepare(acct: auth(Capabilities) &Account) {
              let receiverCap = acct.capabilities.storage
                  .issue<&{FungibleToken.Receiver}>(/storage/vault)
              acct.capabilities.publish(receiverCap, at: /public/receiver1)

              let vaultCap = acct.capabilities.storage.issue<&FungibleToken.Vault>(/storage/vault)
              acct.capabilities.publish(vaultCap, at: /public/vault1)
          }
      }
    `)

	setup2Transaction := []byte(`
      // NOTE: import location not the same as in setup1Transaction
      import FungibleToken from 0x02

      transaction {

          prepare(acct: auth(Storage, Capabilities) &Account) {
              let vault <- FungibleToken.createEmptyVault()

              acct.storage.save(<-vault, to: /storage/vault)

              let receiverCap = acct.capabilities.storage
                  .issue<&{FungibleToken.Receiver}>(/storage/vault)
              acct.capabilities.publish(receiverCap, at: /public/receiver2)

              let vaultCap = acct.capabilities.storage.issue<&FungibleToken.Vault>(/storage/vault)
              acct.capabilities.publish(vaultCap, at: /public/vault2)
          }
      }
    `)

	accountCodes := map[Location][]byte{}
	var events []cadence.Event

	signerAccount := address1Value

	runtimeInterface := &TestRuntimeInterface{
		OnGetCode: func(location Location) (bytes []byte, err error) {
			return accountCodes[location], nil
		},
		Storage: NewTestLedger(nil, nil),
		OnCreateAccount: func(payer Address) (address Address, err error) {
			return address2Value, nil
		},
		OnGetSigningAccounts: func() ([]Address, error) {
			return []Address{signerAccount}, nil
		},
		OnResolveLocation: NewSingleIdentifierLocationResolver(t),
		OnGetAccountContractCode: func(location common.AddressLocation) (code []byte, err error) {
			return accountCodes[location], nil
		},
		OnUpdateAccountContractCode: func(location common.AddressLocation, code []byte) (err error) {
			accountCodes[location] = code
			return nil
		},
		OnEmitEvent: func(event cadence.Event) error {
			events = append(events, event)
			return nil
		},
	}

	nextTransactionLocation := NewTransactionLocationGenerator()

	err := runtime.ExecuteTransaction(
		Script{
			Source: deploy,
		},
		Context{
			Interface: runtimeInterface,
			Location:  nextTransactionLocation(),
		},
	)
	require.NoError(t, err)

	err = runtime.ExecuteTransaction(
		Script{
			Source: setup1Transaction,
		},
		Context{
			Interface: runtimeInterface,
			Location:  nextTransactionLocation(),
		},
	)
	require.NoError(t, err)

	err = runtime.ExecuteTransaction(
		Script{
			Source: setup2Transaction,
		},
		Context{
			Interface: runtimeInterface,
			Location:  nextTransactionLocation(),
		},
	)
	require.NoError(t, err)
}

func TestRuntimeInvokeStoredInterfaceFunction(t *testing.T) {

	t.Parallel()

	runtime := NewTestInterpreterRuntime()

	makeDeployTransaction := func(name, code string) []byte {
		return []byte(fmt.Sprintf(
			`
              transaction {
                prepare(signer: auth(Storage) &Account) {
                  let acct = Account(payer: signer)
                  acct.contracts.add(name: "%s", code: "%s".decodeHex())
                }
              }
            `,
			name,
			hex.EncodeToString([]byte(code)),
		))
	}

	contractInterfaceCode := `
      access(all) contract interface TestContractInterface {

          access(all) resource interface RInterface {

              access(all) fun check(a: Int, b: Int) {
                  pre { a > 1 }
                  post { b > 1 }
              }
          }
      }
    `

	contractCode := `
      import TestContractInterface from 0x2

      access(all) contract TestContract: TestContractInterface {

          access(all) resource R: TestContractInterface.RInterface {

              access(all) fun check(a: Int, b: Int) {
                  pre { a < 3 }
                  post { b < 3 }
              }
          }

          access(all) fun createR(): @R {
              return <-create R()
          }
       }
    `

	setupCode := []byte(`
      import TestContractInterface from 0x2
      import TestContract from 0x3

      transaction {
          prepare(signer: auth(Storage) &Account) {
              signer.storage.save(<-TestContract.createR(), to: /storage/r)
          }
      }
    `)

	makeUseCode := func(a int, b int) []byte {
		return []byte(
			fmt.Sprintf(
				`
                  import TestContractInterface from 0x2

                  // NOTE: *not* importing concrete implementation.
                  //   Should be imported automatically when loading the value from storage

                  // import TestContract from 0x3

                  transaction {
                      prepare(signer: auth(Storage) &Account) {
                          signer.storage.borrow<&{TestContractInterface.RInterface}>(from: /storage/r)
                            ?.check(a: %d, b: %d)
                      }
                  }
                `,
				a,
				b,
			),
		)
	}

	accountCodes := map[Location][]byte{}
	var events []cadence.Event

	var nextAccount byte = 0x2

	runtimeInterface := &TestRuntimeInterface{
		OnGetCode: func(location Location) (bytes []byte, err error) {
			return accountCodes[location], nil
		},
		Storage: NewTestLedger(nil, nil),
		OnCreateAccount: func(payer Address) (address Address, err error) {
			result := interpreter.NewUnmeteredAddressValueFromBytes([]byte{nextAccount})
			nextAccount++
			return result.ToAddress(), nil
		},
		OnGetSigningAccounts: func() ([]Address, error) {
			return []Address{{0x1}}, nil
		},
		OnResolveLocation: NewSingleIdentifierLocationResolver(t),
		OnGetAccountContractCode: func(location common.AddressLocation) (code []byte, err error) {
			return accountCodes[location], nil
		},
		OnUpdateAccountContractCode: func(location common.AddressLocation, code []byte) error {
			accountCodes[location] = code
			return nil
		},
		OnEmitEvent: func(event cadence.Event) error {
			events = append(events, event)
			return nil
		},
	}

	nextTransactionLocation := NewTransactionLocationGenerator()

	deployTransaction := makeDeployTransaction("TestContractInterface", contractInterfaceCode)
	err := runtime.ExecuteTransaction(
		Script{
			Source: deployTransaction,
		},
		Context{
			Interface: runtimeInterface,
			Location:  nextTransactionLocation(),
		},
	)
	require.NoError(t, err)

	deployTransaction = makeDeployTransaction("TestContract", contractCode)
	err = runtime.ExecuteTransaction(
		Script{
			Source: deployTransaction,
		},
		Context{
			Interface: runtimeInterface,
			Location:  nextTransactionLocation(),
		},
	)
	require.NoError(t, err)

	err = runtime.ExecuteTransaction(
		Script{
			Source: setupCode,
		},
		Context{
			Interface: runtimeInterface,
			Location:  nextTransactionLocation(),
		},
	)
	require.NoError(t, err)

	for a := 1; a <= 3; a++ {
		for b := 1; b <= 3; b++ {

			t.Run(fmt.Sprintf("%d/%d", a, b), func(t *testing.T) {

				err = runtime.ExecuteTransaction(
					Script{
						Source: makeUseCode(a, b),
					},
					Context{
						Interface: runtimeInterface,
						Location:  nextTransactionLocation(),
					},
				)

				if a == 2 && b == 2 {
					assert.NoError(t, err)
				} else {
					RequireError(t, err)

					assertRuntimeErrorIsUserError(t, err)

					require.ErrorAs(t, err, &interpreter.ConditionError{})
				}
			})
		}
	}
}

func TestRuntimeBlock(t *testing.T) {

	t.Parallel()

	runtime := NewTestInterpreterRuntime()

	script := []byte(`
      transaction {
        prepare() {
          let block = getCurrentBlock()
          log(block)
          log(block.height)
          log(block.view)
          log(block.id)
          log(block.timestamp)

          let nextBlock = getBlock(at: block.height + UInt64(1))
          log(nextBlock)
          log(nextBlock?.height)
          log(nextBlock?.view)
          log(nextBlock?.id)
          log(nextBlock?.timestamp)
        }
      }
    `)

	var loggedMessages []string

	storage := NewTestLedger(nil, nil)

	runtimeInterface := &TestRuntimeInterface{
		Storage: storage,
		OnGetSigningAccounts: func() ([]Address, error) {
			return nil, nil
		},
		OnProgramLog: func(message string) {
			loggedMessages = append(loggedMessages, message)
		},
	}

	nextTransactionLocation := NewTransactionLocationGenerator()

	err := runtime.ExecuteTransaction(
		Script{
			Source: script,
		},
		Context{
			Interface: runtimeInterface,
			Location:  nextTransactionLocation(),
		},
	)
	require.NoError(t, err)

	assert.Equal(t,
		[]string{
			"Block(height: 1, view: 1, id: 0x0000000000000000000000000000000000000000000000000000000000000001, timestamp: 1.00000000)",
			"1",
			"1",
			"[0, 0, 0, 0, 0, 0, 0, 0, 0, 0, 0, 0, 0, 0, 0, 0, 0, 0, 0, 0, 0, 0, 0, 0, 0, 0, 0, 0, 0, 0, 0, 1]",
			"1.00000000",
			"Block(height: 2, view: 2, id: 0x0000000000000000000000000000000000000000000000000000000000000002, timestamp: 2.00000000)",
			"2",
			"2",
			"[0, 0, 0, 0, 0, 0, 0, 0, 0, 0, 0, 0, 0, 0, 0, 0, 0, 0, 0, 0, 0, 0, 0, 0, 0, 0, 0, 0, 0, 0, 0, 2]",
			"2.00000000",
		},
		loggedMessages,
	)
}

func TestRuntimeUnsafeRandom(t *testing.T) {

	t.Parallel()

	runtime := NewTestInterpreterRuntime()

	script := []byte(`
      transaction {
        prepare() {
          let rand = unsafeRandom()
          log(rand)
        }
      }
    `)

	var loggedMessages []string

	runtimeInterface := &TestRuntimeInterface{
		OnReadRandom: func(buffer []byte) error {
			binary.LittleEndian.PutUint64(buffer, 7558174677681708339)
			return nil
		},
		OnProgramLog: func(message string) {
			loggedMessages = append(loggedMessages, message)
		},
	}

	nextTransactionLocation := NewTransactionLocationGenerator()

	err := runtime.ExecuteTransaction(
		Script{
			Source: script,
		},
		Context{
			Interface: runtimeInterface,
			Location:  nextTransactionLocation(),
		},
	)
	require.NoError(t, err)

	assert.Equal(t,
		[]string{
			"7558174677681708339",
		},
		loggedMessages,
	)
}

func TestRuntimeTransactionTopLevelDeclarations(t *testing.T) {

	t.Parallel()

	t.Run("transaction with function", func(t *testing.T) {
		runtime := NewTestInterpreterRuntime()

		script := []byte(`
          access(all) fun test() {}

          transaction {}
        `)

		runtimeInterface := &TestRuntimeInterface{
			OnGetSigningAccounts: func() ([]Address, error) {
				return nil, nil
			},
		}

		nextTransactionLocation := NewTransactionLocationGenerator()

		err := runtime.ExecuteTransaction(
			Script{
				Source: script,
			},
			Context{
				Interface: runtimeInterface,
				Location:  nextTransactionLocation(),
			},
		)
		require.NoError(t, err)
	})

	t.Run("transaction with resource", func(t *testing.T) {
		runtime := NewTestInterpreterRuntime()

		script := []byte(`
          access(all) resource R {}

          transaction {}
        `)

		runtimeInterface := &TestRuntimeInterface{
			OnGetSigningAccounts: func() ([]Address, error) {
				return nil, nil
			},
		}

		nextTransactionLocation := NewTransactionLocationGenerator()

		err := runtime.ExecuteTransaction(
			Script{
				Source: script,
			},
			Context{
				Interface: runtimeInterface,
				Location:  nextTransactionLocation(),
			},
		)
		RequireError(t, err)

		assertRuntimeErrorIsUserError(t, err)

		var checkerErr *sema.CheckerError
		require.ErrorAs(t, err, &checkerErr)

		errs := checker.RequireCheckerErrors(t, checkerErr, 1)

		assert.IsType(t, &sema.InvalidTopLevelDeclarationError{}, errs[0])
	})
}

func TestRuntimeStoreIntegerTypes(t *testing.T) {

	t.Parallel()

	runtime := NewTestInterpreterRuntime()

	addressValue := interpreter.AddressValue{
		0x0, 0x0, 0x0, 0x0, 0x0, 0x0, 0xCA, 0xDE,
	}

	for _, integerType := range sema.AllIntegerTypes {

		typeName := integerType.String()

		t.Run(typeName, func(t *testing.T) {

			contract := []byte(
				fmt.Sprintf(
					`
                      access(all) contract Test {

                          access(all) let n: %s

                          init() {
                              self.n = 42
                          }
                      }
                    `,
					typeName,
				),
			)

			deploy := DeploymentTransaction("Test", contract)

			var accountCode []byte
			var events []cadence.Event

			runtimeInterface := &TestRuntimeInterface{
				OnGetCode: func(_ Location) (bytes []byte, err error) {
					return accountCode, nil
				},
				Storage: NewTestLedger(nil, nil),
				OnGetSigningAccounts: func() ([]Address, error) {
					return []Address{addressValue.ToAddress()}, nil
				},
				OnGetAccountContractCode: func(_ common.AddressLocation) (code []byte, err error) {
					return accountCode, nil
				},
				OnUpdateAccountContractCode: func(_ common.AddressLocation, code []byte) error {
					accountCode = code
					return nil
				},
				OnEmitEvent: func(event cadence.Event) error {
					events = append(events, event)
					return nil
				},
			}

			nextTransactionLocation := NewTransactionLocationGenerator()

			err := runtime.ExecuteTransaction(
				Script{
					Source: deploy,
				},
				Context{
					Interface: runtimeInterface,
					Location:  nextTransactionLocation(),
				},
			)
			require.NoError(t, err)

			assert.NotNil(t, accountCode)
		})
	}
}

func TestRuntimeResourceOwnerFieldUseComposite(t *testing.T) {

	t.Parallel()

	runtime := NewTestInterpreterRuntime()

	address := Address{
		0x0, 0x0, 0x0, 0x0, 0x0, 0x0, 0x0, 0x1,
	}

	contract := []byte(`
      access(all) contract Test {

          access(all) resource R {

              access(all) fun logOwnerAddress() {
                log(self.owner?.address)
              }
          }

          access(all) fun createR(): @R {
              return <-create R()
          }
      }
    `)

	deploy := DeploymentTransaction("Test", contract)

	tx := []byte(`
      import Test from 0x1

      transaction {

          prepare(signer: auth(Storage, Capabilities) &Account) {

              let r <- Test.createR()
              log(r.owner?.address)
              r.logOwnerAddress()

              signer.storage.save(<-r, to: /storage/r)
              let cap = signer.capabilities.storage.issue<&Test.R>(/storage/r)
              signer.capabilities.publish(cap, at: /public/r)

              let ref1 = signer.storage.borrow<&Test.R>(from: /storage/r)!
              log(ref1.owner?.address)
              ref1.logOwnerAddress()

              let publicAccount = getAccount(0x01)
              let ref2 = publicAccount.capabilities.borrow<&Test.R>(/public/r)!
              log(ref2.owner?.address)
              ref2.logOwnerAddress()
          }
      }
    `)

	tx2 := []byte(`
      import Test from 0x1

      transaction {

          prepare(signer: auth(Storage) &Account) {
              let ref1 = signer.storage.borrow<&Test.R>(from: /storage/r)!
              log(ref1.owner?.address)
              log(ref1.owner?.balance)
              log(ref1.owner?.availableBalance)
              log(ref1.owner?.storage?.used)
              log(ref1.owner?.storage?.capacity)
              ref1.logOwnerAddress()

              let publicAccount = getAccount(0x01)
              let ref2 = publicAccount.capabilities.borrow<&Test.R>(/public/r)!
              log(ref2.owner?.address)
              log(ref2.owner?.balance)
              log(ref2.owner?.availableBalance)
              log(ref2.owner?.storage?.used)
              log(ref2.owner?.storage?.capacity)
              ref2.logOwnerAddress()
          }
      }
    `)

	accountCodes := map[Location][]byte{}
	var events []cadence.Event
	var loggedMessages []string

	storage := NewTestLedger(nil, nil)

	runtimeInterface := &TestRuntimeInterface{
		OnGetCode: func(location Location) (bytes []byte, err error) {
			return accountCodes[location], nil
		},
		Storage: storage,
		OnGetSigningAccounts: func() ([]Address, error) {
			return []Address{address}, nil
		},
		OnResolveLocation: NewSingleIdentifierLocationResolver(t),
		OnGetAccountContractCode: func(location common.AddressLocation) (code []byte, err error) {
			return accountCodes[location], nil
		},
		OnUpdateAccountContractCode: func(location common.AddressLocation, code []byte) error {
			accountCodes[location] = code
			return nil
		},
		OnEmitEvent: func(event cadence.Event) error {
			events = append(events, event)
			return nil
		},
		OnProgramLog: func(message string) {
			loggedMessages = append(loggedMessages, message)
		},
		OnGetAccountBalance: func(_ Address) (uint64, error) {
			// return a dummy value
			return 12300000000, nil
		},
		OnGetAccountAvailableBalance: func(_ Address) (uint64, error) {
			// return a dummy value
			return 152300000000, nil
		},
		OnGetStorageUsed: func(_ Address) (uint64, error) {
			// return a dummy value
			return 120, nil
		},
		OnGetStorageCapacity: func(_ Address) (uint64, error) {
			// return a dummy value
			return 1245, nil
		},
	}

	nextTransactionLocation := NewTransactionLocationGenerator()

	err := runtime.ExecuteTransaction(
		Script{
			Source: deploy,
		},
		Context{
			Interface: runtimeInterface,
			Location:  nextTransactionLocation(),
		},
	)
	require.NoError(t, err)

	err = runtime.ExecuteTransaction(
		Script{
			Source: tx,
		},
		Context{
			Interface: runtimeInterface,
			Location:  nextTransactionLocation(),
		},
	)
	require.NoError(t, err)

	assert.Equal(t,
		[]string{
			"nil", "nil",
			"0x0000000000000001", "0x0000000000000001",
			"0x0000000000000001", "0x0000000000000001",
		},
		loggedMessages,
	)

	loggedMessages = nil
	err = runtime.ExecuteTransaction(
		Script{
			Source: tx2,
		},
		Context{
			Interface: runtimeInterface,
			Location:  nextTransactionLocation(),
		},
	)
	require.NoError(t, err)

	assert.Equal(t,
		[]string{
			"0x0000000000000001", // ref1.owner?.address
			"123.00000000",       // ref2.owner?.balance
			"1523.00000000",      // ref2.owner?.availableBalance
			"120",                // ref1.owner?.storage.used
			"1245",               // ref1.owner?.storage.capacity

			"0x0000000000000001",

			"0x0000000000000001", // ref2.owner?.address
			"123.00000000",       // ref2.owner?.balance
			"1523.00000000",      // ref2.owner?.availableBalance
			"120",                // ref2.owner?.storage.used
			"1245",               // ref2.owner?.storage.capacity

			"0x0000000000000001",
		},
		loggedMessages,
	)
}

func TestRuntimeResourceOwnerFieldUseArray(t *testing.T) {

	t.Parallel()

	runtime := NewTestInterpreterRuntime()

	address := Address{
		0x0, 0x0, 0x0, 0x0, 0x0, 0x0, 0x0, 0x1,
	}

	contract := []byte(`
      access(all) contract Test {

          access(all) resource R {

              access(all) fun logOwnerAddress() {
                log(self.owner?.address)
              }
          }

          access(all) fun createR(): @R {
              return <-create R()
          }
      }
    `)

	deploy := DeploymentTransaction("Test", contract)

	tx := []byte(`
      import Test from 0x1

      transaction {

          prepare(signer: auth(Storage, Capabilities) &Account) {

              let rs <- [
                  <-Test.createR(),
                  <-Test.createR()
              ]
              log(rs[0].owner?.address)
              log(rs[1].owner?.address)
              rs[0].logOwnerAddress()
              rs[1].logOwnerAddress()

              signer.storage.save(<-rs, to: /storage/rs)
              let cap = signer.capabilities.storage.issue<&[Test.R]>(/storage/rs)
              signer.capabilities.publish(cap, at: /public/rs)

              let ref1 = signer.storage.borrow<&[Test.R]>(from: /storage/rs)!
              log(ref1[0].owner?.address)
              log(ref1[1].owner?.address)
              ref1[0].logOwnerAddress()
              ref1[1].logOwnerAddress()

              let publicAccount = getAccount(0x01)
              let ref2 = publicAccount.capabilities.borrow<&[Test.R]>(/public/rs)!
              log(ref2[0].owner?.address)
              log(ref2[1].owner?.address)
              ref2[0].logOwnerAddress()
              ref2[1].logOwnerAddress()
          }
      }
    `)

	tx2 := []byte(`
      import Test from 0x1

      transaction {

          prepare(signer: auth(Storage) &Account) {
              let ref1 = signer.storage.borrow<&[Test.R]>(from: /storage/rs)!
              log(ref1[0].owner?.address)
              log(ref1[1].owner?.address)
              ref1[0].logOwnerAddress()
              ref1[1].logOwnerAddress()

              let publicAccount = getAccount(0x01)
              let ref2 = publicAccount.capabilities.borrow<&[Test.R]>(/public/rs)!
              log(ref2[0].owner?.address)
              log(ref2[1].owner?.address)
              ref2[0].logOwnerAddress()
              ref2[1].logOwnerAddress()
          }
      }
    `)

	accountCodes := map[Location][]byte{}
	var events []cadence.Event
	var loggedMessages []string

	runtimeInterface := &TestRuntimeInterface{
		OnGetCode: func(location Location) (bytes []byte, err error) {
			return accountCodes[location], nil
		},
		Storage: NewTestLedger(nil, nil),
		OnGetSigningAccounts: func() ([]Address, error) {
			return []Address{address}, nil
		},
		OnGetAccountContractCode: func(location common.AddressLocation) (code []byte, err error) {
			return accountCodes[location], nil
		},
		OnResolveLocation: NewSingleIdentifierLocationResolver(t),
		OnUpdateAccountContractCode: func(location common.AddressLocation, code []byte) error {
			accountCodes[location] = code
			return nil
		},
		OnEmitEvent: func(event cadence.Event) error {
			events = append(events, event)
			return nil
		},
		OnProgramLog: func(message string) {
			loggedMessages = append(loggedMessages, message)
		},
	}

	nextTransactionLocation := NewTransactionLocationGenerator()

	err := runtime.ExecuteTransaction(
		Script{
			Source: deploy,
		},
		Context{
			Interface: runtimeInterface,
			Location:  nextTransactionLocation(),
		},
	)
	require.NoError(t, err)

	err = runtime.ExecuteTransaction(
		Script{
			Source: tx,
		},
		Context{
			Interface: runtimeInterface,
			Location:  nextTransactionLocation(),
		},
	)
	require.NoError(t, err)

	assert.Equal(t,
		[]string{
			"nil", "nil",
			"nil", "nil",
			"0x0000000000000001", "0x0000000000000001",
			"0x0000000000000001", "0x0000000000000001",
			"0x0000000000000001", "0x0000000000000001",
			"0x0000000000000001", "0x0000000000000001",
		},
		loggedMessages,
	)

	loggedMessages = nil
	err = runtime.ExecuteTransaction(
		Script{
			Source: tx2,
		},
		Context{
			Interface: runtimeInterface,
			Location:  nextTransactionLocation(),
		},
	)
	require.NoError(t, err)

	assert.Equal(t,
		[]string{
			"0x0000000000000001", "0x0000000000000001",
			"0x0000000000000001", "0x0000000000000001",
			"0x0000000000000001", "0x0000000000000001",
			"0x0000000000000001", "0x0000000000000001",
		},
		loggedMessages,
	)
}

func TestRuntimeResourceOwnerFieldUseDictionary(t *testing.T) {

	t.Parallel()

	runtime := NewTestInterpreterRuntime()

	address := Address{
		0x0, 0x0, 0x0, 0x0, 0x0, 0x0, 0x0, 0x1,
	}

	contract := []byte(`
      access(all) contract Test {

          access(all) resource R {

              access(all) fun logOwnerAddress() {
                log(self.owner?.address)
              }
          }

          access(all) fun createR(): @R {
              return <-create R()
          }
      }
    `)

	deploy := DeploymentTransaction("Test", contract)

	tx := []byte(`
      import Test from 0x1

      transaction {

          prepare(signer: auth(Storage, Capabilities) &Account) {

              let rs <- {
                  "a": <-Test.createR(),
                  "b": <-Test.createR()
              }
              log(rs["a"]?.owner?.address)
              log(rs["b"]?.owner?.address)
              rs["a"]?.logOwnerAddress()
              rs["b"]?.logOwnerAddress()

              signer.storage.save(<-rs, to: /storage/rs)
              let cap = signer.capabilities.storage.issue<&{String: Test.R}>(/storage/rs)
              signer.capabilities.publish(cap, at: /public/rs)

              let ref1 = signer.storage.borrow<&{String: Test.R}>(from: /storage/rs)!
              log(ref1["a"]?.owner?.address)
              log(ref1["b"]?.owner?.address)
              ref1["a"]?.logOwnerAddress()
              ref1["b"]?.logOwnerAddress()

              let publicAccount = getAccount(0x01)
              let ref2 = publicAccount.capabilities.borrow<&{String: Test.R}>(/public/rs)!
              log(ref2["a"]?.owner?.address)
              log(ref2["b"]?.owner?.address)
              ref2["a"]?.logOwnerAddress()
              ref2["b"]?.logOwnerAddress()
          }
      }
    `)

	tx2 := []byte(`
      import Test from 0x1

      transaction {

          prepare(signer: auth(Storage) &Account) {
              let ref1 = signer.storage.borrow<&{String: Test.R}>(from: /storage/rs)!
              log(ref1["a"]?.owner?.address)
              log(ref1["b"]?.owner?.address)
              ref1["a"]?.logOwnerAddress()
              ref1["b"]?.logOwnerAddress()

              let publicAccount = getAccount(0x01)
              let ref2 = publicAccount.capabilities.borrow<&{String: Test.R}>(/public/rs)!
              log(ref2["a"]?.owner?.address)
              log(ref2["b"]?.owner?.address)
              ref2["a"]?.logOwnerAddress()
              ref2["b"]?.logOwnerAddress()
          }
      }
    `)

	accountCodes := map[Location][]byte{}
	var events []cadence.Event
	var loggedMessages []string

	runtimeInterface := &TestRuntimeInterface{
		OnGetCode: func(location Location) (bytes []byte, err error) {
			return accountCodes[location], nil
		},
		Storage: NewTestLedger(nil, nil),
		OnGetSigningAccounts: func() ([]Address, error) {
			return []Address{address}, nil
		},
		OnResolveLocation: NewSingleIdentifierLocationResolver(t),
		OnGetAccountContractCode: func(location common.AddressLocation) (code []byte, err error) {
			return accountCodes[location], nil
		},
		OnUpdateAccountContractCode: func(location common.AddressLocation, code []byte) error {
			accountCodes[location] = code
			return nil
		},
		OnEmitEvent: func(event cadence.Event) error {
			events = append(events, event)
			return nil
		},
		OnProgramLog: func(message string) {
			loggedMessages = append(loggedMessages, message)
		},
	}

	nextTransactionLocation := NewTransactionLocationGenerator()

	err := runtime.ExecuteTransaction(
		Script{
			Source: deploy,
		},
		Context{
			Interface: runtimeInterface,
			Location:  nextTransactionLocation(),
		},
	)
	require.NoError(t, err)

	err = runtime.ExecuteTransaction(
		Script{
			Source: tx,
		},
		Context{
			Interface: runtimeInterface,
			Location:  nextTransactionLocation(),
		},
	)
	require.NoError(t, err)

	assert.Equal(t,
		[]string{
			"nil", "nil",
			"nil", "nil",
			"0x0000000000000001", "0x0000000000000001",
			"0x0000000000000001", "0x0000000000000001",
			"0x0000000000000001", "0x0000000000000001",
			"0x0000000000000001", "0x0000000000000001",
		},
		loggedMessages,
	)

	loggedMessages = nil
	err = runtime.ExecuteTransaction(
		Script{
			Source: tx2,
		},
		Context{
			Interface: runtimeInterface,
			Location:  nextTransactionLocation(),
		},
	)
	require.NoError(t, err)

	assert.Equal(t,
		[]string{
			"0x0000000000000001", "0x0000000000000001",
			"0x0000000000000001", "0x0000000000000001",
			"0x0000000000000001", "0x0000000000000001",
			"0x0000000000000001", "0x0000000000000001",
		},
		loggedMessages,
	)
}

func TestRuntimeMetrics(t *testing.T) {

	t.Parallel()

	runtime := NewTestInterpreterRuntime()

	imported1Location := common.StringLocation("imported1")

	importedScript1 := []byte(`
      access(all) fun generate(): [Int] {
        return [1, 2, 3]
      }
    `)

	imported2Location := common.StringLocation("imported2")

	importedScript2 := []byte(`
      access(all) fun getPath(): StoragePath {
        return /storage/foo
      }
    `)

	script1 := []byte(`
      import "imported1"

      transaction {
          prepare(signer: auth(Storage) &Account) {
              signer.storage.save(generate(), to: /storage/foo)
          }
          execute {}
      }
    `)

	script2 := []byte(`
      import "imported2"

      transaction {
          prepare(signer: auth(Storage) &Account) {
              signer.storage.load<[Int]>(from: getPath())
          }
          execute {}
      }
    `)

	storage := NewTestLedger(nil, nil)

	type reports struct {
		programParsed      map[Location]int
		programChecked     map[Location]int
		programInterpreted map[Location]int
	}

	newRuntimeInterface := func() (runtimeInterface Interface, r *reports) {

		r = &reports{
			programParsed:      map[common.Location]int{},
			programChecked:     map[common.Location]int{},
			programInterpreted: map[common.Location]int{},
		}

		runtimeInterface = &TestRuntimeInterface{
			Storage: storage,
			OnGetSigningAccounts: func() ([]Address, error) {
				return []Address{{42}}, nil
			},
			OnGetCode: func(location Location) (bytes []byte, err error) {
				switch location {
				case imported1Location:
					return importedScript1, nil
				case imported2Location:
					return importedScript2, nil
				default:
					return nil, fmt.Errorf("unknown import location: %s", location)
				}
			},
			OnProgramParsed: func(location common.Location, duration time.Duration) {
				r.programParsed[location]++
			},
			OnProgramChecked: func(location common.Location, duration time.Duration) {
				r.programChecked[location]++
			},
			OnProgramInterpreted: func(location common.Location, duration time.Duration) {
				r.programInterpreted[location]++
			},
		}

		return
	}

	i1, r1 := newRuntimeInterface()

	nextTransactionLocation := NewTransactionLocationGenerator()

	transactionLocation := nextTransactionLocation()
	err := runtime.ExecuteTransaction(
		Script{
			Source: script1,
		},
		Context{
			Interface: i1,
			Location:  transactionLocation,
		},
	)
	require.NoError(t, err)

	assert.Equal(t,
		map[common.Location]int{
			transactionLocation: 1,
			imported1Location:   1,
		},
		r1.programParsed,
	)
	assert.Equal(t,
		map[common.Location]int{
			transactionLocation: 1,
			imported1Location:   1,
		},
		r1.programChecked,
	)
	assert.Equal(t,
		map[common.Location]int{
			transactionLocation: 1,
		},
		r1.programInterpreted,
	)

	i2, r2 := newRuntimeInterface()

	transactionLocation = nextTransactionLocation()

	err = runtime.ExecuteTransaction(
		Script{
			Source: script2,
		},
		Context{
			Interface: i2,
			Location:  transactionLocation,
		},
	)
	require.NoError(t, err)

	assert.Equal(t,
		map[common.Location]int{
			transactionLocation: 1,
			imported2Location:   1,
		},
		r2.programParsed,
	)
	assert.Equal(t,
		map[common.Location]int{
			transactionLocation: 1,
			imported2Location:   1,
		},
		r2.programChecked,
	)
	assert.Equal(t,
		map[common.Location]int{
			transactionLocation: 1,
		},
		r2.programInterpreted,
	)
}

type ownerKeyPair struct {
	owner, key []byte
}

func (w ownerKeyPair) String() string {
	return string(w.key)
}

func TestRuntimeContractWriteback(t *testing.T) {

	t.Parallel()

	runtime := NewTestInterpreterRuntime()

	addressValue := cadence.BytesToAddress([]byte{0xCA, 0xDE})

	contract := []byte(`
      access(all) contract Test {

          access(all) var test: Int

          init() {
              self.test = 1
          }

		  access(all) fun setTest(_ test: Int) {
			self.test = test
		  }
      }
    `)

	deploy := DeploymentTransaction("Test", contract)

	readTx := []byte(`
      import Test from 0xCADE

       transaction {

          prepare(signer: &Account) {
              log(Test.test)
          }
       }
    `)

	writeTx := []byte(`
      import Test from 0xCADE

       transaction {

          prepare(signer: &Account) {
              Test.setTest(2)
          }
       }
    `)

	var accountCode []byte
	var events []cadence.Event
	var loggedMessages []string
	var writes []ownerKeyPair

	onWrite := func(owner, key, value []byte) {
		writes = append(writes, ownerKeyPair{
			owner,
			key,
		})
	}

	runtimeInterface := &TestRuntimeInterface{
		OnGetCode: func(_ Location) (bytes []byte, err error) {
			return accountCode, nil
		},
		Storage: NewTestLedger(nil, onWrite),
		OnGetSigningAccounts: func() ([]Address, error) {
			return []Address{Address(addressValue)}, nil
		},
		OnResolveLocation: NewSingleIdentifierLocationResolver(t),
		OnGetAccountContractCode: func(_ common.AddressLocation) (code []byte, err error) {
			return accountCode, nil
		},
		OnUpdateAccountContractCode: func(_ common.AddressLocation, code []byte) (err error) {
			accountCode = code
			return nil
		},
		OnEmitEvent: func(event cadence.Event) error {
			events = append(events, event)
			return nil
		},
		OnProgramLog: func(message string) {
			loggedMessages = append(loggedMessages, message)
		},
	}

	nextTransactionLocation := NewTransactionLocationGenerator()

	err := runtime.ExecuteTransaction(
		Script{
			Source: deploy,
		},
		Context{
			Interface: runtimeInterface,
			Location:  nextTransactionLocation(),
		},
	)
	require.NoError(t, err)

	assert.NotNil(t, accountCode)

	assert.Equal(t,
		[]ownerKeyPair{
			// storage index to contract domain storage map
			{
				addressValue[:],
				[]byte("contract"),
			},
			// contract value
			{
				addressValue[:],
				[]byte{'$', 0x0, 0x0, 0x0, 0x0, 0x0, 0x0, 0x0, 0x1},
			},
			// contract domain storage map
			{
				addressValue[:],
				[]byte{'$', 0x0, 0x0, 0x0, 0x0, 0x0, 0x0, 0x0, 0x2},
			},
		},
		writes,
	)

	writes = nil

	err = runtime.ExecuteTransaction(
		Script{
			Source: readTx,
		},
		Context{
			Interface: runtimeInterface,
			Location:  nextTransactionLocation(),
		},
	)
	require.NoError(t, err)

	assert.Empty(t, writes)

	writes = nil

	err = runtime.ExecuteTransaction(
		Script{
			Source: writeTx,
		},
		Context{
			Interface: runtimeInterface,
			Location:  nextTransactionLocation(),
		},
	)
	require.NoError(t, err)

	assert.Equal(t,
		[]ownerKeyPair{
			// contract value
			{
				addressValue[:],
				[]byte{'$', 0x0, 0x0, 0x0, 0x0, 0x0, 0x0, 0x0, 0x1},
			},
		},
		writes,
	)
}

func TestRuntimeStorageWriteback(t *testing.T) {

	t.Parallel()

	runtime := NewTestInterpreterRuntime()

	addressValue := cadence.BytesToAddress([]byte{0xCA, 0xDE})

	contract := []byte(`
      access(all) contract Test {

          access(all) resource R {

              access(all) var test: Int

              init() {
                  self.test = 1
              }

			  access(all) fun setTest(_ test: Int) {
				self.test = test
			  }
          }


          access(all) fun createR(): @R {
              return <-create R()
          }
      }
    `)

	deploy := DeploymentTransaction("Test", contract)

	var accountCode []byte
	var events []cadence.Event
	var loggedMessages []string
	var writes []ownerKeyPair

	onWrite := func(owner, key, _ []byte) {
		writes = append(writes, ownerKeyPair{
			owner,
			key,
		})
	}

	runtimeInterface := &TestRuntimeInterface{
		OnGetCode: func(_ Location) (bytes []byte, err error) {
			return accountCode, nil
		},
		Storage: NewTestLedger(nil, onWrite),
		OnGetSigningAccounts: func() ([]Address, error) {
			return []Address{Address(addressValue)}, nil
		},
		OnResolveLocation: NewSingleIdentifierLocationResolver(t),
		OnGetAccountContractCode: func(location common.AddressLocation) (code []byte, err error) {
			return accountCode, nil
		},
		OnUpdateAccountContractCode: func(location common.AddressLocation, code []byte) error {
			accountCode = code
			return nil
		},
		OnEmitEvent: func(event cadence.Event) error {
			events = append(events, event)
			return nil
		},
		OnProgramLog: func(message string) {
			loggedMessages = append(loggedMessages, message)
		},
	}

	nextTransactionLocation := NewTransactionLocationGenerator()

	err := runtime.ExecuteTransaction(
		Script{
			Source: deploy,
		},
		Context{
			Interface: runtimeInterface,
			Location:  nextTransactionLocation(),
		},
	)
	require.NoError(t, err)

	assert.NotNil(t, accountCode)

	assert.Equal(t,
		[]ownerKeyPair{
			// storage index to contract domain storage map
			{
				addressValue[:],
				[]byte("contract"),
			},
			// contract value
			{
				addressValue[:],
				[]byte{'$', 0x0, 0x0, 0x0, 0x0, 0x0, 0x0, 0x0, 0x1},
			},
			// contract domain storage map
			{
				addressValue[:],
				[]byte{'$', 0x0, 0x0, 0x0, 0x0, 0x0, 0x0, 0x0, 0x2},
			},
		},
		writes,
	)

	writes = nil

	err = runtime.ExecuteTransaction(
		Script{
			Source: []byte(`
              import Test from 0xCADE

               transaction {

                  prepare(signer: auth(Storage) &Account) {
                      signer.storage.save(<-Test.createR(), to: /storage/r)
                  }
               }
            `),
		},
		Context{
			Interface: runtimeInterface,
			Location:  nextTransactionLocation(),
		},
	)
	require.NoError(t, err)

	assert.Equal(t,
		[]ownerKeyPair{
			// storage index to storage domain storage map
			{
				addressValue[:],
				[]byte("storage"),
			},
			// resource value
			{
				addressValue[:],
				[]byte{'$', 0x0, 0x0, 0x0, 0x0, 0x0, 0x0, 0x0, 0x3},
			},
			// storage domain storage map
			{
				addressValue[:],
				[]byte{'$', 0x0, 0x0, 0x0, 0x0, 0x0, 0x0, 0x0, 0x4},
			},
		},
		writes,
	)

	readTx := []byte(`
     import Test from 0xCADE

      transaction {

         prepare(signer: auth(Storage) &Account) {
             log(signer.storage.borrow<&Test.R>(from: /storage/r)!.test)
         }
      }
    `)

	writes = nil

	err = runtime.ExecuteTransaction(
		Script{
			Source: readTx,
		},
		Context{
			Interface: runtimeInterface,
			Location:  nextTransactionLocation(),
		},
	)
	require.NoError(t, err)

	assert.Empty(t, writes)

	writeTx := []byte(`
     import Test from 0xCADE

      transaction {

         prepare(signer: auth(Storage) &Account) {
             let r = signer.storage.borrow<&Test.R>(from: /storage/r)!
             r.setTest(2)
         }
      }
    `)

	writes = nil

	err = runtime.ExecuteTransaction(
		Script{
			Source: writeTx,
		},
		Context{
			Interface: runtimeInterface,
			Location:  nextTransactionLocation(),
		},
	)
	require.NoError(t, err)

	assert.Equal(t,
		[]ownerKeyPair{
			// resource value
			{
				addressValue[:],
				[]byte{'$', 0x0, 0x0, 0x0, 0x0, 0x0, 0x0, 0x0, 0x3},
			},
		},
		writes,
	)
}

type logPanicError struct{}

func (logPanicError) Error() string {
	return ""
}

var _ error = logPanicError{}

func TestRuntimeExternalError(t *testing.T) {

	t.Parallel()

	interpreterRuntime := NewTestInterpreterRuntime()

	script := []byte(`
      transaction {
        prepare() {
          log("ok")
        }
      }
    `)

	runtimeInterface := &TestRuntimeInterface{
		OnGetSigningAccounts: func() ([]Address, error) {
			return nil, nil
		},
		OnProgramLog: func(message string) {
			panic(logPanicError{})
		},
	}

	nextTransactionLocation := NewTransactionLocationGenerator()

	err := interpreterRuntime.ExecuteTransaction(
		Script{
			Source: script,
		},
		Context{
			Interface: runtimeInterface,
			Location:  nextTransactionLocation(),
		},
	)

	RequireError(t, err)

	assertRuntimeErrorIsExternalError(t, err)
}

func TestRuntimeExternalNonError(t *testing.T) {

	t.Parallel()

	interpreterRuntime := NewTestInterpreterRuntime()

	script := []byte(`
      transaction {
        prepare() {
          log("ok")
        }
      }
    `)

	type logPanic struct{}

	runtimeInterface := &TestRuntimeInterface{
		OnGetSigningAccounts: func() ([]Address, error) {
			return nil, nil
		},
		OnProgramLog: func(message string) {
			panic(logPanic{})
		},
	}

	nextTransactionLocation := NewTransactionLocationGenerator()

	err := interpreterRuntime.ExecuteTransaction(
		Script{
			Source: script,
		},
		Context{
			Interface: runtimeInterface,
			Location:  nextTransactionLocation(),
		},
	)

	RequireError(t, err)

	var runtimeError Error
	require.ErrorAs(t, err, &runtimeError)

	innerError := runtimeError.Unwrap()
	require.ErrorAs(t, innerError, &runtimeErrors.ExternalNonError{})
}

func TestRuntimeDeployCodeCaching(t *testing.T) {

	t.Parallel()

	const helloWorldContract = `
      access(all) contract HelloWorld {

          access(all) let greeting: String

          init() {
              self.greeting = "Hello, World!"
          }

          access(all) fun hello(): String {
              return self.greeting
          }
      }
    `

	const callHelloTxTemplate = `
        import HelloWorld from 0x%s

        transaction {
            prepare(signer: &Account) {
                assert(HelloWorld.hello() == "Hello, World!")
            }
        }
    `

	createAccountTx := []byte(`
        transaction {
            prepare(signer: auth(BorrowValue) &Account) {
                Account(payer: signer)
            }
        }
    `)

	deployTx := DeploymentTransaction("HelloWorld", []byte(helloWorldContract))

	runtime := NewTestInterpreterRuntime()

	accountCodes := map[common.Location][]byte{}
	var events []cadence.Event

	var accountCounter uint8 = 0

	var signerAddresses []Address

	runtimeInterface := &TestRuntimeInterface{
		OnCreateAccount: func(payer Address) (address Address, err error) {
			accountCounter++
			return Address{accountCounter}, nil
		},
		OnGetCode: func(location Location) (bytes []byte, err error) {
			return accountCodes[location], nil
		},
		Storage: NewTestLedger(nil, nil),
		OnGetSigningAccounts: func() ([]Address, error) {
			return signerAddresses, nil
		},
		OnResolveLocation: NewSingleIdentifierLocationResolver(t),
		OnGetAccountContractCode: func(location common.AddressLocation) (code []byte, err error) {
			return accountCodes[location], nil
		},
		OnUpdateAccountContractCode: func(location common.AddressLocation, code []byte) error {
			accountCodes[location] = code
			return nil
		},
		OnEmitEvent: func(event cadence.Event) error {
			events = append(events, event)
			return nil
		},
	}

	nextTransactionLocation := NewTransactionLocationGenerator()

	// create the account

	signerAddresses = []Address{{accountCounter}}

	err := runtime.ExecuteTransaction(
		Script{
			Source: createAccountTx,
		},
		Context{
			Interface: runtimeInterface,
			Location:  nextTransactionLocation(),
		},
	)
	require.NoError(t, err)

	// deploy the contract

	signerAddresses = []Address{{accountCounter}}

	err = runtime.ExecuteTransaction(
		Script{
			Source: deployTx,
		},
		Context{
			Interface: runtimeInterface,
			Location:  nextTransactionLocation(),
		},
	)
	require.NoError(t, err)

	// call the hello function

	callTx := []byte(fmt.Sprintf(callHelloTxTemplate, Address{accountCounter}))

	err = runtime.ExecuteTransaction(
		Script{
			Source: callTx,
		},
		Context{
			Interface: runtimeInterface,
			Location:  nextTransactionLocation(),
		},
	)
	require.NoError(t, err)
}

func TestRuntimeUpdateCodeCaching(t *testing.T) {

	t.Parallel()

	const helloWorldContract1 = `
      access(all) contract HelloWorld {

          access(all) fun hello(): String {
              return "1"
          }
      }
    `

	const helloWorldContract2 = `
      access(all) contract HelloWorld {

          access(all) fun hello(): String {
              return "2"
          }
      }
    `

	const callHelloScriptTemplate = `
        import HelloWorld from 0x%s

        access(all) fun main(): String {
            return HelloWorld.hello()
        }
    `

	const callHelloTransactionTemplate = `
        import HelloWorld from 0x%s

        transaction {
            prepare(signer: &Account) {
                log(HelloWorld.hello())
            }
        }
    `

	createAccountTx := []byte(`
        transaction {
            prepare(signer: auth(BorrowValue) &Account) {
                Account(payer: signer)
            }
        }
    `)

	deployTx := DeploymentTransaction("HelloWorld", []byte(helloWorldContract1))
	updateTx := UpdateTransaction("HelloWorld", []byte(helloWorldContract2))

	runtime := NewTestInterpreterRuntime()

	accountCodes := map[common.Location][]byte{}
	var events []cadence.Event
	var loggedMessages []string

	var accountCounter uint8 = 0

	var signerAddresses []Address

	var programHits []string

	runtimeInterface := &TestRuntimeInterface{
		OnCreateAccount: func(payer Address) (address Address, err error) {
			accountCounter++
			return Address{accountCounter}, nil
		},
		OnGetCode: func(location Location) (bytes []byte, err error) {
			return accountCodes[location], nil
		},
		Storage: NewTestLedger(nil, nil),
		OnGetSigningAccounts: func() ([]Address, error) {
			return signerAddresses, nil
		},
		OnResolveLocation: NewSingleIdentifierLocationResolver(t),
		OnGetAccountContractCode: func(location common.AddressLocation) (code []byte, err error) {
			return accountCodes[location], nil
		},
		OnUpdateAccountContractCode: func(location common.AddressLocation, code []byte) error {
			accountCodes[location] = code
			return nil
		},
		OnEmitEvent: func(event cadence.Event) error {
			events = append(events, event)
			return nil
		},
		OnProgramLog: func(message string) {
			loggedMessages = append(loggedMessages, message)
		},
	}

	nextTransactionLocation := NewTransactionLocationGenerator()
	nextScriptLocation := NewScriptLocationGenerator()

	// create the account

	signerAddresses = []Address{{accountCounter}}

	err := runtime.ExecuteTransaction(
		Script{
			Source: createAccountTx,
		},
		Context{
			Interface: runtimeInterface,
			Location:  nextTransactionLocation(),
		},
	)
	require.NoError(t, err)

	// deploy the contract

	programHits = nil

	signerAddresses = []Address{{accountCounter}}

	err = runtime.ExecuteTransaction(
		Script{
			Source: deployTx,
		},
		Context{
			Interface: runtimeInterface,
			Location:  nextTransactionLocation(),
		},
	)
	require.NoError(t, err)
	require.Empty(t, programHits)

	location := common.AddressLocation{
		Address: signerAddresses[0],
		Name:    "HelloWorld",
	}

	require.NotContains(t, runtimeInterface.Programs, location)

	// call the initial hello function

	callScript := []byte(fmt.Sprintf(callHelloScriptTemplate, Address{accountCounter}))

	result1, err := runtime.ExecuteScript(
		Script{
			Source: callScript,
		},
		Context{
			Interface: runtimeInterface,
			Location:  nextScriptLocation(),
		},
	)
	require.NoError(t, err)
	require.Equal(t, cadence.String("1"), result1)

	// The deployed hello world contract was imported,
	// assert that it was stored in the program storage
	// after it was parsed and checked

	initialProgram := runtimeInterface.Programs[location]
	require.NotNil(t, initialProgram)

	// update the contract

	programHits = nil

	err = runtime.ExecuteTransaction(
		Script{
			Source: updateTx,
		},
		Context{
			Interface: runtimeInterface,
			Location:  nextTransactionLocation(),
		},
	)
	require.NoError(t, err)
	require.Empty(t, programHits)

	// Assert that the contract update did NOT change
	// the program in program storage

	require.Same(t,
		initialProgram,
		runtimeInterface.Programs[location],
	)
	require.NotNil(t, runtimeInterface.Programs[location])

	// call the new hello function from a script

	result2, err := runtime.ExecuteScript(
		Script{
			Source: callScript,
		},
		Context{
			Interface: runtimeInterface,
			Location:  nextScriptLocation(),
		},
	)
	require.NoError(t, err)
	require.Equal(t, cadence.String("2"), result2)

	// call the new hello function from a transaction

	callTransaction := []byte(fmt.Sprintf(callHelloTransactionTemplate, Address{accountCounter}))

	loggedMessages = nil

	err = runtime.ExecuteTransaction(
		Script{
			Source: callTransaction,
		},
		Context{
			Interface: runtimeInterface,
			Location:  nextTransactionLocation(),
		},
	)
	require.NoError(t, err)
	require.Equal(t,
		[]string{`"2"`},
		loggedMessages,
	)
}

func TestRuntimeProgramsHitForToplevelPrograms(t *testing.T) {

	// We do not want to hit the stored programs for toplevel programs
	// (scripts and transactions) until we have moved the caching layer to Cadence.

	t.Parallel()

	const helloWorldContract = `
      access(all) contract HelloWorld {

          access(all) let greeting: String

          init() {
              self.greeting = "Hello, World!"
          }

          access(all) fun hello(): String {
              return self.greeting
          }
      }
    `

	const callHelloTxTemplate = `
        import HelloWorld from 0x%s

        transaction {
            prepare(signer: &Account) {
                assert(HelloWorld.hello() == "Hello, World!")
            }
        }
    `

	createAccountTx := []byte(`
        transaction {
            prepare(signer: auth(BorrowValue) &Account) {
                Account(payer: signer)
            }
        }
    `)

	deployTx := DeploymentTransaction("HelloWorld", []byte(helloWorldContract))

	runtime := NewTestInterpreterRuntime()

	accountCodes := map[common.Location][]byte{}
	var events []cadence.Event

	programs := map[common.Location]*interpreter.Program{}

	var accountCounter uint8 = 0

	var signerAddresses []Address

	var programsHits []Location

	runtimeInterface := &TestRuntimeInterface{
		OnCreateAccount: func(payer Address) (address Address, err error) {
			accountCounter++
			return Address{accountCounter}, nil
		},
		OnGetCode: func(location Location) (bytes []byte, err error) {
			return accountCodes[location], nil
		},
		OnGetAndSetProgram: func(
			location Location,
			load func() (*interpreter.Program, error),
		) (
			program *interpreter.Program,
			err error,
		) {
			programsHits = append(programsHits, location)

			var ok bool
			program, ok = programs[location]
			if ok {
				return
			}

			program, err = load()

			// NOTE: important: still set empty program,
			// even if error occurred

			programs[location] = program

			return
		},
		Storage: NewTestLedger(nil, nil),
		OnGetSigningAccounts: func() ([]Address, error) {
			return signerAddresses, nil
		},
		OnResolveLocation: NewSingleIdentifierLocationResolver(t),
		OnGetAccountContractCode: func(location common.AddressLocation) (code []byte, err error) {
			return accountCodes[location], nil
		},
		OnUpdateAccountContractCode: func(location common.AddressLocation, code []byte) error {
			accountCodes[location] = code
			return nil
		},
		OnEmitEvent: func(event cadence.Event) error {
			events = append(events, event)
			return nil
		},
	}

	nextTransactionLocation := NewTransactionLocationGenerator()

	signerAddresses = []Address{{accountCounter}}

	// create the account

	err := runtime.ExecuteTransaction(
		Script{
			Source: createAccountTx,
		},
		Context{
			Interface: runtimeInterface,
			Location:  nextTransactionLocation(),
		},
	)
	require.NoError(t, err)

	signerAddresses = []Address{{accountCounter}}

	err = runtime.ExecuteTransaction(
		Script{
			Source: deployTx,
		},
		Context{
			Interface: runtimeInterface,
			Location:  nextTransactionLocation(),
		},
	)
	require.NoError(t, err)

	// call the function

	callTx := []byte(fmt.Sprintf(callHelloTxTemplate, Address{accountCounter}))

	err = runtime.ExecuteTransaction(
		Script{
			Source: callTx,
		},
		Context{
			Interface: runtimeInterface,
			Location:  nextTransactionLocation(),
		},
	)
	require.NoError(t, err)

	require.Equal(t,
		[]common.Location{
			common.TransactionLocation{
				0x1, 0x0, 0x0, 0x0, 0x0, 0x0, 0x0, 0x0, 0x0, 0x0, 0x0, 0x0, 0x0, 0x0, 0x0, 0x0,
				0x0, 0x0, 0x0, 0x0, 0x0, 0x0, 0x0, 0x0, 0x0, 0x0, 0x0, 0x0, 0x0, 0x0, 0x0, 0x0,
			},
			common.TransactionLocation{
				0x2, 0x0, 0x0, 0x0, 0x0, 0x0, 0x0, 0x0, 0x0, 0x0, 0x0, 0x0, 0x0, 0x0, 0x0, 0x0,
				0x0, 0x0, 0x0, 0x0, 0x0, 0x0, 0x0, 0x0, 0x0, 0x0, 0x0, 0x0, 0x0, 0x0, 0x0, 0x0,
			},
			common.TransactionLocation{
				0x3, 0x0, 0x0, 0x0, 0x0, 0x0, 0x0, 0x0, 0x0, 0x0, 0x0, 0x0, 0x0, 0x0, 0x0, 0x0,
				0x0, 0x0, 0x0, 0x0, 0x0, 0x0, 0x0, 0x0, 0x0, 0x0, 0x0, 0x0, 0x0, 0x0, 0x0, 0x0,
			},
			common.AddressLocation{
				Address: Address{0x1},
				Name:    "HelloWorld",
			},
			common.AddressLocation{
				Address: Address{0x1},
				Name:    "HelloWorld",
			},
		},
		programsHits,
	)
}

func TestRuntimeTransaction_ContractUpdate(t *testing.T) {

	t.Parallel()

	runtime := NewTestInterpreterRuntime()

	const contract1 = `
      access(all) contract Test {

          access(all) resource R {

              access(all) let name: String

              init(name: String) {
                  self.name = name
              }

              access(all) fun hello(): Int {
                  return 1
              }
          }

          access(all) var rs: @{String: R}

          access(all) fun hello(): Int {
              return 1
          }

          init() {
              self.rs <- {}
              self.rs["r1"] <-! create R(name: "1")
          }
      }
    `

	const contract2 = `
      access(all) contract Test {

          access(all) resource R {

              access(all) let name: String

              init(name: String) {
                  self.name = name
              }

              access(all) fun hello(): Int {
                  return 2
              }
          }

          access(all) var rs: @{String: R}

          access(all) fun hello(): Int {
              return 2
          }

          init() {
              self.rs <- {}
              panic("should never be executed")
          }
      }
    `

	var accountCode []byte
	var events []cadence.Event

	signerAddress := common.MustBytesToAddress([]byte{0x42})

	runtimeInterface := &TestRuntimeInterface{
		Storage: NewTestLedger(nil, nil),
		OnGetSigningAccounts: func() ([]Address, error) {
			return []Address{signerAddress}, nil
		},
		OnGetCode: func(_ Location) (bytes []byte, err error) {
			return accountCode, nil
		},
		OnResolveLocation: func(identifiers []Identifier, location Location) ([]ResolvedLocation, error) {
			require.Empty(t, identifiers)
			require.IsType(t, common.AddressLocation{}, location)

			return []ResolvedLocation{
				{
					Location: common.AddressLocation{
						Address: location.(common.AddressLocation).Address,
						Name:    "Test",
					},
					Identifiers: []ast.Identifier{
						{
							Identifier: "Test",
						},
					},
				},
			}, nil
		},
		OnGetAccountContractCode: func(_ common.AddressLocation) (code []byte, err error) {
			return accountCode, nil
		},
		OnUpdateAccountContractCode: func(_ common.AddressLocation, code []byte) error {
			accountCode = code
			return nil
		},
		OnEmitEvent: func(event cadence.Event) error {
			events = append(events, event)
			return nil
		},
	}

	nextTransactionLocation := NewTransactionLocationGenerator()

	// Deploy the Test contract

	deployTx1 := DeploymentTransaction("Test", []byte(contract1))

	err := runtime.ExecuteTransaction(
		Script{
			Source: deployTx1,
		},
		Context{
			Interface: runtimeInterface,
			Location:  nextTransactionLocation(),
		},
	)
	require.NoError(t, err)

	location := common.AddressLocation{
		Address: signerAddress,
		Name:    "Test",
	}

	require.NotContains(t, runtimeInterface.Programs, location)

	// Use the Test contract

	script1 := []byte(`
      import 0x42

      access(all) fun main() {
          // Check stored data

          assert(Test.rs.length == 1)
          assert(Test.rs["r1"]?.name == "1")

          // Check functions

          assert(Test.rs["r1"]?.hello() == 1)
          assert(Test.hello() == 1)
      }
    `)

	nextScriptLocation := NewScriptLocationGenerator()

	_, err = runtime.ExecuteScript(
		Script{
			Source: script1,
		},
		Context{
			Interface: runtimeInterface,
			Location:  nextScriptLocation(),
		},
	)
	require.NoError(t, err)

	// The deployed hello world contract was imported,
	// assert that it was stored in the program storage
	// after it was parsed and checked

	initialProgram := runtimeInterface.Programs[location]
	require.NotNil(t, initialProgram)

	// Update the Test contract

	deployTx2 := UpdateTransaction("Test", []byte(contract2))

	err = runtime.ExecuteTransaction(
		Script{
			Source: deployTx2,
		},
		Context{
			Interface: runtimeInterface,
			Location:  nextTransactionLocation(),
		},
	)
	require.NoError(t, err)

	// Assert that the contract update did NOT change
	// the program in program storage

	require.Same(t,
		initialProgram,
		runtimeInterface.Programs[location],
	)
	require.NotNil(t, runtimeInterface.Programs[location])

	// Use the new Test contract

	script2 := []byte(`
      import 0x42

      access(all) fun main() {
          // Existing data is still available and the same as before

          assert(Test.rs.length == 1)
          assert(Test.rs["r1"]?.name == "1")

          // New function code is executed.
          // Compare with script1 above, which checked 1.

          assert(Test.rs["r1"]?.hello() == 2)
          assert(Test.hello() == 2)
      }
    `)

	_, err = runtime.ExecuteScript(
		Script{
			Source: script2,
		},
		Context{
			Interface: runtimeInterface,
			Location:  nextScriptLocation(),
		},
	)
	require.NoError(t, err)
}

func TestRuntimeExecuteScriptArguments(t *testing.T) {

	t.Parallel()

	runtime := NewTestInterpreterRuntime()

	script := []byte(`
      access(all) fun main(num: Int) {}
    `)

	type testCase struct {
		name      string
		arguments [][]byte
		valid     bool
	}

	test := func(tc testCase) {
		t.Run(tc.name, func(t *testing.T) {

			// NOTE: to parallelize this sub-test,
			// access to `programs` must be made thread-safe first

			storage := NewTestLedger(nil, nil)

			runtimeInterface := &TestRuntimeInterface{
				Storage: storage,
				OnDecodeArgument: func(b []byte, t cadence.Type) (cadence.Value, error) {
					return json.Decode(nil, b)
				},
			}

			_, err := runtime.ExecuteScript(
				Script{
					Source:    script,
					Arguments: tc.arguments,
				},
				Context{
					Interface: runtimeInterface,
					Location:  common.ScriptLocation{0x1},
				},
			)

			if tc.valid {
				require.NoError(t, err)
			} else {
				RequireError(t, err)

				assertRuntimeErrorIsUserError(t, err)

				require.ErrorAs(t, err, &InvalidEntryPointParameterCountError{})
			}
		})
	}

	for _, testCase := range []testCase{
		{
			name:      "too few arguments",
			arguments: [][]byte{},
			valid:     false,
		},
		{
			name: "correct number of arguments",
			arguments: encodeArgs([]cadence.Value{
				cadence.NewInt(1),
			}),
			valid: true,
		},
		{
			name: "too many arguments",
			arguments: encodeArgs([]cadence.Value{
				cadence.NewInt(1),
				cadence.NewInt(2),
			}),
			valid: false,
		},
	} {
		test(testCase)
	}
}

func TestRuntimePanics(t *testing.T) {

	t.Parallel()

	runtime := NewTestInterpreterRuntime()

	script := []byte(`
      access(all) fun main() {
        [1][1]
      }
    `)

	storage := NewTestLedger(nil, nil)

	runtimeInterface := &TestRuntimeInterface{
		Storage: storage,
		OnGetSigningAccounts: func() ([]Address, error) {
			return []Address{{42}}, nil
		},
	}

	nextTransactionLocation := NewTransactionLocationGenerator()

	_, err := runtime.ExecuteScript(
		Script{
			Source: script,
		},
		Context{
			Interface: runtimeInterface,
			Location:  nextTransactionLocation(),
		},
	)
	RequireError(t, err)

}

func TestRuntimeAccountsInDictionary(t *testing.T) {

	t.Parallel()

	t.Run("store auth account reference", func(t *testing.T) {
		t.Parallel()

		runtime := NewTestInterpreterRuntime()

		script := []byte(`
          access(all) fun main() {
              let dict: {Int: &Account} = {}
              let ref = &dict as auth(Mutate) &{Int: AnyStruct}
              ref[0] = getAuthAccount<auth(Storage) &Account>(0x01) as AnyStruct
          }
        `)

		runtimeInterface := &TestRuntimeInterface{}

		_, err := runtime.ExecuteScript(
			Script{
				Source: script,
			},
			Context{
				Interface: runtimeInterface,
				Location:  common.ScriptLocation{},
			},
		)

		require.NoError(t, err)
	})

	t.Run("invalid: public account reference stored as auth account reference", func(t *testing.T) {

		t.Parallel()

		runtime := NewTestInterpreterRuntime()

		script := []byte(`
          access(all) fun main() {
              let dict: {Int: auth(Storage) &Account} = {}
              let ref = &dict as auth(Mutate) &{Int: AnyStruct}
              ref[0] = getAccount(0x01) as AnyStruct
          }
        `)

		runtimeInterface := &TestRuntimeInterface{}

		_, err := runtime.ExecuteScript(
			Script{
				Source: script,
			},
			Context{
				Interface: runtimeInterface,
				Location:  common.ScriptLocation{},
			},
		)

		RequireError(t, err)

		assertRuntimeErrorIsUserError(t, err)

		var typeErr interpreter.ContainerMutationError
		require.ErrorAs(t, err, &typeErr)
	})

	t.Run("public account reference storage as public account reference", func(t *testing.T) {

		t.Parallel()

		runtime := NewTestInterpreterRuntime()

		script := []byte(`
          access(all) fun main() {
              let dict: {Int: &Account} = {}
              let ref = &dict as auth(Mutate) &{Int: AnyStruct}
              ref[0] = getAccount(0x01) as AnyStruct
          }
        `)

		runtimeInterface := &TestRuntimeInterface{
			Storage: NewTestLedger(nil, nil),
		}

		_, err := runtime.ExecuteScript(
			Script{
				Source: script,
			},
			Context{
				Interface: runtimeInterface,
				Location:  common.ScriptLocation{},
			},
		)
		require.NoError(t, err)
	})
}

func TestRuntimeStackOverflow(t *testing.T) {

	if testing.Short() {
		t.Skip()
	}

	t.Parallel()

	runtime := NewTestInterpreterRuntime()

	const contract = `

        access(all) contract Recurse {

            access(self) fun recurse() {
                self.recurse()
            }

            init() {
                self.recurse()
            }
        }
    `

	deployTx := DeploymentTransaction("Recurse", []byte(contract))

	var events []cadence.Event
	var loggedMessages []string
	var signerAddress common.Address
	accountCodes := map[common.Location]string{}

	runtimeInterface := &TestRuntimeInterface{
		Storage: NewTestLedger(nil, nil),
		OnGetSigningAccounts: func() ([]Address, error) {
			return []Address{signerAddress}, nil
		},
		OnResolveLocation: NewSingleIdentifierLocationResolver(t),
		OnUpdateAccountContractCode: func(location common.AddressLocation, code []byte) error {
			accountCodes[location] = string(code)
			return nil
		},
		OnGetAccountContractCode: func(location common.AddressLocation) (code []byte, err error) {
			code = []byte(accountCodes[location])
			return code, nil
		},
		OnEmitEvent: func(event cadence.Event) error {
			events = append(events, event)
			return nil
		},
		OnProgramLog: func(message string) {
			loggedMessages = append(loggedMessages, message)
		},
		OnDecodeArgument: func(b []byte, t cadence.Type) (cadence.Value, error) {
			return json.Decode(nil, b)
		},
	}

	nextTransactionLocation := NewTransactionLocationGenerator()

	// Deploy

	err := runtime.ExecuteTransaction(
		Script{
			Source: deployTx,
		},
		Context{
			Interface: runtimeInterface,
			Location:  nextTransactionLocation(),
		},
	)
	RequireError(t, err)

	assertRuntimeErrorIsUserError(t, err)

	var callStackLimitExceededErr CallStackLimitExceededError
	require.ErrorAs(t, err, &callStackLimitExceededErr)
}

func TestRuntimeInternalErrors(t *testing.T) {

	t.Parallel()

	t.Run("script with go error", func(t *testing.T) {

		t.Parallel()

		script := []byte(`
          access(all) fun main() {
              log("hello")
          }
        `)

		runtime := NewTestInterpreterRuntime()

		runtimeInterface := &TestRuntimeInterface{
			OnProgramLog: func(message string) {
				// panic due to go-error in cadence implementation
				var val any = message
				_ = val.(int)
			},
		}

		_, err := runtime.ExecuteScript(
			Script{
				Source: script,
			},
			Context{
				Interface: runtimeInterface,
				Location:  common.ScriptLocation{},
			},
		)

		RequireError(t, err)

		assertRuntimeErrorIsInternalError(t, err)
	})

	t.Run("script with cadence error", func(t *testing.T) {

		t.Parallel()

		script := []byte(`
          access(all) fun main() {
              log("hello")
          }
        `)

		runtime := NewTestInterpreterRuntime()

		runtimeInterface := &TestRuntimeInterface{
			OnProgramLog: func(message string) {
				// intentionally panic
				panic(fmt.Errorf("panic trying to log %s", message))
			},
		}

		_, err := runtime.ExecuteScript(
			Script{
				Source: script,
			},
			Context{
				Interface: runtimeInterface,
				Location:  common.ScriptLocation{},
			},
		)

		RequireError(t, err)

		assertRuntimeErrorIsExternalError(t, err)
	})

	t.Run("transaction", func(t *testing.T) {

		t.Parallel()

		script := []byte(`
          transaction {
              prepare() {}
              execute {
                  log("hello")
              }
          }
        `)

		runtime := NewTestInterpreterRuntime()

		runtimeInterface := &TestRuntimeInterface{
			OnProgramLog: func(message string) {
				// panic due to Cadence implementation error
				var val any = message
				_ = val.(int)
			},
		}

		err := runtime.ExecuteTransaction(
			Script{
				Source: script,
			},
			Context{
				Interface: runtimeInterface,
				Location:  common.TransactionLocation{},
			},
		)

		RequireError(t, err)

		assertRuntimeErrorIsInternalError(t, err)
	})

	t.Run("contract function", func(t *testing.T) {

		t.Parallel()

		addressValue := Address{
			0x0, 0x0, 0x0, 0x0, 0x0, 0x0, 0x0, 0x1,
		}

		contract := []byte(`
          access(all) contract Test {
              access(all) fun hello() {
                  log("Hello World!")
              }
          }
       `)

		var accountCode []byte

		storage := NewTestLedger(nil, nil)

		runtime := NewTestInterpreterRuntime()

		runtimeInterface := &TestRuntimeInterface{
			Storage: storage,
			OnGetSigningAccounts: func() ([]Address, error) {
				return []Address{addressValue}, nil
			},
			OnResolveLocation: NewSingleIdentifierLocationResolver(t),
			OnGetAccountContractCode: func(_ common.AddressLocation) (code []byte, err error) {
				return accountCode, nil
			},
			OnUpdateAccountContractCode: func(_ common.AddressLocation, code []byte) error {
				accountCode = code
				return nil
			},
			OnEmitEvent: func(_ cadence.Event) error {
				return nil
			},
			OnProgramLog: func(message string) {
				// panic due to Cadence implementation error
				var val any = message
				_ = val.(int)
			},
		}

		nextTransactionLocation := NewTransactionLocationGenerator()

		deploy := DeploymentTransaction("Test", contract)
		err := runtime.ExecuteTransaction(
			Script{
				Source: deploy,
			},
			Context{
				Interface: runtimeInterface,
				Location:  nextTransactionLocation(),
			},
		)
		require.NoError(t, err)

		assert.NotNil(t, accountCode)

		_, err = runtime.InvokeContractFunction(
			common.AddressLocation{
				Address: addressValue,
				Name:    "Test",
			},
			"hello",
			nil,
			nil,
			Context{
				Interface: runtimeInterface,
				Location:  nextTransactionLocation(),
			},
		)

		RequireError(t, err)

		assertRuntimeErrorIsInternalError(t, err)
	})

	t.Run("parse and check", func(t *testing.T) {

		t.Parallel()

		script := []byte("access(all) fun test() {}")

		runtime := NewTestInterpreterRuntime()

		runtimeInterface := &TestRuntimeInterface{
			OnGetAndSetProgram: func(_ Location, _ func() (*interpreter.Program, error)) (*interpreter.Program, error) {
				panic(errors.New("crash while getting/setting program"))
			},
		}

		nextTransactionLocation := NewTransactionLocationGenerator()

		_, err := runtime.ParseAndCheckProgram(
			script,
			Context{
				Interface: runtimeInterface,
				Location:  nextTransactionLocation(),
			},
		)

		RequireError(t, err)

		assertRuntimeErrorIsExternalError(t, err)
	})

	t.Run("read stored", func(t *testing.T) {

		t.Parallel()

		runtime := NewTestInterpreterRuntime()

		runtimeInterface := &TestRuntimeInterface{
			Storage: TestLedger{
				OnGetValue: func(owner, key []byte) (value []byte, err error) {
					panic(errors.New("crasher"))
				},
			},
		}

		address, err := common.BytesToAddress([]byte{0x42})
		require.NoError(t, err)

		_, err = runtime.ReadStored(
			address,
			cadence.Path{
				Domain:     common.PathDomainStorage,
				Identifier: "test",
			},
			Context{
				Interface: runtimeInterface,
			},
		)

		RequireError(t, err)

		assertRuntimeErrorIsExternalError(t, err)
	})

	t.Run("read linked", func(t *testing.T) {

		t.Parallel()

		runtime := NewTestInterpreterRuntime()

		runtimeInterface := &TestRuntimeInterface{
			Storage: TestLedger{
				OnGetValue: func(owner, key []byte) (value []byte, err error) {
					panic(errors.New("crasher"))
				},
			},
		}

		address, err := common.BytesToAddress([]byte{0x42})
		require.NoError(t, err)

		_, err = runtime.ReadStored(
			address,
			cadence.Path{
				Domain:     common.PathDomainStorage,
				Identifier: "test",
			},
			Context{
				Interface: runtimeInterface,
			},
		)

		RequireError(t, err)

		assertRuntimeErrorIsExternalError(t, err)
	})

	t.Run("panic with non error", func(t *testing.T) {

		t.Parallel()

		script := []byte(`access(all) fun main() {}`)

		runtime := NewTestInterpreterRuntime()

		runtimeInterface := &TestRuntimeInterface{
			OnMeterMemory: func(usage common.MemoryUsage) error {
				// panic with a non-error type
				panic("crasher")
			},
		}

		_, err := runtime.ExecuteScript(
			Script{
				Source: script,
			},
			Context{
				Interface: runtimeInterface,
				Location:  common.ScriptLocation{},
			},
		)

		RequireError(t, err)

		assertRuntimeErrorIsInternalError(t, err)
	})

}

func TestRuntimeComputationMetring(t *testing.T) {
	t.Parallel()

	type test struct {
		name      string
		code      string
		ok        bool
		hits      uint
		intensity uint
	}

	compLimit := uint(6)

	tests := []test{
		{
			name: "Infinite while loop",
			code: `
          while true {}
        `,
			ok:        false,
			hits:      compLimit,
			intensity: 6,
		},
		{
			name: "Limited while loop",
			code: `
          var i = 0
          while i < 5 {
              i = i + 1
          }
        `,
			ok:        false,
			hits:      compLimit,
			intensity: 6,
		},
		{
			name: "statement + createArray + transferArray + too many for-in loop iterations",
			code: `
          for i in [1, 2, 3, 4, 5, 6, 7, 8, 9, 10] {}
        `,
			ok:        false,
			hits:      compLimit,
			intensity: 15,
		},
		{
			name: "statement + createArray + transferArray + two for-in loop iterations",
			code: `
          for i in [1, 2] {}
        `,
			ok:        true,
			hits:      5,
			intensity: 6,
		},
		{
			name: "statement + functionInvocation + encoding",
			code: `
          acc.storage.save("A quick brown fox jumps over the lazy dog", to:/storage/some_path)
        `,
			ok:        true,
			hits:      3,
			intensity: 88,
		},
	}

	for _, test := range tests {

		t.Run(test.name, func(t *testing.T) {

			script := []byte(
				fmt.Sprintf(
					`
                  transaction {
                      prepare(acc: auth(Storage) &Account) {
                          %s
                      }
                  }
                `,
					test.code,
				),
			)

			runtime := NewTestInterpreterRuntime()

			compErr := errors.New("computation exceeded limit")
			var hits, totalIntensity uint
			meterComputationFunc := func(kind common.ComputationKind, intensity uint) error {
				hits++
				totalIntensity += intensity
				if hits >= compLimit {
					return compErr
				}
				return nil
			}

			address := common.MustBytesToAddress([]byte{0x1})

			runtimeInterface := &TestRuntimeInterface{
				Storage: NewTestLedger(nil, nil),
				OnGetSigningAccounts: func() ([]Address, error) {
					return []Address{address}, nil
				},
				OnMeterComputation: meterComputationFunc,
			}

			nextTransactionLocation := NewTransactionLocationGenerator()

			err := runtime.ExecuteTransaction(
				Script{
					Source: script,
				},
				Context{
					Interface: runtimeInterface,
					Location:  nextTransactionLocation(),
				},
			)
			if test.ok {
				require.NoError(t, err)
			} else {
				RequireError(t, err)

				var executionErr Error
				require.ErrorAs(t, err, &executionErr)
				require.ErrorAs(t, err.(Error).Unwrap(), &compErr)
			}

			assert.Equal(t, test.hits, hits)
			assert.Equal(t, test.intensity, totalIntensity)
		})
	}
}

func TestRuntimeImportAnyStruct(t *testing.T) {

	t.Parallel()

	rt := NewTestInterpreterRuntime()

	var loggedMessages []string

	address := common.MustBytesToAddress([]byte{0x1})

	storage := NewTestLedger(nil, nil)

	runtimeInterface := &TestRuntimeInterface{
		Storage: storage,
		OnGetSigningAccounts: func() ([]Address, error) {
			return []Address{address}, nil
		},
		OnProgramLog: func(message string) {
			loggedMessages = append(loggedMessages, message)
		},
		OnDecodeArgument: func(b []byte, t cadence.Type) (cadence.Value, error) {
			return json.Decode(nil, b)
		},
	}

	err := rt.ExecuteTransaction(
		Script{
			Source: []byte(`
              transaction(args: [AnyStruct]) {
                prepare(signer: &Account) {}
              }
            `),
			Arguments: [][]byte{
				[]byte(`{"value":[{"value":"0xf8d6e0586b0a20c7","type":"Address"},{"value":{"domain":"private","identifier":"USDCAdminCap-ca258982-c98e-4ef0-adef-7ff80ee96b10"},"type":"Path"}],"type":"Array"}`),
			},
		},
		Context{
			Interface: runtimeInterface,
			Location:  common.TransactionLocation{},
		},
	)
	require.NoError(t, err)
}

// Error needs to be `runtime.Error`, and the inner error should be `errors.UserError`.
func assertRuntimeErrorIsUserError(t *testing.T, err error) {
	var runtimeError Error
	require.ErrorAs(t, err, &runtimeError)

	innerError := runtimeError.Unwrap()
	require.True(
		t,
		runtimeErrors.IsUserError(innerError),
		"Expected `UserError`, found `%T`", innerError,
	)
}

// Error needs to be `runtime.Error`, and the inner error should be `errors.InternalError`.
func assertRuntimeErrorIsInternalError(t *testing.T, err error) {
	var runtimeError Error
	require.ErrorAs(t, err, &runtimeError)

	innerError := runtimeError.Unwrap()
	require.True(
		t,
		runtimeErrors.IsInternalError(innerError),
		"Expected `InternalError`, found `%T`", innerError,
	)
}

// Error needs to be `runtime.Error`, and the inner error should be `interpreter.ExternalError`.
func assertRuntimeErrorIsExternalError(t *testing.T, err error) {
	var runtimeError Error
	require.ErrorAs(t, err, &runtimeError)

	innerError := runtimeError.Unwrap()
	require.ErrorAs(t, innerError, &runtimeErrors.ExternalError{})
}

func BenchmarkRuntimeScriptNoop(b *testing.B) {

	runtimeInterface := &TestRuntimeInterface{
		Storage: NewTestLedger(nil, nil),
	}

	script := Script{
		Source: []byte("access(all) fun main() {}"),
	}

	environment := NewScriptInterpreterEnvironment(Config{})

	context := Context{
		Interface:   runtimeInterface,
		Location:    common.ScriptLocation{},
		Environment: environment,
	}

	require.NotNil(b, stdlib.CryptoChecker())

	runtime := NewTestInterpreterRuntime()

	b.ReportAllocs()
	b.ResetTimer()

	for i := 0; i < b.N; i++ {
		_, _ = runtime.ExecuteScript(script, context)
	}
}

func TestRuntimeImportTestStdlib(t *testing.T) {

	t.Parallel()

	rt := NewTestInterpreterRuntime()

	runtimeInterface := &TestRuntimeInterface{}

	_, err := rt.ExecuteScript(
		Script{
			Source: []byte(`
                import Test

                access(all) fun main() {
                    Test.assert(true)
                }
            `),
		},
		Context{
			Interface: runtimeInterface,
			Location:  common.ScriptLocation{},
		},
	)

	RequireError(t, err)

	errs := checker.RequireCheckerErrors(t, err, 1)

	notDeclaredErr := &sema.NotDeclaredError{}
	require.ErrorAs(t, errs[0], &notDeclaredErr)
	assert.Equal(t, "Test", notDeclaredErr.Name)
}

func TestRuntimeGetCurrentBlockScript(t *testing.T) {

	t.Parallel()

	rt := NewTestInterpreterRuntime()

	runtimeInterface := &TestRuntimeInterface{}

	_, err := rt.ExecuteScript(
		Script{
			Source: []byte(`
                access(all) fun main(): AnyStruct {
                    return getCurrentBlock()
                }
            `),
		},
		Context{
			Interface: runtimeInterface,
			Location:  common.ScriptLocation{},
		},
	)

	RequireError(t, err)

	var subErr *ValueNotExportableError
	require.ErrorAs(t, err, &subErr)
}

func TestRuntimeTypeMismatchErrorMessage(t *testing.T) {

	t.Parallel()

	runtime := NewTestInterpreterRuntime()

	address1 := common.MustBytesToAddress([]byte{0x1})
	address2 := common.MustBytesToAddress([]byte{0x2})

	contract := []byte(`
      access(all) contract Foo {
         access(all) struct Bar {}
      }
    `)

	deploy := DeploymentTransaction("Foo", contract)

	accountCodes := map[Location][]byte{}
	var events []cadence.Event

	signerAccount := address1

	runtimeInterface := &TestRuntimeInterface{
		OnGetCode: func(location Location) (bytes []byte, err error) {
			return accountCodes[location], nil
		},
		Storage: NewTestLedger(nil, nil),
		OnGetSigningAccounts: func() ([]Address, error) {
			return []Address{signerAccount}, nil
		},
		OnResolveLocation: NewSingleIdentifierLocationResolver(t),
		OnGetAccountContractCode: func(location common.AddressLocation) (code []byte, err error) {
			return accountCodes[location], nil
		},
		OnUpdateAccountContractCode: func(location common.AddressLocation, code []byte) (err error) {
			accountCodes[location] = code
			return nil
		},
		OnEmitEvent: func(event cadence.Event) error {
			events = append(events, event)
			return nil
		},
	}

	nextTransactionLocation := NewTransactionLocationGenerator()
	nextScriptLocation := NewScriptLocationGenerator()

	// Deploy same contract to two different accounts

	for _, address := range []Address{address1, address2} {
		signerAccount = address

		err := runtime.ExecuteTransaction(
			Script{
				Source: deploy,
			},
			Context{
				Interface: runtimeInterface,
				Location:  nextTransactionLocation(),
			},
		)
		require.NoError(t, err)
	}

	// Set up account

	setupTransaction := []byte(`
      import Foo from 0x1

      transaction {

          prepare(acct: auth(Storage) &Account) {
              acct.storage.save(Foo.Bar(), to: /storage/bar)
          }
      }
    `)

	signerAccount = address1

	err := runtime.ExecuteTransaction(
		Script{
			Source: setupTransaction,
		},
		Context{
			Interface: runtimeInterface,
			Location:  nextTransactionLocation(),
		},
	)
	require.NoError(t, err)

	// Use wrong type

	script := []byte(`
      import Foo from 0x2

      access(all) fun main() {
          getAuthAccount<auth(Storage) &Account>(0x1)
              .storage.borrow<&Foo.Bar>(from: /storage/bar)
      }
    `)

	_, err = runtime.ExecuteScript(
		Script{
			Source: script,
		},
		Context{
			Interface: runtimeInterface,
			Location:  nextScriptLocation(),
		},
	)
	RequireError(t, err)

	require.ErrorContains(t, err, "expected type `A.0000000000000002.Foo.Bar`, got `A.0000000000000001.Foo.Bar`")

}

func TestRuntimeErrorExcerpts(t *testing.T) {

	t.Parallel()

	rt := NewTestInterpreterRuntime()

	script := []byte(`
    access(all) fun main(): Int {
        // fill lines so the error occurs on lines 9 and 10
        //
        //
        //
        //
        let a = [1,2,3,4]
        return a
            .firstIndex(of: 5)!
    }
    `)

	runtimeInterface := &TestRuntimeInterface{
		OnGetAccountBalance:          noopRuntimeUInt64Getter,
		OnGetAccountAvailableBalance: noopRuntimeUInt64Getter,
		OnGetStorageUsed:             noopRuntimeUInt64Getter,
		OnGetStorageCapacity:         noopRuntimeUInt64Getter,
		OnAccountKeysCount:           noopRuntimeUInt64Getter,
		Storage:                      NewTestLedger(nil, nil),
	}

	_, err := rt.ExecuteScript(
		Script{
			Source: script,
		},
		Context{
			Interface: runtimeInterface,
			Location:  common.ScriptLocation{},
		},
	)
	RequireError(t, err)

	errorString := `Execution failed:
error: unexpectedly found nil while forcing an Optional value
  --> 0000000000000000000000000000000000000000000000000000000000000000:9:15
   |
 9 |         return a
10 |             .firstIndex(of: 5)!
   |                ^^^^^^^^^^^^^^^^
`

	require.Equal(t, errorString, err.Error())
}

func TestRuntimeErrorExcerptsMultiline(t *testing.T) {

	t.Parallel()

	rt := NewTestInterpreterRuntime()

	script := []byte(`
    access(all) fun main(): String {
        // fill lines so the error occurs on lines 9 and 10
        //
        //
        //
        //
        let a = [1,2,3,4]
        return a
            .firstIndex(of: 5)
                ?.toString()!
    }
    `)

	runtimeInterface := &TestRuntimeInterface{
		OnGetAccountBalance:          noopRuntimeUInt64Getter,
		OnGetAccountAvailableBalance: noopRuntimeUInt64Getter,
		OnGetStorageUsed:             noopRuntimeUInt64Getter,
		OnGetStorageCapacity:         noopRuntimeUInt64Getter,
		OnAccountKeysCount:           noopRuntimeUInt64Getter,
		Storage:                      NewTestLedger(nil, nil),
	}

	_, err := rt.ExecuteScript(
		Script{
			Source: script,
		},
		Context{
			Interface: runtimeInterface,
			Location:  common.ScriptLocation{},
		},
	)
	RequireError(t, err)

	errorString := `Execution failed:
error: unexpectedly found nil while forcing an Optional value
  --> 0000000000000000000000000000000000000000000000000000000000000000:9:15
   |
 9 |         return a
10 |             .firstIndex(of: 5)
11 |                 ?.toString()!
   |                ^^^^^^^^^^^^^^
`

	require.Equal(t, errorString, err.Error())
}

// https://github.com/onflow/cadence/issues/2464
func TestRuntimeAccountTypeEquality(t *testing.T) {

	t.Parallel()

	rt := NewTestInterpreterRuntime()

	script := []byte(`
      access(all) fun main(address: Address): AnyStruct {
          let acct = getAuthAccount<auth(Capabilities) &Account>(address)
          let path = /public/tmp

          let cap = acct.capabilities.account.issue<&Account>()
          acct.capabilities.publish(cap, at: path)

          let capType = acct.capabilities.borrow<&Account>(path)!.getType()

          return Type<Account>() == capType
      }
    `)

	runtimeInterface := &TestRuntimeInterface{
		Storage: NewTestLedger(nil, nil),
		OnDecodeArgument: func(b []byte, t cadence.Type) (cadence.Value, error) {
			return json.Decode(nil, b)
		},
		OnEmitEvent: func(_ cadence.Event) error {
			return nil
		},
	}

	result, err := rt.ExecuteScript(
		Script{
			Source: script,
			Arguments: encodeArgs([]cadence.Value{
				cadence.Address(common.MustBytesToAddress([]byte{0x1})),
			}),
		},
		Context{
			Interface: runtimeInterface,
			Location:  common.ScriptLocation{},
		},
	)
	require.NoError(t, err)

	require.Equal(t, cadence.Bool(true), result)
}

func TestRuntimeUserPanicToError(t *testing.T) {
	t.Parallel()

	err := fmt.Errorf(
		"wrapped: %w",
		runtimeErrors.NewDefaultUserError("user error"),
	)
	retErr := UserPanicToError(func() { panic(err) })
	require.Equal(t, retErr, err)
}

<<<<<<< HEAD
=======
func TestRuntimeDestructorReentrancyPrevention(t *testing.T) {

	t.Parallel()

	rt := NewTestInterpreterRuntime()

	script := []byte(`
      access(all) resource Vault {
          // Balance of a user's Vault
          // we use unsigned fixed point numbers for balances
          // because they can represent decimals and do not allow negative values
          access(all) var balance: UFix64

          init(balance: UFix64) {
              self.balance = balance
          }

          access(all) fun withdraw(amount: UFix64): @Vault {
              self.balance = self.balance - amount
              return <-create Vault(balance: amount)
          }

          access(all) fun deposit(from: @Vault) {
              self.balance = self.balance + from.balance
              destroy from
          }
      }

      // --- this code actually makes use of the vuln ---
      access(all) resource InnerResource {
          access(all) var victim: @Vault;
          access(all) var here: Bool;
          access(all) var parent: &OuterResource;
          init(victim: @Vault, parent: &OuterResource) {
              self.victim <- victim;
              self.here = false;
              self.parent = parent;
          }

          destroy() {
             if self.here == false {
                self.here = true;
                self.parent.reenter(); // will cause us to re-enter this destructor
             }
             self.parent.collect(from: <- self.victim);
          }
      }

      access(all) resource OuterResource {
          access(all) var inner: @InnerResource?;
          access(all) var collector: &Vault;
          init(victim: @Vault, collector: &Vault) {
              self.collector = collector;
              self.inner <- create InnerResource(victim: <- victim, parent: &self as &OuterResource);
          }
          access(all) fun reenter() {
              let inner <- self.inner <- nil;
              destroy inner;
          }
          access(all) fun collect(from: @Vault) {
              self.collector.deposit(from: <- from);
          }

          destroy() {
             destroy self.inner;
          }
      }

      access(all) fun doubleBalanceOfVault(vault: @Vault): @Vault {
          var collector <- vault.withdraw(amount: 0.0);
          var r <- create OuterResource(victim: <- vault, collector: &collector as &Vault);
          destroy r;
          return <- collector;
      }

      // --- end of vuln code ---

      access(all) fun main(): UFix64 {
              var v1 <- create Vault(balance: 1000.0);
              var v2 <- doubleBalanceOfVault(vault: <- v1);
              var v3 <- doubleBalanceOfVault(vault: <- v2);
              let balance = v3.balance
              destroy v3
              return balance
      }
    `)

	runtimeInterface := &TestRuntimeInterface{
		Storage: NewTestLedger(nil, nil),
	}

	_, err := rt.ExecuteScript(
		Script{
			Source: script,
		},
		Context{
			Interface: runtimeInterface,
			Location:  common.ScriptLocation{},
		},
	)
	RequireError(t, err)

	require.ErrorAs(t, err, &interpreter.InvalidatedResourceReferenceError{})
}

>>>>>>> e5373a07
func TestRuntimeFlowEventTypes(t *testing.T) {

	t.Parallel()

	rt := NewTestInterpreterRuntime()

	script := []byte(`
      access(all) fun main(): Type? {
          return CompositeType("flow.AccountContractAdded")
      }
    `)

	runtimeInterface := &TestRuntimeInterface{
		Storage: NewTestLedger(nil, nil),
	}

	result, err := rt.ExecuteScript(
		Script{
			Source: script,
		},
		Context{
			Interface: runtimeInterface,
			Location:  common.ScriptLocation{},
		},
	)
	require.NoError(t, err)

	accountContractAddedType := ExportType(
		stdlib.AccountContractAddedEventType,
		map[sema.TypeID]cadence.Type{},
	)

	require.Equal(t,
		cadence.Optional{
			Value: cadence.TypeValue{
				StaticType: accountContractAddedType,
			},
		},
		result,
	)
}

func TestRuntimeInvalidatedResourceUse(t *testing.T) {

	t.Parallel()

	runtime := NewTestInterpreterRuntime()

	signerAccount := common.MustBytesToAddress([]byte{0x1})

	signers := []Address{signerAccount}

	accountCodes := map[Location][]byte{}
	var events []cadence.Event

	runtimeInterface := &TestRuntimeInterface{
		OnGetCode: func(location Location) (bytes []byte, err error) {
			return accountCodes[location], nil
		},
		Storage: NewTestLedger(nil, nil),
		OnGetSigningAccounts: func() ([]Address, error) {
			return signers, nil
		},
		OnResolveLocation: NewSingleIdentifierLocationResolver(t),
		OnGetAccountContractCode: func(location common.AddressLocation) (code []byte, err error) {
			return accountCodes[location], nil
		},
		OnUpdateAccountContractCode: func(location common.AddressLocation, code []byte) (err error) {
			accountCodes[location] = code
			return nil
		},
		OnEmitEvent: func(event cadence.Event) error {
			events = append(events, event)
			return nil
		},
	}

	nextTransactionLocation := NewTransactionLocationGenerator()

	attacker := []byte(fmt.Sprintf(`
		import VictimContract from %s

		access(all) contract AttackerContract {

			access(all) resource AttackerResource {
				access(all) var vault: @VictimContract.Vault
				access(all) var firstCopy: @VictimContract.Vault

				init(vault: @VictimContract.Vault) {
					self.vault <- vault
					self.firstCopy <- self.vault.withdraw(amount: 0.0)
				}

				access(all) fun shenanigans(): UFix64{
					let fullBalance = self.vault.balance

					var withdrawn <- self.vault.withdraw(amount: 0.0)

					// "Rug pull" the vault from under the in-flight
					// withdrawal and deposit it into our "first copy" wallet
					self.vault <-> withdrawn
					self.firstCopy.deposit(from: <- withdrawn)

					// Return the pre-deposit balance for caller to withdraw
					return fullBalance
				}

				access(all) fun fetchfirstCopy(): @VictimContract.Vault {
					var withdrawn <- self.firstCopy.withdraw(amount: 0.0)
					self.firstCopy <-> withdrawn
					return <- withdrawn
				}
			}

			access(all) fun doubleBalanceOfVault(_ victim: @VictimContract.Vault): @VictimContract.Vault {
				var r <- create AttackerResource(vault: <- victim)

				// The magic happens during the execution of the following line of code
				// var withdrawAmmount = r.shenanigans()
				var secondCopy <- r.vault.withdraw(amount: r.shenanigans())

				// Deposit the second copy of the funds as retained by the AttackerResource instance
				secondCopy.deposit(from: <- r.fetchfirstCopy())

				destroy r
				return <- secondCopy
			}

			access(all) fun attack() {
				var v1 <- VictimContract.faucet()
				var v2<- AttackerContract.doubleBalanceOfVault(<- v1)
				destroy v2
		   }
		}`,
		signerAccount.HexWithPrefix(),
	))

	victim := []byte(`
        access(all) contract VictimContract {
            access(all) resource Vault {

                // Balance of a user's Vault
                // we use unsigned fixed point numbers for balances
                // because they can represent decimals and do not allow negative values
                access(all) var balance: UFix64

                init(balance: UFix64) {
                    self.balance = balance
                }

                access(all) fun withdraw(amount: UFix64): @Vault {
                    self.balance = self.balance - amount
                    return <-create Vault(balance: amount)
                }

                access(all) fun deposit(from: @Vault) {
                    self.balance = self.balance + from.balance
                    destroy from
                }
            }

            access(all) fun faucet(): @VictimContract.Vault {
                return <- create VictimContract.Vault(balance: 5.0)
            }
        }
    `)

	// Deploy Victim

	deployVictim := DeploymentTransaction("VictimContract", victim)
	err := runtime.ExecuteTransaction(
		Script{
			Source: deployVictim,
		},
		Context{
			Interface: runtimeInterface,
			Location:  nextTransactionLocation(),
		},
	)
	require.NoError(t, err)

	// Deploy Attacker

	deployAttacker := DeploymentTransaction("AttackerContract", attacker)

	err = runtime.ExecuteTransaction(
		Script{
			Source: deployAttacker,
		},
		Context{
			Interface: runtimeInterface,
			Location:  nextTransactionLocation(),
		},
	)
	require.NoError(t, err)

	// Attack

	attackTransaction := []byte(fmt.Sprintf(`
        import VictimContract from %s
        import AttackerContract from %s

        transaction {
            execute {
                AttackerContract.attack()
            }
        }`,
		signerAccount.HexWithPrefix(),
		signerAccount.HexWithPrefix(),
	))

	signers = nil

	err = runtime.ExecuteTransaction(
		Script{
			Source: attackTransaction,
		},
		Context{
			Interface: runtimeInterface,
			Location:  nextTransactionLocation(),
		},
	)
	RequireError(t, err)

	require.ErrorAs(t, err, &interpreter.InvalidatedResourceReferenceError{})

}

<<<<<<< HEAD
=======
func TestRuntimeInvalidatedResourceUse2(t *testing.T) {

	t.Parallel()

	runtime := NewTestInterpreterRuntime()

	signerAccount := common.MustBytesToAddress([]byte{0x1})

	signers := []Address{signerAccount}

	accountCodes := map[Location][]byte{}
	var events []cadence.Event

	runtimeInterface := &TestRuntimeInterface{
		OnGetCode: func(location Location) (bytes []byte, err error) {
			return accountCodes[location], nil
		},
		Storage: NewTestLedger(nil, nil),
		OnGetSigningAccounts: func() ([]Address, error) {
			return signers, nil
		},
		OnResolveLocation: NewSingleIdentifierLocationResolver(t),
		OnGetAccountContractCode: func(location common.AddressLocation) (code []byte, err error) {
			return accountCodes[location], nil
		},
		OnUpdateAccountContractCode: func(location common.AddressLocation, code []byte) (err error) {
			accountCodes[location] = code
			return nil
		},
		OnEmitEvent: func(event cadence.Event) error {
			events = append(events, event)
			return nil
		},
	}

	nextTransactionLocation := NewTransactionLocationGenerator()

	attacker := []byte(fmt.Sprintf(`
        import VictimContract from %s

        access(all) contract AttackerContract {

            access(all) resource InnerResource {
                access(all) var name: String
                access(all) var parent: &OuterResource?
                access(all) var vault: @VictimContract.Vault?

                init(_ name: String) {
                    self.name = name
                    self.parent = nil
                    self.vault <- nil
                }

                access(all) fun setParent(_ parent: &OuterResource) {
                    self.parent = parent
                }

                access(all) fun setVault(_ vault: @VictimContract.Vault) {
                    self.vault <-! vault
                }

                destroy() {
                    self.parent!.shenanigans()
                    var vault: @VictimContract.Vault <- self.vault!
                    self.parent!.collect(<- vault)
                }
            }

            access(all) resource OuterResource {
                access(all) var inner1: @InnerResource
                access(all) var inner2: @InnerResource
                access(all) var collector: &VictimContract.Vault

                init(_ victim: @VictimContract.Vault, _ collector: &VictimContract.Vault) {
                    self.collector = collector
                    var i1 <- create InnerResource("inner1")
                    var i2 <- create InnerResource("inner2")
                    self.inner1 <- i1
                    self.inner2 <- i2
                    self.inner1.setVault(<- victim)
                    self.inner1.setParent(&self as &OuterResource)
                    self.inner2.setParent(&self as &OuterResource)
                }

                access(all) fun shenanigans() {
                    self.inner1 <-> self.inner2
                }

                access(all) fun collect(_ from: @VictimContract.Vault) {
                    self.collector.deposit(from: <- from)
                }

                destroy() {
                    destroy self.inner1
                    // inner1 and inner2 got swapped during the above line
                    destroy self.inner2
                }
            }

            access(all) fun doubleBalanceOfVault(_ vault: @VictimContract.Vault): @VictimContract.Vault {
                var collector <- vault.withdraw(amount: 0.0)
                var outer <- create OuterResource(<- vault, &collector as &VictimContract.Vault)
                destroy outer
                return <- collector
            }

            access(all) fun attack() {
                var v1 <- VictimContract.faucet()
                var v2 <- AttackerContract.doubleBalanceOfVault(<- v1)
                destroy v2
           }
        }`,
		signerAccount.HexWithPrefix(),
	))

	victim := []byte(`
        access(all) contract VictimContract {
            access(all) resource Vault {

                // Balance of a user's Vault
                // we use unsigned fixed point numbers for balances
                // because they can represent decimals and do not allow negative values
                access(all) var balance: UFix64

                init(balance: UFix64) {
                    self.balance = balance
                }

                access(all) fun withdraw(amount: UFix64): @Vault {
                    self.balance = self.balance - amount
                    return <-create Vault(balance: amount)
                }

                access(all) fun deposit(from: @Vault) {
                    self.balance = self.balance + from.balance
                    destroy from
                }
            }

            access(all) fun faucet(): @VictimContract.Vault {
                return <- create VictimContract.Vault(balance: 5.0)
            }
        }
    `)

	// Deploy Victim

	deployVictim := DeploymentTransaction("VictimContract", victim)
	err := runtime.ExecuteTransaction(
		Script{
			Source: deployVictim,
		},
		Context{
			Interface: runtimeInterface,
			Location:  nextTransactionLocation(),
		},
	)
	require.NoError(t, err)

	// Deploy Attacker

	deployAttacker := DeploymentTransaction("AttackerContract", attacker)

	err = runtime.ExecuteTransaction(
		Script{
			Source: deployAttacker,
		},
		Context{
			Interface: runtimeInterface,
			Location:  nextTransactionLocation(),
		},
	)
	require.NoError(t, err)

	// Attack

	attackTransaction := []byte(fmt.Sprintf(`
        import VictimContract from %s
        import AttackerContract from %s

        transaction {
            execute {
                AttackerContract.attack()
            }
        }`,
		signerAccount.HexWithPrefix(),
		signerAccount.HexWithPrefix(),
	))

	signers = nil

	err = runtime.ExecuteTransaction(
		Script{
			Source: attackTransaction,
		},
		Context{
			Interface: runtimeInterface,
			Location:  nextTransactionLocation(),
		},
	)

	RequireError(t, err)

	require.ErrorAs(t, err, &interpreter.InvalidatedResourceReferenceError{})
}

func TestRuntimeInvalidRecursiveTransferViaVariableDeclaration(t *testing.T) {

	t.Parallel()

	runtime := NewTestInterpreterRuntimeWithConfig(Config{
		AtreeValidationEnabled: false,
	})

	address := common.MustBytesToAddress([]byte{0x1})

	contract := []byte(`
      access(all) contract Test{

          access(all) resource Holder{

              access(all) var vaults: @[AnyResource]

              init(_ vaults: @[AnyResource]){
                  self.vaults <- vaults
              }

              access(all) fun x(): @[AnyResource] {
                  var x <- self.vaults <- [<-Test.dummy()]
                  return <-x
              }

              destroy() {
                  var t <-  self.vaults[0] <- self.vaults    // here is the problem
                  destroy t
                  Test.account.storage.save(<- self.x(), to: /storage/x42)
              }
          }

          access(all) fun createHolder(_ vaults: @[AnyResource]): @Holder {
              return <- create Holder(<-vaults)
          }

          access(all) resource Dummy {}

          access(all) fun dummy(): @Dummy {
              return <- create Dummy()
          }
      }
    `)

	tx := []byte(`
      import Test from 0x1

      transaction {

          prepare(acct: &Account) {
              var holder <- Test.createHolder(<-[<-Test.dummy(), <-Test.dummy()])
              destroy holder
          }
      }
    `)

	deploy := DeploymentTransaction("Test", contract)

	var accountCode []byte
	var events []cadence.Event

	runtimeInterface := &TestRuntimeInterface{
		OnGetCode: func(_ Location) (bytes []byte, err error) {
			return accountCode, nil
		},
		Storage: NewTestLedger(nil, nil),
		OnGetSigningAccounts: func() ([]Address, error) {
			return []Address{address}, nil
		},
		OnResolveLocation: NewSingleIdentifierLocationResolver(t),
		OnGetAccountContractCode: func(_ common.AddressLocation) (code []byte, err error) {
			return accountCode, nil
		},
		OnUpdateAccountContractCode: func(_ common.AddressLocation, code []byte) error {
			accountCode = code
			return nil
		},
		OnEmitEvent: func(event cadence.Event) error {
			events = append(events, event)
			return nil
		},
	}

	nextTransactionLocation := NewTransactionLocationGenerator()

	// Deploy

	err := runtime.ExecuteTransaction(
		Script{
			Source: deploy,
		},
		Context{
			Interface: runtimeInterface,
			Location:  nextTransactionLocation(),
		},
	)
	require.NoError(t, err)

	// Test

	err = runtime.ExecuteTransaction(
		Script{
			Source: tx,
		},
		Context{
			Interface: runtimeInterface,
			Location:  nextTransactionLocation(),
		},
	)
	RequireError(t, err)

	require.ErrorAs(t, err, &interpreter.RecursiveTransferError{})
}

func TestRuntimeInvalidRecursiveTransferViaFunctionArgument(t *testing.T) {

	t.Parallel()

	runtime := NewTestInterpreterRuntimeWithConfig(Config{
		AtreeValidationEnabled: false,
	})

	address := common.MustBytesToAddress([]byte{0x1})

	contract := []byte(`
      access(all) contract Test{

          access(all) resource Holder {

              access(all) var vaults: @[AnyResource]

              init(_ vaults: @[AnyResource]) {
                  self.vaults <- vaults
              }

              destroy() {
                  self.vaults.append(<-self.vaults)
              }
          }

          access(all) fun createHolder(_ vaults: @[AnyResource]): @Holder {
              return <- create Holder(<-vaults)
          }

          access(all) resource Dummy {}

          access(all) fun dummy(): @Dummy {
              return <- create Dummy()
          }
      }
    `)

	tx := []byte(`
      import Test from 0x1

      transaction {

          prepare(acct: &Account) {
              var holder <- Test.createHolder(<-[<-Test.dummy(), <-Test.dummy()])
              destroy holder
          }
      }
    `)

	deploy := DeploymentTransaction("Test", contract)

	var accountCode []byte
	var events []cadence.Event

	runtimeInterface := &TestRuntimeInterface{
		OnGetCode: func(_ Location) (bytes []byte, err error) {
			return accountCode, nil
		},
		Storage: NewTestLedger(nil, nil),
		OnGetSigningAccounts: func() ([]Address, error) {
			return []Address{address}, nil
		},
		OnResolveLocation: NewSingleIdentifierLocationResolver(t),
		OnGetAccountContractCode: func(_ common.AddressLocation) (code []byte, err error) {
			return accountCode, nil
		},
		OnUpdateAccountContractCode: func(_ common.AddressLocation, code []byte) error {
			accountCode = code
			return nil
		},
		OnEmitEvent: func(event cadence.Event) error {
			events = append(events, event)
			return nil
		},
	}

	nextTransactionLocation := NewTransactionLocationGenerator()

	// Deploy

	err := runtime.ExecuteTransaction(
		Script{
			Source: deploy,
		},
		Context{
			Interface: runtimeInterface,
			Location:  nextTransactionLocation(),
		},
	)
	require.NoError(t, err)

	// Test

	err = runtime.ExecuteTransaction(
		Script{
			Source: tx,
		},
		Context{
			Interface: runtimeInterface,
			Location:  nextTransactionLocation(),
		},
	)
	RequireError(t, err)

	require.ErrorAs(t, err, &interpreter.RecursiveTransferError{})
}

>>>>>>> e5373a07
func TestRuntimeOptionalReferenceAttack(t *testing.T) {

	t.Parallel()

	script := `
      access(all) resource Vault {
          access(all) var balance: UFix64

          init(balance: UFix64) {
              self.balance = balance
          }

          access(all) fun withdraw(amount: UFix64): @Vault {
              self.balance = self.balance - amount
              return <-create Vault(balance: amount)
          }

          access(all) fun deposit(from: @Vault) {
              self.balance = self.balance + from.balance
              destroy from
          }
      }

      access(all) fun empty(): @Vault {
          return <- create Vault(balance: 0.0)
      }

      access(all) fun giveme(): @Vault {
          return <- create Vault(balance: 10.0)
      }

      access(all) fun main() {
          var vault <- giveme() //get 10 token
          var someDict:@{Int:Vault} <- {1:<-vault}
          var r = (&someDict[1] as &AnyResource) as! &Vault
          var double <- empty()
          double.deposit(from: <- someDict.remove(key:1)!)
          double.deposit(from: <- r.withdraw(amount:10.0))
          log(double.balance) // 20
          destroy double
          destroy someDict
      }
    `

	runtime := NewTestInterpreterRuntime()

	accountCodes := map[common.Location][]byte{}

	var events []cadence.Event

	signerAccount := common.MustBytesToAddress([]byte{0x1})

	storage := NewTestLedger(nil, nil)

	runtimeInterface := &TestRuntimeInterface{
		OnGetCode: func(location Location) (bytes []byte, err error) {
			return accountCodes[location], nil
		},
		Storage: storage,
		OnGetSigningAccounts: func() ([]Address, error) {
			return []Address{signerAccount}, nil
		},
		OnResolveLocation: NewSingleIdentifierLocationResolver(t),
		OnGetAccountContractCode: func(location common.AddressLocation) (code []byte, err error) {
			return accountCodes[location], nil
		},
		OnUpdateAccountContractCode: func(location common.AddressLocation, code []byte) error {
			accountCodes[location] = code
			return nil
		},
		OnEmitEvent: func(event cadence.Event) error {
			events = append(events, event)
			return nil
		},
		OnProgramLog: func(s string) {

		},
		OnDecodeArgument: func(b []byte, t cadence.Type) (cadence.Value, error) {
			return json.Decode(nil, b)
		},
	}

	_, err := runtime.ExecuteScript(
		Script{
			Source:    []byte(script),
			Arguments: [][]byte{},
		},
		Context{
			Interface: runtimeInterface,
			Location:  common.ScriptLocation{},
		},
	)

	RequireError(t, err)

	var checkerErr *sema.CheckerError
	require.ErrorAs(t, err, &checkerErr)

	errs := checker.RequireCheckerErrors(t, checkerErr, 1)

	assert.IsType(t, &sema.TypeMismatchError{}, errs[0])
}

func TestRuntimeReturnDestroyedOptional(t *testing.T) {

	t.Parallel()

	runtime := NewTestInterpreterRuntime()

	script := []byte(`
      access(all) resource Foo {}

      access(all) fun main(): AnyStruct {
          let y: @Foo? <- create Foo()
          let z: @AnyResource <- y
          var ref = &z as &AnyResource
          ref = returnSameRef(ref)
          destroy z
          return ref
      }

      access(all) fun returnSameRef(_ ref: &AnyResource): &AnyResource {
          return ref
      }
    `)

	runtimeInterface := &TestRuntimeInterface{
		Storage: NewTestLedger(nil, nil),
	}

	// Test

	_, err := runtime.ExecuteScript(
		Script{
			Source: script,
		},
		Context{
			Interface: runtimeInterface,
			Location:  common.ScriptLocation{},
		},
	)

	RequireError(t, err)
	require.ErrorAs(t, err, &interpreter.DestroyedResourceError{})
}

func TestRuntimeComputationMeteringError(t *testing.T) {

	t.Parallel()

	runtime := NewTestInterpreterRuntime()

	t.Run("regular error returned", func(t *testing.T) {
		t.Parallel()

		script := []byte(`
            access(all) fun foo() {}

            access(all) fun main() {
                foo()
            }
        `)

		runtimeInterface := &TestRuntimeInterface{
			Storage: NewTestLedger(nil, nil),
			OnMeterComputation: func(compKind common.ComputationKind, intensity uint) error {
				return fmt.Errorf("computation limit exceeded")
			},
		}

		_, err := runtime.ExecuteScript(
			Script{
				Source: script,
			},
			Context{
				Interface: runtimeInterface,
				Location:  common.ScriptLocation{},
			},
		)

		require.Error(t, err)

		// Returned error MUST be an external error.
		// It can NOT be an internal error.
		assertRuntimeErrorIsExternalError(t, err)
	})

	t.Run("regular error panicked", func(t *testing.T) {
		t.Parallel()

		script := []byte(`
            access(all) fun foo() {}

            access(all) fun main() {
                foo()
            }
        `)

		runtimeInterface := &TestRuntimeInterface{
			Storage: NewTestLedger(nil, nil),
			OnMeterComputation: func(compKind common.ComputationKind, intensity uint) error {
				panic(fmt.Errorf("computation limit exceeded"))
			},
		}

		_, err := runtime.ExecuteScript(
			Script{
				Source: script,
			},
			Context{
				Interface: runtimeInterface,
				Location:  common.ScriptLocation{},
			},
		)

		require.Error(t, err)

		// Returned error MUST be an external error.
		// It can NOT be an internal error.
		assertRuntimeErrorIsExternalError(t, err)
	})

	t.Run("go runtime error panicked", func(t *testing.T) {
		t.Parallel()

		script := []byte(`
            access(all) fun foo() {}

            access(all) fun main() {
                foo()
            }
        `)

		runtimeInterface := &TestRuntimeInterface{
			Storage: NewTestLedger(nil, nil),
			OnMeterComputation: func(compKind common.ComputationKind, intensity uint) error {
				// Cause a runtime error
				var x any = "hello"
				_ = x.(int)
				return nil
			},
		}

		_, err := runtime.ExecuteScript(
			Script{
				Source: script,
			},
			Context{
				Interface: runtimeInterface,
				Location:  common.ScriptLocation{},
			},
		)

		require.Error(t, err)

		// Returned error MUST be an internal error.
		assertRuntimeErrorIsInternalError(t, err)
	})

	t.Run("go runtime error returned", func(t *testing.T) {
		t.Parallel()

		script := []byte(`
            access(all) fun foo() {}

            access(all) fun main() {
                foo()
            }
        `)

		runtimeInterface := &TestRuntimeInterface{
			Storage: NewTestLedger(nil, nil),
			OnMeterComputation: func(compKind common.ComputationKind, intensity uint) (err error) {
				// Cause a runtime error. Catch it and return.
				var x any = "hello"
				defer func() {
					if r := recover(); r != nil {
						if r, ok := r.(error); ok {
							err = r
						}
					}
				}()

				_ = x.(int)

				return
			},
		}

		_, err := runtime.ExecuteScript(
			Script{
				Source: script,
			},
			Context{
				Interface: runtimeInterface,
				Location:  common.ScriptLocation{},
			},
		)

		require.Error(t, err)

		// Returned error MUST be an internal error.
		assertRuntimeErrorIsInternalError(t, err)
	})
}

func TestRuntimeWrappedErrorHandling(t *testing.T) {

	t.Parallel()

	foo := []byte(`
        access(all) contract Foo {
            access(all) resource R {
                access(all) var x: Int

                init() {
                    self.x = 0
                }
            }

            access(all) fun createR(): @R {
                return <-create R()
            }
        }
    `)

	brokenFoo := []byte(`
        access(all) contract Foo {
            access(all) resource R {
                access(all) var x: Int

                init() {
                    self.x = "hello"
                }
            }

            access(all) fun createR(): @R {
                return <-create R()
            }
        }
    `)

	tx1 := []byte(`
        import Foo from 0x1

        transaction {
            prepare(signer: auth (Storage, Capabilities) &Account) {
                signer.storage.save(<- Foo.createR(), to: /storage/r)
                let cap = signer.capabilities.storage.issue<&Foo.R>(/storage/r)
                signer.capabilities.publish(cap, at: /public/r)
            }
        }
    `)

	tx2 := []byte(`
        transaction {
            prepare(signer: &Account) {
                let cap = signer.capabilities.get<&AnyStruct>(/public/r)!
				cap.check()
            }
        }
    `)

	runtime := NewTestInterpreterRuntimeWithConfig(Config{
		AtreeValidationEnabled: false,
	})

	address := common.MustBytesToAddress([]byte{0x1})

	deploy := DeploymentTransaction("Foo", foo)

	var contractCode []byte
	var events []cadence.Event

	isContractBroken := false

	runtimeInterface := &TestRuntimeInterface{
		OnGetCode: func(_ Location) (bytes []byte, err error) {
			return contractCode, nil
		},
		Storage: NewTestLedger(nil, nil),
		OnGetSigningAccounts: func() ([]Address, error) {
			return []Address{address}, nil
		},
		OnResolveLocation: NewSingleIdentifierLocationResolver(t),
		OnGetAccountContractCode: func(_ common.AddressLocation) (code []byte, err error) {
			if isContractBroken && contractCode != nil {
				return brokenFoo, nil
			}
			return contractCode, nil
		},
		OnUpdateAccountContractCode: func(_ common.AddressLocation, code []byte) error {
			contractCode = code
			return nil
		},
		OnEmitEvent: func(event cadence.Event) error {
			events = append(events, event)
			return nil
		},
		OnGetAndSetProgram: func(location Location, load func() (*interpreter.Program, error)) (*interpreter.Program, error) {
			program, err := load()
			if err == nil {
				return program, nil
			}
			return program, fmt.Errorf("wrapped error: %w", err)
		},
	}

	nextTransactionLocation := NewTransactionLocationGenerator()

	// Deploy

	err := runtime.ExecuteTransaction(
		Script{
			Source: deploy,
		},
		Context{
			Interface: runtimeInterface,
			Location:  nextTransactionLocation(),
		},
	)
	require.NoError(t, err)

	// Run Tx to save values

	err = runtime.ExecuteTransaction(
		Script{
			Source: tx1,
		},
		Context{
			Interface: runtimeInterface,
			Location:  nextTransactionLocation(),
		},
	)
	require.NoError(t, err)

	// Run Tx to load value.
	// Mark the contract is broken

	isContractBroken = true

	err = runtime.ExecuteTransaction(
		Script{
			Source: tx2,
		},
		Context{
			Interface: runtimeInterface,
			Location:  nextTransactionLocation(),
		},
	)

	RequireError(t, err)

	// Returned error MUST be a user error.
	// It can NOT be an internal error.
	assertRuntimeErrorIsUserError(t, err)
}

func BenchmarkRuntimeResourceTracking(b *testing.B) {

	runtime := NewTestInterpreterRuntime()

	contractsAddress := common.MustBytesToAddress([]byte{0x1})

	accountCodes := map[Location][]byte{}

	signerAccount := contractsAddress

	runtimeInterface := &TestRuntimeInterface{
		OnGetCode: func(location Location) (bytes []byte, err error) {
			return accountCodes[location], nil
		},
		Storage: NewTestLedger(nil, nil),
		OnGetSigningAccounts: func() ([]Address, error) {
			return []Address{signerAccount}, nil
		},
		OnResolveLocation: NewSingleIdentifierLocationResolver(b),
		OnGetAccountContractCode: func(location common.AddressLocation) (code []byte, err error) {
			return accountCodes[location], nil
		},
		OnUpdateAccountContractCode: func(location common.AddressLocation, code []byte) error {
			accountCodes[location] = code
			return nil
		},
		OnEmitEvent: func(event cadence.Event) error {
			return nil
		},
		OnDecodeArgument: func(b []byte, t cadence.Type) (cadence.Value, error) {
			return json.Decode(nil, b)
		},
	}

	environment := NewBaseInterpreterEnvironment(Config{})

	nextTransactionLocation := NewTransactionLocationGenerator()

	// Deploy contract

	err := runtime.ExecuteTransaction(
		Script{
			Source: DeploymentTransaction(
				"Foo",
				[]byte(`
                    access(all) contract Foo {
                        access(all) resource R {}

                        access(all) fun getResourceArray(): @[R] {
                            var resourceArray: @[R] <- []
                            var i = 0
                            while i < 1000 {
                                resourceArray.append(<- create R())
                                i = i + 1
                            }
                            return <- resourceArray
                        }
                    }
                `),
			),
		},
		Context{
			Interface:   runtimeInterface,
			Location:    nextTransactionLocation(),
			Environment: environment,
		},
	)
	require.NoError(b, err)

	err = runtime.ExecuteTransaction(
		Script{
			Source: []byte(`
                import Foo from 0x1

                transaction {
                    prepare(signer: &Account) {
                        signer.storage.save(<- Foo.getResourceArray(), to: /storage/r)
                    }
                }
            `),
		},
		Context{
			Interface:   runtimeInterface,
			Location:    nextTransactionLocation(),
			Environment: environment,
		},
	)
	require.NoError(b, err)

	b.ReportAllocs()
	b.ResetTimer()

	err = runtime.ExecuteTransaction(
		Script{
			Source: []byte(`
                import Foo from 0x1

                transaction {
                    prepare(signer: &Account) {
                        // When the array is loaded from storage, all elements are also loaded.
                        // So all moves of this resource will check for tracking of all elements aas well.

                        var array1 <- signer.storage.load<@[Foo.R]>(from: /storage/r)!
                        var array2 <- array1
                        var array3 <- array2
                        var array4 <- array3
                        var array5 <- array4
                        destroy array5
                    }
                }
            `),
		},
		Context{
			Interface:   runtimeInterface,
			Location:    nextTransactionLocation(),
			Environment: environment,
		},
	)
	require.NoError(b, err)
}

func TestRuntimeTypesAndConversions(t *testing.T) {
	t.Parallel()

	test := func(name string, semaType sema.Type) {
		t.Run(name, func(t *testing.T) {

			t.Parallel()

			var staticType interpreter.StaticType

			t.Run("sema -> static", func(t *testing.T) {
				staticType = interpreter.ConvertSemaToStaticType(nil, semaType)
				require.NotNil(t, staticType)
			})

			if staticType != nil {
				t.Run("static -> sema", func(t *testing.T) {

					t.Parallel()

					inter, err := interpreter.NewInterpreter(nil, nil, &interpreter.Config{})
					require.NoError(t, err)

					convertedSemaType, err := inter.ConvertStaticToSemaType(staticType)
					require.NoError(t, err)
					require.True(t, semaType.Equal(convertedSemaType))
				})
			}

			var cadenceType cadence.Type

			t.Run("sema -> cadence", func(t *testing.T) {

				cadenceType = ExportType(semaType, map[sema.TypeID]cadence.Type{})
				require.NotNil(t, cadenceType)
			})

			if cadenceType != nil {

				t.Run("cadence -> static", func(t *testing.T) {

					t.Parallel()

					convertedStaticType := ImportType(nil, cadenceType)
					require.True(t, staticType.Equal(convertedStaticType))
				})
			}
		})
	}

	for name, ty := range checker.AllBaseSemaTypes() {
		test(name, ty)
	}
}

func TestRuntimeEventEmission(t *testing.T) {

	t.Parallel()

	t.Run("primitive", func(t *testing.T) {
		t.Parallel()

		runtime := NewTestInterpreterRuntime()

		script := []byte(`
          access(all)
          event TestEvent(ref: Int)

          access(all)
          fun main() {
              emit TestEvent(ref: 42)
          }
        `)

		var events []cadence.Event

		runtimeInterface := &TestRuntimeInterface{
			Storage: NewTestLedger(nil, nil),
			OnEmitEvent: func(event cadence.Event) error {
				events = append(events, event)
				return nil
			},
		}

		nextScriptLocation := NewScriptLocationGenerator()

		location := nextScriptLocation()

		_, err := runtime.ExecuteScript(
			Script{
				Source: script,
			},
			Context{
				Interface: runtimeInterface,
				Location:  location,
			},
		)
		require.NoError(t, err)

		require.Len(t, events, 1)
		event := events[0]

		assert.EqualValues(
			t,
			location.TypeID(nil, "TestEvent"),
			event.Type().ID(),
		)

		assert.Equal(
			t,
			[]cadence.Value{
				cadence.NewInt(42),
			},
			event.GetFieldValues(),
		)

	})

	t.Run("reference", func(t *testing.T) {
		t.Parallel()

		runtime := NewTestInterpreterRuntime()

		script := []byte(`
          access(all)
          event TestEvent(ref: &Int)

          access(all)
          fun main() {
              emit TestEvent(ref: &42)
          }
        `)

		var events []cadence.Event

		runtimeInterface := &TestRuntimeInterface{
			Storage: NewTestLedger(nil, nil),
			OnEmitEvent: func(event cadence.Event) error {
				events = append(events, event)
				return nil
			},
		}

		nextScriptLocation := NewScriptLocationGenerator()

		location := nextScriptLocation()

		_, err := runtime.ExecuteScript(
			Script{
				Source: script,
			},
			Context{
				Interface: runtimeInterface,
				Location:  location,
			},
		)
		require.NoError(t, err)

		require.Len(t, events, 1)
		event := events[0]

		assert.EqualValues(
			t,
			location.TypeID(nil, "TestEvent"),
			event.Type().ID(),
		)

		assert.Equal(
			t,
			[]cadence.Value{
				cadence.NewInt(42),
			},
			event.GetFieldValues(),
		)

	})
}

func TestRuntimeInvalidWrappedPrivateCapability(t *testing.T) {

	t.Parallel()

	runtime := NewTestInterpreterRuntimeWithConfig(Config{
		AtreeValidationEnabled: false,
	})

	address := common.MustBytesToAddress([]byte{0x1})

	helperContract := []byte(`
      access(all)
      contract Foo {

          access(all)
          struct Thing {

              access(all)
              let cap: Capability

              init(cap: Capability) {
                  self.cap = cap
              }
          }
      }
    `)

	getCapScript := []byte(`
      import Foo from 0x1

      access(all)
      fun main(addr: Address): AnyStruct {
          let acct = getAuthAccount<auth(Capabilities) &Account>(addr)
          let cap = acct.capabilities.account.issue<auth(Storage) &Account>()
          return Foo.Thing(cap: cap)
      }
	`)

	attackTx := []byte(`
      import Foo from 0x1

      transaction(thing: Foo.Thing) {
          prepare(_: &Account) {
 		      thing.cap.borrow<auth(Storage) &Account>()!
                  .storage.save("Hello, World", to: /storage/attack)
          }
      }
    `)

	deploy := DeploymentTransaction("Foo", helperContract)

	var accountCode []byte
	var events []cadence.Event

	runtimeInterface := &TestRuntimeInterface{
		OnGetCode: func(_ Location) (bytes []byte, err error) {
			return accountCode, nil
		},
		Storage: NewTestLedger(nil, nil),
		OnGetSigningAccounts: func() ([]Address, error) {
			return []Address{address}, nil
		},
		OnResolveLocation: NewSingleIdentifierLocationResolver(t),
		OnGetAccountContractCode: func(_ common.AddressLocation) (code []byte, err error) {
			return accountCode, nil
		},
		OnUpdateAccountContractCode: func(_ common.AddressLocation, code []byte) error {
			accountCode = code
			return nil
		},
		OnEmitEvent: func(event cadence.Event) error {
			events = append(events, event)
			return nil
		},
		OnDecodeArgument: func(b []byte, t cadence.Type) (cadence.Value, error) {
			return json.Decode(nil, b)
		},
	}

	nextTransactionLocation := NewTransactionLocationGenerator()
	nextScriptLocation := NewScriptLocationGenerator()

	// Deploy helper contract

	err := runtime.ExecuteTransaction(
		Script{
			Source: deploy,
		},
		Context{
			Interface: runtimeInterface,
			Location:  nextTransactionLocation(),
		},
	)
	require.NoError(t, err)

	// Get Capability

	capability, err := runtime.ExecuteScript(
		Script{
			Source: getCapScript,
			Arguments: encodeArgs([]cadence.Value{
				cadence.BytesToAddress([]byte{0x1}),
			}),
		},
		Context{
			Interface: runtimeInterface,
			Location:  nextScriptLocation(),
		},
	)
	require.NoError(t, err)

	// Attack

	err = runtime.ExecuteTransaction(
		Script{
			Source: attackTx,
			Arguments: encodeArgs([]cadence.Value{
				capability,
			}),
		},
		Context{
			Interface: runtimeInterface,
			Location:  nextTransactionLocation(),
		},
	)
	RequireError(t, err)

	var argumentNotImportableErr *ArgumentNotImportableError
	require.ErrorAs(t, err, &argumentNotImportableErr)
}<|MERGE_RESOLUTION|>--- conflicted
+++ resolved
@@ -3170,14 +3170,7 @@
 			accountCode = code
 			return nil
 		},
-<<<<<<< HEAD
-		emitEvent: func(event cadence.Event) error { return nil },
-=======
 		OnEmitEvent: func(event cadence.Event) error { return nil },
-		OnProgramLog: func(message string) {
-			loggedMessage = message
-		},
->>>>>>> e5373a07
 	}
 
 	nextTransactionLocation := NewTransactionLocationGenerator()
@@ -3263,14 +3256,7 @@
 			accountCode = code
 			return nil
 		},
-<<<<<<< HEAD
-		emitEvent: func(event cadence.Event) error { return nil },
-=======
 		OnEmitEvent: func(event cadence.Event) error { return nil },
-		OnProgramLog: func(message string) {
-			loggedMessage = message
-		},
->>>>>>> e5373a07
 	}
 
 	nextTransactionLocation := NewTransactionLocationGenerator()
@@ -7327,114 +7313,6 @@
 	require.Equal(t, retErr, err)
 }
 
-<<<<<<< HEAD
-=======
-func TestRuntimeDestructorReentrancyPrevention(t *testing.T) {
-
-	t.Parallel()
-
-	rt := NewTestInterpreterRuntime()
-
-	script := []byte(`
-      access(all) resource Vault {
-          // Balance of a user's Vault
-          // we use unsigned fixed point numbers for balances
-          // because they can represent decimals and do not allow negative values
-          access(all) var balance: UFix64
-
-          init(balance: UFix64) {
-              self.balance = balance
-          }
-
-          access(all) fun withdraw(amount: UFix64): @Vault {
-              self.balance = self.balance - amount
-              return <-create Vault(balance: amount)
-          }
-
-          access(all) fun deposit(from: @Vault) {
-              self.balance = self.balance + from.balance
-              destroy from
-          }
-      }
-
-      // --- this code actually makes use of the vuln ---
-      access(all) resource InnerResource {
-          access(all) var victim: @Vault;
-          access(all) var here: Bool;
-          access(all) var parent: &OuterResource;
-          init(victim: @Vault, parent: &OuterResource) {
-              self.victim <- victim;
-              self.here = false;
-              self.parent = parent;
-          }
-
-          destroy() {
-             if self.here == false {
-                self.here = true;
-                self.parent.reenter(); // will cause us to re-enter this destructor
-             }
-             self.parent.collect(from: <- self.victim);
-          }
-      }
-
-      access(all) resource OuterResource {
-          access(all) var inner: @InnerResource?;
-          access(all) var collector: &Vault;
-          init(victim: @Vault, collector: &Vault) {
-              self.collector = collector;
-              self.inner <- create InnerResource(victim: <- victim, parent: &self as &OuterResource);
-          }
-          access(all) fun reenter() {
-              let inner <- self.inner <- nil;
-              destroy inner;
-          }
-          access(all) fun collect(from: @Vault) {
-              self.collector.deposit(from: <- from);
-          }
-
-          destroy() {
-             destroy self.inner;
-          }
-      }
-
-      access(all) fun doubleBalanceOfVault(vault: @Vault): @Vault {
-          var collector <- vault.withdraw(amount: 0.0);
-          var r <- create OuterResource(victim: <- vault, collector: &collector as &Vault);
-          destroy r;
-          return <- collector;
-      }
-
-      // --- end of vuln code ---
-
-      access(all) fun main(): UFix64 {
-              var v1 <- create Vault(balance: 1000.0);
-              var v2 <- doubleBalanceOfVault(vault: <- v1);
-              var v3 <- doubleBalanceOfVault(vault: <- v2);
-              let balance = v3.balance
-              destroy v3
-              return balance
-      }
-    `)
-
-	runtimeInterface := &TestRuntimeInterface{
-		Storage: NewTestLedger(nil, nil),
-	}
-
-	_, err := rt.ExecuteScript(
-		Script{
-			Source: script,
-		},
-		Context{
-			Interface: runtimeInterface,
-			Location:  common.ScriptLocation{},
-		},
-	)
-	RequireError(t, err)
-
-	require.ErrorAs(t, err, &interpreter.InvalidatedResourceReferenceError{})
-}
-
->>>>>>> e5373a07
 func TestRuntimeFlowEventTypes(t *testing.T) {
 
 	t.Parallel()
@@ -7663,438 +7541,6 @@
 
 }
 
-<<<<<<< HEAD
-=======
-func TestRuntimeInvalidatedResourceUse2(t *testing.T) {
-
-	t.Parallel()
-
-	runtime := NewTestInterpreterRuntime()
-
-	signerAccount := common.MustBytesToAddress([]byte{0x1})
-
-	signers := []Address{signerAccount}
-
-	accountCodes := map[Location][]byte{}
-	var events []cadence.Event
-
-	runtimeInterface := &TestRuntimeInterface{
-		OnGetCode: func(location Location) (bytes []byte, err error) {
-			return accountCodes[location], nil
-		},
-		Storage: NewTestLedger(nil, nil),
-		OnGetSigningAccounts: func() ([]Address, error) {
-			return signers, nil
-		},
-		OnResolveLocation: NewSingleIdentifierLocationResolver(t),
-		OnGetAccountContractCode: func(location common.AddressLocation) (code []byte, err error) {
-			return accountCodes[location], nil
-		},
-		OnUpdateAccountContractCode: func(location common.AddressLocation, code []byte) (err error) {
-			accountCodes[location] = code
-			return nil
-		},
-		OnEmitEvent: func(event cadence.Event) error {
-			events = append(events, event)
-			return nil
-		},
-	}
-
-	nextTransactionLocation := NewTransactionLocationGenerator()
-
-	attacker := []byte(fmt.Sprintf(`
-        import VictimContract from %s
-
-        access(all) contract AttackerContract {
-
-            access(all) resource InnerResource {
-                access(all) var name: String
-                access(all) var parent: &OuterResource?
-                access(all) var vault: @VictimContract.Vault?
-
-                init(_ name: String) {
-                    self.name = name
-                    self.parent = nil
-                    self.vault <- nil
-                }
-
-                access(all) fun setParent(_ parent: &OuterResource) {
-                    self.parent = parent
-                }
-
-                access(all) fun setVault(_ vault: @VictimContract.Vault) {
-                    self.vault <-! vault
-                }
-
-                destroy() {
-                    self.parent!.shenanigans()
-                    var vault: @VictimContract.Vault <- self.vault!
-                    self.parent!.collect(<- vault)
-                }
-            }
-
-            access(all) resource OuterResource {
-                access(all) var inner1: @InnerResource
-                access(all) var inner2: @InnerResource
-                access(all) var collector: &VictimContract.Vault
-
-                init(_ victim: @VictimContract.Vault, _ collector: &VictimContract.Vault) {
-                    self.collector = collector
-                    var i1 <- create InnerResource("inner1")
-                    var i2 <- create InnerResource("inner2")
-                    self.inner1 <- i1
-                    self.inner2 <- i2
-                    self.inner1.setVault(<- victim)
-                    self.inner1.setParent(&self as &OuterResource)
-                    self.inner2.setParent(&self as &OuterResource)
-                }
-
-                access(all) fun shenanigans() {
-                    self.inner1 <-> self.inner2
-                }
-
-                access(all) fun collect(_ from: @VictimContract.Vault) {
-                    self.collector.deposit(from: <- from)
-                }
-
-                destroy() {
-                    destroy self.inner1
-                    // inner1 and inner2 got swapped during the above line
-                    destroy self.inner2
-                }
-            }
-
-            access(all) fun doubleBalanceOfVault(_ vault: @VictimContract.Vault): @VictimContract.Vault {
-                var collector <- vault.withdraw(amount: 0.0)
-                var outer <- create OuterResource(<- vault, &collector as &VictimContract.Vault)
-                destroy outer
-                return <- collector
-            }
-
-            access(all) fun attack() {
-                var v1 <- VictimContract.faucet()
-                var v2 <- AttackerContract.doubleBalanceOfVault(<- v1)
-                destroy v2
-           }
-        }`,
-		signerAccount.HexWithPrefix(),
-	))
-
-	victim := []byte(`
-        access(all) contract VictimContract {
-            access(all) resource Vault {
-
-                // Balance of a user's Vault
-                // we use unsigned fixed point numbers for balances
-                // because they can represent decimals and do not allow negative values
-                access(all) var balance: UFix64
-
-                init(balance: UFix64) {
-                    self.balance = balance
-                }
-
-                access(all) fun withdraw(amount: UFix64): @Vault {
-                    self.balance = self.balance - amount
-                    return <-create Vault(balance: amount)
-                }
-
-                access(all) fun deposit(from: @Vault) {
-                    self.balance = self.balance + from.balance
-                    destroy from
-                }
-            }
-
-            access(all) fun faucet(): @VictimContract.Vault {
-                return <- create VictimContract.Vault(balance: 5.0)
-            }
-        }
-    `)
-
-	// Deploy Victim
-
-	deployVictim := DeploymentTransaction("VictimContract", victim)
-	err := runtime.ExecuteTransaction(
-		Script{
-			Source: deployVictim,
-		},
-		Context{
-			Interface: runtimeInterface,
-			Location:  nextTransactionLocation(),
-		},
-	)
-	require.NoError(t, err)
-
-	// Deploy Attacker
-
-	deployAttacker := DeploymentTransaction("AttackerContract", attacker)
-
-	err = runtime.ExecuteTransaction(
-		Script{
-			Source: deployAttacker,
-		},
-		Context{
-			Interface: runtimeInterface,
-			Location:  nextTransactionLocation(),
-		},
-	)
-	require.NoError(t, err)
-
-	// Attack
-
-	attackTransaction := []byte(fmt.Sprintf(`
-        import VictimContract from %s
-        import AttackerContract from %s
-
-        transaction {
-            execute {
-                AttackerContract.attack()
-            }
-        }`,
-		signerAccount.HexWithPrefix(),
-		signerAccount.HexWithPrefix(),
-	))
-
-	signers = nil
-
-	err = runtime.ExecuteTransaction(
-		Script{
-			Source: attackTransaction,
-		},
-		Context{
-			Interface: runtimeInterface,
-			Location:  nextTransactionLocation(),
-		},
-	)
-
-	RequireError(t, err)
-
-	require.ErrorAs(t, err, &interpreter.InvalidatedResourceReferenceError{})
-}
-
-func TestRuntimeInvalidRecursiveTransferViaVariableDeclaration(t *testing.T) {
-
-	t.Parallel()
-
-	runtime := NewTestInterpreterRuntimeWithConfig(Config{
-		AtreeValidationEnabled: false,
-	})
-
-	address := common.MustBytesToAddress([]byte{0x1})
-
-	contract := []byte(`
-      access(all) contract Test{
-
-          access(all) resource Holder{
-
-              access(all) var vaults: @[AnyResource]
-
-              init(_ vaults: @[AnyResource]){
-                  self.vaults <- vaults
-              }
-
-              access(all) fun x(): @[AnyResource] {
-                  var x <- self.vaults <- [<-Test.dummy()]
-                  return <-x
-              }
-
-              destroy() {
-                  var t <-  self.vaults[0] <- self.vaults    // here is the problem
-                  destroy t
-                  Test.account.storage.save(<- self.x(), to: /storage/x42)
-              }
-          }
-
-          access(all) fun createHolder(_ vaults: @[AnyResource]): @Holder {
-              return <- create Holder(<-vaults)
-          }
-
-          access(all) resource Dummy {}
-
-          access(all) fun dummy(): @Dummy {
-              return <- create Dummy()
-          }
-      }
-    `)
-
-	tx := []byte(`
-      import Test from 0x1
-
-      transaction {
-
-          prepare(acct: &Account) {
-              var holder <- Test.createHolder(<-[<-Test.dummy(), <-Test.dummy()])
-              destroy holder
-          }
-      }
-    `)
-
-	deploy := DeploymentTransaction("Test", contract)
-
-	var accountCode []byte
-	var events []cadence.Event
-
-	runtimeInterface := &TestRuntimeInterface{
-		OnGetCode: func(_ Location) (bytes []byte, err error) {
-			return accountCode, nil
-		},
-		Storage: NewTestLedger(nil, nil),
-		OnGetSigningAccounts: func() ([]Address, error) {
-			return []Address{address}, nil
-		},
-		OnResolveLocation: NewSingleIdentifierLocationResolver(t),
-		OnGetAccountContractCode: func(_ common.AddressLocation) (code []byte, err error) {
-			return accountCode, nil
-		},
-		OnUpdateAccountContractCode: func(_ common.AddressLocation, code []byte) error {
-			accountCode = code
-			return nil
-		},
-		OnEmitEvent: func(event cadence.Event) error {
-			events = append(events, event)
-			return nil
-		},
-	}
-
-	nextTransactionLocation := NewTransactionLocationGenerator()
-
-	// Deploy
-
-	err := runtime.ExecuteTransaction(
-		Script{
-			Source: deploy,
-		},
-		Context{
-			Interface: runtimeInterface,
-			Location:  nextTransactionLocation(),
-		},
-	)
-	require.NoError(t, err)
-
-	// Test
-
-	err = runtime.ExecuteTransaction(
-		Script{
-			Source: tx,
-		},
-		Context{
-			Interface: runtimeInterface,
-			Location:  nextTransactionLocation(),
-		},
-	)
-	RequireError(t, err)
-
-	require.ErrorAs(t, err, &interpreter.RecursiveTransferError{})
-}
-
-func TestRuntimeInvalidRecursiveTransferViaFunctionArgument(t *testing.T) {
-
-	t.Parallel()
-
-	runtime := NewTestInterpreterRuntimeWithConfig(Config{
-		AtreeValidationEnabled: false,
-	})
-
-	address := common.MustBytesToAddress([]byte{0x1})
-
-	contract := []byte(`
-      access(all) contract Test{
-
-          access(all) resource Holder {
-
-              access(all) var vaults: @[AnyResource]
-
-              init(_ vaults: @[AnyResource]) {
-                  self.vaults <- vaults
-              }
-
-              destroy() {
-                  self.vaults.append(<-self.vaults)
-              }
-          }
-
-          access(all) fun createHolder(_ vaults: @[AnyResource]): @Holder {
-              return <- create Holder(<-vaults)
-          }
-
-          access(all) resource Dummy {}
-
-          access(all) fun dummy(): @Dummy {
-              return <- create Dummy()
-          }
-      }
-    `)
-
-	tx := []byte(`
-      import Test from 0x1
-
-      transaction {
-
-          prepare(acct: &Account) {
-              var holder <- Test.createHolder(<-[<-Test.dummy(), <-Test.dummy()])
-              destroy holder
-          }
-      }
-    `)
-
-	deploy := DeploymentTransaction("Test", contract)
-
-	var accountCode []byte
-	var events []cadence.Event
-
-	runtimeInterface := &TestRuntimeInterface{
-		OnGetCode: func(_ Location) (bytes []byte, err error) {
-			return accountCode, nil
-		},
-		Storage: NewTestLedger(nil, nil),
-		OnGetSigningAccounts: func() ([]Address, error) {
-			return []Address{address}, nil
-		},
-		OnResolveLocation: NewSingleIdentifierLocationResolver(t),
-		OnGetAccountContractCode: func(_ common.AddressLocation) (code []byte, err error) {
-			return accountCode, nil
-		},
-		OnUpdateAccountContractCode: func(_ common.AddressLocation, code []byte) error {
-			accountCode = code
-			return nil
-		},
-		OnEmitEvent: func(event cadence.Event) error {
-			events = append(events, event)
-			return nil
-		},
-	}
-
-	nextTransactionLocation := NewTransactionLocationGenerator()
-
-	// Deploy
-
-	err := runtime.ExecuteTransaction(
-		Script{
-			Source: deploy,
-		},
-		Context{
-			Interface: runtimeInterface,
-			Location:  nextTransactionLocation(),
-		},
-	)
-	require.NoError(t, err)
-
-	// Test
-
-	err = runtime.ExecuteTransaction(
-		Script{
-			Source: tx,
-		},
-		Context{
-			Interface: runtimeInterface,
-			Location:  nextTransactionLocation(),
-		},
-	)
-	RequireError(t, err)
-
-	require.ErrorAs(t, err, &interpreter.RecursiveTransferError{})
-}
-
->>>>>>> e5373a07
 func TestRuntimeOptionalReferenceAttack(t *testing.T) {
 
 	t.Parallel()
