/*
 * Cadence - The resource-oriented smart contract programming language
 *
 * Copyright Dapper Labs, Inc.
 *
 * Licensed under the Apache License, Version 2.0 (the "License");
 * you may not use this file except in compliance with the License.
 * You may obtain a copy of the License at
 *
 *   http://www.apache.org/licenses/LICENSE-2.0
 *
 * Unless required by applicable law or agreed to in writing, software
 * distributed under the License is distributed on an "AS IS" BASIS,
 * WITHOUT WARRANTIES OR CONDITIONS OF ANY KIND, either express or implied.
 * See the License for the specific language governing permissions and
 * limitations under the License.
 */

package sema

import (
	"github.com/onflow/cadence/runtime/ast"
	"github.com/onflow/cadence/runtime/common"
	"github.com/onflow/cadence/runtime/errors"
)

// VisitInterfaceDeclaration checks the given interface declaration.
//
// NOTE: This function assumes that the interface type was previously declared using
// `declareInterfaceType` and exists in `checker.Elaboration.InterfaceDeclarationTypes`,
// and that the members and nested declarations for the interface type were declared
// through `declareInterfaceMembers`.
func (checker *Checker) VisitInterfaceDeclaration(declaration *ast.InterfaceDeclaration) (_ struct{}) {

	const kind = ContainerKindInterface
	interfaceType := checker.Elaboration.InterfaceDeclarationType(declaration)
	if interfaceType == nil {
		panic(errors.NewUnreachableError())
	}

	checker.containerTypes[interfaceType] = true
	defer func() {
		checker.containerTypes[interfaceType] = false
	}()

	checker.checkDeclarationAccessModifier(
		checker.accessFromAstAccess(declaration.Access),
		declaration.DeclarationKind(),
		interfaceType,
		nil,
		declaration.StartPos,
		true,
	)

	// NOTE: functions are checked separately
	checker.checkFieldsAccessModifier(declaration.Members.Fields(), interfaceType.Members, &declaration.CompositeKind)

	checker.checkNestedIdentifiers(declaration.Members)

	// Activate new scope for nested types

	checker.typeActivations.Enter()
	defer checker.typeActivations.Leave(declaration.EndPosition)

	// Declare nested types

	checker.declareInterfaceNestedTypes(declaration)

	checker.checkInitializers(
		declaration.Members.Initializers(),
		declaration.Members.Fields(),
		interfaceType,
		declaration.DeclarationDocString(),
		interfaceType.InitializerPurity,
		interfaceType.InitializerParameters,
		kind,
		nil,
	)

	checker.checkUnknownSpecialFunctions(declaration.Members.SpecialFunctions())
	checker.checkSpecialFunctionDefaultImplementation(
		declaration,
		declaration.DeclarationKind().Name(),
	)

	checker.checkInterfaceFunctions(
		declaration.Members.Functions(),
		interfaceType,
		declaration.DeclarationKind(),
		&declaration.CompositeKind,
		declaration.DeclarationDocString(),
	)

	fieldPositionGetter := func(name string) ast.Position {
		return interfaceType.FieldPosition(name, declaration)
	}

	checker.checkResourceFieldNesting(
		interfaceType.Members,
		interfaceType.CompositeKind,
		nil,
		fieldPositionGetter,
	)

	checker.checkDestructors(
		declaration.Members.Destructors(),
		declaration.Members.FieldsByIdentifier(),
		interfaceType.Members,
		interfaceType,
		declaration.DeclarationKind(),
		declaration.DeclarationDocString(),
		kind,
	)

	// NOTE: visit entitlements, then interfaces, then composites
	// DON'T use `nestedDeclarations`, because of non-deterministic order

	for _, nestedEntitlement := range declaration.Members.Entitlements() {
		ast.AcceptDeclaration[struct{}](nestedEntitlement, checker)
	}

	for _, nestedInterface := range declaration.Members.Interfaces() {
		ast.AcceptDeclaration[struct{}](nestedInterface, checker)
	}

	for _, nestedComposite := range declaration.Members.Composites() {
		// Composite declarations nested in interface declarations are type requirements,
		// i.e. they should be checked like interfaces

		checker.visitCompositeLikeDeclaration(nestedComposite, kind)
	}

	for _, nestedAttachments := range declaration.Members.Attachments() {
		// Attachment declarations nested in interface declarations are type requirements,
		// i.e. they should be checked like interfaces
		checker.visitAttachmentDeclaration(nestedAttachments, kind)
	}

	return
}

// declareInterfaceNestedTypes declares the types nested in an interface.
// It is used when declaring the interface's members (`declareInterfaceMembers`)
// and checking the interface declaration (`VisitInterfaceDeclaration`).
//
// It assumes the types were previously added to the elaboration in `InterfaceNestedDeclarations`,
// and the type for the declaration was added to the elaboration in `InterfaceDeclarationTypes`.
func (checker *Checker) declareInterfaceNestedTypes(
	declaration *ast.InterfaceDeclaration,
) {

	interfaceType := checker.Elaboration.InterfaceDeclarationType(declaration)
	nestedDeclarations := checker.Elaboration.InterfaceNestedDeclarations(declaration)

	interfaceType.NestedTypes.Foreach(func(name string, nestedType Type) {
		nestedDeclaration := nestedDeclarations[name]

		identifier := nestedDeclaration.DeclarationIdentifier()
		if identifier == nil {
			// It should be impossible to have a nested declaration
			// that does not have an identifier

			panic(errors.NewUnreachableError())
		}

		_, err := checker.typeActivations.declareType(typeDeclaration{
			identifier:               *identifier,
			ty:                       nestedType,
			declarationKind:          nestedDeclaration.DeclarationKind(),
			access:                   checker.accessFromAstAccess(nestedDeclaration.DeclarationAccess()),
			docString:                nestedDeclaration.DeclarationDocString(),
			allowOuterScopeShadowing: false,
		})
		checker.report(err)
	})
}

func (checker *Checker) checkInterfaceFunctions(
	functions []*ast.FunctionDeclaration,
	selfType NominalType,
	declarationKind common.DeclarationKind,
	compositeKind *common.CompositeKind,
	selfDocString string,
) {
	for _, function := range functions {
		// NOTE: new activation, as function declarations
		// shouldn't be visible in other function declarations,
		// and `self` is only visible inside function

		func() {
			checker.enterValueScope()
			defer checker.leaveValueScope(function.EndPosition, false)

<<<<<<< HEAD
			checker.declareSelfValue(
				selfType,
				checker.effectiveMemberAccess(checker.accessFromAstAccess(function.Access), ContainerKindInterface),
				selfDocString,
			)
=======
			checker.declareSelfValue(selfType, selfDocString)
>>>>>>> 78f58f90

			mustExit := false
			checkResourceLoss := false

			if function.FunctionBlock != nil {
				if function.FunctionBlock.HasStatements() {
					mustExit = true
					checkResourceLoss = true
				} else if function.FunctionBlock.PreConditions.IsEmpty() &&
					function.FunctionBlock.PostConditions.IsEmpty() {

					checker.report(
						&InvalidImplementationError{
							Pos:             function.FunctionBlock.StartPosition(),
							ContainerKind:   declarationKind,
							ImplementedKind: common.DeclarationKindFunction,
						},
					)
				}
			}

			checker.visitFunctionDeclaration(
				function,
				functionDeclarationOptions{
					mustExit:          mustExit,
					declareFunction:   false,
					checkResourceLoss: checkResourceLoss,
				},
				compositeKind,
			)
		}()
	}
}

// declareInterfaceType declares the type for the given interface declaration
// and records it in the elaboration. It also recursively declares all types
// for all nested declarations.
//
// NOTE: The function does *not* declare any members
//
// See `declareInterfaceMembers` for the declaration of the interface type members.
// See `VisitInterfaceDeclaration` for the checking of the interface declaration.
func (checker *Checker) declareInterfaceType(declaration *ast.InterfaceDeclaration) *InterfaceType {

	identifier := declaration.Identifier

	interfaceType := &InterfaceType{
		Location:      checker.Location,
		Identifier:    identifier.Identifier,
		CompositeKind: declaration.CompositeKind,
		NestedTypes:   &StringTypeOrderedMap{},
		Members:       &StringMemberOrderedMap{},
	}

	variable, err := checker.typeActivations.declareType(typeDeclaration{
		identifier:               identifier,
		ty:                       interfaceType,
		declarationKind:          declaration.DeclarationKind(),
		access:                   checker.accessFromAstAccess(declaration.Access),
		docString:                declaration.DocString,
		allowOuterScopeShadowing: false,
	})
	checker.report(err)
	if checker.PositionInfo != nil && variable != nil {
		checker.recordVariableDeclarationOccurrence(
			identifier.Identifier,
			variable,
		)
	}

	checker.Elaboration.SetInterfaceDeclarationType(declaration, interfaceType)
	checker.Elaboration.SetInterfaceTypeDeclaration(interfaceType, declaration)

	if !declaration.CompositeKind.SupportsInterfaces() {
		checker.report(
			&InvalidInterfaceDeclarationError{
				CompositeKind: declaration.CompositeKind,
				Range:         ast.NewRangeFromPositioned(checker.memoryGauge, declaration.Identifier),
			},
		)
	}

	// Activate new scope for nested declarations

	checker.typeActivations.Enter()
	defer checker.typeActivations.Leave(declaration.EndPosition)

	checker.enterValueScope()
	defer checker.leaveValueScope(declaration.EndPosition, false)

	// Check and declare nested types

	nestedDeclarations, nestedInterfaceTypes, nestedCompositeTypes, nestedEntitlementTypes, nestedEntitlementMapTypes :=
		checker.declareNestedDeclarations(
			declaration.CompositeKind,
			declaration.DeclarationKind(),
			declaration.Members.Composites(),
			declaration.Members.Attachments(),
			declaration.Members.Interfaces(),
			declaration.Members.Entitlements(),
			declaration.Members.EntitlementMaps(),
		)

	checker.Elaboration.SetInterfaceNestedDeclarations(declaration, nestedDeclarations)

	for _, nestedEntitlementType := range nestedEntitlementTypes {
		interfaceType.NestedTypes.Set(nestedEntitlementType.Identifier, nestedEntitlementType)
		nestedEntitlementType.SetContainerType(interfaceType)
	}

	for _, nestedEntitlementMapType := range nestedEntitlementMapTypes {
		interfaceType.NestedTypes.Set(nestedEntitlementMapType.Identifier, nestedEntitlementMapType)
		nestedEntitlementMapType.SetContainerType(interfaceType)
	}

	for _, nestedInterfaceType := range nestedInterfaceTypes {
		interfaceType.NestedTypes.Set(nestedInterfaceType.Identifier, nestedInterfaceType)
		nestedInterfaceType.SetContainerType(interfaceType)
	}

	for _, nestedCompositeType := range nestedCompositeTypes {
		interfaceType.NestedTypes.Set(nestedCompositeType.Identifier, nestedCompositeType)
		nestedCompositeType.SetContainerType(interfaceType)
	}

	return interfaceType
}

// declareInterfaceMembers declares the members for the given interface declaration,
// and recursively for all nested declarations.
//
// NOTE: This function assumes that the interface type and the nested declarations' types
// were previously declared using `declareInterfaceType` and exists
// in the elaboration's `InterfaceDeclarationTypes` and `InterfaceNestedDeclarations` fields.
func (checker *Checker) declareInterfaceMembers(declaration *ast.InterfaceDeclaration) {

	interfaceType := checker.Elaboration.InterfaceDeclarationType(declaration)
	if interfaceType == nil {
		panic(errors.NewUnreachableError())
	}

	// Activate new scope for nested declarations

	checker.typeActivations.Enter()
	defer checker.typeActivations.Leave(declaration.EndPosition)

	checker.enterValueScope()
	defer checker.leaveValueScope(declaration.EndPosition, false)

	// Declare nested types

	checker.declareInterfaceNestedTypes(declaration)

	// Declare members

	members, fields, origins := checker.defaultMembersAndOrigins(
		declaration.Members,
		interfaceType,
		ContainerKindInterface,
		declaration.DeclarationKind(),
	)

	if interfaceType.CompositeKind == common.CompositeKindContract {
		checker.checkMemberStorability(members)
	}

	interfaceType.Members = members
	interfaceType.Fields = fields
	if checker.PositionInfo != nil {
		checker.PositionInfo.recordMemberOrigins(interfaceType, origins)
	}

	// NOTE: determine initializer parameter types while nested types are in scope,
	// and after declaring nested types as the initializer may use nested type in parameters

	interfaceType.InitializerParameters =
		checker.initializerParameters(declaration.Members.Initializers())
	interfaceType.InitializerPurity =
		checker.initializerPurity(declaration.Members.Initializers())

	// Declare nested declarations' members

	for _, nestedInterfaceDeclaration := range declaration.Members.Interfaces() {
		checker.declareInterfaceMembers(nestedInterfaceDeclaration)
	}

	for _, nestedCompositeDeclaration := range declaration.Members.Composites() {
		checker.declareCompositeLikeMembersAndValue(nestedCompositeDeclaration, ContainerKindInterface)
	}

	for _, nestedAttachmentDeclaration := range declaration.Members.Attachments() {
		checker.declareAttachmentMembersAndValue(nestedAttachmentDeclaration, ContainerKindInterface)
	}
}

func (checker *Checker) declareEntitlementType(declaration *ast.EntitlementDeclaration) *EntitlementType {
	identifier := declaration.Identifier

	entitlementType := &EntitlementType{
		Location:   checker.Location,
		Identifier: identifier.Identifier,
	}

	variable, err := checker.typeActivations.declareType(typeDeclaration{
		identifier:               identifier,
		ty:                       entitlementType,
		declarationKind:          declaration.DeclarationKind(),
		access:                   checker.accessFromAstAccess(declaration.Access),
		docString:                declaration.DocString,
		allowOuterScopeShadowing: false,
	})

	checker.report(err)
	if checker.PositionInfo != nil && variable != nil {
		checker.recordVariableDeclarationOccurrence(
			identifier.Identifier,
			variable,
		)
	}

	checker.Elaboration.SetEntitlementDeclarationType(declaration, entitlementType)
	checker.Elaboration.SetEntitlementTypeDeclaration(entitlementType, declaration)

	return entitlementType
}

func (checker *Checker) VisitEntitlementDeclaration(declaration *ast.EntitlementDeclaration) (_ struct{}) {

	entitlementType := checker.Elaboration.EntitlementDeclarationType(declaration)
	if entitlementType == nil {
		panic(errors.NewUnreachableError())
	}

	checker.checkDeclarationAccessModifier(
		checker.accessFromAstAccess(declaration.Access),
		declaration.DeclarationKind(),
		entitlementType,
		nil,
		declaration.StartPos,
		true,
	)

	return
}

func (checker *Checker) declareEntitlementMappingType(declaration *ast.EntitlementMappingDeclaration) *EntitlementMapType {
	identifier := declaration.Identifier

	entitlementMapType := &EntitlementMapType{
		Location:   checker.Location,
		Identifier: identifier.Identifier,
	}

	variable, err := checker.typeActivations.declareType(typeDeclaration{
		identifier:               identifier,
		ty:                       entitlementMapType,
		declarationKind:          declaration.DeclarationKind(),
		access:                   checker.accessFromAstAccess(declaration.Access),
		docString:                declaration.DocString,
		allowOuterScopeShadowing: false,
	})

	checker.report(err)
	if checker.PositionInfo != nil && variable != nil {
		checker.recordVariableDeclarationOccurrence(
			identifier.Identifier,
			variable,
		)
	}

	entitlementRelations := make([]EntitlementRelation, 0, len(declaration.Associations))

	for _, association := range declaration.Associations {
		input := checker.convertNominalType(association.Input)
		inputEntitlement, isEntitlement := input.(*EntitlementType)

		if !isEntitlement {
			checker.report(&InvalidNonEntitlementTypeInMapError{
				Pos: association.Input.Identifier.Pos,
			})
		}

		output := checker.convertNominalType(association.Output)
		outputEntitlement, isEntitlement := output.(*EntitlementType)

		if !isEntitlement {
			checker.report(&InvalidNonEntitlementTypeInMapError{
				Pos: association.Output.Identifier.Pos,
			})
		}

		entitlementRelations = append(entitlementRelations, EntitlementRelation{Input: inputEntitlement, Output: outputEntitlement})
	}

	entitlementMapType.Relations = entitlementRelations

	checker.Elaboration.SetEntitlementMapDeclarationType(declaration, entitlementMapType)
	checker.Elaboration.SetEntitlementMapTypeDeclaration(entitlementMapType, declaration)

	return entitlementMapType
}

func (checker *Checker) VisitEntitlementMappingDeclaration(declaration *ast.EntitlementMappingDeclaration) (_ struct{}) {

	entitlementMapType := checker.Elaboration.EntitlementMapDeclarationType(declaration)
	if entitlementMapType == nil {
		panic(errors.NewUnreachableError())
	}

	checker.checkDeclarationAccessModifier(
		checker.accessFromAstAccess(declaration.Access),
		declaration.DeclarationKind(),
		entitlementMapType,
		nil,
		declaration.StartPos,
		true,
	)

	return
}<|MERGE_RESOLUTION|>--- conflicted
+++ resolved
@@ -191,15 +191,7 @@
 			checker.enterValueScope()
 			defer checker.leaveValueScope(function.EndPosition, false)
 
-<<<<<<< HEAD
-			checker.declareSelfValue(
-				selfType,
-				checker.effectiveMemberAccess(checker.accessFromAstAccess(function.Access), ContainerKindInterface),
-				selfDocString,
-			)
-=======
 			checker.declareSelfValue(selfType, selfDocString)
->>>>>>> 78f58f90
 
 			mustExit := false
 			checkResourceLoss := false
