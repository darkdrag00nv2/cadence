--- conflicted
+++ resolved
@@ -117,10 +117,7 @@
 		return MembersAsResolvers([]*Member{
 			NewUnmeteredFieldMember(
 				t,
-<<<<<<< HEAD
 				PrimitiveAccess(ast.AccessAll),
-=======
-				ast.AccessAll,
 				ast.VariableKindConstant,
 				AccountCapabilityControllerTypeCapabilityFieldName,
 				AccountCapabilityControllerTypeCapabilityFieldType,
@@ -128,8 +125,7 @@
 			),
 			NewUnmeteredFieldMember(
 				t,
-				ast.AccessAll,
->>>>>>> 3773020e
+				PrimitiveAccess(ast.AccessAll),
 				ast.VariableKindVariable,
 				AccountCapabilityControllerTypeTagFieldName,
 				AccountCapabilityControllerTypeTagFieldType,
