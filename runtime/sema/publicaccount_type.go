--- conflicted
+++ resolved
@@ -54,13 +54,8 @@
 	var members = []*Member{
 		NewUnmeteredPublicConstantFieldMember(
 			publicAccountType,
-<<<<<<< HEAD
-			PublicAccountAddressField,
+			PublicAccountTypeAddressFieldName,
 			TheAddressType,
-=======
-			PublicAccountTypeAddressFieldName,
-			&AddressType{},
->>>>>>> 4be06e20
 			accountTypeAddressFieldDocString,
 		),
 		NewUnmeteredPublicConstantFieldMember(
