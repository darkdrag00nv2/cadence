--- conflicted
+++ resolved
@@ -659,13 +659,9 @@
 			X: &dst.CompositeLit{
 				Type: dst.NewIdent("ReferenceType"),
 				Elts: []dst.Expr{
-<<<<<<< HEAD
-					goKeyValue("Type", typeExpr(t.Type, typeParams)),
+					goKeyValue("Type", borrowType),
 					// TODO: add support for parsing entitlements
 					goKeyValue("Authorization", dst.NewIdent("UnauthorizedAccess")),
-=======
-					goKeyValue("Type", borrowType),
->>>>>>> a0862a6b
 				},
 			},
 		}
