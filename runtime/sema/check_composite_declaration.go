--- conflicted
+++ resolved
@@ -158,12 +158,8 @@
 
 	checkMissingMembers := kind != ContainerKindInterface
 
-<<<<<<< HEAD
-	overridden := map[string]struct{}{}
-=======
 	inheritedMembers := map[string]struct{}{}
 	typeRequirementsInheritedMembers := map[string]map[string]struct{}{}
->>>>>>> 8b2d36e1
 
 	for i, interfaceType := range compositeType.ExplicitInterfaceConformances {
 		interfaceNominalType := declaration.Conformances[i]
@@ -177,12 +173,8 @@
 				checkMissingMembers:            checkMissingMembers,
 				interfaceTypeIsTypeRequirement: false,
 			},
-<<<<<<< HEAD
-			overridden,
-=======
 			inheritedMembers,
 			typeRequirementsInheritedMembers,
->>>>>>> 8b2d36e1
 		)
 	}
 
@@ -1043,13 +1035,9 @@
 	interfaceType *InterfaceType,
 	compositeKindMismatchIdentifier ast.Identifier,
 	options compositeConformanceCheckOptions,
-<<<<<<< HEAD
-	overridden map[string]struct{},
-=======
 	inheritedMembers map[string]struct{},
 	// type requirement name -> inherited members
 	typeRequirementsInheritedMembers map[string]map[string]struct{},
->>>>>>> 8b2d36e1
 ) {
 
 	var missingMembers []*Member
@@ -1104,41 +1092,8 @@
 		if interfaceMember.Predeclared {
 			return
 		}
+
 		compositeMember, ok := compositeType.Members.Get(name)
-<<<<<<< HEAD
-		if !ok {
-			if options.checkMissingMembers {
-
-				if interfaceMember.DeclarationKind == common.DeclarationKindFunction {
-
-					if !interfaceMember.HasImplementation {
-						missingMembers = append(missingMembers, interfaceMember)
-					} else {
-						if _, isOverridden := overridden[name]; isOverridden {
-							checker.report(
-								&MultipleInterfaceDefaultImplementationsError{
-									CompositeType: compositeType,
-									Member:        interfaceMember,
-								},
-							)
-						}
-						overridden[name] = struct{}{}
-					}
-
-				} else {
-					missingMembers = append(missingMembers, interfaceMember)
-				}
-			}
-		}
-
-		if compositeMember != nil && !checker.memberSatisfied(compositeMember, interfaceMember) {
-			memberMismatches = append(memberMismatches,
-				MemberMismatch{
-					CompositeMember: compositeMember,
-					InterfaceMember: interfaceMember,
-				},
-			)
-=======
 		if ok {
 
 			// If the composite member exists, check if it satisfies the mem
@@ -1187,7 +1142,6 @@
 			}
 
 			missingMembers = append(missingMembers, interfaceMember)
->>>>>>> 8b2d36e1
 		}
 
 	})
@@ -1449,7 +1403,6 @@
 	// like a top-level composite declaration to an interface type
 
 	requiredInterfaceType := requiredCompositeType.InterfaceType()
-	overridden := map[string]struct{}{}
 
 	checker.checkCompositeConformance(
 		compositeDeclaration,
@@ -1460,12 +1413,8 @@
 			checkMissingMembers:            true,
 			interfaceTypeIsTypeRequirement: true,
 		},
-<<<<<<< HEAD
-		overridden,
-=======
 		inherited,
 		nil,
->>>>>>> 8b2d36e1
 	)
 }
 
@@ -1667,15 +1616,7 @@
 			)
 		}
 
-<<<<<<< HEAD
-		hasImplementation := false
-
-		if function.FunctionBlock.HasStatements() {
-			hasImplementation = true
-		}
-=======
 		hasImplementation := function.FunctionBlock.HasStatements()
->>>>>>> 8b2d36e1
 
 		members.Set(
 			identifier,
