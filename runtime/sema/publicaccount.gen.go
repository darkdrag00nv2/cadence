--- conflicted
+++ resolved
@@ -98,70 +98,6 @@
 All public paths of this account.
 `
 
-<<<<<<< HEAD
-=======
-const PublicAccountTypeGetCapabilityFunctionName = "getCapability"
-
-var PublicAccountTypeGetCapabilityFunctionTypeParameterT = &TypeParameter{
-	Name: "T",
-	TypeBound: &ReferenceType{
-		Type:          AnyType,
-		Authorization: UnauthorizedAccess,
-	},
-}
-
-var PublicAccountTypeGetCapabilityFunctionType = &FunctionType{
-	TypeParameters: []*TypeParameter{
-		PublicAccountTypeGetCapabilityFunctionTypeParameterT,
-	},
-	Parameters: []Parameter{
-		{
-			Label:          ArgumentLabelNotRequired,
-			Identifier:     "path",
-			TypeAnnotation: NewTypeAnnotation(PublicPathType),
-		},
-	},
-	ReturnTypeAnnotation: NewTypeAnnotation(
-		MustInstantiate(
-			&CapabilityType{},
-			&GenericType{
-				TypeParameter: PublicAccountTypeGetCapabilityFunctionTypeParameterT,
-			},
-		),
-	),
-}
-
-const PublicAccountTypeGetCapabilityFunctionDocString = `
-**DEPRECATED**: Use ` + "`capabilities.get`" + ` instead.
-
-Returns the capability at the given public path.
-`
-
-const PublicAccountTypeGetLinkTargetFunctionName = "getLinkTarget"
-
-var PublicAccountTypeGetLinkTargetFunctionType = &FunctionType{
-	Parameters: []Parameter{
-		{
-			Label:          ArgumentLabelNotRequired,
-			Identifier:     "path",
-			TypeAnnotation: NewTypeAnnotation(CapabilityPathType),
-		},
-	},
-	ReturnTypeAnnotation: NewTypeAnnotation(
-		&OptionalType{
-			Type: PathType,
-		},
-	),
-}
-
-const PublicAccountTypeGetLinkTargetFunctionDocString = `
-**DEPRECATED**
-
-Returns the target path of the capability at the given public or private path,
-or nil if there exists no capability at the given path.
-`
-
->>>>>>> 0e3b9d39
 const PublicAccountTypeForEachPublicFunctionName = "forEachPublic"
 
 var PublicAccountTypeForEachPublicFunctionType = &FunctionType{
@@ -620,25 +556,7 @@
 		),
 		NewUnmeteredFunctionMember(
 			PublicAccountType,
-<<<<<<< HEAD
-			ast.AccessPublic,
-=======
-			ast.AccessAll,
-			PublicAccountTypeGetCapabilityFunctionName,
-			PublicAccountTypeGetCapabilityFunctionType,
-			PublicAccountTypeGetCapabilityFunctionDocString,
-		),
-		NewUnmeteredFunctionMember(
-			PublicAccountType,
-			ast.AccessAll,
-			PublicAccountTypeGetLinkTargetFunctionName,
-			PublicAccountTypeGetLinkTargetFunctionType,
-			PublicAccountTypeGetLinkTargetFunctionDocString,
-		),
-		NewUnmeteredFunctionMember(
-			PublicAccountType,
-			ast.AccessAll,
->>>>>>> 0e3b9d39
+			ast.AccessAll,
 			PublicAccountTypeForEachPublicFunctionName,
 			PublicAccountTypeForEachPublicFunctionType,
 			PublicAccountTypeForEachPublicFunctionDocString,
