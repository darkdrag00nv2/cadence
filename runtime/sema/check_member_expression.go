--- conflicted
+++ resolved
@@ -300,7 +300,6 @@
 			identifierEndPosition,
 		)
 	}
-<<<<<<< HEAD
 
 	// Check access and report if inaccessible
 	accessRange := func() ast.Range { return ast.NewRangeFromPositioned(checker.memoryGauge, expression) }
@@ -316,23 +315,6 @@
 		)
 	}
 
-=======
-
-	// Check access and report if inaccessible
-	accessRange := func() ast.Range { return ast.NewRangeFromPositioned(checker.memoryGauge, expression) }
-	isReadable, resultingAuthorization := checker.isReadableMember(accessedType, member, accessRange)
-	if !isReadable {
-		checker.report(
-			&InvalidAccessError{
-				Name:              member.Identifier.Identifier,
-				RestrictingAccess: member.Access,
-				DeclarationKind:   member.DeclarationKind,
-				Range:             accessRange(),
-			},
-		)
-	}
-
->>>>>>> e9508ca3
 	// the resulting authorization was mapped through an entitlement map, so we need to substitute this new authorization into the resulting type
 	// i.e. if the field was declared with `access(M) let x: auth(M) &T?`, and we computed that the output of the map would give entitlement `E`,
 	// we substitute this entitlement in for the "variable" `M` to produce `auth(E) &T?`, the access with which the type is actually produced.
