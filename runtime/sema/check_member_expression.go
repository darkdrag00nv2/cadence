/*
 * Cadence - The resource-oriented smart contract programming language
 *
 * Copyright Dapper Labs, Inc.
 *
 * Licensed under the Apache License, Version 2.0 (the "License");
 * you may not use this file except in compliance with the License.
 * You may obtain a copy of the License at
 *
 *   http://www.apache.org/licenses/LICENSE-2.0
 *
 * Unless required by applicable law or agreed to in writing, software
 * distributed under the License is distributed on an "AS IS" BASIS,
 * WITHOUT WARRANTIES OR CONDITIONS OF ANY KIND, either express or implied.
 * See the License for the specific language governing permissions and
 * limitations under the License.
 */

package sema

import (
	"github.com/onflow/cadence/runtime/ast"
	"github.com/onflow/cadence/runtime/common"
)

// NOTE: only called if the member expression is *not* an assignment
func (checker *Checker) VisitMemberExpression(expression *ast.MemberExpression) Type {
	accessedType, memberType, member, isOptional := checker.visitMember(expression)

	if !accessedType.IsInvalidType() {
		memberAccessType := accessedType

		if expression.Optional {
			if memberAccessOptionalType, ok := memberAccessType.(*OptionalType); ok {
				memberAccessType = memberAccessOptionalType.Type
			}
		}

		if checker.PositionInfo != nil {
			checker.PositionInfo.recordMemberAccess(
				checker.memoryGauge,
				expression,
				memberAccessType,
			)
		}
	}

	if member == nil {
		return InvalidType
	}

	accessedSelfMember := checker.accessedSelfMember(expression)
	if accessedSelfMember != nil {

		functionActivation := checker.functionActivations.Current()

		// Prevent an access to a field before it was initialized.
		//
		// If this is not an assignment to a `self` member, and the member is a field
		// which must be initialized, ensure the field has been initialized.
		//
		// An access of a member which is not a field / which must not be initialized, is safe
		// (e.g. a composite function call)

		info := functionActivation.InitializationInfo
		isInInitializer := info != nil

		if isInInitializer {
			fieldInitialized := info.InitializedFieldMembers.Contains(accessedSelfMember)

			field, _ := info.FieldMembers.Get(accessedSelfMember)
			if field != nil && !fieldInitialized {

				checker.report(
					&UninitializedFieldAccessError{
						Name: expression.Identifier.Identifier,
						Pos:  expression.Identifier.Pos,
					},
				)
			}
		}
	}

	// If the member access is optional chaining, only wrap the result value
	// in an optional, if it is not already an optional value
	if isOptional {
		if _, ok := memberType.(*OptionalType); !ok {
			memberType = NewOptionalType(checker.memoryGauge, memberType)
		}
	}

	return memberType
}

// getReferenceType Returns a reference type to a given type.
// Reference to an optional should return an optional reference.
// This has to be done recursively for nested optionals.
// e.g.1: Given type T, this method returns &T.
// e.g.2: Given T?, this returns (&T)?
func (checker *Checker) getReferenceType(typ Type, substituteAuthorization bool, authorization Access) Type {
	if optionalType, ok := typ.(*OptionalType); ok {
		innerType := checker.getReferenceType(optionalType.Type, substituteAuthorization, authorization)
		return NewOptionalType(checker.memoryGauge, innerType)
	}

	auth := UnauthorizedAccess
	if substituteAuthorization && authorization != nil {
		auth = authorization
	}

	return NewReferenceType(checker.memoryGauge, typ, auth)
}

func shouldReturnReference(parentType, memberType Type) bool {
<<<<<<< HEAD
	if memberType == nil || !isReferenceType(parentType) {
=======
	if _, isReference := referenceType(parentType); !isReference {
>>>>>>> 4acc8dec
		return false
	}

	return memberType.ContainFieldsOrElements()
}

<<<<<<< HEAD
func isReferenceType(typ Type) bool {
	unwrappedType := UnwrapOptionalType(typ)
	_, isReference := unwrappedType.(*ReferenceType)
	return isReference
=======
func referenceType(typ Type) (*ReferenceType, bool) {
	unwrappedType := UnwrapOptionalType(typ)
	refType, isReference := unwrappedType.(*ReferenceType)
	return refType, isReference
>>>>>>> 4acc8dec
}

func (checker *Checker) visitMember(expression *ast.MemberExpression) (accessedType Type, resultingType Type, member *Member, isOptional bool) {
	memberInfo, ok := checker.Elaboration.MemberExpressionMemberAccessInfo(expression)
	if ok {
		return memberInfo.AccessedType, memberInfo.ResultingType, memberInfo.Member, memberInfo.IsOptional
	}

	returnReference := false

	defer func() {
		checker.Elaboration.SetMemberExpressionMemberAccessInfo(
			expression,
			MemberAccessInfo{
				AccessedType:    accessedType,
				ResultingType:   resultingType,
				Member:          member,
				IsOptional:      isOptional,
				ReturnReference: returnReference,
			},
		)
	}()

	accessedExpression := expression.Expression

	func() {
		previousMemberExpression := checker.currentMemberExpression
		checker.currentMemberExpression = expression
		defer func() {
			checker.currentMemberExpression = previousMemberExpression
		}()

		accessedType = checker.VisitExpression(accessedExpression, nil)
	}()

	checker.checkUnusedExpressionResourceLoss(accessedType, accessedExpression)

	// The access expression might have no name,
	// as the parser accepts invalid programs

	if expression.Identifier.Identifier == "" {
		return accessedType, resultingType, member, isOptional
	}

	// If the access is to a member of `self` and a resource,
	// its use must be recorded/checked, so that it isn't used after it was invalidated

	accessedSelfMember := checker.accessedSelfMember(expression)
	if accessedSelfMember != nil &&
		accessedSelfMember.TypeAnnotation.Type.IsResourceType() {

		// NOTE: Preventing the capturing of the resource field is already implicitly handled:
		// By definition, the resource field can only be nested in a resource,
		// so `self` is a resource, and the capture of it is checked separately

		res := Resource{Member: accessedSelfMember}

		checker.checkResourceUseAfterInvalidation(res, expression.Identifier)
	}

	identifier := expression.Identifier.Identifier
	identifierStartPosition := expression.Identifier.StartPosition()
	identifierEndPosition := expression.Identifier.EndPosition(checker.memoryGauge)

	// Check if the type instance actually has members. For most types (e.g. composite types)
	// this is known statically (in the sense of this host language (Go), not the implemented language),
	// i.e. a Go type switch would be sufficient.
	// However, for some types (e.g. reference types) this depends on what type is referenced

	getMemberForType := func(expressionType Type) {
		resolver, ok := expressionType.GetMembers()[identifier]
		if !ok {
			return
		}

		targetRange := ast.NewRangeFromPositioned(checker.memoryGauge, expression.Expression)
		member = resolver.Resolve(checker.memoryGauge, identifier, targetRange, checker.report)
		resultingType = member.TypeAnnotation.Type
	}

	// Get the member from the accessed value based
	// on the use of optional chaining syntax

	if expression.Optional {

		// If the member expression is using optional chaining,
		// check if the accessed type is optional

		if optionalExpressionType, ok := accessedType.(*OptionalType); ok {
			// The accessed type is optional, get the member from the wrapped type

			getMemberForType(optionalExpressionType.Type)
			isOptional = true
		} else {
			// Optional chaining was used on a non-optional type, report an error

			if !accessedType.IsInvalidType() {
				checker.report(
					&InvalidOptionalChainingError{
						Type:  accessedType,
						Range: ast.NewRangeFromPositioned(checker.memoryGauge, expression),
					},
				)
			}

			// NOTE: still try to get member for non-optional expression
			// to avoid spurious error that member does not exist,
			// even if the non-optional accessed type has the member

			getMemberForType(accessedType)
		}
	} else {
		// The member is accessed directly without optional chaining.
		// Get the member directly from the accessed type

		getMemberForType(accessedType)
		isOptional = false
	}

	if member == nil {
		if !accessedType.IsInvalidType() {

			if checker.Config.ExtendedElaborationEnabled {
				checker.Elaboration.SetMemberExpressionExpectedType(
					expression,
					checker.expectedType,
				)
			}

			checker.report(
				&NotDeclaredMemberError{
					Type:          accessedType,
					Name:          identifier,
					suggestMember: checker.Config.SuggestionsEnabled,
					Expression:    expression,
					Range: ast.NewRange(
						checker.memoryGauge,
						identifierStartPosition,
						identifierEndPosition,
					),
				},
			)
		}

		return
	}

	if checker.PositionInfo != nil {
		checker.PositionInfo.recordMemberOccurrence(
			accessedType,
			identifier,
			identifierStartPosition,
			identifierEndPosition,
		)
	}
<<<<<<< HEAD

	// Check access and report if inaccessible
	accessRange := func() ast.Range { return ast.NewRangeFromPositioned(checker.memoryGauge, expression) }
	isReadable, resultingAuthorization := checker.isReadableMember(accessedType, member, accessRange)
	if !isReadable {
		checker.report(
			&InvalidAccessError{
				Name:              member.Identifier.Identifier,
				RestrictingAccess: member.Access,
				DeclarationKind:   member.DeclarationKind,
				Range:             accessRange(),
			},
		)
	}

=======

	// Check access and report if inaccessible
	accessRange := func() ast.Range { return ast.NewRangeFromPositioned(checker.memoryGauge, expression) }
	isReadable, resultingAuthorization := checker.isReadableMember(accessedType, member, resultingType, accessRange)
	if !isReadable {
		checker.report(
			&InvalidAccessError{
				Name:              member.Identifier.Identifier,
				RestrictingAccess: member.Access,
				DeclarationKind:   member.DeclarationKind,
				Range:             accessRange(),
			},
		)
	}

>>>>>>> 4acc8dec
	// the resulting authorization was mapped through an entitlement map, so we need to substitute this new authorization into the resulting type
	// i.e. if the field was declared with `access(M) let x: auth(M) &T?`, and we computed that the output of the map would give entitlement `E`,
	// we substitute this entitlement in for the "variable" `M` to produce `auth(E) &T?`, the access with which the type is actually produced.
	// Equivalently, this can be thought of like generic instantiation.
	substituteConcreteAuthorization := func(resultingType Type) Type {
		switch ty := resultingType.(type) {
		case *ReferenceType:
			return NewReferenceType(checker.memoryGauge, ty.Type, resultingAuthorization)
		case *OptionalType:
			switch innerTy := ty.Type.(type) {
			case *ReferenceType:
				return NewOptionalType(checker.memoryGauge,
					NewReferenceType(checker.memoryGauge, innerTy.Type, resultingAuthorization))
			}
		}
		return resultingType
	}

	shouldSubstituteAuthorization := !member.Access.Equal(resultingAuthorization)

	if shouldSubstituteAuthorization {
		switch ty := resultingType.(type) {
		case *FunctionType:
			resultingType = NewSimpleFunctionType(
				ty.Purity,
				ty.Parameters,
				NewTypeAnnotation(substituteConcreteAuthorization(ty.ReturnTypeAnnotation.Type)),
			)
		default:
			resultingType = substituteConcreteAuthorization(resultingType)
		}
	}

	// Check that the member access is not to a function of resource type
	// outside of an invocation of it.
	//
	// This would result in a bound method for a resource, which is invalid.

	if !checker.inAssignment &&
		!checker.inInvocation &&
		member.DeclarationKind == common.DeclarationKindFunction &&
		!accessedType.IsInvalidType() &&
		accessedType.IsResourceType() {

		checker.report(
			&ResourceMethodBindingError{
				Range: ast.NewRangeFromPositioned(checker.memoryGauge, expression),
			},
		)
	}

	// If the member,
	//   1) is accessed via a reference, and
	//   2) is container-typed,
	// then the member type should also be a reference.

	// Note: For attachments, `self` is always a reference.
	// But we do not want to return a reference for `self.something`.
	// Otherwise, things like `destroy self.something` would become invalid.
	// Hence, special case `self`, and return a reference only if the member is not accessed via self.
	// i.e: `accessedSelfMember == nil`

	if accessedSelfMember == nil &&
		shouldReturnReference(accessedType, resultingType) &&
		member.DeclarationKind == common.DeclarationKindField {

		// Get a reference to the type
		resultingType = checker.getReferenceType(resultingType, shouldSubstituteAuthorization, resultingAuthorization)
		returnReference = true
	}

	return accessedType, resultingType, member, isOptional
}

// isReadableMember returns true if the given member can be read from
// in the current location of the checker, along with the authorzation with which the result can be used
func (checker *Checker) isReadableMember(accessedType Type, member *Member, resultingType Type, accessRange func() ast.Range) (bool, Access) {
	if checker.Config.AccessCheckMode.IsReadableAccess(member.Access) ||
		checker.containerTypes[member.ContainerType] {

		if mappedAccess, isMappedAccess := member.Access.(EntitlementMapAccess); isMappedAccess {
			return checker.mapAccess(mappedAccess, accessedType, resultingType, accessRange)
		}

		return true, member.Access
	}

	switch access := member.Access.(type) {
	case PrimitiveAccess:
		switch ast.PrimitiveAccess(access) {
		case ast.AccessContract:
			// If the member allows access from the containing contract,
			// check if the current location is contained in the member's contract

			contractType := containingContractKindedType(member.ContainerType)
			if checker.containerTypes[contractType] {
				return true, member.Access
			}

		case ast.AccessAccount:
			// If the member allows access from the containing account,
			// check if the current location is the same as the member's container location

			location := member.ContainerType.(LocatedType).GetLocation()
			if common.LocationsInSameAccount(checker.Location, location) {
				return true, member.Access
			}

			memberAccountAccessHandler := checker.Config.MemberAccountAccessHandler
			if memberAccountAccessHandler != nil {
				return memberAccountAccessHandler(checker, location), member.Access
			}
		}
	case EntitlementSetAccess:
		switch ty := accessedType.(type) {
		case *ReferenceType:
			// when accessing a member on a reference, the read is allowed if
			// the member's access permits the reference's authorization
			return member.Access.PermitsAccess(ty.Authorization), member.Access
		default:
			// when accessing a member on a non-reference, the read is always
			// allowed as an owned value is considered fully authorized
			return true, member.Access
		}
	case EntitlementMapAccess:
		return checker.mapAccess(access, accessedType, resultingType, accessRange)
	}

	return false, member.Access
}

func (checker *Checker) mapAccess(
	mappedAccess EntitlementMapAccess,
	accessedType Type,
	resultingType Type,
	accessRange func() ast.Range,
) (bool, Access) {

	switch ty := accessedType.(type) {
	case *ReferenceType:
		// when accessing a member on a reference, the read is allowed, but the
		// granted entitlements are based on the image through the map of the reference's entitlements
		grantedAccess, err := mappedAccess.Image(ty.Authorization, accessRange)
		if err != nil {
			checker.report(err)
			return false, mappedAccess
		}
		return true, grantedAccess

	case *OptionalType:
		return checker.mapAccess(mappedAccess, ty.Type, resultingType, accessRange)

	default:
		if mappedAccess.Type == IdentityMappingType {
			access := AllSupportedEntitlements(resultingType)
			if access != nil {
				return true, access
			}
		}

		// when accessing a member on a non-reference, the resulting mapped entitlement
		// should be the entire codomain of the map
		return true, mappedAccess.Codomain()
	}
}

func AllSupportedEntitlements(typ Type) Access {
	return allSupportedEntitlements(typ, false)
}

func allSupportedEntitlements(typ Type, isInnerType bool) Access {
	switch typ := typ.(type) {
	case *ReferenceType:
		return allSupportedEntitlements(typ.Type, true)
	case *OptionalType:
		return allSupportedEntitlements(typ.Type, true)
	case *FunctionType:
		// Entitlements must be returned only for function definitions.
		// Other than func-definitions, a member can be a function type in two ways:
		//  1) Function-typed field - Mappings are not allowed on function typed fields
		//  2) Function reference typed field - A function type inside a reference/optional-reference
		//     (i.e: an inner function type) should not be considered for entitlements.
		//
		if !isInnerType {
			return allSupportedEntitlements(typ.ReturnTypeAnnotation.Type, true)
		}
	case EntitlementSupportingType:
		supportedEntitlements := typ.SupportedEntitlements()
		if supportedEntitlements != nil && supportedEntitlements.Len() > 0 {
			access := EntitlementSetAccess{
				SetKind:      Conjunction,
				Entitlements: supportedEntitlements,
			}
			return access
		}
	}

	return nil
}

// isWriteableMember returns true if the given member can be written to
// in the current location of the checker
func (checker *Checker) isWriteableMember(member *Member) bool {
	return checker.Config.AccessCheckMode.IsWriteableAccess(member.Access) ||
		checker.containerTypes[member.ContainerType]
}

// containingContractKindedType returns the containing contract-kinded type
// of the given type, if any.
//
// The given type itself might be the result.
func containingContractKindedType(t Type) CompositeKindedType {
	for {
		if compositeKindedType, ok := t.(CompositeKindedType); ok &&
			compositeKindedType.GetCompositeKind() == common.CompositeKindContract {

			return compositeKindedType
		}

		if containedType, ok := t.(ContainedType); ok {
			t = containedType.GetContainerType()
			continue
		}

		return nil
	}
}<|MERGE_RESOLUTION|>--- conflicted
+++ resolved
@@ -112,28 +112,17 @@
 }
 
 func shouldReturnReference(parentType, memberType Type) bool {
-<<<<<<< HEAD
-	if memberType == nil || !isReferenceType(parentType) {
-=======
 	if _, isReference := referenceType(parentType); !isReference {
->>>>>>> 4acc8dec
 		return false
 	}
 
 	return memberType.ContainFieldsOrElements()
 }
 
-<<<<<<< HEAD
-func isReferenceType(typ Type) bool {
-	unwrappedType := UnwrapOptionalType(typ)
-	_, isReference := unwrappedType.(*ReferenceType)
-	return isReference
-=======
 func referenceType(typ Type) (*ReferenceType, bool) {
 	unwrappedType := UnwrapOptionalType(typ)
 	refType, isReference := unwrappedType.(*ReferenceType)
 	return refType, isReference
->>>>>>> 4acc8dec
 }
 
 func (checker *Checker) visitMember(expression *ast.MemberExpression) (accessedType Type, resultingType Type, member *Member, isOptional bool) {
@@ -289,23 +278,6 @@
 			identifierEndPosition,
 		)
 	}
-<<<<<<< HEAD
-
-	// Check access and report if inaccessible
-	accessRange := func() ast.Range { return ast.NewRangeFromPositioned(checker.memoryGauge, expression) }
-	isReadable, resultingAuthorization := checker.isReadableMember(accessedType, member, accessRange)
-	if !isReadable {
-		checker.report(
-			&InvalidAccessError{
-				Name:              member.Identifier.Identifier,
-				RestrictingAccess: member.Access,
-				DeclarationKind:   member.DeclarationKind,
-				Range:             accessRange(),
-			},
-		)
-	}
-
-=======
 
 	// Check access and report if inaccessible
 	accessRange := func() ast.Range { return ast.NewRangeFromPositioned(checker.memoryGauge, expression) }
@@ -321,7 +293,6 @@
 		)
 	}
 
->>>>>>> 4acc8dec
 	// the resulting authorization was mapped through an entitlement map, so we need to substitute this new authorization into the resulting type
 	// i.e. if the field was declared with `access(M) let x: auth(M) &T?`, and we computed that the output of the map would give entitlement `E`,
 	// we substitute this entitlement in for the "variable" `M` to produce `auth(E) &T?`, the access with which the type is actually produced.
