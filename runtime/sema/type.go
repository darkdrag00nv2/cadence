/*
 * Cadence - The resource-oriented smart contract programming language
 *
 * Copyright Dapper Labs, Inc.
 *
 * Licensed under the Apache License, Version 2.0 (the "License");
 * you may not use this file except in compliance with the License.
 * You may obtain a copy of the License at
 *
 *   http://www.apache.org/licenses/LICENSE-2.0
 *
 * Unless required by applicable law or agreed to in writing, software
 * distributed under the License is distributed on an "AS IS" BASIS,
 * WITHOUT WARRANTIES OR CONDITIONS OF ANY KIND, either express or implied.
 * See the License for the specific language governing permissions and
 * limitations under the License.
 */

package sema

import (
	"fmt"
	"math"
	"math/big"
	"strings"
	"sync"

	"github.com/onflow/cadence/fixedpoint"
	"github.com/onflow/cadence/runtime/ast"
	"github.com/onflow/cadence/runtime/common"
	"github.com/onflow/cadence/runtime/errors"
)

func qualifiedIdentifier(identifier string, containerType Type) string {
	if containerType == nil {
		return identifier
	}

	// Gather all identifiers: this, parent, grand-parent, etc.
	const level = 0
	identifiers, bufSize := containerTypeNames(containerType, level+1)

	identifiers[level] = identifier
	bufSize += len(identifier)

	// Append all identifiers, in reverse order
	var sb strings.Builder

	// Grow the buffer at once.
	//
	// bytes needed for separator '.'
	// i.e: 1 x (length of identifiers - 1)
	bufSize += len(identifiers) - 1
	sb.Grow(bufSize)

	for i := len(identifiers) - 1; i >= 0; i-- {
		sb.WriteString(identifiers[i])
		if i != 0 {
			sb.WriteByte('.')
		}
	}

	return sb.String()
}

func containerTypeNames(typ Type, level int) (typeNames []string, bufSize int) {
	if typ == nil {
		return make([]string, level), 0
	}

	var typeName string
	var containerType Type

	switch typedContainerType := typ.(type) {
	case *InterfaceType:
		typeName = typedContainerType.Identifier
		containerType = typedContainerType.containerType
	case *CompositeType:
		typeName = typedContainerType.Identifier
		containerType = typedContainerType.containerType
	default:
		panic(errors.NewUnreachableError())
	}

	typeNames, bufSize = containerTypeNames(containerType, level+1)

	typeNames[level] = typeName
	bufSize += len(typeName)

	return typeNames, bufSize
}

type TypeID = common.TypeID

type Type interface {
	IsType()
	ID() TypeID
	Tag() TypeTag
	String() string
	QualifiedString() string
	Equal(other Type) bool

	// IsResourceType returns true if the type is itself a resource (a `CompositeType` with resource kind),
	// or it contains a resource type (e.g. for optionals, arrays, dictionaries, etc.)
	IsResourceType() bool

	// IsInvalidType returns true if the type is itself the invalid type (see `InvalidType`),
	// or it contains an invalid type (e.g. for optionals, arrays, dictionaries, etc.)
	IsInvalidType() bool

	// IsStorable returns true if the type is allowed to be a stored,
	// e.g. in a field of a composite type.
	//
	// The check if the type is storable is recursive,
	// the results parameter prevents cycles:
	// it is checked at the start of the recursively called function,
	// and pre-set before a recursive call.
	IsStorable(results map[*Member]bool) bool

	// IsExportable returns true if a value of this type can be exported.
	//
	// The check if the type is exportable is recursive,
	// the results parameter prevents cycles:
	// it is checked at the start of the recursively called function,
	// and pre-set before a recursive call.
	IsExportable(results map[*Member]bool) bool

	// IsImportable returns true if values of the type can be imported to a program as arguments
	IsImportable(results map[*Member]bool) bool

	// IsEquatable returns true if values of the type can be equated
	IsEquatable() bool

	// IsComparable returns true if values of the type can be compared
	IsComparable() bool

	TypeAnnotationState() TypeAnnotationState
	RewriteWithRestrictedTypes() (result Type, rewritten bool)

	// Unify attempts to unify the given type with this type, i.e., resolve type parameters
	// in generic types (see `GenericType`) using the given type parameters.
	//
	// For a generic type, unification assigns a given type with a type parameter.
	//
	// If the type parameter has not been previously unified with a type,
	// through an explicitly provided type argument in an invocation
	// or through a previous unification, the type parameter is assigned the given type.
	//
	// If the type parameter has already been previously unified with a type,
	// the type parameter's unified .
	//
	// The boolean return value indicates if a generic type was encountered during unification.
	// For primitives (e.g. `Int`, `String`, etc.) it would be false, as .
	// For types with nested types (e.g. optionals, arrays, and dictionaries)
	// the result is the successful unification of the inner types.
	//
	// The boolean return value does *not* indicate if unification succeeded or not.
	//
	Unify(
		other Type,
		typeParameters *TypeParameterTypeOrderedMap,
		report func(err error),
		outerRange ast.Range,
	) bool

	// Resolve returns a type that is free of generic types (see `GenericType`),
	// i.e. it resolves the type parameters in generic types given the type parameter
	// unifications of `typeParameters`.
	//
	// If resolution fails, it returns `nil`.
	//
	Resolve(typeArguments *TypeParameterTypeOrderedMap) Type

	GetMembers() map[string]MemberResolver
}

// ValueIndexableType is a type which can be indexed into using a value
type ValueIndexableType interface {
	Type
	isValueIndexableType() bool
	AllowsValueIndexingAssignment() bool
	ElementType(isAssignment bool) Type
	IndexingType() Type
}

// TypeIndexableType is a type which can be indexed into using a type
type TypeIndexableType interface {
	Type
	isTypeIndexableType() bool
	IsValidIndexingType(indexingType Type) bool
	TypeIndexingElementType(indexingType Type) Type
}

type MemberResolver struct {
	Resolve func(
		memoryGauge common.MemoryGauge,
		identifier string,
		targetRange ast.Range,
		report func(error),
	) *Member
	Kind     common.DeclarationKind
	Mutating bool
}

// ContainedType is a type which might have a container type
type ContainedType interface {
	Type
	GetContainerType() Type
	SetContainerType(containerType Type)
}

// ContainerType is a type which might have nested types
type ContainerType interface {
	Type
	IsContainerType() bool
	GetNestedTypes() *StringTypeOrderedMap
}

func VisitThisAndNested(t Type, visit func(ty Type)) {
	visit(t)

	containerType, ok := t.(ContainerType)
	if !ok || !containerType.IsContainerType() {
		return
	}

	containerType.GetNestedTypes().Foreach(func(_ string, nestedType Type) {
		VisitThisAndNested(nestedType, visit)
	})
}

// CompositeKindedType is a type which has a composite kind
type CompositeKindedType interface {
	Type
	GetCompositeKind() common.CompositeKind
}

// LocatedType is a type which has a location
type LocatedType interface {
	Type
	GetLocation() common.Location
}

// ParameterizedType is a type which might have type parameters
type ParameterizedType interface {
	Type
	TypeParameters() []*TypeParameter
	Instantiate(typeArguments []Type, report func(err error)) Type
	BaseType() Type
	TypeArguments() []Type
}

func MustInstantiate(t ParameterizedType, typeArguments ...Type) Type {
	return t.Instantiate(
		typeArguments,
		func(err error) {
			panic(errors.NewUnexpectedErrorFromCause(err))
		},
	)
}

// TypeAnnotation

type TypeAnnotation struct {
	Type       Type
	IsResource bool
}

func (a TypeAnnotation) TypeAnnotationState() TypeAnnotationState {
	if a.Type.IsInvalidType() {
		return TypeAnnotationStateValid
	}

	innerState := a.Type.TypeAnnotationState()
	if innerState != TypeAnnotationStateValid {
		return innerState
	}

	isResourceType := a.Type.IsResourceType()
	switch {
	case isResourceType && !a.IsResource:
		return TypeAnnotationStateMissingResourceAnnotation
	case !isResourceType && a.IsResource:
		return TypeAnnotationStateInvalidResourceAnnotation
	default:
		return TypeAnnotationStateValid
	}
}

func (a TypeAnnotation) String() string {
	if a.IsResource {
		return fmt.Sprintf(
			"%s%s",
			common.CompositeKindResource.Annotation(),
			a.Type,
		)
	} else {
		return fmt.Sprint(a.Type)
	}
}

func (a TypeAnnotation) QualifiedString() string {
	qualifiedString := a.Type.QualifiedString()
	if a.IsResource {
		return fmt.Sprintf(
			"%s%s",
			common.CompositeKindResource.Annotation(),
			qualifiedString,
		)
	} else {
		return fmt.Sprint(qualifiedString)
	}
}

func (a TypeAnnotation) Equal(other TypeAnnotation) bool {
	return a.IsResource == other.IsResource &&
		a.Type.Equal(other.Type)
}

func NewTypeAnnotation(ty Type) TypeAnnotation {
	return TypeAnnotation{
		IsResource: ty.IsResourceType(),
		Type:       ty,
	}
}

// isInstance

const IsInstanceFunctionName = "isInstance"

var IsInstanceFunctionType = &FunctionType{
	Parameters: []Parameter{
		{
			Label:      ArgumentLabelNotRequired,
			Identifier: "type",
			TypeAnnotation: NewTypeAnnotation(
				MetaType,
			),
		},
	},
	ReturnTypeAnnotation: NewTypeAnnotation(
		BoolType,
	),
}

const isInstanceFunctionDocString = `
Returns true if the object conforms to the given type at runtime
`

// getType

const GetTypeFunctionName = "getType"

var GetTypeFunctionType = &FunctionType{
	ReturnTypeAnnotation: NewTypeAnnotation(
		MetaType,
	),
}

const getTypeFunctionDocString = `
Returns the type of the value
`

// toString

const ToStringFunctionName = "toString"

var ToStringFunctionType = &FunctionType{
	ReturnTypeAnnotation: NewTypeAnnotation(
		StringType,
	),
}

const toStringFunctionDocString = `
A textual representation of this object
`

// fromString
const FromStringFunctionName = "fromString"

func FromStringFunctionDocstring(ty Type) string {

	builder := new(strings.Builder)
	builder.WriteString(
		fmt.Sprintf(
			"Attempts to parse %s from a string. Returns `nil` on overflow or invalid input. Whitespace or invalid digits will return a nil value.\n",
			ty.String(),
		))

	if IsSameTypeKind(ty, FixedPointType) {
		builder.WriteString(
			`Both decimal and fractional components must be supplied. For instance, both "0." and ".1" are invalid string representations, but "0.1" is accepted.\n`,
		)
	}
	if IsSameTypeKind(ty, SignedIntegerType) || IsSameTypeKind(ty, SignedFixedPointType) {
		builder.WriteString(
			"The string may optionally begin with a sign prefix of '-' or '+'.\n",
		)
	}

	return builder.String()
}

func FromStringFunctionType(ty Type) *FunctionType {
	return &FunctionType{
		Parameters: []Parameter{
			{
				Label:          ArgumentLabelNotRequired,
				Identifier:     "input",
				TypeAnnotation: NewTypeAnnotation(StringType),
			},
		},
		ReturnTypeAnnotation: NewTypeAnnotation(
			&OptionalType{
				Type: ty,
			},
		),
	}
}

// fromBigEndianBytes

const FromBigEndianBytesFunctionName = "fromBigEndianBytes"

func FromBigEndianBytesFunctionDocstring(ty Type) string {
	return fmt.Sprintf(
		"Attempts to parse %s from a big-endian byte representation. Returns `nil` on invalid input.",
		ty.String(),
	)
}

func FromBigEndianBytesFunctionType(ty Type) *FunctionType {
	return &FunctionType{
		Parameters: []Parameter{
			{
				Label:          ArgumentLabelNotRequired,
				Identifier:     "bytes",
				TypeAnnotation: NewTypeAnnotation(ByteArrayType),
			},
		},
		ReturnTypeAnnotation: NewTypeAnnotation(
			&OptionalType{
				Type: ty,
			},
		),
	}
}

// toBigEndianBytes

const ToBigEndianBytesFunctionName = "toBigEndianBytes"

var toBigEndianBytesFunctionType = &FunctionType{
	ReturnTypeAnnotation: NewTypeAnnotation(
		ByteArrayType,
	),
}

const toBigEndianBytesFunctionDocString = `
Returns an array containing the big-endian byte representation of the number
`

func withBuiltinMembers(ty Type, members map[string]MemberResolver) map[string]MemberResolver {
	if members == nil {
		members = map[string]MemberResolver{}
	}

	// All types have a predeclared member `fun isInstance(_ type: Type): Bool`

	members[IsInstanceFunctionName] = MemberResolver{
		Kind: common.DeclarationKindFunction,
		Resolve: func(memoryGauge common.MemoryGauge, identifier string, _ ast.Range, _ func(error)) *Member {
			return NewPublicFunctionMember(
				memoryGauge,
				ty,
				identifier,
				IsInstanceFunctionType,
				isInstanceFunctionDocString,
			)
		},
	}

	// All types have a predeclared member `fun getType(): Type`

	members[GetTypeFunctionName] = MemberResolver{
		Kind: common.DeclarationKindFunction,
		Resolve: func(memoryGauge common.MemoryGauge, identifier string, _ ast.Range, _ func(error)) *Member {
			return NewPublicFunctionMember(
				memoryGauge,
				ty,
				identifier,
				GetTypeFunctionType,
				getTypeFunctionDocString,
			)
		},
	}

	// All number types, addresses, and path types have a `toString` function

	if IsSubType(ty, NumberType) || IsSubType(ty, TheAddressType) || IsSubType(ty, PathType) {

		members[ToStringFunctionName] = MemberResolver{
			Kind: common.DeclarationKindFunction,
			Resolve: func(memoryGauge common.MemoryGauge, identifier string, _ ast.Range, _ func(error)) *Member {
				return NewPublicFunctionMember(
					memoryGauge,
					ty,
					identifier,
					ToStringFunctionType,
					toStringFunctionDocString,
				)
			},
		}
	}

	// All number types have a `toBigEndianBytes` function

	if IsSubType(ty, NumberType) {

		members[ToBigEndianBytesFunctionName] = MemberResolver{
			Kind: common.DeclarationKindFunction,
			Resolve: func(memoryGauge common.MemoryGauge, identifier string, _ ast.Range, _ func(error)) *Member {
				return NewPublicFunctionMember(
					memoryGauge,
					ty,
					identifier,
					toBigEndianBytesFunctionType,
					toBigEndianBytesFunctionDocString,
				)
			},
		}
	}

	return members
}

// OptionalType represents the optional variant of another type
type OptionalType struct {
	Type                Type
	memberResolvers     map[string]MemberResolver
	memberResolversOnce sync.Once
}

var _ Type = &OptionalType{}

func NewOptionalType(memoryGauge common.MemoryGauge, typ Type) *OptionalType {
	common.UseMemory(memoryGauge, common.OptionalSemaTypeMemoryUsage)
	return &OptionalType{
		Type: typ,
	}
}

func (*OptionalType) IsType() {}

func (t *OptionalType) Tag() TypeTag {
	if t.Type == NeverType {
		return NilTypeTag
	}

	return t.Type.Tag().Or(NilTypeTag)
}

func (t *OptionalType) String() string {
	if t.Type == nil {
		return "optional"
	}
	return fmt.Sprintf("%s?", t.Type)
}

func (t *OptionalType) QualifiedString() string {
	if t.Type == nil {
		return "optional"
	}
	return fmt.Sprintf("%s?", t.Type.QualifiedString())
}

func (t *OptionalType) ID() TypeID {
	var id string
	if t.Type != nil {
		id = string(t.Type.ID())
	}
	return TypeID(fmt.Sprintf("%s?", id))
}

func (t *OptionalType) Equal(other Type) bool {
	otherOptional, ok := other.(*OptionalType)
	if !ok {
		return false
	}
	return t.Type.Equal(otherOptional.Type)
}

func (t *OptionalType) IsResourceType() bool {
	return t.Type.IsResourceType()
}

func (t *OptionalType) IsInvalidType() bool {
	return t.Type.IsInvalidType()
}

func (t *OptionalType) IsStorable(results map[*Member]bool) bool {
	return t.Type.IsStorable(results)
}

func (t *OptionalType) IsExportable(results map[*Member]bool) bool {
	return t.Type.IsExportable(results)
}

func (t *OptionalType) IsImportable(results map[*Member]bool) bool {
	return t.Type.IsImportable(results)
}

func (t *OptionalType) IsEquatable() bool {
	return t.Type.IsEquatable()
}

func (*OptionalType) IsComparable() bool {
	return false
}

func (t *OptionalType) TypeAnnotationState() TypeAnnotationState {
	return t.Type.TypeAnnotationState()
}

func (t *OptionalType) RewriteWithRestrictedTypes() (Type, bool) {
	rewrittenType, rewritten := t.Type.RewriteWithRestrictedTypes()
	if rewritten {
		return &OptionalType{
			Type: rewrittenType,
		}, true
	} else {
		return t, false
	}
}

func (t *OptionalType) Unify(
	other Type,
	typeParameters *TypeParameterTypeOrderedMap,
	report func(err error),
	outerRange ast.Range,
) bool {

	otherOptional, ok := other.(*OptionalType)
	if !ok {
		return false
	}

	return t.Type.Unify(otherOptional.Type, typeParameters, report, outerRange)
}

func (t *OptionalType) Resolve(typeArguments *TypeParameterTypeOrderedMap) Type {

	newInnerType := t.Type.Resolve(typeArguments)
	if newInnerType == nil {
		return nil
	}

	return &OptionalType{
		Type: newInnerType,
	}
}

const optionalTypeMapFunctionDocString = `
Returns an optional of the result of calling the given function
with the value of this optional when it is not nil.

Returns nil if this optional is nil
`

const OptionalTypeMapFunctionName = "map"

func (t *OptionalType) GetMembers() map[string]MemberResolver {
	t.initializeMembers()
	return t.memberResolvers

}
func (t *OptionalType) initializeMembers() {
	t.memberResolversOnce.Do(func() {
		t.memberResolvers = withBuiltinMembers(t, map[string]MemberResolver{
			OptionalTypeMapFunctionName: {
				Kind: common.DeclarationKindFunction,
				Resolve: func(memoryGauge common.MemoryGauge, identifier string, targetRange ast.Range, report func(error)) *Member {

					// It's invalid for an optional of a resource to have a `map` function

					if t.Type.IsResourceType() {
						report(
							&InvalidResourceOptionalMemberError{
								Name:            identifier,
								DeclarationKind: common.DeclarationKindFunction,
								Range:           targetRange,
							},
						)
					}

					return NewPublicFunctionMember(
						memoryGauge,
						t,
						identifier,
						OptionalTypeMapFunctionType(t.Type),
						optionalTypeMapFunctionDocString,
					)
				},
			},
		})
	})
}

func OptionalTypeMapFunctionType(typ Type) *FunctionType {
	typeParameter := &TypeParameter{
		Name: "T",
	}

	resultType := &GenericType{
		TypeParameter: typeParameter,
	}

	return &FunctionType{
		TypeParameters: []*TypeParameter{
			typeParameter,
		},
		Parameters: []Parameter{
			{
				Label:      ArgumentLabelNotRequired,
				Identifier: "transform",
				TypeAnnotation: NewTypeAnnotation(
					&FunctionType{
						Parameters: []Parameter{
							{
								Label:          ArgumentLabelNotRequired,
								Identifier:     "value",
								TypeAnnotation: NewTypeAnnotation(typ),
							},
						},
						ReturnTypeAnnotation: NewTypeAnnotation(
							resultType,
						),
					},
				),
			},
		},
		ReturnTypeAnnotation: NewTypeAnnotation(
			&OptionalType{
				Type: resultType,
			},
		),
	}
}

// GenericType
type GenericType struct {
	TypeParameter *TypeParameter
}

var _ Type = &GenericType{}

func (*GenericType) IsType() {}

func (t *GenericType) Tag() TypeTag {
	return GenericTypeTag
}

func (t *GenericType) String() string {
	return t.TypeParameter.Name
}

func (t *GenericType) QualifiedString() string {
	return t.TypeParameter.Name
}

func (t *GenericType) ID() TypeID {
	return TypeID(t.TypeParameter.Name)
}

func (t *GenericType) Equal(other Type) bool {
	otherType, ok := other.(*GenericType)
	if !ok {
		return false
	}
	return t.TypeParameter == otherType.TypeParameter
}

func (*GenericType) IsResourceType() bool {
	return false
}

func (*GenericType) IsInvalidType() bool {
	return false
}

func (*GenericType) IsStorable(_ map[*Member]bool) bool {
	return false
}

func (*GenericType) IsExportable(_ map[*Member]bool) bool {
	return false
}

func (t *GenericType) IsImportable(_ map[*Member]bool) bool {
	return false
}

func (*GenericType) IsEquatable() bool {
	return false
}

func (*GenericType) IsComparable() bool {
	return false
}

func (*GenericType) TypeAnnotationState() TypeAnnotationState {
	return TypeAnnotationStateValid
}

func (t *GenericType) RewriteWithRestrictedTypes() (result Type, rewritten bool) {
	return t, false
}

func (t *GenericType) Unify(
	other Type,
	typeParameters *TypeParameterTypeOrderedMap,
	report func(err error),
	outerRange ast.Range,
) bool {

	if unifiedType, ok := typeParameters.Get(t.TypeParameter); ok {

		// If the type parameter is already unified with a type argument
		// (either explicit by a type argument, or implicit through an argument's type),
		// check that this argument's type matches the unified type

		if !other.Equal(unifiedType) {
			report(
				&TypeParameterTypeMismatchError{
					TypeParameter: t.TypeParameter,
					ExpectedType:  unifiedType,
					ActualType:    other,
					Range:         outerRange,
				},
			)
		}

	} else {
		// If the type parameter is not yet unified to a type argument, unify it.

		typeParameters.Set(t.TypeParameter, other)

		// If the type parameter corresponding to the type argument has a type bound,
		// then check that the argument's type is a subtype of the type bound.

		err := t.TypeParameter.checkTypeBound(other, outerRange)
		if err != nil {
			report(err)
		}
	}

	return true
}

func (t *GenericType) Resolve(typeArguments *TypeParameterTypeOrderedMap) Type {
	ty, ok := typeArguments.Get(t.TypeParameter)
	if !ok {
		return nil
	}
	return ty
}

func (t *GenericType) GetMembers() map[string]MemberResolver {
	return withBuiltinMembers(t, nil)
}

// IntegerRangedType

type IntegerRangedType interface {
	Type
	MinInt() *big.Int
	MaxInt() *big.Int
	IsSuperType() bool
}

type FractionalRangedType interface {
	IntegerRangedType
	Scale() uint
	MinFractional() *big.Int
	MaxFractional() *big.Int
}

// SaturatingArithmeticType is a type that supports saturating arithmetic functions
type SaturatingArithmeticType interface {
	Type
	SupportsSaturatingAdd() bool
	SupportsSaturatingSubtract() bool
	SupportsSaturatingMultiply() bool
	SupportsSaturatingDivide() bool
}

const NumericTypeSaturatingAddFunctionName = "saturatingAdd"
const numericTypeSaturatingAddFunctionDocString = `
self + other, saturating at the numeric bounds instead of overflowing.
`

const NumericTypeSaturatingSubtractFunctionName = "saturatingSubtract"
const numericTypeSaturatingSubtractFunctionDocString = `
self - other, saturating at the numeric bounds instead of overflowing.
`
const NumericTypeSaturatingMultiplyFunctionName = "saturatingMultiply"
const numericTypeSaturatingMultiplyFunctionDocString = `
self * other, saturating at the numeric bounds instead of overflowing.
`

const NumericTypeSaturatingDivideFunctionName = "saturatingDivide"
const numericTypeSaturatingDivideFunctionDocString = `
self / other, saturating at the numeric bounds instead of overflowing.
`

var SaturatingArithmeticTypeFunctionTypes = map[Type]*FunctionType{}

func registerSaturatingArithmeticType(t Type) {
	SaturatingArithmeticTypeFunctionTypes[t] = &FunctionType{
		Parameters: []Parameter{
			{
				Label:          ArgumentLabelNotRequired,
				Identifier:     "other",
				TypeAnnotation: NewTypeAnnotation(t),
			},
		},
		ReturnTypeAnnotation: NewTypeAnnotation(t),
	}
}

func addSaturatingArithmeticFunctions(t SaturatingArithmeticType, members map[string]MemberResolver) {

	addArithmeticFunction := func(name string, docString string) {
		members[name] = MemberResolver{
			Kind: common.DeclarationKindFunction,
			Resolve: func(memoryGauge common.MemoryGauge, _ string, _ ast.Range, _ func(error)) *Member {
				return NewPublicFunctionMember(
					memoryGauge,
					t,
					name,
					SaturatingArithmeticTypeFunctionTypes[t],
					docString,
				)
			},
		}
	}

	if t.SupportsSaturatingAdd() {
		addArithmeticFunction(
			NumericTypeSaturatingAddFunctionName,
			numericTypeSaturatingAddFunctionDocString,
		)
	}

	if t.SupportsSaturatingSubtract() {
		addArithmeticFunction(
			NumericTypeSaturatingSubtractFunctionName,
			numericTypeSaturatingSubtractFunctionDocString,
		)
	}

	if t.SupportsSaturatingMultiply() {
		addArithmeticFunction(
			NumericTypeSaturatingMultiplyFunctionName,
			numericTypeSaturatingMultiplyFunctionDocString,
		)
	}

	if t.SupportsSaturatingDivide() {
		addArithmeticFunction(
			NumericTypeSaturatingDivideFunctionName,
			numericTypeSaturatingDivideFunctionDocString,
		)
	}
}

type SaturatingArithmeticSupport struct {
	Add      bool
	Subtract bool
	Multiply bool
	Divide   bool
}

// NumericType represent all the types in the integer range
// and non-fractional ranged types.
type NumericType struct {
	minInt               *big.Int
	maxInt               *big.Int
	memberResolvers      map[string]MemberResolver
	name                 string
	tag                  TypeTag
	memberResolversOnce  sync.Once
	saturatingArithmetic SaturatingArithmeticSupport
	isSuperType          bool
}

var _ Type = &NumericType{}
var _ IntegerRangedType = &NumericType{}
var _ SaturatingArithmeticType = &NumericType{}

func NewNumericType(typeName string) *NumericType {
	return &NumericType{name: typeName}
}

func (t *NumericType) Tag() TypeTag {
	return t.tag
}

func (t *NumericType) WithTag(tag TypeTag) *NumericType {
	t.tag = tag
	return t
}

func (t *NumericType) WithIntRange(min *big.Int, max *big.Int) *NumericType {
	t.minInt = min
	t.maxInt = max
	return t
}

func (t *NumericType) WithSaturatingFunctions(saturatingArithmetic SaturatingArithmeticSupport) *NumericType {
	t.saturatingArithmetic = saturatingArithmetic

	registerSaturatingArithmeticType(t)

	return t
}

func (t *NumericType) SupportsSaturatingAdd() bool {
	return t.saturatingArithmetic.Add
}

func (t *NumericType) SupportsSaturatingSubtract() bool {
	return t.saturatingArithmetic.Subtract
}

func (t *NumericType) SupportsSaturatingMultiply() bool {
	return t.saturatingArithmetic.Multiply
}

func (t *NumericType) SupportsSaturatingDivide() bool {
	return t.saturatingArithmetic.Divide
}

func (*NumericType) IsType() {}

func (t *NumericType) String() string {
	return t.name
}

func (t *NumericType) QualifiedString() string {
	return t.name
}

func (t *NumericType) ID() TypeID {
	return TypeID(t.name)
}

func (t *NumericType) Equal(other Type) bool {
	// Numeric types are singletons. Hence their pointers should be equal.
	if t == other {
		return true
	}

	// Check for the value equality as well, as a backup strategy.
	otherNumericType, ok := other.(*NumericType)
	return ok && t.ID() == otherNumericType.ID()
}

func (*NumericType) IsResourceType() bool {
	return false
}

func (*NumericType) IsInvalidType() bool {
	return false
}

func (*NumericType) IsStorable(_ map[*Member]bool) bool {
	return true
}

func (*NumericType) IsExportable(_ map[*Member]bool) bool {
	return true
}

func (t *NumericType) IsImportable(_ map[*Member]bool) bool {
	return true
}

func (*NumericType) IsEquatable() bool {
	return true
}

func (t *NumericType) IsComparable() bool {
	return !t.IsSuperType()
}

func (*NumericType) TypeAnnotationState() TypeAnnotationState {
	return TypeAnnotationStateValid
}

func (t *NumericType) RewriteWithRestrictedTypes() (result Type, rewritten bool) {
	return t, false
}

func (t *NumericType) MinInt() *big.Int {
	return t.minInt
}

func (t *NumericType) MaxInt() *big.Int {
	return t.maxInt
}

func (*NumericType) Unify(_ Type, _ *TypeParameterTypeOrderedMap, _ func(err error), _ ast.Range) bool {
	return false
}

func (t *NumericType) Resolve(_ *TypeParameterTypeOrderedMap) Type {
	return t
}

func (t *NumericType) GetMembers() map[string]MemberResolver {
	t.initializeMemberResolvers()
	return t.memberResolvers
}

func (t *NumericType) initializeMemberResolvers() {
	t.memberResolversOnce.Do(func() {
		members := map[string]MemberResolver{}

		addSaturatingArithmeticFunctions(t, members)

		t.memberResolvers = withBuiltinMembers(t, members)
	})
}

func (t *NumericType) AsSuperType() *NumericType {
	t.isSuperType = true
	return t
}

func (t *NumericType) IsSuperType() bool {
	return t.isSuperType
}

// FixedPointNumericType represents all the types in the fixed-point range.
type FixedPointNumericType struct {
	maxFractional        *big.Int
	minFractional        *big.Int
	memberResolvers      map[string]MemberResolver
	minInt               *big.Int
	maxInt               *big.Int
	name                 string
	tag                  TypeTag
	scale                uint
	memberResolversOnce  sync.Once
	saturatingArithmetic SaturatingArithmeticSupport
	isSuperType          bool
}

var _ Type = &FixedPointNumericType{}
var _ IntegerRangedType = &FixedPointNumericType{}
var _ FractionalRangedType = &FixedPointNumericType{}
var _ SaturatingArithmeticType = &FixedPointNumericType{}

func NewFixedPointNumericType(typeName string) *FixedPointNumericType {
	return &FixedPointNumericType{
		name: typeName,
	}
}

func (t *FixedPointNumericType) Tag() TypeTag {
	return t.tag
}

func (t *FixedPointNumericType) WithTag(tag TypeTag) *FixedPointNumericType {
	t.tag = tag
	return t
}

func (t *FixedPointNumericType) WithIntRange(minInt *big.Int, maxInt *big.Int) *FixedPointNumericType {
	t.minInt = minInt
	t.maxInt = maxInt
	return t
}

func (t *FixedPointNumericType) WithFractionalRange(
	minFractional *big.Int,
	maxFractional *big.Int,
) *FixedPointNumericType {

	t.minFractional = minFractional
	t.maxFractional = maxFractional
	return t
}

func (t *FixedPointNumericType) WithScale(scale uint) *FixedPointNumericType {
	t.scale = scale
	return t
}

func (t *FixedPointNumericType) WithSaturatingFunctions(saturatingArithmetic SaturatingArithmeticSupport) *FixedPointNumericType {
	t.saturatingArithmetic = saturatingArithmetic

	registerSaturatingArithmeticType(t)

	return t
}

func (t *FixedPointNumericType) SupportsSaturatingAdd() bool {
	return t.saturatingArithmetic.Add
}

func (t *FixedPointNumericType) SupportsSaturatingSubtract() bool {
	return t.saturatingArithmetic.Subtract
}

func (t *FixedPointNumericType) SupportsSaturatingMultiply() bool {
	return t.saturatingArithmetic.Multiply
}

func (t *FixedPointNumericType) SupportsSaturatingDivide() bool {
	return t.saturatingArithmetic.Divide
}

func (*FixedPointNumericType) IsType() {}

func (t *FixedPointNumericType) String() string {
	return t.name
}

func (t *FixedPointNumericType) QualifiedString() string {
	return t.name
}

func (t *FixedPointNumericType) ID() TypeID {
	return TypeID(t.name)
}

func (t *FixedPointNumericType) Equal(other Type) bool {
	// Numeric types are singletons. Hence their pointers should be equal.
	if t == other {
		return true
	}

	// Check for the value equality as well, as a backup strategy.
	otherNumericType, ok := other.(*FixedPointNumericType)
	return ok && t.ID() == otherNumericType.ID()
}

func (*FixedPointNumericType) IsResourceType() bool {
	return false
}

func (*FixedPointNumericType) IsInvalidType() bool {
	return false
}

func (*FixedPointNumericType) IsStorable(_ map[*Member]bool) bool {
	return true
}

func (*FixedPointNumericType) IsExportable(_ map[*Member]bool) bool {
	return true
}

func (t *FixedPointNumericType) IsImportable(_ map[*Member]bool) bool {
	return true
}

func (*FixedPointNumericType) IsEquatable() bool {
	return true
}

func (t *FixedPointNumericType) IsComparable() bool {
	return !t.IsSuperType()
}

func (*FixedPointNumericType) TypeAnnotationState() TypeAnnotationState {
	return TypeAnnotationStateValid
}

func (t *FixedPointNumericType) RewriteWithRestrictedTypes() (result Type, rewritten bool) {
	return t, false
}

func (t *FixedPointNumericType) MinInt() *big.Int {
	return t.minInt
}

func (t *FixedPointNumericType) MaxInt() *big.Int {
	return t.maxInt
}

func (t *FixedPointNumericType) MinFractional() *big.Int {
	return t.minFractional
}

func (t *FixedPointNumericType) MaxFractional() *big.Int {
	return t.maxFractional
}

func (t *FixedPointNumericType) Scale() uint {
	return t.scale
}

func (*FixedPointNumericType) Unify(_ Type, _ *TypeParameterTypeOrderedMap, _ func(err error), _ ast.Range) bool {
	return false
}

func (t *FixedPointNumericType) Resolve(_ *TypeParameterTypeOrderedMap) Type {
	return t
}

func (t *FixedPointNumericType) GetMembers() map[string]MemberResolver {
	t.initializeMemberResolvers()
	return t.memberResolvers
}

func (t *FixedPointNumericType) initializeMemberResolvers() {
	t.memberResolversOnce.Do(func() {
		members := map[string]MemberResolver{}

		addSaturatingArithmeticFunctions(t, members)

		t.memberResolvers = withBuiltinMembers(t, members)
	})
}

func (t *FixedPointNumericType) AsSuperType() *FixedPointNumericType {
	t.isSuperType = true
	return t
}

func (t *FixedPointNumericType) IsSuperType() bool {
	return t.isSuperType
}

// Numeric types

var (

	// NumberType represents the super-type of all number types
	NumberType = NewNumericType(NumberTypeName).
			WithTag(NumberTypeTag).
			AsSuperType()

	// SignedNumberType represents the super-type of all signed number types
	SignedNumberType = NewNumericType(SignedNumberTypeName).
				WithTag(SignedNumberTypeTag).
				AsSuperType()

	// IntegerType represents the super-type of all integer types
	IntegerType = NewNumericType(IntegerTypeName).
			WithTag(IntegerTypeTag).
			AsSuperType()

	// SignedIntegerType represents the super-type of all signed integer types
	SignedIntegerType = NewNumericType(SignedIntegerTypeName).
				WithTag(SignedIntegerTypeTag).
				AsSuperType()

	// IntType represents the arbitrary-precision integer type `Int`
	IntType = NewNumericType(IntTypeName).
		WithTag(IntTypeTag)

	// Int8Type represents the 8-bit signed integer type `Int8`
	Int8Type = NewNumericType(Int8TypeName).
			WithTag(Int8TypeTag).
			WithIntRange(Int8TypeMinInt, Int8TypeMaxInt).
			WithSaturatingFunctions(SaturatingArithmeticSupport{
			Add:      true,
			Subtract: true,
			Multiply: true,
			Divide:   true,
		})

	// Int16Type represents the 16-bit signed integer type `Int16`
	Int16Type = NewNumericType(Int16TypeName).
			WithTag(Int16TypeTag).
			WithIntRange(Int16TypeMinInt, Int16TypeMaxInt).
			WithSaturatingFunctions(SaturatingArithmeticSupport{
			Add:      true,
			Subtract: true,
			Multiply: true,
			Divide:   true,
		})

	// Int32Type represents the 32-bit signed integer type `Int32`
	Int32Type = NewNumericType(Int32TypeName).
			WithTag(Int32TypeTag).
			WithIntRange(Int32TypeMinInt, Int32TypeMaxInt).
			WithSaturatingFunctions(SaturatingArithmeticSupport{
			Add:      true,
			Subtract: true,
			Multiply: true,
			Divide:   true,
		})

	// Int64Type represents the 64-bit signed integer type `Int64`
	Int64Type = NewNumericType(Int64TypeName).
			WithTag(Int64TypeTag).
			WithIntRange(Int64TypeMinInt, Int64TypeMaxInt).
			WithSaturatingFunctions(SaturatingArithmeticSupport{
			Add:      true,
			Subtract: true,
			Multiply: true,
			Divide:   true,
		})

	// Int128Type represents the 128-bit signed integer type `Int128`
	Int128Type = NewNumericType(Int128TypeName).
			WithTag(Int128TypeTag).
			WithIntRange(Int128TypeMinIntBig, Int128TypeMaxIntBig).
			WithSaturatingFunctions(SaturatingArithmeticSupport{
			Add:      true,
			Subtract: true,
			Multiply: true,
			Divide:   true,
		})

	// Int256Type represents the 256-bit signed integer type `Int256`
	Int256Type = NewNumericType(Int256TypeName).
			WithTag(Int256TypeTag).
			WithIntRange(Int256TypeMinIntBig, Int256TypeMaxIntBig).
			WithSaturatingFunctions(SaturatingArithmeticSupport{
			Add:      true,
			Subtract: true,
			Multiply: true,
			Divide:   true,
		})

	// UIntType represents the arbitrary-precision unsigned integer type `UInt`
	UIntType = NewNumericType(UIntTypeName).
			WithTag(UIntTypeTag).
			WithIntRange(UIntTypeMin, nil).
			WithSaturatingFunctions(SaturatingArithmeticSupport{
			Subtract: true,
		})

	// UInt8Type represents the 8-bit unsigned integer type `UInt8`
	// which checks for overflow and underflow
	UInt8Type = NewNumericType(UInt8TypeName).
			WithTag(UInt8TypeTag).
			WithIntRange(UInt8TypeMinInt, UInt8TypeMaxInt).
			WithSaturatingFunctions(SaturatingArithmeticSupport{
			Add:      true,
			Subtract: true,
			Multiply: true,
		})

	// UInt16Type represents the 16-bit unsigned integer type `UInt16`
	// which checks for overflow and underflow
	UInt16Type = NewNumericType(UInt16TypeName).
			WithTag(UInt16TypeTag).
			WithIntRange(UInt16TypeMinInt, UInt16TypeMaxInt).
			WithSaturatingFunctions(SaturatingArithmeticSupport{
			Add:      true,
			Subtract: true,
			Multiply: true,
		})

	// UInt32Type represents the 32-bit unsigned integer type `UInt32`
	// which checks for overflow and underflow
	UInt32Type = NewNumericType(UInt32TypeName).
			WithTag(UInt32TypeTag).
			WithIntRange(UInt32TypeMinInt, UInt32TypeMaxInt).
			WithSaturatingFunctions(SaturatingArithmeticSupport{
			Add:      true,
			Subtract: true,
			Multiply: true,
		})

	// UInt64Type represents the 64-bit unsigned integer type `UInt64`
	// which checks for overflow and underflow
	UInt64Type = NewNumericType(UInt64TypeName).
			WithTag(UInt64TypeTag).
			WithIntRange(UInt64TypeMinInt, UInt64TypeMaxInt).
			WithSaturatingFunctions(SaturatingArithmeticSupport{
			Add:      true,
			Subtract: true,
			Multiply: true,
		})

	// UInt128Type represents the 128-bit unsigned integer type `UInt128`
	// which checks for overflow and underflow
	UInt128Type = NewNumericType(UInt128TypeName).
			WithTag(UInt128TypeTag).
			WithIntRange(UInt128TypeMinIntBig, UInt128TypeMaxIntBig).
			WithSaturatingFunctions(SaturatingArithmeticSupport{
			Add:      true,
			Subtract: true,
			Multiply: true,
		})

	// UInt256Type represents the 256-bit unsigned integer type `UInt256`
	// which checks for overflow and underflow
	UInt256Type = NewNumericType(UInt256TypeName).
			WithTag(UInt256TypeTag).
			WithIntRange(UInt256TypeMinIntBig, UInt256TypeMaxIntBig).
			WithSaturatingFunctions(SaturatingArithmeticSupport{
			Add:      true,
			Subtract: true,
			Multiply: true,
		})

	// Word8Type represents the 8-bit unsigned integer type `Word8`
	// which does NOT check for overflow and underflow
	Word8Type = NewNumericType(Word8TypeName).
			WithTag(Word8TypeTag).
			WithIntRange(Word8TypeMinInt, Word8TypeMaxInt)

	// Word16Type represents the 16-bit unsigned integer type `Word16`
	// which does NOT check for overflow and underflow
	Word16Type = NewNumericType(Word16TypeName).
			WithTag(Word16TypeTag).
			WithIntRange(Word16TypeMinInt, Word16TypeMaxInt)

	// Word32Type represents the 32-bit unsigned integer type `Word32`
	// which does NOT check for overflow and underflow
	Word32Type = NewNumericType(Word32TypeName).
			WithTag(Word32TypeTag).
			WithIntRange(Word32TypeMinInt, Word32TypeMaxInt)

	// Word64Type represents the 64-bit unsigned integer type `Word64`
	// which does NOT check for overflow and underflow
	Word64Type = NewNumericType(Word64TypeName).
			WithTag(Word64TypeTag).
			WithIntRange(Word64TypeMinInt, Word64TypeMaxInt)

	// Word128Type represents the 128-bit unsigned integer type `Word128`
	// which does NOT check for overflow and underflow
	Word128Type = NewNumericType(Word128TypeName).
			WithTag(Word128TypeTag).
			WithIntRange(Word128TypeMinIntBig, Word128TypeMaxIntBig)

	// Word256Type represents the 256-bit unsigned integer type `Word256`
	// which does NOT check for overflow and underflow
	Word256Type = NewNumericType(Word256TypeName).
			WithTag(Word256TypeTag).
			WithIntRange(Word256TypeMinIntBig, Word256TypeMaxIntBig)

	// FixedPointType represents the super-type of all fixed-point types
	FixedPointType = NewNumericType(FixedPointTypeName).
			WithTag(FixedPointTypeTag).
			AsSuperType()

	// SignedFixedPointType represents the super-type of all signed fixed-point types
	SignedFixedPointType = NewNumericType(SignedFixedPointTypeName).
				WithTag(SignedFixedPointTypeTag).
				AsSuperType()

	// Fix64Type represents the 64-bit signed decimal fixed-point type `Fix64`
	// which has a scale of Fix64Scale, and checks for overflow and underflow
	Fix64Type = NewFixedPointNumericType(Fix64TypeName).
			WithTag(Fix64TypeTag).
			WithIntRange(Fix64TypeMinIntBig, Fix64TypeMaxIntBig).
			WithFractionalRange(Fix64TypeMinFractionalBig, Fix64TypeMaxFractionalBig).
			WithScale(Fix64Scale).
			WithSaturatingFunctions(SaturatingArithmeticSupport{
			Add:      true,
			Subtract: true,
			Multiply: true,
			Divide:   true,
		})

	// UFix64Type represents the 64-bit unsigned decimal fixed-point type `UFix64`
	// which has a scale of 1E9, and checks for overflow and underflow
	UFix64Type = NewFixedPointNumericType(UFix64TypeName).
			WithTag(UFix64TypeTag).
			WithIntRange(UFix64TypeMinIntBig, UFix64TypeMaxIntBig).
			WithFractionalRange(UFix64TypeMinFractionalBig, UFix64TypeMaxFractionalBig).
			WithScale(Fix64Scale).
			WithSaturatingFunctions(SaturatingArithmeticSupport{
			Add:      true,
			Subtract: true,
			Multiply: true,
		})
)

// Numeric type ranges
var (
	Int8TypeMinInt = new(big.Int).SetInt64(math.MinInt8)
	Int8TypeMaxInt = new(big.Int).SetInt64(math.MaxInt8)

	Int16TypeMinInt = new(big.Int).SetInt64(math.MinInt16)
	Int16TypeMaxInt = new(big.Int).SetInt64(math.MaxInt16)

	Int32TypeMinInt = new(big.Int).SetInt64(math.MinInt32)
	Int32TypeMaxInt = new(big.Int).SetInt64(math.MaxInt32)

	Int64TypeMinInt = new(big.Int).SetInt64(math.MinInt64)
	Int64TypeMaxInt = new(big.Int).SetInt64(math.MaxInt64)

	Int128TypeMinIntBig = func() *big.Int {
		int128TypeMin := big.NewInt(-1)
		int128TypeMin.Lsh(int128TypeMin, 127)
		return int128TypeMin
	}()

	Int128TypeMaxIntBig = func() *big.Int {
		int128TypeMax := big.NewInt(1)
		int128TypeMax.Lsh(int128TypeMax, 127)
		int128TypeMax.Sub(int128TypeMax, big.NewInt(1))
		return int128TypeMax
	}()

	Int256TypeMinIntBig = func() *big.Int {
		int256TypeMin := big.NewInt(-1)
		int256TypeMin.Lsh(int256TypeMin, 255)
		return int256TypeMin
	}()

	Int256TypeMaxIntBig = func() *big.Int {
		int256TypeMax := big.NewInt(1)
		int256TypeMax.Lsh(int256TypeMax, 255)
		int256TypeMax.Sub(int256TypeMax, big.NewInt(1))
		return int256TypeMax
	}()

	UIntTypeMin = new(big.Int)

	UInt8TypeMinInt = new(big.Int)
	UInt8TypeMaxInt = new(big.Int).SetUint64(math.MaxUint8)

	UInt16TypeMinInt = new(big.Int)
	UInt16TypeMaxInt = new(big.Int).SetUint64(math.MaxUint16)

	UInt32TypeMinInt = new(big.Int)
	UInt32TypeMaxInt = new(big.Int).SetUint64(math.MaxUint32)

	UInt64TypeMinInt = new(big.Int)
	UInt64TypeMaxInt = new(big.Int).SetUint64(math.MaxUint64)

	UInt128TypeMinIntBig = new(big.Int)

	UInt128TypeMaxIntBig = func() *big.Int {
		uInt128TypeMax := big.NewInt(1)
		uInt128TypeMax.Lsh(uInt128TypeMax, 128)
		uInt128TypeMax.Sub(uInt128TypeMax, big.NewInt(1))
		return uInt128TypeMax

	}()

	UInt256TypeMinIntBig = new(big.Int)

	UInt256TypeMaxIntBig = func() *big.Int {
		uInt256TypeMax := big.NewInt(1)
		uInt256TypeMax.Lsh(uInt256TypeMax, 256)
		uInt256TypeMax.Sub(uInt256TypeMax, big.NewInt(1))
		return uInt256TypeMax
	}()

	Word8TypeMinInt = new(big.Int)
	Word8TypeMaxInt = new(big.Int).SetUint64(math.MaxUint8)

	Word16TypeMinInt = new(big.Int)
	Word16TypeMaxInt = new(big.Int).SetUint64(math.MaxUint16)

	Word32TypeMinInt = new(big.Int)
	Word32TypeMaxInt = new(big.Int).SetUint64(math.MaxUint32)

	Word64TypeMinInt = new(big.Int)
	Word64TypeMaxInt = new(big.Int).SetUint64(math.MaxUint64)

	// 1 << 128
	Word128TypeMaxIntPlusOneBig = func() *big.Int {
		word128TypeMaxPlusOne := big.NewInt(1)
		word128TypeMaxPlusOne.Lsh(word128TypeMaxPlusOne, 128)
		return word128TypeMaxPlusOne
	}()
	Word128TypeMinIntBig = new(big.Int)
	Word128TypeMaxIntBig = func() *big.Int {
		word128TypeMax := new(big.Int)
		word128TypeMax.Sub(Word128TypeMaxIntPlusOneBig, big.NewInt(1))
		return word128TypeMax
	}()

	// 1 << 256
	Word256TypeMaxIntPlusOneBig = func() *big.Int {
		word256TypeMaxPlusOne := big.NewInt(1)
		word256TypeMaxPlusOne.Lsh(word256TypeMaxPlusOne, 256)
		return word256TypeMaxPlusOne
	}()
	Word256TypeMinIntBig = new(big.Int)
	Word256TypeMaxIntBig = func() *big.Int {
		word256TypeMax := new(big.Int)
		word256TypeMax.Sub(Word256TypeMaxIntPlusOneBig, big.NewInt(1))
		return word256TypeMax
	}()

	Fix64FactorBig = new(big.Int).SetUint64(uint64(Fix64Factor))

	Fix64TypeMinIntBig = fixedpoint.Fix64TypeMinIntBig
	Fix64TypeMaxIntBig = fixedpoint.Fix64TypeMaxIntBig

	Fix64TypeMinFractionalBig = fixedpoint.Fix64TypeMinFractionalBig
	Fix64TypeMaxFractionalBig = fixedpoint.Fix64TypeMaxFractionalBig

	UFix64TypeMinIntBig = fixedpoint.UFix64TypeMinIntBig
	UFix64TypeMaxIntBig = fixedpoint.UFix64TypeMaxIntBig

	UFix64TypeMinFractionalBig = fixedpoint.UFix64TypeMinFractionalBig
	UFix64TypeMaxFractionalBig = fixedpoint.UFix64TypeMaxFractionalBig
)

const Fix64Scale = fixedpoint.Fix64Scale
const Fix64Factor = fixedpoint.Fix64Factor

const Fix64TypeMinInt = fixedpoint.Fix64TypeMinInt
const Fix64TypeMaxInt = fixedpoint.Fix64TypeMaxInt

const Fix64TypeMinFractional = fixedpoint.Fix64TypeMinFractional
const Fix64TypeMaxFractional = fixedpoint.Fix64TypeMaxFractional

const UFix64TypeMinInt = fixedpoint.UFix64TypeMinInt
const UFix64TypeMaxInt = fixedpoint.UFix64TypeMaxInt

const UFix64TypeMinFractional = fixedpoint.UFix64TypeMinFractional
const UFix64TypeMaxFractional = fixedpoint.UFix64TypeMaxFractional

// ArrayType

type ArrayType interface {
	ValueIndexableType
	isArrayType()
}

const arrayTypeFirstIndexFunctionDocString = `
Returns the index of the first element matching the given object in the array, nil if no match.
Available if the array element type is not resource-kinded and equatable.
`

const arrayTypeContainsFunctionDocString = `
Returns true if the given object is in the array
`

const arrayTypeLengthFieldDocString = `
Returns the number of elements in the array
`

const arrayTypeAppendFunctionDocString = `
Adds the given element to the end of the array
`

const arrayTypeAppendAllFunctionDocString = `
Adds all the elements from the given array to the end of the array
`

const arrayTypeConcatFunctionDocString = `
Returns a new array which contains the given array concatenated to the end of the original array, but does not modify the original array
`

const arrayTypeInsertFunctionDocString = `
Inserts the given element at the given index of the array.

The index must be within the bounds of the array.
If the index is outside the bounds, the program aborts.

The existing element at the supplied index is not overwritten.

All the elements after the new inserted element are shifted to the right by one
`

const arrayTypeRemoveFunctionDocString = `
Removes the element at the given index from the array and returns it.

The index must be within the bounds of the array.
If the index is outside the bounds, the program aborts
`

const arrayTypeRemoveFirstFunctionDocString = `
Removes the first element from the array and returns it.

The array must not be empty. If the array is empty, the program aborts
`

const arrayTypeRemoveLastFunctionDocString = `
Removes the last element from the array and returns it.

The array must not be empty. If the array is empty, the program aborts
`

const arrayTypeSliceFunctionDocString = `
Returns a new variable-sized array containing the slice of the elements in the given array from start index ` + "`from`" + ` up to, but not including, the end index ` + "`upTo`" + `.

This function creates a new array whose length is ` + "`upTo - from`" + `.
It does not modify the original array.
If either of the parameters are out of the bounds of the array, or the indices are invalid (` + "`from > upTo`" + `), then the function will fail.
`

func getArrayMembers(arrayType ArrayType) map[string]MemberResolver {

	members := map[string]MemberResolver{
		"contains": {
			Kind: common.DeclarationKindFunction,
			Resolve: func(memoryGauge common.MemoryGauge, identifier string, targetRange ast.Range, report func(error)) *Member {

				elementType := arrayType.ElementType(false)

				// It is impossible for an array of resources to have a `contains` function:
				// if the resource is passed as an argument, it cannot be inside the array

				if elementType.IsResourceType() {
					report(
						&InvalidResourceArrayMemberError{
							Name:            identifier,
							DeclarationKind: common.DeclarationKindFunction,
							Range:           targetRange,
						},
					)
				}

				// TODO: implement Equatable interface: https://github.com/dapperlabs/bamboo-node/issues/78

				if !elementType.IsEquatable() {
					report(
						&NotEquatableTypeError{
							Type:  elementType,
							Range: targetRange,
						},
					)
				}

				return NewPublicFunctionMember(
					memoryGauge,
					arrayType,
					identifier,
					ArrayContainsFunctionType(elementType),
					arrayTypeContainsFunctionDocString,
				)
			},
		},
		"length": {
			Kind: common.DeclarationKindField,
			Resolve: func(memoryGauge common.MemoryGauge, identifier string, _ ast.Range, _ func(error)) *Member {
				return NewPublicConstantFieldMember(
					memoryGauge,
					arrayType,
					identifier,
					IntType,
					arrayTypeLengthFieldDocString,
				)
			},
		},
		"firstIndex": {
			Kind: common.DeclarationKindFunction,
			Resolve: func(memoryGauge common.MemoryGauge, identifier string, targetRange ast.Range, report func(error)) *Member {

				elementType := arrayType.ElementType(false)

				// It is impossible for an array of resources to have a `firstIndex` function:
				// if the resource is passed as an argument, it cannot be inside the array

				if elementType.IsResourceType() {
					report(
						&InvalidResourceArrayMemberError{
							Name:            identifier,
							DeclarationKind: common.DeclarationKindFunction,
							Range:           targetRange,
						},
					)
				}

				// TODO: implement Equatable interface

				if !elementType.IsEquatable() {
					report(
						&NotEquatableTypeError{
							Type:  elementType,
							Range: targetRange,
						},
					)
				}

				return NewPublicFunctionMember(
					memoryGauge,
					arrayType,
					identifier,
					ArrayFirstIndexFunctionType(elementType),
					arrayTypeFirstIndexFunctionDocString,
				)
			},
		},
	}

	// TODO: maybe still return members but report a helpful error?

	if _, ok := arrayType.(*VariableSizedType); ok {

		members["append"] = MemberResolver{
			Kind:     common.DeclarationKindFunction,
			Mutating: true,
			Resolve: func(memoryGauge common.MemoryGauge, identifier string, targetRange ast.Range, report func(error)) *Member {
				elementType := arrayType.ElementType(false)
				return NewPublicFunctionMember(
					memoryGauge,
					arrayType,
					identifier,
					ArrayAppendFunctionType(elementType),
					arrayTypeAppendFunctionDocString,
				)
			},
		}

		members["appendAll"] = MemberResolver{
			Kind:     common.DeclarationKindFunction,
			Mutating: true,
			Resolve: func(memoryGauge common.MemoryGauge, identifier string, targetRange ast.Range, report func(error)) *Member {

				elementType := arrayType.ElementType(false)

				if elementType.IsResourceType() {
					report(
						&InvalidResourceArrayMemberError{
							Name:            identifier,
							DeclarationKind: common.DeclarationKindFunction,
							Range:           targetRange,
						},
					)
				}

				return NewPublicFunctionMember(
					memoryGauge,
					arrayType,
					identifier,
					ArrayAppendAllFunctionType(arrayType),
					arrayTypeAppendAllFunctionDocString,
				)
			},
		}

		members["concat"] = MemberResolver{
			Kind: common.DeclarationKindFunction,
			Resolve: func(memoryGauge common.MemoryGauge, identifier string, targetRange ast.Range, report func(error)) *Member {

				// TODO: maybe allow for resource element type

				elementType := arrayType.ElementType(false)

				if elementType.IsResourceType() {
					report(
						&InvalidResourceArrayMemberError{
							Name:            identifier,
							DeclarationKind: common.DeclarationKindFunction,
							Range:           targetRange,
						},
					)
				}

				return NewPublicFunctionMember(
					memoryGauge,
					arrayType,
					identifier,
					ArrayConcatFunctionType(arrayType),
					arrayTypeConcatFunctionDocString,
				)
			},
		}

		members["slice"] = MemberResolver{
			Kind: common.DeclarationKindFunction,
			Resolve: func(memoryGauge common.MemoryGauge, identifier string, targetRange ast.Range, report func(error)) *Member {

				elementType := arrayType.ElementType(false)

				if elementType.IsResourceType() {
					report(
						&InvalidResourceArrayMemberError{
							Name:            identifier,
							DeclarationKind: common.DeclarationKindFunction,
							Range:           targetRange,
						},
					)
				}

				return NewPublicFunctionMember(
					memoryGauge,
					arrayType,
					identifier,
					ArraySliceFunctionType(elementType),
					arrayTypeSliceFunctionDocString,
				)
			},
		}

		members["insert"] = MemberResolver{
			Kind:     common.DeclarationKindFunction,
			Mutating: true,
			Resolve: func(memoryGauge common.MemoryGauge, identifier string, _ ast.Range, _ func(error)) *Member {

				elementType := arrayType.ElementType(false)

				return NewPublicFunctionMember(
					memoryGauge,
					arrayType,
					identifier,
					ArrayInsertFunctionType(elementType),
					arrayTypeInsertFunctionDocString,
				)
			},
		}

		members["remove"] = MemberResolver{
			Kind:     common.DeclarationKindFunction,
			Mutating: true,
			Resolve: func(memoryGauge common.MemoryGauge, identifier string, _ ast.Range, _ func(error)) *Member {

				elementType := arrayType.ElementType(false)

				return NewPublicFunctionMember(
					memoryGauge,
					arrayType,
					identifier,
					ArrayRemoveFunctionType(elementType),
					arrayTypeRemoveFunctionDocString,
				)
			},
		}

		members["removeFirst"] = MemberResolver{
			Kind:     common.DeclarationKindFunction,
			Mutating: true,
			Resolve: func(memoryGauge common.MemoryGauge, identifier string, _ ast.Range, _ func(error)) *Member {

				elementType := arrayType.ElementType(false)

				return NewPublicFunctionMember(
					memoryGauge,
					arrayType,
					identifier,
					ArrayRemoveFirstFunctionType(elementType),

					arrayTypeRemoveFirstFunctionDocString,
				)
			},
		}

		members["removeLast"] = MemberResolver{
			Kind:     common.DeclarationKindFunction,
			Mutating: true,
			Resolve: func(memoryGauge common.MemoryGauge, identifier string, _ ast.Range, _ func(error)) *Member {

				elementType := arrayType.ElementType(false)

				return NewPublicFunctionMember(
					memoryGauge,
					arrayType,
					identifier,
					ArrayRemoveLastFunctionType(elementType),
					arrayTypeRemoveLastFunctionDocString,
				)
			},
		}
	}

	return withBuiltinMembers(arrayType, members)
}

func ArrayRemoveLastFunctionType(elementType Type) *FunctionType {
	return &FunctionType{
		ReturnTypeAnnotation: NewTypeAnnotation(
			elementType,
		),
	}
}

func ArrayRemoveFirstFunctionType(elementType Type) *FunctionType {
	return &FunctionType{
		ReturnTypeAnnotation: NewTypeAnnotation(
			elementType,
		),
	}
}

func ArrayRemoveFunctionType(elementType Type) *FunctionType {
	return &FunctionType{
		Parameters: []Parameter{
			{
				Identifier:     "at",
				TypeAnnotation: NewTypeAnnotation(IntegerType),
			},
		},
		ReturnTypeAnnotation: NewTypeAnnotation(
			elementType,
		),
	}
}

func ArrayInsertFunctionType(elementType Type) *FunctionType {
	return &FunctionType{
		Parameters: []Parameter{
			{
				Identifier:     "at",
				TypeAnnotation: NewTypeAnnotation(IntegerType),
			},
			{
				Label:          ArgumentLabelNotRequired,
				Identifier:     "element",
				TypeAnnotation: NewTypeAnnotation(elementType),
			},
		},
		ReturnTypeAnnotation: NewTypeAnnotation(
			VoidType,
		),
	}
}

func ArrayConcatFunctionType(arrayType Type) *FunctionType {
	typeAnnotation := NewTypeAnnotation(arrayType)
	return &FunctionType{
		Parameters: []Parameter{
			{
				Label:          ArgumentLabelNotRequired,
				Identifier:     "other",
				TypeAnnotation: typeAnnotation,
			},
		},
		ReturnTypeAnnotation: typeAnnotation,
	}
}

func ArrayFirstIndexFunctionType(elementType Type) *FunctionType {
	return &FunctionType{
		Parameters: []Parameter{
			{
				Identifier:     "of",
				TypeAnnotation: NewTypeAnnotation(elementType),
			},
		},
		ReturnTypeAnnotation: NewTypeAnnotation(
			&OptionalType{Type: IntType},
		),
	}
}
func ArrayContainsFunctionType(elementType Type) *FunctionType {
	return &FunctionType{
		Parameters: []Parameter{
			{
				Label:          ArgumentLabelNotRequired,
				Identifier:     "element",
				TypeAnnotation: NewTypeAnnotation(elementType),
			},
		},
		ReturnTypeAnnotation: NewTypeAnnotation(
			BoolType,
		),
	}
}

func ArrayAppendAllFunctionType(arrayType Type) *FunctionType {
	return &FunctionType{
		Parameters: []Parameter{
			{
				Label:          ArgumentLabelNotRequired,
				Identifier:     "other",
				TypeAnnotation: NewTypeAnnotation(arrayType),
			},
		},
		ReturnTypeAnnotation: NewTypeAnnotation(VoidType),
	}
}

func ArrayAppendFunctionType(elementType Type) *FunctionType {
	return &FunctionType{
		Parameters: []Parameter{
			{
				Label:          ArgumentLabelNotRequired,
				Identifier:     "element",
				TypeAnnotation: NewTypeAnnotation(elementType),
			},
		},
		ReturnTypeAnnotation: NewTypeAnnotation(
			VoidType,
		),
	}
}

func ArraySliceFunctionType(elementType Type) *FunctionType {
	return &FunctionType{
		Parameters: []Parameter{
			{
				Identifier:     "from",
				TypeAnnotation: NewTypeAnnotation(IntType),
			},
			{
				Identifier:     "upTo",
				TypeAnnotation: NewTypeAnnotation(IntType),
			},
		},
		ReturnTypeAnnotation: NewTypeAnnotation(&VariableSizedType{
			Type: elementType,
		}),
	}
}

// VariableSizedType is a variable sized array type
type VariableSizedType struct {
	Type                Type
	memberResolvers     map[string]MemberResolver
	memberResolversOnce sync.Once
}

var _ Type = &VariableSizedType{}
var _ ArrayType = &VariableSizedType{}
var _ ValueIndexableType = &VariableSizedType{}

func NewVariableSizedType(memoryGauge common.MemoryGauge, typ Type) *VariableSizedType {
	common.UseMemory(memoryGauge, common.VariableSizedSemaTypeMemoryUsage)
	return &VariableSizedType{
		Type: typ,
	}
}

func (*VariableSizedType) IsType() {}

func (*VariableSizedType) isArrayType() {}

func (t *VariableSizedType) Tag() TypeTag {
	return VariableSizedTypeTag
}

func (t *VariableSizedType) String() string {
	return fmt.Sprintf("[%s]", t.Type)
}

func (t *VariableSizedType) QualifiedString() string {
	return fmt.Sprintf("[%s]", t.Type.QualifiedString())
}

func (t *VariableSizedType) ID() TypeID {
	return TypeID(fmt.Sprintf("[%s]", t.Type.ID()))
}

func (t *VariableSizedType) Equal(other Type) bool {
	otherArray, ok := other.(*VariableSizedType)
	if !ok {
		return false
	}

	return t.Type.Equal(otherArray.Type)
}

func (t *VariableSizedType) GetMembers() map[string]MemberResolver {
	t.initializeMemberResolvers()
	return t.memberResolvers
}

func (t *VariableSizedType) initializeMemberResolvers() {
	t.memberResolversOnce.Do(func() {
		t.memberResolvers = getArrayMembers(t)
	})
}

func (t *VariableSizedType) IsResourceType() bool {
	return t.Type.IsResourceType()
}

func (t *VariableSizedType) IsInvalidType() bool {
	return t.Type.IsInvalidType()
}

func (t *VariableSizedType) IsStorable(results map[*Member]bool) bool {
	return t.Type.IsStorable(results)
}

func (t *VariableSizedType) IsExportable(results map[*Member]bool) bool {
	return t.Type.IsExportable(results)
}

func (t *VariableSizedType) IsImportable(results map[*Member]bool) bool {
	return t.Type.IsImportable(results)
}

func (t *VariableSizedType) IsEquatable() bool {
	return t.Type.IsEquatable()
}

func (t *VariableSizedType) IsComparable() bool {
	return t.Type.IsComparable()
}

func (t *VariableSizedType) TypeAnnotationState() TypeAnnotationState {
	return t.Type.TypeAnnotationState()
}

func (t *VariableSizedType) RewriteWithRestrictedTypes() (Type, bool) {
	rewrittenType, rewritten := t.Type.RewriteWithRestrictedTypes()
	if rewritten {
		return &VariableSizedType{
			Type: rewrittenType,
		}, true
	} else {
		return t, false
	}
}

func (*VariableSizedType) isValueIndexableType() bool {
	return true
}

func (*VariableSizedType) AllowsValueIndexingAssignment() bool {
	return true
}

func (t *VariableSizedType) ElementType(_ bool) Type {
	return t.Type
}

func (t *VariableSizedType) IndexingType() Type {
	return IntegerType
}

func (t *VariableSizedType) Unify(
	other Type,
	typeParameters *TypeParameterTypeOrderedMap,
	report func(err error),
	outerRange ast.Range,
) bool {

	otherArray, ok := other.(*VariableSizedType)
	if !ok {
		return false
	}

	return t.Type.Unify(otherArray.Type, typeParameters, report, outerRange)
}

func (t *VariableSizedType) Resolve(typeArguments *TypeParameterTypeOrderedMap) Type {
	newInnerType := t.Type.Resolve(typeArguments)
	if newInnerType == nil {
		return nil
	}

	return &VariableSizedType{
		Type: newInnerType,
	}
}

// ConstantSizedType is a constant sized array type
type ConstantSizedType struct {
	Type                Type
	memberResolvers     map[string]MemberResolver
	Size                int64
	memberResolversOnce sync.Once
}

var _ Type = &ConstantSizedType{}
var _ ArrayType = &ConstantSizedType{}
var _ ValueIndexableType = &ConstantSizedType{}

func NewConstantSizedType(memoryGauge common.MemoryGauge, typ Type, size int64) *ConstantSizedType {
	common.UseMemory(memoryGauge, common.ConstantSizedSemaTypeMemoryUsage)
	return &ConstantSizedType{
		Type: typ,
		Size: size,
	}
}

func (*ConstantSizedType) IsType() {}

func (*ConstantSizedType) isArrayType() {}

func (t *ConstantSizedType) Tag() TypeTag {
	return ConstantSizedTypeTag
}

func (t *ConstantSizedType) String() string {
	return fmt.Sprintf("[%s; %d]", t.Type, t.Size)
}

func (t *ConstantSizedType) QualifiedString() string {
	return fmt.Sprintf("[%s; %d]", t.Type.QualifiedString(), t.Size)
}

func (t *ConstantSizedType) ID() TypeID {
	return TypeID(fmt.Sprintf("[%s;%d]", t.Type.ID(), t.Size))
}

func (t *ConstantSizedType) Equal(other Type) bool {
	otherArray, ok := other.(*ConstantSizedType)
	if !ok {
		return false
	}

	return t.Type.Equal(otherArray.Type) &&
		t.Size == otherArray.Size
}

func (t *ConstantSizedType) GetMembers() map[string]MemberResolver {
	t.initializeMemberResolvers()
	return t.memberResolvers
}

func (t *ConstantSizedType) initializeMemberResolvers() {
	t.memberResolversOnce.Do(func() {
		t.memberResolvers = getArrayMembers(t)
	})
}

func (t *ConstantSizedType) IsResourceType() bool {
	return t.Type.IsResourceType()
}

func (t *ConstantSizedType) IsInvalidType() bool {
	return t.Type.IsInvalidType()
}

func (t *ConstantSizedType) IsStorable(results map[*Member]bool) bool {
	return t.Type.IsStorable(results)
}

func (t *ConstantSizedType) IsExportable(results map[*Member]bool) bool {
	return t.Type.IsStorable(results)
}

func (t *ConstantSizedType) IsImportable(results map[*Member]bool) bool {
	return t.Type.IsImportable(results)
}

func (t *ConstantSizedType) IsEquatable() bool {
	return t.Type.IsEquatable()
}

func (t *ConstantSizedType) IsComparable() bool {
	return t.Type.IsComparable()
}

func (t *ConstantSizedType) TypeAnnotationState() TypeAnnotationState {
	return t.Type.TypeAnnotationState()
}

func (t *ConstantSizedType) RewriteWithRestrictedTypes() (Type, bool) {
	rewrittenType, rewritten := t.Type.RewriteWithRestrictedTypes()
	if rewritten {
		return &ConstantSizedType{
			Type: rewrittenType,
			Size: t.Size,
		}, true
	} else {
		return t, false
	}
}

func (*ConstantSizedType) isValueIndexableType() bool {
	return true
}

func (*ConstantSizedType) AllowsValueIndexingAssignment() bool {
	return true
}

func (t *ConstantSizedType) ElementType(_ bool) Type {
	return t.Type
}

func (t *ConstantSizedType) IndexingType() Type {
	return IntegerType
}

func (t *ConstantSizedType) Unify(
	other Type,
	typeParameters *TypeParameterTypeOrderedMap,
	report func(err error),
	outerRange ast.Range,
) bool {

	otherArray, ok := other.(*ConstantSizedType)
	if !ok {
		return false
	}

	if t.Size != otherArray.Size {
		return false
	}

	return t.Type.Unify(otherArray.Type, typeParameters, report, outerRange)
}

func (t *ConstantSizedType) Resolve(typeArguments *TypeParameterTypeOrderedMap) Type {
	newInnerType := t.Type.Resolve(typeArguments)
	if newInnerType == nil {
		return nil
	}

	return &ConstantSizedType{
		Type: newInnerType,
		Size: t.Size,
	}
}

// Parameter

func formatParameter(spaces bool, label, identifier, typeAnnotation string) string {
	var builder strings.Builder

	if label != "" {
		builder.WriteString(label)
		if spaces {
			builder.WriteByte(' ')
		}
	}

	if identifier != "" {
		builder.WriteString(identifier)
		builder.WriteByte(':')
		if spaces {
			builder.WriteByte(' ')
		}
	}

	builder.WriteString(typeAnnotation)

	return builder.String()
}

type Parameter struct {
	TypeAnnotation TypeAnnotation
	Label          string
	Identifier     string
}

func (p Parameter) String() string {
	return formatParameter(
		true,
		p.Label,
		p.Identifier,
		p.TypeAnnotation.String(),
	)
}

func (p Parameter) QualifiedString() string {
	return formatParameter(
		true,
		p.Label,
		p.Identifier,
		p.TypeAnnotation.QualifiedString(),
	)
}

// EffectiveArgumentLabel returns the effective argument label that
// an argument in a call must use:
// If no argument label is declared for parameter,
// the parameter name is used as the argument label
func (p Parameter) EffectiveArgumentLabel() string {
	if p.Label != "" {
		return p.Label
	}
	return p.Identifier
}

// TypeParameter

type TypeParameter struct {
	TypeBound Type
	Name      string
	Optional  bool
}

func (p TypeParameter) string(typeFormatter func(Type) string) string {
	var builder strings.Builder
	builder.WriteString(p.Name)
	if p.TypeBound != nil {
		builder.WriteString(": ")
		builder.WriteString(typeFormatter(p.TypeBound))
	}
	return builder.String()
}

func (p TypeParameter) String() string {
	return p.string(func(t Type) string {
		return t.String()
	})
}

func (p TypeParameter) QualifiedString() string {
	return p.string(func(t Type) string {
		return t.QualifiedString()
	})
}

func (p TypeParameter) Equal(other *TypeParameter) bool {
	if p.Name != other.Name {
		return false
	}

	if p.TypeBound == nil {
		if other.TypeBound != nil {
			return false
		}
	} else {
		if other.TypeBound == nil ||
			!p.TypeBound.Equal(other.TypeBound) {

			return false
		}
	}

	return p.Optional == other.Optional
}

func (p TypeParameter) checkTypeBound(ty Type, typeRange ast.Range) error {
	if p.TypeBound == nil ||
		p.TypeBound.IsInvalidType() ||
		ty.IsInvalidType() {

		return nil
	}

	if !IsSubType(ty, p.TypeBound) {
		return &TypeMismatchError{
			ExpectedType: p.TypeBound,
			ActualType:   ty,
			Range:        typeRange,
		}
	}

	return nil
}

// Function types

func formatFunctionType(
	separator string,
	typeParameters []string,
	parameters []string,
	returnTypeAnnotation string,
) string {

	var builder strings.Builder
	builder.WriteByte('(')

	if len(typeParameters) > 0 {
		builder.WriteByte('<')
		for i, typeParameter := range typeParameters {
			if i > 0 {
				builder.WriteByte(',')
				builder.WriteString(separator)
			}
			builder.WriteString(typeParameter)
		}
		builder.WriteByte('>')
	}
	builder.WriteByte('(')
	for i, parameter := range parameters {
		if i > 0 {
			builder.WriteByte(',')
			builder.WriteString(separator)
		}
		builder.WriteString(parameter)
	}
	builder.WriteString("):")
	builder.WriteString(separator)
	builder.WriteString(returnTypeAnnotation)
	builder.WriteByte(')')
	return builder.String()
}

// FunctionType
type FunctionType struct {
	ReturnTypeAnnotation     TypeAnnotation
	RequiredArgumentCount    *int
	ArgumentExpressionsCheck ArgumentExpressionsCheck
	Members                  *StringMemberOrderedMap
	TypeParameters           []*TypeParameter
	Parameters               []Parameter
	memberResolvers          map[string]MemberResolver
	memberResolversOnce      sync.Once
	IsConstructor            bool
}

var _ Type = &FunctionType{}

func RequiredArgumentCount(count int) *int {
	return &count
}

func (*FunctionType) IsType() {}

func (t *FunctionType) Tag() TypeTag {
	return FunctionTypeTag
}

func (t *FunctionType) string(
	typeParameterFormatter func(*TypeParameter) string,
	parameterFormatter func(Parameter) string,
	returnTypeAnnotationFormatter func(TypeAnnotation) string,
) string {

	var typeParameters []string
	typeParameterCount := len(t.TypeParameters)
	if typeParameterCount > 0 {
		typeParameters = make([]string, typeParameterCount)
		for i, typeParameter := range t.TypeParameters {
			typeParameters[i] = typeParameterFormatter(typeParameter)
		}
	}

	var parameters []string
	parameterCount := len(t.Parameters)
	if parameterCount > 0 {
		parameters = make([]string, parameterCount)
		for i, parameter := range t.Parameters {
			parameters[i] = parameterFormatter(parameter)
		}
	}

	returnTypeAnnotation := returnTypeAnnotationFormatter(t.ReturnTypeAnnotation)

	return formatFunctionType(
		" ",
		typeParameters,
		parameters,
		returnTypeAnnotation,
	)
}

func FormatFunctionTypeID(
	typeParameters []string,
	parameters []string,
	returnTypeAnnotation string,
) string {
	return formatFunctionType(
		"",
		typeParameters,
		parameters,
		returnTypeAnnotation,
	)
}

func (t *FunctionType) String() string {
	return t.string(
		func(parameter *TypeParameter) string {
			return parameter.String()
		},
		func(parameter Parameter) string {
			return parameter.String()
		},
		func(typeAnnotation TypeAnnotation) string {
			return typeAnnotation.String()
		},
	)
}

func (t *FunctionType) QualifiedString() string {
	return t.string(
		func(parameter *TypeParameter) string {
			return parameter.QualifiedString()
		},
		func(parameter Parameter) string {
			return parameter.QualifiedString()
		},
		func(typeAnnotation TypeAnnotation) string {
			return typeAnnotation.QualifiedString()
		},
	)
}

// NOTE: parameter names and argument labels are *not* part of the ID!
func (t *FunctionType) ID() TypeID {

	typeParameterCount := len(t.TypeParameters)
	var typeParameters []string
	if typeParameterCount > 0 {
		typeParameters = make([]string, typeParameterCount)
		for i, typeParameter := range t.TypeParameters {
			typeParameters[i] = typeParameter.Name
		}
	}

	parameterCount := len(t.Parameters)
	var parameters []string
	if parameterCount > 0 {
		parameters = make([]string, parameterCount)
		for i, parameter := range t.Parameters {
			parameters[i] = string(parameter.TypeAnnotation.Type.ID())
		}
	}

	returnTypeAnnotation := string(t.ReturnTypeAnnotation.Type.ID())

	return TypeID(
		FormatFunctionTypeID(
			typeParameters,
			parameters,
			returnTypeAnnotation,
		),
	)
}

// NOTE: parameter names and argument labels are intentionally *not* considered!
func (t *FunctionType) Equal(other Type) bool {
	otherFunction, ok := other.(*FunctionType)
	if !ok {
		return false
	}

	// type parameters

	if len(t.TypeParameters) != len(otherFunction.TypeParameters) {
		return false
	}

	for i, typeParameter := range t.TypeParameters {
		otherTypeParameter := otherFunction.TypeParameters[i]
		if !typeParameter.Equal(otherTypeParameter) {
			return false
		}
	}

	// parameters

	if len(t.Parameters) != len(otherFunction.Parameters) {
		return false
	}

	for i, parameter := range t.Parameters {
		otherParameter := otherFunction.Parameters[i]
		if !parameter.TypeAnnotation.Equal(otherParameter.TypeAnnotation) {
			return false
		}
	}

	// Ensures that a constructor function type is
	// NOT equal to a function type with the same parameters, return type, etc.

	if t.IsConstructor != otherFunction.IsConstructor {
		return false
	}

	// return type

	if !t.ReturnTypeAnnotation.Type.
		Equal(otherFunction.ReturnTypeAnnotation.Type) {
		return false
	}

	return true
}

func (t *FunctionType) HasSameArgumentLabels(other *FunctionType) bool {
	if len(t.Parameters) != len(other.Parameters) {
		return false
	}

	for i, parameter := range t.Parameters {
		otherParameter := other.Parameters[i]
		if parameter.EffectiveArgumentLabel() != otherParameter.EffectiveArgumentLabel() {
			return false
		}
	}

	return true
}

func (*FunctionType) IsResourceType() bool {
	return false
}

func (t *FunctionType) IsInvalidType() bool {

	for _, typeParameter := range t.TypeParameters {

		if typeParameter.TypeBound != nil &&
			typeParameter.TypeBound.IsInvalidType() {

			return true
		}
	}

	for _, parameter := range t.Parameters {
		if parameter.TypeAnnotation.Type.IsInvalidType() {
			return true
		}
	}

	return t.ReturnTypeAnnotation.Type.IsInvalidType()
}

func (t *FunctionType) IsStorable(_ map[*Member]bool) bool {
	// Functions cannot be stored, as they cannot be serialized
	return false
}

func (t *FunctionType) IsExportable(_ map[*Member]bool) bool {
	// Even though functions cannot be serialized,
	// they are still treated as exportable,
	// as values are simply omitted.
	return true
}

func (t *FunctionType) IsImportable(_ map[*Member]bool) bool {
	return false
}

func (*FunctionType) IsEquatable() bool {
	return false
}

func (*FunctionType) IsComparable() bool {
	return false
}

func (t *FunctionType) TypeAnnotationState() TypeAnnotationState {

	for _, typeParameter := range t.TypeParameters {
		TypeParameterTypeAnnotationState := typeParameter.TypeBound.TypeAnnotationState()
		if TypeParameterTypeAnnotationState != TypeAnnotationStateValid {
			return TypeParameterTypeAnnotationState
		}
	}

	for _, parameter := range t.Parameters {
		parameterTypeAnnotationState := parameter.TypeAnnotation.TypeAnnotationState()
		if parameterTypeAnnotationState != TypeAnnotationStateValid {
			return parameterTypeAnnotationState
		}
	}

	returnTypeAnnotationState := t.ReturnTypeAnnotation.TypeAnnotationState()
	if returnTypeAnnotationState != TypeAnnotationStateValid {
		return returnTypeAnnotationState
	}

	return TypeAnnotationStateValid
}

func (t *FunctionType) RewriteWithRestrictedTypes() (Type, bool) {
	anyRewritten := false

	rewrittenTypeParameterTypeBounds := map[*TypeParameter]Type{}

	for _, typeParameter := range t.TypeParameters {
		if typeParameter.TypeBound == nil {
			continue
		}

		rewrittenType, rewritten := typeParameter.TypeBound.RewriteWithRestrictedTypes()
		if rewritten {
			anyRewritten = true
			rewrittenTypeParameterTypeBounds[typeParameter] = rewrittenType
		}
	}

	rewrittenParameterTypes := map[*Parameter]Type{}

	for i := range t.Parameters {
		parameter := &t.Parameters[i]
		rewrittenType, rewritten := parameter.TypeAnnotation.Type.RewriteWithRestrictedTypes()
		if rewritten {
			anyRewritten = true
			rewrittenParameterTypes[parameter] = rewrittenType
		}
	}

	rewrittenReturnType, rewritten := t.ReturnTypeAnnotation.Type.RewriteWithRestrictedTypes()
	if rewritten {
		anyRewritten = true
	}

	if anyRewritten {
		var rewrittenTypeParameters []*TypeParameter
		if len(t.TypeParameters) > 0 {
			rewrittenTypeParameters = make([]*TypeParameter, len(t.TypeParameters))
			for i, typeParameter := range t.TypeParameters {
				rewrittenTypeBound, ok := rewrittenTypeParameterTypeBounds[typeParameter]
				if ok {
					rewrittenTypeParameters[i] = &TypeParameter{
						Name:      typeParameter.Name,
						TypeBound: rewrittenTypeBound,
						Optional:  typeParameter.Optional,
					}
				} else {
					rewrittenTypeParameters[i] = typeParameter
				}
			}
		}

		var rewrittenParameters []Parameter
		if len(t.Parameters) > 0 {
			rewrittenParameters = make([]Parameter, len(t.Parameters))
			for i := range t.Parameters {
				parameter := &t.Parameters[i]
				rewrittenParameterType, ok := rewrittenParameterTypes[parameter]
				if ok {
					rewrittenParameters[i] = Parameter{
						Label:          parameter.Label,
						Identifier:     parameter.Identifier,
						TypeAnnotation: NewTypeAnnotation(rewrittenParameterType),
					}
				} else {
					rewrittenParameters[i] = *parameter
				}
			}
		}

		return &FunctionType{
			TypeParameters:        rewrittenTypeParameters,
			Parameters:            rewrittenParameters,
			ReturnTypeAnnotation:  NewTypeAnnotation(rewrittenReturnType),
			RequiredArgumentCount: t.RequiredArgumentCount,
		}, true
	} else {
		return t, false
	}
}

func (t *FunctionType) ArgumentLabels() (argumentLabels []string) {

	for _, parameter := range t.Parameters {

		argumentLabel := ArgumentLabelNotRequired
		if parameter.Label != "" {
			argumentLabel = parameter.Label
		} else if parameter.Identifier != "" {
			argumentLabel = parameter.Identifier
		}

		argumentLabels = append(argumentLabels, argumentLabel)
	}

	return
}

func (t *FunctionType) Unify(
	other Type,
	typeParameters *TypeParameterTypeOrderedMap,
	report func(err error),
	outerRange ast.Range,
) (
	result bool,
) {

	otherFunction, ok := other.(*FunctionType)
	if !ok {
		return false
	}

	// TODO: type parameters ?

	if len(t.TypeParameters) > 0 ||
		len(otherFunction.TypeParameters) > 0 {

		return false
	}

	// parameters

	if len(t.Parameters) != len(otherFunction.Parameters) {
		return false
	}

	for i, parameter := range t.Parameters {
		otherParameter := otherFunction.Parameters[i]
		parameterUnified := parameter.TypeAnnotation.Type.Unify(
			otherParameter.TypeAnnotation.Type,
			typeParameters,
			report,
			outerRange,
		)
		result = result || parameterUnified
	}

	// return type

	returnTypeUnified := t.ReturnTypeAnnotation.Type.Unify(
		otherFunction.ReturnTypeAnnotation.Type,
		typeParameters,
		report,
		outerRange,
	)

	result = result || returnTypeUnified

	return
}

func (t *FunctionType) Resolve(typeArguments *TypeParameterTypeOrderedMap) Type {

	// TODO: type parameters ?

	// parameters

	var newParameters []Parameter

	for _, parameter := range t.Parameters {
		newParameterType := parameter.TypeAnnotation.Type.Resolve(typeArguments)
		if newParameterType == nil {
			return nil
		}

		newParameters = append(
			newParameters,
			Parameter{
				Label:          parameter.Label,
				Identifier:     parameter.Identifier,
				TypeAnnotation: NewTypeAnnotation(newParameterType),
			},
		)
	}

	// return type

	newReturnType := t.ReturnTypeAnnotation.Type.Resolve(typeArguments)
	if newReturnType == nil {
		return nil
	}

	return &FunctionType{
		Parameters:            newParameters,
		ReturnTypeAnnotation:  NewTypeAnnotation(newReturnType),
		RequiredArgumentCount: t.RequiredArgumentCount,
	}

}

func (t *FunctionType) GetMembers() map[string]MemberResolver {
	t.initializeMemberResolvers()
	return t.memberResolvers
}

func (t *FunctionType) initializeMemberResolvers() {
	t.memberResolversOnce.Do(func() {
		var memberResolvers map[string]MemberResolver
		if t.Members != nil {
			memberResolvers = MembersMapAsResolvers(t.Members)
		}
		t.memberResolvers = withBuiltinMembers(t, memberResolvers)
	})
}

type ArgumentExpressionsCheck func(
	checker *Checker,
	argumentExpressions []ast.Expression,
	invocationRange ast.Range,
)

// BaseTypeActivation is the base activation that contains
// the types available in programs
var BaseTypeActivation = NewVariableActivation(nil)

func init() {

	types := common.Concat(
		AllNumberTypes,
		[]Type{
			MetaType,
			VoidType,
			AnyStructType,
			AnyStructAttachmentType,
			AnyResourceType,
			AnyResourceAttachmentType,
			NeverType,
			BoolType,
			CharacterType,
			StringType,
			TheAddressType,
			AuthAccountType,
			PublicAccountType,
			PathType,
			StoragePathType,
			CapabilityPathType,
			PrivatePathType,
			PublicPathType,
			&CapabilityType{},
			DeployedContractType,
			BlockType,
			AccountKeyType,
			PublicKeyType,
			SignatureAlgorithmType,
			HashAlgorithmType,
			StorageCapabilityControllerType,
			AccountCapabilityControllerType,
		},
	)

	for _, ty := range types {
		typeName := ty.String()

		// Check that the type is not accidentally redeclared

		if BaseTypeActivation.Find(typeName) != nil {
			panic(errors.NewUnreachableError())
		}

		BaseTypeActivation.Set(
			typeName,
			baseTypeVariable(typeName, ty),
		)
	}

	// The AST contains empty type annotations, resolve them to Void

	BaseTypeActivation.Set(
		"",
		BaseTypeActivation.Find("Void"),
	)
}

func baseTypeVariable(name string, ty Type) *Variable {
	return &Variable{
		Identifier:      name,
		Type:            ty,
		DeclarationKind: common.DeclarationKindType,
		IsConstant:      true,
		Access:          ast.AccessPublic,
	}
}

// BaseValueActivation is the base activation that contains
// the values available in programs
var BaseValueActivation = NewVariableActivation(nil)

var AllSignedFixedPointTypes = []Type{
	Fix64Type,
}

var AllUnsignedFixedPointTypes = []Type{
	UFix64Type,
}

var AllFixedPointTypes = common.Concat(
	AllUnsignedFixedPointTypes,
	AllSignedFixedPointTypes,
	[]Type{
		FixedPointType,
		SignedFixedPointType,
	},
)

var AllSignedIntegerTypes = []Type{
	IntType,
	Int8Type,
	Int16Type,
	Int32Type,
	Int64Type,
	Int128Type,
	Int256Type,
}

var AllUnsignedIntegerTypes = []Type{
	// UInt*
	UIntType,
	UInt8Type,
	UInt16Type,
	UInt32Type,
	UInt64Type,
	UInt128Type,
	UInt256Type,
	// Word*
	Word8Type,
	Word16Type,
	Word32Type,
	Word64Type,
	Word128Type,
	Word256Type,
}

<<<<<<< HEAD
var AllUnsignedIntegerTypesSet = make(map[Type]struct{})

var AllIntegerTypes = append(
	append(
		AllUnsignedIntegerTypes[:],
		AllSignedIntegerTypes...,
	),
	IntegerType,
	SignedIntegerType,
=======
var AllIntegerTypes = common.Concat(
	AllUnsignedIntegerTypes,
	AllSignedIntegerTypes,
	[]Type{
		IntegerType,
		SignedIntegerType,
	},
>>>>>>> ffa896e8
)

var AllNumberTypes = common.Concat(
	AllIntegerTypes,
	AllFixedPointTypes,
	[]Type{
		NumberType,
		SignedNumberType,
	},
)

const NumberTypeMinFieldName = "min"
const NumberTypeMaxFieldName = "max"

const numberTypeMinFieldDocString = `The minimum integer of this type`
const numberTypeMaxFieldDocString = `The maximum integer of this type`

const fixedPointNumberTypeMinFieldDocString = `The minimum fixed-point value of this type`
const fixedPointNumberTypeMaxFieldDocString = `The maximum fixed-point value of this type`

const numberConversionFunctionDocStringSuffix = `
The value must be within the bounds of this type.
If a value is passed that is outside the bounds, the program aborts.`

func init() {

	// Declare a conversion function for all (leaf) number types

	for _, numberType := range AllNumberTypes {

		switch numberType {
		case NumberType, SignedNumberType,
			IntegerType, SignedIntegerType,
			FixedPointType, SignedFixedPointType:
			continue

		default:
			typeName := numberType.String()

			// Check that the function is not accidentally redeclared

			if BaseValueActivation.Find(typeName) != nil {
				panic(errors.NewUnreachableError())
			}

			functionType := NumberConversionFunctionType(numberType)

			addMember := func(member *Member) {
				if functionType.Members == nil {
					functionType.Members = &StringMemberOrderedMap{}
				}
				name := member.Identifier.Identifier
				if functionType.Members.Contains(name) {
					panic(errors.NewUnreachableError())
				}
				functionType.Members.Set(name, member)
			}

			switch numberType := numberType.(type) {
			case *NumericType:
				if numberType.minInt != nil {
					addMember(NewUnmeteredPublicConstantFieldMember(
						functionType,
						NumberTypeMinFieldName,
						numberType,
						numberTypeMinFieldDocString,
					))
				}

				if numberType.maxInt != nil {
					addMember(NewUnmeteredPublicConstantFieldMember(
						functionType,
						NumberTypeMaxFieldName,
						numberType,
						numberTypeMaxFieldDocString,
					))
				}

			case *FixedPointNumericType:
				if numberType.minInt != nil {
					// If a minimum integer is set, a minimum fractional must be set
					if numberType.minFractional == nil {
						panic(errors.NewUnreachableError())
					}

					addMember(NewUnmeteredPublicConstantFieldMember(
						functionType,
						NumberTypeMinFieldName,
						numberType,
						fixedPointNumberTypeMinFieldDocString,
					))
				}

				if numberType.maxInt != nil {
					// If a maximum integer is set, a maximum fractional must be set
					if numberType.maxFractional == nil {
						panic(errors.NewUnreachableError())
					}

					addMember(NewUnmeteredPublicConstantFieldMember(
						functionType,
						NumberTypeMaxFieldName,
						numberType,
						fixedPointNumberTypeMaxFieldDocString,
					))
				}
			}

			// add .fromString() method
			fromStringFnType := FromStringFunctionType(numberType)
			fromStringDocstring := FromStringFunctionDocstring(numberType)
			addMember(NewUnmeteredPublicFunctionMember(
				functionType,
				FromStringFunctionName,
				fromStringFnType,
				fromStringDocstring,
			))

			// add .fromBigEndianBytes() method
			fromBigEndianBytesFnType := FromBigEndianBytesFunctionType(numberType)
			fromBigEndianBytesDocstring := FromBigEndianBytesFunctionDocstring(numberType)
			addMember(NewUnmeteredPublicFunctionMember(
				functionType,
				FromBigEndianBytesFunctionName,
				fromBigEndianBytesFnType,
				fromBigEndianBytesDocstring,
			))

			BaseValueActivation.Set(
				typeName,
				baseFunctionVariable(
					typeName,
					functionType,
					numberConversionDocString(
						fmt.Sprintf("the type %s", numberType.String()),
					),
				),
			)
		}
	}

	// Populate AllUnsignedIntegerTypesSet
	for _, ty := range AllUnsignedIntegerTypes {
		AllUnsignedIntegerTypesSet[ty] = struct{}{}
	}
}

func NumberConversionFunctionType(numberType Type) *FunctionType {
	return &FunctionType{
		Parameters: []Parameter{
			{
				Label:          ArgumentLabelNotRequired,
				Identifier:     "value",
				TypeAnnotation: NewTypeAnnotation(NumberType),
			},
		},
		ReturnTypeAnnotation:     NewTypeAnnotation(numberType),
		ArgumentExpressionsCheck: numberFunctionArgumentExpressionsChecker(numberType),
	}
}

func numberConversionDocString(targetDescription string) string {
	return fmt.Sprintf(
		"Converts the given number to %s. %s",
		targetDescription,
		numberConversionFunctionDocStringSuffix,
	)
}

func baseFunctionVariable(name string, ty *FunctionType, docString string) *Variable {
	return &Variable{
		Identifier:      name,
		DeclarationKind: common.DeclarationKindFunction,
		ArgumentLabels:  ty.ArgumentLabels(),
		IsConstant:      true,
		Type:            ty,
		Access:          ast.AccessPublic,
		DocString:       docString,
	}
}

var AddressConversionFunctionType = &FunctionType{
	Parameters: []Parameter{
		{
			Label:          ArgumentLabelNotRequired,
			Identifier:     "value",
			TypeAnnotation: NewTypeAnnotation(IntegerType),
		},
	},
	ReturnTypeAnnotation: NewTypeAnnotation(TheAddressType),
	ArgumentExpressionsCheck: func(checker *Checker, argumentExpressions []ast.Expression, _ ast.Range) {
		if len(argumentExpressions) < 1 {
			return
		}

		intExpression, ok := argumentExpressions[0].(*ast.IntegerExpression)
		if !ok {
			return
		}

		// No need to meter. This is only checked once.
		CheckAddressLiteral(nil, intExpression, checker.report)
	},
}

const AddressTypeFromBytesFunctionName = "fromBytes"
const AddressTypeFromBytesFunctionDocString = `
Returns an Address from the given byte array
`

var AddressTypeFromBytesFunctionType = &FunctionType{
	Parameters: []Parameter{
		{
			Label:          ArgumentLabelNotRequired,
			Identifier:     "bytes",
			TypeAnnotation: NewTypeAnnotation(ByteArrayType),
		},
	},
	ReturnTypeAnnotation: NewTypeAnnotation(TheAddressType),
}

const AddressTypeFromStringFunctionName = "fromString"
const AddressTypeFromStringFunctionDocString = `
Attempts to parse an Address from the input string. Returns nil on invalid input.
`

var AddressTypeFromStringFunctionType = FromStringFunctionType(TheAddressType)

func init() {
	// Declare a conversion function for the address type

	// Check that the function is not accidentally redeclared

	typeName := AddressTypeName

	if BaseValueActivation.Find(typeName) != nil {
		panic(errors.NewUnreachableError())
	}

	functionType := AddressConversionFunctionType

	addMember := func(member *Member) {
		if functionType.Members == nil {
			functionType.Members = &StringMemberOrderedMap{}
		}
		name := member.Identifier.Identifier
		if functionType.Members.Contains(name) {
			panic(errors.NewUnreachableError())
		}
		functionType.Members.Set(name, member)
	}

	addMember(NewUnmeteredPublicFunctionMember(
		functionType,
		AddressTypeFromBytesFunctionName,
		AddressTypeFromBytesFunctionType,
		AddressTypeFromBytesFunctionDocString,
	))
	addMember(NewUnmeteredPublicFunctionMember(
		functionType,
		AddressTypeFromStringFunctionName,
		AddressTypeFromStringFunctionType,
		AddressTypeFromStringFunctionDocString,
	))

	BaseValueActivation.Set(
		typeName,
		baseFunctionVariable(
			typeName,
			functionType,
			numberConversionDocString("an address"),
		),
	)
}

func numberFunctionArgumentExpressionsChecker(targetType Type) ArgumentExpressionsCheck {
	return func(checker *Checker, arguments []ast.Expression, invocationRange ast.Range) {
		if len(arguments) < 1 {
			return
		}

		argument := arguments[0]

		switch argument := argument.(type) {
		case *ast.IntegerExpression:
			if CheckIntegerLiteral(nil, argument, targetType, checker.report) {
				if checker.Config.ExtendedElaborationEnabled {
					checker.Elaboration.SetNumberConversionArgumentTypes(
						argument,
						NumberConversionArgumentTypes{
							Type:  targetType,
							Range: invocationRange,
						},
					)
				}
			}

		case *ast.FixedPointExpression:
			if CheckFixedPointLiteral(nil, argument, targetType, checker.report) {
				if checker.Config.ExtendedElaborationEnabled {
					checker.Elaboration.SetNumberConversionArgumentTypes(
						argument,
						NumberConversionArgumentTypes{
							Type:  targetType,
							Range: invocationRange,
						},
					)
				}
			}
		}
	}
}

func pathConversionFunctionType(pathType Type) *FunctionType {
	return &FunctionType{
		Parameters: []Parameter{
			{
				Identifier:     "identifier",
				TypeAnnotation: NewTypeAnnotation(StringType),
			},
		},
		ReturnTypeAnnotation: NewTypeAnnotation(
			&OptionalType{
				Type: pathType,
			},
		),
	}
}

var PublicPathConversionFunctionType = pathConversionFunctionType(PublicPathType)
var PrivatePathConversionFunctionType = pathConversionFunctionType(PrivatePathType)
var StoragePathConversionFunctionType = pathConversionFunctionType(StoragePathType)

func init() {

	// Declare the run-time type construction function

	typeName := MetaTypeName

	// Check that the function is not accidentally redeclared

	if BaseValueActivation.Find(typeName) != nil {
		panic(errors.NewUnreachableError())
	}

	BaseValueActivation.Set(
		typeName,
		baseFunctionVariable(
			typeName,
			&FunctionType{
				TypeParameters:       []*TypeParameter{{Name: "T"}},
				ReturnTypeAnnotation: NewTypeAnnotation(MetaType),
			},
			"Creates a run-time type representing the given static type as a value",
		),
	)

	BaseValueActivation.Set(
		PublicPathType.String(),
		baseFunctionVariable(
			PublicPathType.String(),
			PublicPathConversionFunctionType,
			"Converts the given string into a public path. Returns nil if the string does not specify a public path",
		),
	)

	BaseValueActivation.Set(
		PrivatePathType.String(),
		baseFunctionVariable(
			PrivatePathType.String(),
			PrivatePathConversionFunctionType,
			"Converts the given string into a private path. Returns nil if the string does not specify a private path",
		),
	)

	BaseValueActivation.Set(
		StoragePathType.String(),
		baseFunctionVariable(
			StoragePathType.String(),
			StoragePathConversionFunctionType,
			"Converts the given string into a storage path. Returns nil if the string does not specify a storage path",
		),
	)

	for _, v := range runtimeTypeConstructors {
		BaseValueActivation.Set(
			v.Name,
			baseFunctionVariable(
				v.Name,
				v.Value,
				v.DocString,
			))
	}
}

// CompositeType

type EnumInfo struct {
	RawType Type
	Cases   []string
}

type CompositeType struct {
	Location      common.Location
	EnumRawType   Type
	containerType Type
	NestedTypes   *StringTypeOrderedMap
	// in a language with support for algebraic data types,
	// we would implement this as an argument to the CompositeKind type constructor.
	// Alas, this is Go, so for now these fields are only non-nil when Kind is CompositeKindAttachment
	baseType          Type
	baseTypeDocString string

	cachedIdentifiers *struct {
		TypeID              TypeID
		QualifiedIdentifier string
	}
	Members                             *StringMemberOrderedMap
	memberResolvers                     map[string]MemberResolver
	Identifier                          string
	Fields                              []string
	ConstructorParameters               []Parameter
	ImplicitTypeRequirementConformances []*CompositeType
	// an internal set of field `ExplicitInterfaceConformances`
	explicitInterfaceConformanceSet     *InterfaceSet
	ExplicitInterfaceConformances       []*InterfaceType
	Kind                                common.CompositeKind
	cachedIdentifiersLock               sync.RWMutex
	explicitInterfaceConformanceSetOnce sync.Once
	memberResolversOnce                 sync.Once
	hasComputedMembers                  bool
	// Only applicable for native composite types
	importable bool
}

var _ Type = &CompositeType{}
var _ ContainerType = &CompositeType{}
var _ ContainedType = &CompositeType{}
var _ LocatedType = &CompositeType{}
var _ CompositeKindedType = &CompositeType{}
var _ TypeIndexableType = &CompositeType{}

func (t *CompositeType) Tag() TypeTag {
	return CompositeTypeTag
}

func (t *CompositeType) ExplicitInterfaceConformanceSet() *InterfaceSet {
	t.initializeExplicitInterfaceConformanceSet()
	return t.explicitInterfaceConformanceSet
}

func (t *CompositeType) initializeExplicitInterfaceConformanceSet() {
	t.explicitInterfaceConformanceSetOnce.Do(func() {
		// TODO: also include conformances' conformances recursively
		//   once interface can have conformances

		t.explicitInterfaceConformanceSet = NewInterfaceSet()
		for _, conformance := range t.ExplicitInterfaceConformances {
			t.explicitInterfaceConformanceSet.Add(conformance)
		}
	})
}

func (t *CompositeType) addImplicitTypeRequirementConformance(typeRequirement *CompositeType) {
	t.ImplicitTypeRequirementConformances =
		append(t.ImplicitTypeRequirementConformances, typeRequirement)
}

func (*CompositeType) IsType() {}

func (t *CompositeType) String() string {
	return t.Identifier
}

func (t *CompositeType) QualifiedString() string {
	return t.QualifiedIdentifier()
}

func (t *CompositeType) GetContainerType() Type {
	return t.containerType
}

func (t *CompositeType) SetContainerType(containerType Type) {
	t.checkIdentifiersCached()
	t.containerType = containerType
}

func (t *CompositeType) checkIdentifiersCached() {
	t.cachedIdentifiersLock.Lock()
	defer t.cachedIdentifiersLock.Unlock()

	if t.cachedIdentifiers != nil {
		panic(errors.NewUnreachableError())
	}

	if t.NestedTypes != nil {
		t.NestedTypes.Foreach(checkIdentifiersCached)
	}
}

func checkIdentifiersCached(_ string, typ Type) {
	switch semaType := typ.(type) {
	case *CompositeType:
		semaType.checkIdentifiersCached()
	case *InterfaceType:
		semaType.checkIdentifiersCached()
	}
}

func (t *CompositeType) GetCompositeKind() common.CompositeKind {
	return t.Kind
}

func (t *CompositeType) getBaseCompositeKind() common.CompositeKind {
	if t.Kind != common.CompositeKindAttachment {
		return common.CompositeKindUnknown
	}
	switch base := t.baseType.(type) {
	case *CompositeType:
		return base.Kind
	case *InterfaceType:
		return base.CompositeKind
	case *SimpleType:
		return base.CompositeKind()
	}
	return common.CompositeKindUnknown
}

func isAttachmentType(t Type) bool {
	composite, ok := t.(*CompositeType)
	return (ok && composite.Kind == common.CompositeKindAttachment) ||
		t == AnyResourceAttachmentType ||
		t == AnyStructAttachmentType
}

func (t *CompositeType) GetBaseType() Type {
	return t.baseType
}

func (t *CompositeType) GetLocation() common.Location {
	return t.Location
}

func (t *CompositeType) QualifiedIdentifier() string {
	t.initializeIdentifiers()
	return t.cachedIdentifiers.QualifiedIdentifier
}

func (t *CompositeType) ID() TypeID {
	t.initializeIdentifiers()
	return t.cachedIdentifiers.TypeID
}

// clearCachedIdentifiers clears cachedIdentifiers.
// This function currently is only used in tests.
func (t *CompositeType) clearCachedIdentifiers() {
	t.cachedIdentifiersLock.Lock()
	defer t.cachedIdentifiersLock.Unlock()

	t.cachedIdentifiers = nil
}

func (t *CompositeType) initializeIdentifiers() {
	t.cachedIdentifiersLock.Lock()
	defer t.cachedIdentifiersLock.Unlock()

	if t.cachedIdentifiers != nil {
		return
	}

	identifier := qualifiedIdentifier(t.Identifier, t.containerType)

	var typeID TypeID
	if t.Location == nil {
		typeID = TypeID(identifier)
	} else {
		typeID = t.Location.TypeID(nil, identifier)
	}

	t.cachedIdentifiers = &struct {
		TypeID              TypeID
		QualifiedIdentifier string
	}{
		TypeID:              typeID,
		QualifiedIdentifier: identifier,
	}
}

func (t *CompositeType) Equal(other Type) bool {
	otherStructure, ok := other.(*CompositeType)
	if !ok {
		return false
	}

	return otherStructure.Kind == t.Kind &&
		otherStructure.ID() == t.ID()
}

func (t *CompositeType) IsResourceType() bool {
	return t.Kind == common.CompositeKindResource ||
		// attachments are always the same kind as their base type
		(t.Kind == common.CompositeKindAttachment &&
			// this check is necessary to prevent `attachment A for A {}`
			// from causing an infinite recursion case here
			t.baseType != t &&
			t.baseType.IsResourceType())
}

func (*CompositeType) IsInvalidType() bool {
	return false
}

func (t *CompositeType) IsStorable(results map[*Member]bool) bool {
	if t.hasComputedMembers {
		return false
	}

	// Only structures, resources, attachments, and enums can be stored

	switch t.Kind {
	case common.CompositeKindStructure,
		common.CompositeKindResource,
		common.CompositeKindEnum,
		common.CompositeKindAttachment:
		break
	default:
		return false
	}

	// Native/built-in types are not storable for now
	if t.Location == nil {
		return false
	}

	// If this composite type has a member which is non-storable,
	// then the composite type is not storable.

	for pair := t.Members.Oldest(); pair != nil; pair = pair.Next() {
		if !pair.Value.IsStorable(results) {
			return false
		}
	}

	return true
}

func (t *CompositeType) IsImportable(results map[*Member]bool) bool {
	// Use the pre-determined flag for native types
	if t.Location == nil {
		return t.importable
	}

	// Only structures and enums can be imported

	switch t.Kind {
	case common.CompositeKindStructure,
		common.CompositeKindEnum:
		break
	// attachments can be imported iff they are attached to a structure
	case common.CompositeKindAttachment:
		return t.baseType.IsImportable(results)
	default:
		return false
	}

	// If this composite type has a member which is not importable,
	// then the composite type is not importable.

	for pair := t.Members.Oldest(); pair != nil; pair = pair.Next() {
		if !pair.Value.IsImportable(results) {
			return false
		}
	}

	return true
}

func (t *CompositeType) IsExportable(results map[*Member]bool) bool {
	// Only structures, resources, attachment, and enums can be stored

	switch t.Kind {
	case common.CompositeKindStructure,
		common.CompositeKindResource,
		common.CompositeKindEnum,
		common.CompositeKindAttachment:
		break
	default:
		return false
	}

	// If this composite type has a member which is not exportable,
	// then the composite type is not exportable.

	for p := t.Members.Oldest(); p != nil; p = p.Next() {
		if !p.Value.IsExportable(results) {
			return false
		}
	}

	return true
}

func (t *CompositeType) IsEquatable() bool {
	// TODO: add support for more composite kinds
	return t.Kind == common.CompositeKindEnum
}

func (*CompositeType) IsComparable() bool {
	return false
}

func (c *CompositeType) TypeAnnotationState() TypeAnnotationState {
	if c.Kind == common.CompositeKindAttachment {
		return TypeAnnotationStateDirectAttachmentTypeAnnotation
	}
	return TypeAnnotationStateValid
}

func (t *CompositeType) RewriteWithRestrictedTypes() (result Type, rewritten bool) {
	return t, false
}

func (t *CompositeType) InterfaceType() *InterfaceType {
	return &InterfaceType{
		Location:              t.Location,
		Identifier:            t.Identifier,
		CompositeKind:         t.Kind,
		Members:               t.Members,
		Fields:                t.Fields,
		InitializerParameters: t.ConstructorParameters,
		containerType:         t.containerType,
		NestedTypes:           t.NestedTypes,
	}
}

func (t *CompositeType) TypeRequirements() []*CompositeType {

	var typeRequirements []*CompositeType

	if containerComposite, ok := t.containerType.(*CompositeType); ok {
		for _, conformance := range containerComposite.ExplicitInterfaceConformances {
			ty, ok := conformance.NestedTypes.Get(t.Identifier)
			if !ok {
				continue
			}

			typeRequirement, ok := ty.(*CompositeType)
			if !ok {
				continue
			}

			typeRequirements = append(typeRequirements, typeRequirement)
		}
	}

	return typeRequirements
}

func (*CompositeType) Unify(_ Type, _ *TypeParameterTypeOrderedMap, _ func(err error), _ ast.Range) bool {
	// TODO:
	return false
}

func (t *CompositeType) Resolve(_ *TypeParameterTypeOrderedMap) Type {
	return t
}

func (t *CompositeType) IsContainerType() bool {
	return t.NestedTypes != nil
}

func (t *CompositeType) GetNestedTypes() *StringTypeOrderedMap {
	return t.NestedTypes
}

func (t *CompositeType) isTypeIndexableType() bool {
	// resources and structs only can be indexed for attachments
	return t.Kind.SupportsAttachments()
}

func (t *CompositeType) TypeIndexingElementType(indexingType Type) Type {
	return &OptionalType{
		Type: &ReferenceType{
			Type: indexingType,
		},
	}
}

func (t *CompositeType) IsValidIndexingType(ty Type) bool {
	attachmentType, isComposite := ty.(*CompositeType)
	return isComposite &&
		IsSubType(t, attachmentType.baseType) &&
		attachmentType.IsResourceType() == t.IsResourceType()
}

func (t *CompositeType) GetMembers() map[string]MemberResolver {
	t.initializeMemberResolvers()
	return t.memberResolvers
}

func (t *CompositeType) initializeMemberResolvers() {
	t.memberResolversOnce.Do(func() {
		memberResolvers := MembersMapAsResolvers(t.Members)

		// Check conformances.
		// If this composite type results from a normal composite declaration,
		// it must have members declared for all interfaces it conforms to.
		// However, if this composite type is a type requirement,
		// it acts like an interface and does not have to declare members.

		t.ExplicitInterfaceConformanceSet().
			ForEach(func(conformance *InterfaceType) {
				for name, resolver := range conformance.GetMembers() { //nolint:maprange
					if _, ok := memberResolvers[name]; !ok {
						memberResolvers[name] = resolver
					}
				}
			})

		t.memberResolvers = withBuiltinMembers(t, memberResolvers)
	})
}

func (t *CompositeType) FieldPosition(name string, declaration ast.CompositeLikeDeclaration) ast.Position {
	var pos ast.Position
	if t.Kind == common.CompositeKindEnum &&
		name == EnumRawValueFieldName {

		if len(declaration.ConformanceList()) > 0 {
			pos = declaration.ConformanceList()[0].StartPosition()
		}
	} else {
		pos = declaration.DeclarationMembers().FieldPosition(name, declaration.Kind())
	}
	return pos
}

func (t *CompositeType) SetNestedType(name string, nestedType ContainedType) {
	if t.NestedTypes == nil {
		t.NestedTypes = &StringTypeOrderedMap{}
	}
	t.NestedTypes.Set(name, nestedType)
	nestedType.SetContainerType(t)
}

// Member

type Member struct {
	TypeAnnotation TypeAnnotation
	// Parent type where this member can be resolved
	ContainerType  Type
	DocString      string
	ArgumentLabels []string
	Identifier     ast.Identifier
	Access         ast.Access
	// TODO: replace with dedicated MemberKind enum
	DeclarationKind common.DeclarationKind
	VariableKind    ast.VariableKind
	// Predeclared fields can be considered initialized
	Predeclared       bool
	HasImplementation bool
	// IgnoreInSerialization determines if the field is ignored in serialization
	IgnoreInSerialization bool
}

func NewUnmeteredPublicFunctionMember(
	containerType Type,
	identifier string,
	functionType *FunctionType,
	docString string,
) *Member {
	return NewPublicFunctionMember(
		nil,
		containerType,
		identifier,
		functionType,
		docString,
	)
}

func NewPublicFunctionMember(
	memoryGauge common.MemoryGauge,
	containerType Type,
	identifier string,
	functionType *FunctionType,
	docString string,
) *Member {
	return NewFunctionMember(
		memoryGauge,
		containerType,
		ast.AccessPublic,
		identifier,
		functionType,
		docString,
	)
}

func NewUnmeteredFunctionMember(
	containerType Type,
	access ast.Access,
	identifier string,
	functionType *FunctionType,
	docString string,
) *Member {
	return NewFunctionMember(
		nil,
		containerType,
		access,
		identifier,
		functionType,
		docString,
	)
}

func NewFunctionMember(
	memoryGauge common.MemoryGauge,
	containerType Type,
	access ast.Access,
	identifier string,
	functionType *FunctionType,
	docString string,
) *Member {

	return &Member{
		ContainerType: containerType,
		Access:        access,
		Identifier: ast.NewIdentifier(
			memoryGauge,
			identifier,
			ast.EmptyPosition,
		),
		DeclarationKind: common.DeclarationKindFunction,
		VariableKind:    ast.VariableKindConstant,
		TypeAnnotation:  NewTypeAnnotation(functionType),
		ArgumentLabels:  functionType.ArgumentLabels(),
		DocString:       docString,
	}
}

func NewUnmeteredPublicConstantFieldMember(
	containerType Type,
	identifier string,
	fieldType Type,
	docString string,
) *Member {
	return NewPublicConstantFieldMember(
		nil,
		containerType,
		identifier,
		fieldType,
		docString,
	)
}

func NewPublicConstantFieldMember(
	memoryGauge common.MemoryGauge,
	containerType Type,
	identifier string,
	fieldType Type,
	docString string,
) *Member {
	return NewFieldMember(
		memoryGauge,
		containerType,
		ast.AccessPublic,
		ast.VariableKindConstant,
		identifier,
		fieldType,
		docString,
	)
}

func NewUnmeteredFieldMember(
	containerType Type,
	access ast.Access,
	variableKind ast.VariableKind,
	identifier string,
	fieldType Type,
	docString string,
) *Member {
	return NewFieldMember(
		nil,
		containerType,
		access,
		variableKind,
		identifier,
		fieldType,
		docString,
	)
}

func NewFieldMember(
	memoryGauge common.MemoryGauge,
	containerType Type,
	access ast.Access,
	variableKind ast.VariableKind,
	identifier string,
	fieldType Type,
	docString string,
) *Member {
	return &Member{
		ContainerType: containerType,
		Access:        access,
		Identifier: ast.NewIdentifier(
			memoryGauge,
			identifier,
			ast.EmptyPosition,
		),
		DeclarationKind: common.DeclarationKindField,
		VariableKind:    variableKind,
		TypeAnnotation:  NewTypeAnnotation(fieldType),
		DocString:       docString,
	}
}

// IsStorable returns whether a member is a storable field
func (m *Member) IsStorable(results map[*Member]bool) (result bool) {
	test := func(t Type) bool {
		return t.IsStorable(results)
	}
	return m.testType(test, results)
}

// IsExportable returns whether a member is exportable
func (m *Member) IsExportable(results map[*Member]bool) (result bool) {
	test := func(t Type) bool {
		return t.IsExportable(results)
	}
	return m.testType(test, results)
}

// IsImportable returns whether a member can be imported to a program
func (m *Member) IsImportable(results map[*Member]bool) (result bool) {
	test := func(t Type) bool {
		return t.IsImportable(results)
	}
	return m.testType(test, results)
}

// IsValidEventParameterType returns whether has a valid event parameter type
func (m *Member) IsValidEventParameterType(results map[*Member]bool) bool {
	test := func(t Type) bool {
		return IsValidEventParameterType(t, results)
	}
	return m.testType(test, results)
}

func (m *Member) testType(test func(Type) bool, results map[*Member]bool) (result bool) {

	// Prevent a potential stack overflow due to cyclic declarations
	// by keeping track of the result for each member

	// If a result for the member is available, return it,
	// instead of checking the type

	var ok bool
	if result, ok = results[m]; ok {
		return result
	}

	// Temporarily assume the member passes the test while it's type is tested.
	// If a recursive call occurs, the check for an existing result will prevent infinite recursion

	results[m] = true

	result = func() bool {
		// Skip checking predeclared members

		if m.Predeclared {
			return true
		}

		if m.DeclarationKind == common.DeclarationKindField {

			fieldType := m.TypeAnnotation.Type

			if !fieldType.IsInvalidType() && !test(fieldType) {
				return false
			}
		}

		return true
	}()

	results[m] = result
	return result
}

// InterfaceType

type InterfaceType struct {
	Location          common.Location
	containerType     Type
	Members           *StringMemberOrderedMap
	memberResolvers   map[string]MemberResolver
	NestedTypes       *StringTypeOrderedMap
	cachedIdentifiers *struct {
		TypeID              TypeID
		QualifiedIdentifier string
	}
	Identifier            string
	Fields                []string
	InitializerParameters []Parameter
	CompositeKind         common.CompositeKind
	cachedIdentifiersLock sync.RWMutex
	memberResolversOnce   sync.Once
}

var _ Type = &InterfaceType{}
var _ ContainerType = &InterfaceType{}
var _ ContainedType = &InterfaceType{}
var _ LocatedType = &InterfaceType{}
var _ CompositeKindedType = &InterfaceType{}

func (*InterfaceType) IsType() {}

func (t *InterfaceType) Tag() TypeTag {
	return InterfaceTypeTag
}

func (t *InterfaceType) String() string {
	return t.Identifier
}

func (t *InterfaceType) QualifiedString() string {
	return t.QualifiedIdentifier()
}

func (t *InterfaceType) GetContainerType() Type {
	return t.containerType
}

func (t *InterfaceType) SetContainerType(containerType Type) {
	t.checkIdentifiersCached()
	t.containerType = containerType
}

func (t *InterfaceType) checkIdentifiersCached() {
	t.cachedIdentifiersLock.Lock()
	defer t.cachedIdentifiersLock.Unlock()

	if t.cachedIdentifiers != nil {
		panic(errors.NewUnreachableError())
	}

	if t.NestedTypes != nil {
		t.NestedTypes.Foreach(checkIdentifiersCached)
	}
}

// clearCachedIdentifiers clears cachedIdentifiers.
// This function currently is only used in tests.
func (t *InterfaceType) clearCachedIdentifiers() {
	t.cachedIdentifiersLock.Lock()
	defer t.cachedIdentifiersLock.Unlock()

	t.cachedIdentifiers = nil
}

func (t *InterfaceType) GetCompositeKind() common.CompositeKind {
	return t.CompositeKind
}

func (t *InterfaceType) GetLocation() common.Location {
	return t.Location
}

func (t *InterfaceType) QualifiedIdentifier() string {
	t.initializeIdentifiers()
	return t.cachedIdentifiers.QualifiedIdentifier
}

func (t *InterfaceType) ID() TypeID {
	t.initializeIdentifiers()
	return t.cachedIdentifiers.TypeID
}

func (t *InterfaceType) initializeIdentifiers() {
	t.cachedIdentifiersLock.Lock()
	defer t.cachedIdentifiersLock.Unlock()

	if t.cachedIdentifiers != nil {
		return
	}

	identifier := qualifiedIdentifier(t.Identifier, t.containerType)

	var typeID TypeID
	if t.Location == nil {
		typeID = TypeID(identifier)
	} else {
		typeID = t.Location.TypeID(nil, identifier)
	}

	t.cachedIdentifiers = &struct {
		TypeID              TypeID
		QualifiedIdentifier string
	}{
		TypeID:              typeID,
		QualifiedIdentifier: identifier,
	}
}

func (t *InterfaceType) Equal(other Type) bool {
	otherInterface, ok := other.(*InterfaceType)
	if !ok {
		return false
	}

	return otherInterface.CompositeKind == t.CompositeKind &&
		otherInterface.ID() == t.ID()
}

func (t *InterfaceType) GetMembers() map[string]MemberResolver {
	t.initializeMemberResolvers()
	return t.memberResolvers
}

func (t *InterfaceType) initializeMemberResolvers() {
	t.memberResolversOnce.Do(func() {
		members := MembersMapAsResolvers(t.Members)

		t.memberResolvers = withBuiltinMembers(t, members)
	})
}

func (t *InterfaceType) IsResourceType() bool {
	return t.CompositeKind == common.CompositeKindResource
}

func (t *InterfaceType) IsInvalidType() bool {
	return false
}

func (t *InterfaceType) IsStorable(results map[*Member]bool) bool {

	// If this interface type has a member which is non-storable,
	// then the interface type is not storable.

	for pair := t.Members.Oldest(); pair != nil; pair = pair.Next() {
		if !pair.Value.IsStorable(results) {
			return false
		}
	}

	return true
}

func (t *InterfaceType) IsExportable(results map[*Member]bool) bool {

	if t.CompositeKind != common.CompositeKindStructure {
		return false
	}

	// If this interface type has a member which is not exportable,
	// then the interface type is not exportable.

	for pair := t.Members.Oldest(); pair != nil; pair = pair.Next() {
		if !pair.Value.IsExportable(results) {
			return false
		}
	}

	return true
}

func (t *InterfaceType) IsImportable(results map[*Member]bool) bool {
	if t.CompositeKind != common.CompositeKindStructure {
		return false
	}

	// If this interface type has a member which is not importable,
	// then the interface type is not importable.

	for pair := t.Members.Oldest(); pair != nil; pair = pair.Next() {
		if !pair.Value.IsImportable(results) {
			return false
		}
	}

	return true
}

func (*InterfaceType) IsEquatable() bool {
	// TODO:
	return false
}

func (*InterfaceType) IsComparable() bool {
	return false
}

func (*InterfaceType) TypeAnnotationState() TypeAnnotationState {
	return TypeAnnotationStateValid
}

func (t *InterfaceType) RewriteWithRestrictedTypes() (Type, bool) {
	switch t.CompositeKind {
	case common.CompositeKindResource:
		return &RestrictedType{
			Type:         AnyResourceType,
			Restrictions: []*InterfaceType{t},
		}, true

	case common.CompositeKindStructure:
		return &RestrictedType{
			Type:         AnyStructType,
			Restrictions: []*InterfaceType{t},
		}, true

	default:
		return t, false
	}
}

func (*InterfaceType) Unify(_ Type, _ *TypeParameterTypeOrderedMap, _ func(err error), _ ast.Range) bool {
	// TODO:
	return false
}

func (t *InterfaceType) Resolve(_ *TypeParameterTypeOrderedMap) Type {
	return t
}

func (t *InterfaceType) IsContainerType() bool {
	return t.NestedTypes != nil
}

func (t *InterfaceType) GetNestedTypes() *StringTypeOrderedMap {
	return t.NestedTypes
}

func (t *InterfaceType) FieldPosition(name string, declaration *ast.InterfaceDeclaration) ast.Position {
	return declaration.Members.FieldPosition(name, declaration.CompositeKind)
}

// DictionaryType consists of the key and value type
// for all key-value pairs in the dictionary:
// All keys have to be a subtype of the key type,
// and all values have to be a subtype of the value type.

type DictionaryType struct {
	KeyType             Type
	ValueType           Type
	memberResolvers     map[string]MemberResolver
	memberResolversOnce sync.Once
}

var _ Type = &DictionaryType{}
var _ ValueIndexableType = &DictionaryType{}

func NewDictionaryType(memoryGauge common.MemoryGauge, keyType, valueType Type) *DictionaryType {
	common.UseMemory(memoryGauge, common.DictionarySemaTypeMemoryUsage)
	return &DictionaryType{
		KeyType:   keyType,
		ValueType: valueType,
	}
}

func (*DictionaryType) IsType() {}

func (t *DictionaryType) Tag() TypeTag {
	return DictionaryTypeTag
}

func (t *DictionaryType) String() string {
	return fmt.Sprintf(
		"{%s: %s}",
		t.KeyType,
		t.ValueType,
	)
}

func (t *DictionaryType) QualifiedString() string {
	return fmt.Sprintf(
		"{%s: %s}",
		t.KeyType.QualifiedString(),
		t.ValueType.QualifiedString(),
	)
}

func (t *DictionaryType) ID() TypeID {
	return TypeID(fmt.Sprintf(
		"{%s:%s}",
		t.KeyType.ID(),
		t.ValueType.ID(),
	))
}

func (t *DictionaryType) Equal(other Type) bool {
	otherDictionary, ok := other.(*DictionaryType)
	if !ok {
		return false
	}

	return otherDictionary.KeyType.Equal(t.KeyType) &&
		otherDictionary.ValueType.Equal(t.ValueType)
}

func (t *DictionaryType) IsResourceType() bool {
	return t.KeyType.IsResourceType() ||
		t.ValueType.IsResourceType()
}

func (t *DictionaryType) IsInvalidType() bool {
	return t.KeyType.IsInvalidType() ||
		t.ValueType.IsInvalidType()
}

func (t *DictionaryType) IsStorable(results map[*Member]bool) bool {
	return t.KeyType.IsStorable(results) &&
		t.ValueType.IsStorable(results)
}

func (t *DictionaryType) IsExportable(results map[*Member]bool) bool {
	return t.KeyType.IsExportable(results) &&
		t.ValueType.IsExportable(results)
}

func (t *DictionaryType) IsImportable(results map[*Member]bool) bool {
	return t.KeyType.IsImportable(results) &&
		t.ValueType.IsImportable(results)
}

func (t *DictionaryType) IsEquatable() bool {
	return t.KeyType.IsEquatable() &&
		t.ValueType.IsEquatable()
}

func (*DictionaryType) IsComparable() bool {
	return false
}

func (t *DictionaryType) TypeAnnotationState() TypeAnnotationState {
	keyTypeAnnotationState := t.KeyType.TypeAnnotationState()
	if keyTypeAnnotationState != TypeAnnotationStateValid {
		return keyTypeAnnotationState
	}

	valueTypeAnnotationState := t.ValueType.TypeAnnotationState()
	if valueTypeAnnotationState != TypeAnnotationStateValid {
		return valueTypeAnnotationState
	}

	return TypeAnnotationStateValid
}

func (t *DictionaryType) RewriteWithRestrictedTypes() (Type, bool) {
	rewrittenKeyType, keyTypeRewritten := t.KeyType.RewriteWithRestrictedTypes()
	rewrittenValueType, valueTypeRewritten := t.ValueType.RewriteWithRestrictedTypes()
	rewritten := keyTypeRewritten || valueTypeRewritten
	if rewritten {
		return &DictionaryType{
			KeyType:   rewrittenKeyType,
			ValueType: rewrittenValueType,
		}, true
	} else {
		return t, false
	}
}

const dictionaryTypeContainsKeyFunctionDocString = `
Returns true if the given key is in the dictionary
`

const dictionaryTypeLengthFieldDocString = `
The number of entries in the dictionary
`

const dictionaryTypeKeysFieldDocString = `
An array containing all keys of the dictionary
`

const dictionaryTypeForEachKeyFunctionDocString = `
Iterate over each key in this dictionary, exiting early if the passed function returns false.
This method is more performant than calling .keys and then iterating over the resulting array,
since no intermediate storage is allocated.

The order of iteration is undefined
`

const dictionaryTypeValuesFieldDocString = `
An array containing all values of the dictionary
`

const dictionaryTypeInsertFunctionDocString = `
Inserts the given value into the dictionary under the given key.

Returns the previous value as an optional if the dictionary contained the key, or nil if the dictionary did not contain the key
`

const dictionaryTypeRemoveFunctionDocString = `
Removes the value for the given key from the dictionary.

Returns the value as an optional if the dictionary contained the key, or nil if the dictionary did not contain the key
`

func (t *DictionaryType) GetMembers() map[string]MemberResolver {
	t.initializeMemberResolvers()
	return t.memberResolvers
}

func (t *DictionaryType) initializeMemberResolvers() {
	t.memberResolversOnce.Do(func() {

		t.memberResolvers = withBuiltinMembers(t, map[string]MemberResolver{
			"containsKey": {
				Kind: common.DeclarationKindFunction,
				Resolve: func(memoryGauge common.MemoryGauge, identifier string, targetRange ast.Range, report func(error)) *Member {

					return NewPublicFunctionMember(
						memoryGauge,
						t,
						identifier,
						DictionaryContainsKeyFunctionType(t),
						dictionaryTypeContainsKeyFunctionDocString,
					)
				},
			},
			"length": {
				Kind: common.DeclarationKindField,
				Resolve: func(memoryGauge common.MemoryGauge, identifier string, _ ast.Range, _ func(error)) *Member {
					return NewPublicConstantFieldMember(
						memoryGauge,
						t,
						identifier,
						IntType,
						dictionaryTypeLengthFieldDocString,
					)
				},
			},
			"keys": {
				Kind: common.DeclarationKindField,
				Resolve: func(memoryGauge common.MemoryGauge, identifier string, targetRange ast.Range, report func(error)) *Member {
					// TODO: maybe allow for resource key type

					if t.KeyType.IsResourceType() {
						report(
							&InvalidResourceDictionaryMemberError{
								Name:            identifier,
								DeclarationKind: common.DeclarationKindField,
								Range:           targetRange,
							},
						)
					}

					return NewPublicConstantFieldMember(
						memoryGauge,
						t,
						identifier,
						&VariableSizedType{Type: t.KeyType},
						dictionaryTypeKeysFieldDocString,
					)
				},
			},
			"values": {
				Kind: common.DeclarationKindField,
				Resolve: func(memoryGauge common.MemoryGauge, identifier string, targetRange ast.Range, report func(error)) *Member {
					// TODO: maybe allow for resource value type

					if t.ValueType.IsResourceType() {
						report(
							&InvalidResourceDictionaryMemberError{
								Name:            identifier,
								DeclarationKind: common.DeclarationKindField,
								Range:           targetRange,
							},
						)
					}

					return NewPublicConstantFieldMember(
						memoryGauge,
						t,
						identifier,
						&VariableSizedType{Type: t.ValueType},
						dictionaryTypeValuesFieldDocString,
					)
				},
			},
			"insert": {
				Kind:     common.DeclarationKindFunction,
				Mutating: true,
				Resolve: func(memoryGauge common.MemoryGauge, identifier string, _ ast.Range, _ func(error)) *Member {
					return NewPublicFunctionMember(
						memoryGauge,
						t,
						identifier,
						DictionaryInsertFunctionType(t),
						dictionaryTypeInsertFunctionDocString,
					)
				},
			},
			"remove": {
				Kind:     common.DeclarationKindFunction,
				Mutating: true,
				Resolve: func(memoryGauge common.MemoryGauge, identifier string, _ ast.Range, _ func(error)) *Member {
					return NewPublicFunctionMember(
						memoryGauge,
						t,
						identifier,
						DictionaryRemoveFunctionType(t),
						dictionaryTypeRemoveFunctionDocString,
					)
				},
			},
			"forEachKey": {
				Kind: common.DeclarationKindFunction,
				Resolve: func(memoryGauge common.MemoryGauge, identifier string, targetRange ast.Range, report func(error)) *Member {
					if t.KeyType.IsResourceType() {
						report(
							&InvalidResourceDictionaryMemberError{
								Name:            identifier,
								DeclarationKind: common.DeclarationKindField,
								Range:           targetRange,
							},
						)
					}

					return NewPublicFunctionMember(
						memoryGauge,
						t,
						identifier,
						DictionaryForEachKeyFunctionType(t),
						dictionaryTypeForEachKeyFunctionDocString,
					)
				},
			},
		})
	})
}

func DictionaryContainsKeyFunctionType(t *DictionaryType) *FunctionType {
	return &FunctionType{
		Parameters: []Parameter{
			{
				Label:          ArgumentLabelNotRequired,
				Identifier:     "key",
				TypeAnnotation: NewTypeAnnotation(t.KeyType),
			},
		},
		ReturnTypeAnnotation: NewTypeAnnotation(
			BoolType,
		),
	}
}

func DictionaryInsertFunctionType(t *DictionaryType) *FunctionType {
	return &FunctionType{
		Parameters: []Parameter{
			{
				Identifier:     "key",
				TypeAnnotation: NewTypeAnnotation(t.KeyType),
			},
			{
				Label:          ArgumentLabelNotRequired,
				Identifier:     "value",
				TypeAnnotation: NewTypeAnnotation(t.ValueType),
			},
		},
		ReturnTypeAnnotation: NewTypeAnnotation(
			&OptionalType{
				Type: t.ValueType,
			},
		),
	}
}

func DictionaryRemoveFunctionType(t *DictionaryType) *FunctionType {
	return &FunctionType{
		Parameters: []Parameter{
			{
				Identifier:     "key",
				TypeAnnotation: NewTypeAnnotation(t.KeyType),
			},
		},
		ReturnTypeAnnotation: NewTypeAnnotation(
			&OptionalType{
				Type: t.ValueType,
			},
		),
	}
}

func DictionaryForEachKeyFunctionType(t *DictionaryType) *FunctionType {
	// fun forEachKey(_ function: ((K): Bool)): Void

	// funcType: K -> Bool
	funcType := &FunctionType{
		Parameters: []Parameter{
			{
				Identifier:     "key",
				TypeAnnotation: NewTypeAnnotation(t.KeyType),
			},
		},
		ReturnTypeAnnotation: NewTypeAnnotation(BoolType),
	}

	return &FunctionType{
		Parameters: []Parameter{
			{
				Label:          ArgumentLabelNotRequired,
				Identifier:     "function",
				TypeAnnotation: NewTypeAnnotation(funcType),
			},
		},
		ReturnTypeAnnotation: NewTypeAnnotation(VoidType),
	}
}

func (*DictionaryType) isValueIndexableType() bool {
	return true
}

func (t *DictionaryType) ElementType(_ bool) Type {
	return &OptionalType{Type: t.ValueType}
}

func (*DictionaryType) AllowsValueIndexingAssignment() bool {
	return true
}

func (t *DictionaryType) IndexingType() Type {
	return t.KeyType
}

type DictionaryEntryType struct {
	KeyType   Type
	ValueType Type
}

func (t *DictionaryType) Unify(
	other Type,
	typeParameters *TypeParameterTypeOrderedMap,
	report func(err error),
	outerRange ast.Range,
) bool {

	otherDictionary, ok := other.(*DictionaryType)
	if !ok {
		return false
	}

	keyUnified := t.KeyType.Unify(otherDictionary.KeyType, typeParameters, report, outerRange)
	valueUnified := t.ValueType.Unify(otherDictionary.ValueType, typeParameters, report, outerRange)
	return keyUnified || valueUnified
}

func (t *DictionaryType) Resolve(typeArguments *TypeParameterTypeOrderedMap) Type {
	newKeyType := t.KeyType.Resolve(typeArguments)
	if newKeyType == nil {
		return nil
	}

	newValueType := t.ValueType.Resolve(typeArguments)
	if newValueType == nil {
		return nil
	}

	return &DictionaryType{
		KeyType:   newKeyType,
		ValueType: newValueType,
	}
}

// InclusiveRangeType todo.

type InclusiveRangeType struct {
	MemberType          Type
	memberResolvers     map[string]MemberResolver
	memberResolversOnce sync.Once
}

var _ Type = &InclusiveRangeType{}

func NewInclusiveRangeType(memoryGauge common.MemoryGauge, elementType Type) *InclusiveRangeType {
	common.UseMemory(memoryGauge, common.DictionarySemaTypeMemoryUsage)
	return &InclusiveRangeType{
		MemberType: elementType,
	}
}

func (*InclusiveRangeType) IsType() {}

func (*InclusiveRangeType) Tag() TypeTag {
	return InclusiveRangeTypeTag
}

func (r *InclusiveRangeType) String() string {
	return fmt.Sprintf(
		"InclusiveRange<%s>",
		r.MemberType,
	)
}

func (r *InclusiveRangeType) QualifiedString() string {
	return fmt.Sprintf(
		"InclusiveRange<%s>",
		r.MemberType.QualifiedString(),
	)
}

func (r *InclusiveRangeType) ID() TypeID {
	return TypeID(fmt.Sprintf(
		"InclusiveRange<%s>",
		r.MemberType.ID(),
	))
}

func (r *InclusiveRangeType) Equal(other Type) bool {
	otherRange, ok := other.(*InclusiveRangeType)
	if !ok {
		return false
	}

	return otherRange.MemberType.Equal(r.MemberType)
}

func (r *InclusiveRangeType) IsResourceType() bool {
	return r.MemberType.IsResourceType()
}

func (r *InclusiveRangeType) IsInvalidType() bool {
	return r.MemberType.IsInvalidType()
}

func (r *InclusiveRangeType) IsStorable(results map[*Member]bool) bool {
	return r.MemberType.IsStorable(results)
}

func (r *InclusiveRangeType) IsExportable(results map[*Member]bool) bool {
	return r.MemberType.IsExportable(results)
}

func (r *InclusiveRangeType) IsImportable(results map[*Member]bool) bool {
	return r.MemberType.IsImportable(results)
}

func (r *InclusiveRangeType) IsEquatable() bool {
	return r.MemberType.IsEquatable()
}

func (*InclusiveRangeType) IsComparable() bool {
	return false
}

func (r *InclusiveRangeType) TypeAnnotationState() TypeAnnotationState {
	elementTypeAnnotationState := r.MemberType.TypeAnnotationState()
	if elementTypeAnnotationState != TypeAnnotationStateValid {
		return elementTypeAnnotationState
	}

	return TypeAnnotationStateValid
}

func (r *InclusiveRangeType) RewriteWithRestrictedTypes() (Type, bool) {
	rewrittenElementType, elementTypeRewritten := r.MemberType.RewriteWithRestrictedTypes()
	if elementTypeRewritten {
		return &InclusiveRangeType{
			MemberType: rewrittenElementType,
		}, true
	} else {
		return r, false
	}
}

const InclusiveRangeTypeStartFieldName = "start"
const inclusiveRangeTypeStartFieldDocString = `
The start of the InclusiveRange sequence
`
const InclusiveRangeTypeEndFieldName = "end"
const inclusiveRangeTypeEndFieldDocString = `
The end of the InclusiveRange sequence
`

const InclusiveRangeTypeStepFieldName = "step"
const inclusiveRangeTypeStepFieldDocString = `
The step size of the InclusiveRange sequence
`

const InclusiveRangeTypeContainsFunctionName = "contains"

const inclusiveRangeTypeContainsFunctionDocString = `
Returns true if the given integer is in the InclusiveRange sequence
`

func (r *InclusiveRangeType) GetMembers() map[string]MemberResolver {
	r.initializeMemberResolvers()
	return r.memberResolvers
}

func InclusiveRangeContainsFunctionType(elementType Type) *FunctionType {
	return &FunctionType{
		Parameters: []Parameter{
			{
				Label:          ArgumentLabelNotRequired,
				Identifier:     "element",
				TypeAnnotation: NewTypeAnnotation(elementType),
			},
		},
		ReturnTypeAnnotation: NewTypeAnnotation(
			BoolType,
		),
	}
}

func (r *InclusiveRangeType) initializeMemberResolvers() {
	r.memberResolversOnce.Do(func() {
		r.memberResolvers = withBuiltinMembers(r, map[string]MemberResolver{
			InclusiveRangeTypeStartFieldName: {
				Kind: common.DeclarationKindField,
				Resolve: func(memoryGauge common.MemoryGauge, identifier string, _ ast.Range, _ func(error)) *Member {
					return NewPublicConstantFieldMember(
						memoryGauge,
						r,
						identifier,
						r.ElementType(false),
						inclusiveRangeTypeStartFieldDocString,
					)
				},
			},
			InclusiveRangeTypeEndFieldName: {
				Kind: common.DeclarationKindField,
				Resolve: func(memoryGauge common.MemoryGauge, identifier string, _ ast.Range, _ func(error)) *Member {
					return NewPublicConstantFieldMember(
						memoryGauge,
						r,
						identifier,
						r.ElementType(false),
						inclusiveRangeTypeEndFieldDocString,
					)
				},
			},
			InclusiveRangeTypeStepFieldName: {
				Kind: common.DeclarationKindField,
				Resolve: func(memoryGauge common.MemoryGauge, identifier string, _ ast.Range, _ func(error)) *Member {
					return NewPublicConstantFieldMember(
						memoryGauge,
						r,
						identifier,
						r.ElementType(false),
						inclusiveRangeTypeStepFieldDocString,
					)
				},
			},
			InclusiveRangeTypeContainsFunctionName: {
				Kind: common.DeclarationKindFunction,
				Resolve: func(memoryGauge common.MemoryGauge, identifier string, targetRange ast.Range, report func(error)) *Member {
					elementType := r.ElementType(false)

					return NewPublicFunctionMember(
						memoryGauge,
						r,
						identifier,
						InclusiveRangeContainsFunctionType(elementType),
						inclusiveRangeTypeContainsFunctionDocString,
					)
				},
			},
		})
	})
}

func (r *InclusiveRangeType) ElementType(_ bool) Type {
	return r.MemberType
}

func (*InclusiveRangeType) AllowsValueIndexingAssignment() bool {
	return false
}

func (r *InclusiveRangeType) Unify(
	other Type,
	typeParameters *TypeParameterTypeOrderedMap,
	report func(err error),
	outerRange ast.Range,
) bool {
	otherRange, ok := other.(*InclusiveRangeType)
	if !ok {
		return false
	}

	return r.MemberType.Unify(otherRange.MemberType, typeParameters, report, outerRange)
}

func (r *InclusiveRangeType) Resolve(typeArguments *TypeParameterTypeOrderedMap) Type {
	memberType := r.MemberType.Resolve(typeArguments)
	if memberType == nil {
		return nil
	}

	return &InclusiveRangeType{
		MemberType: memberType,
	}
}

// ReferenceType represents the reference to a value
type ReferenceType struct {
	Type       Type
	Authorized bool
}

var _ Type = &ReferenceType{}

// Not all references are indexable, but some are, depending on the reference's type
var _ ValueIndexableType = &ReferenceType{}
var _ TypeIndexableType = &ReferenceType{}

func NewReferenceType(memoryGauge common.MemoryGauge, typ Type, authorized bool) *ReferenceType {
	common.UseMemory(memoryGauge, common.ReferenceSemaTypeMemoryUsage)
	return &ReferenceType{
		Type:       typ,
		Authorized: authorized,
	}
}

func (*ReferenceType) IsType() {}

func (t *ReferenceType) Tag() TypeTag {
	return ReferenceTypeTag
}

func formatReferenceType(
	separator string,
	authorized bool,
	typeString string,
) string {
	var builder strings.Builder
	if authorized {
		builder.WriteString("auth")
		builder.WriteString(separator)
	}
	builder.WriteByte('&')
	builder.WriteString(typeString)
	return builder.String()
}

func FormatReferenceTypeID(authorized bool, typeString string) string {
	return formatReferenceType("", authorized, typeString)
}

func (t *ReferenceType) string(typeFormatter func(Type) string) string {
	if t.Type == nil {
		return "reference"
	}
	return formatReferenceType(" ", t.Authorized, typeFormatter(t.Type))
}

func (t *ReferenceType) String() string {
	return t.string(func(t Type) string {
		return t.String()
	})
}

func (t *ReferenceType) QualifiedString() string {
	return t.string(func(t Type) string {
		return t.QualifiedString()
	})
}

func (t *ReferenceType) ID() TypeID {
	if t.Type == nil {
		return "reference"
	}
	return TypeID(FormatReferenceTypeID(t.Authorized, string(t.Type.ID())))
}

func (t *ReferenceType) Equal(other Type) bool {
	otherReference, ok := other.(*ReferenceType)
	if !ok {
		return false
	}

	if t.Authorized != otherReference.Authorized {
		return false
	}

	return t.Type.Equal(otherReference.Type)
}

func (t *ReferenceType) IsResourceType() bool {
	return false
}

func (t *ReferenceType) IsInvalidType() bool {
	return t.Type.IsInvalidType()
}

func (t *ReferenceType) IsStorable(_ map[*Member]bool) bool {
	return false
}

func (t *ReferenceType) IsExportable(_ map[*Member]bool) bool {
	return true
}

func (t *ReferenceType) IsImportable(_ map[*Member]bool) bool {
	return false
}

func (*ReferenceType) IsEquatable() bool {
	return true
}

func (*ReferenceType) IsComparable() bool {
	return false
}

func (*ReferenceType) TypeAnnotationState() TypeAnnotationState {
	return TypeAnnotationStateValid
}

func (t *ReferenceType) RewriteWithRestrictedTypes() (Type, bool) {
	rewrittenType, rewritten := t.Type.RewriteWithRestrictedTypes()
	if rewritten {
		return &ReferenceType{
			Authorized: t.Authorized,
			Type:       rewrittenType,
		}, true
	} else {
		return t, false
	}
}

func (t *ReferenceType) GetMembers() map[string]MemberResolver {
	return t.Type.GetMembers()
}

func (t *ReferenceType) isValueIndexableType() bool {
	referencedType, ok := t.Type.(ValueIndexableType)
	if !ok {
		return false
	}
	return referencedType.isValueIndexableType()
}

func (t *ReferenceType) isTypeIndexableType() bool {
	referencedType, ok := t.Type.(TypeIndexableType)
	return ok && referencedType.isTypeIndexableType()
}

func (t *ReferenceType) TypeIndexingElementType(indexingType Type) Type {
	referencedType, ok := t.Type.(TypeIndexableType)
	if !ok {
		return nil
	}
	return referencedType.TypeIndexingElementType(indexingType)
}

func (t *ReferenceType) IsValidIndexingType(ty Type) bool {
	attachmentType, isComposite := ty.(*CompositeType)
	return isComposite &&
		// we can index into reference types only if their referenced type
		// is a valid base for the attachement;
		// i.e. (&v)[A] is valid only if `v` is a valid base for `A`
		IsSubType(t, &ReferenceType{
			Type: attachmentType.baseType,
		}) &&
		attachmentType.IsResourceType() == t.Type.IsResourceType()
}

func (t *ReferenceType) AllowsValueIndexingAssignment() bool {
	referencedType, ok := t.Type.(ValueIndexableType)
	if !ok {
		return false
	}
	return referencedType.AllowsValueIndexingAssignment()
}

func (t *ReferenceType) ElementType(isAssignment bool) Type {
	referencedType, ok := t.Type.(ValueIndexableType)
	if !ok {
		return nil
	}
	return referencedType.ElementType(isAssignment)
}

func (t *ReferenceType) IndexingType() Type {
	referencedType, ok := t.Type.(ValueIndexableType)
	if !ok {
		return nil
	}
	return referencedType.IndexingType()
}

func (t *ReferenceType) Unify(
	other Type,
	typeParameters *TypeParameterTypeOrderedMap,
	report func(err error),
	outerRange ast.Range,
) bool {
	otherReference, ok := other.(*ReferenceType)
	if !ok {
		return false
	}

	return t.Type.Unify(otherReference.Type, typeParameters, report, outerRange)
}

func (t *ReferenceType) Resolve(typeArguments *TypeParameterTypeOrderedMap) Type {
	newInnerType := t.Type.Resolve(typeArguments)
	if newInnerType == nil {
		return nil
	}

	return &ReferenceType{
		Authorized: t.Authorized,
		Type:       newInnerType,
	}
}

const AddressTypeName = "Address"

// AddressType represents the address type
type AddressType struct {
	memberResolvers     map[string]MemberResolver
	memberResolversOnce sync.Once
}

var TheAddressType = &AddressType{}

var _ Type = &AddressType{}
var _ IntegerRangedType = &AddressType{}

func (*AddressType) IsType() {}

func (t *AddressType) Tag() TypeTag {
	return AddressTypeTag
}

func (*AddressType) String() string {
	return AddressTypeName
}

func (*AddressType) QualifiedString() string {
	return AddressTypeName
}

func (*AddressType) ID() TypeID {
	return AddressTypeName
}

func (*AddressType) Equal(other Type) bool {
	_, ok := other.(*AddressType)
	return ok
}

func (*AddressType) IsResourceType() bool {
	return false
}

func (*AddressType) IsInvalidType() bool {
	return false
}

func (*AddressType) IsStorable(_ map[*Member]bool) bool {
	return true
}

func (*AddressType) IsExportable(_ map[*Member]bool) bool {
	return true
}

func (t *AddressType) IsImportable(_ map[*Member]bool) bool {
	return true
}

func (*AddressType) IsEquatable() bool {
	return true
}

func (*AddressType) IsComparable() bool {
	return false
}

func (*AddressType) TypeAnnotationState() TypeAnnotationState {
	return TypeAnnotationStateValid
}

func (t *AddressType) RewriteWithRestrictedTypes() (Type, bool) {
	return t, false
}

var AddressTypeMinIntBig = new(big.Int)
var AddressTypeMaxIntBig = new(big.Int).SetUint64(math.MaxUint64)

func (*AddressType) MinInt() *big.Int {
	return AddressTypeMinIntBig
}

func (*AddressType) MaxInt() *big.Int {
	return AddressTypeMaxIntBig
}

func (*AddressType) IsSuperType() bool {
	return false
}

func (*AddressType) Unify(_ Type, _ *TypeParameterTypeOrderedMap, _ func(err error), _ ast.Range) bool {
	return false
}

func (t *AddressType) Resolve(_ *TypeParameterTypeOrderedMap) Type {
	return t
}

const AddressTypeToBytesFunctionName = `toBytes`

var AddressTypeToBytesFunctionType = &FunctionType{
	ReturnTypeAnnotation: NewTypeAnnotation(
		ByteArrayType,
	),
}

const addressTypeToBytesFunctionDocString = `
Returns an array containing the byte representation of the address
`

func (t *AddressType) GetMembers() map[string]MemberResolver {
	t.initializeMemberResolvers()
	return t.memberResolvers
}

func (t *AddressType) initializeMemberResolvers() {
	t.memberResolversOnce.Do(func() {
		memberResolvers := MembersAsResolvers([]*Member{
			NewUnmeteredPublicFunctionMember(
				t,
				AddressTypeToBytesFunctionName,
				AddressTypeToBytesFunctionType,
				addressTypeToBytesFunctionDocString,
			),
		})
		t.memberResolvers = withBuiltinMembers(t, memberResolvers)
	})
}

// IsSubType determines if the given subtype is a subtype
// of the given supertype.
//
// Types are subtypes of themselves.
//
// NOTE: This method can be used to check the assignability of `subType` to `superType`.
// However, to check if a type *strictly* belongs to a certain category, then consider
// using `IsSameTypeKind` method. e.g: "Is type `T` an Integer type?". Using this method
// for the later use-case may produce incorrect results.
//
// The differences between these methods is as follows:
//
//   - IsSubType():
//
//     To check the assignability, e.g: is argument type T is a sub-type
//     of parameter type R? This is the more frequent use-case.
//
//   - IsSameTypeKind():
//
//     To check if a type strictly belongs to a certain category. e.g: Is the
//     expression type T is any of the integer types, but nothing else.
//     Another way to check is, asking the question of "if the subType is Never,
//     should the check still pass?". A common code-smell for potential incorrect
//     usage is, using IsSubType() method with a constant/pre-defined superType.
//     e.g: IsSubType(<<someType>>, FixedPointType)
func IsSubType(subType Type, superType Type) bool {

	if subType == nil {
		return false
	}

	if subType.Equal(superType) {
		return true
	}

	return checkSubTypeWithoutEquality(subType, superType)
}

// IsSameTypeKind determines if the given subtype belongs to the
// same kind as the supertype.
//
// e.g: 'Never' type is a subtype of 'Integer', but not of the
// same kind as 'Integer'. Whereas, 'Int8' is both a subtype
// and also of same kind as 'Integer'.
func IsSameTypeKind(subType Type, superType Type) bool {

	if subType == NeverType {
		return false
	}

	return IsSubType(subType, superType)
}

// IsProperSubType is similar to IsSubType,
// i.e. it determines if the given subtype is a subtype
// of the given supertype, but returns false
// if the subtype and supertype refer to the same type.
func IsProperSubType(subType Type, superType Type) bool {

	if subType.Equal(superType) {
		return false
	}

	return checkSubTypeWithoutEquality(subType, superType)
}

// checkSubTypeWithoutEquality determines if the given subtype
// is a subtype of the given supertype, BUT it does NOT check
// the equality of the two types, so does NOT return a specific
// value when the two types are equal or are not.
//
// Consider using IsSubType or IsProperSubType
func checkSubTypeWithoutEquality(subType Type, superType Type) bool {

	if subType == NeverType {
		return true
	}

	switch superType {
	case AnyType:
		return true

	case AnyStructType:
		if subType.IsResourceType() {
			return false
		}
		return subType != AnyType

	case AnyResourceType:
		return subType.IsResourceType()

	case AnyResourceAttachmentType:
		return subType.IsResourceType() && isAttachmentType(subType)

	case AnyStructAttachmentType:
		return !subType.IsResourceType() && isAttachmentType(subType)

	case NumberType:
		switch subType {
		case NumberType, SignedNumberType:
			return true
		}

		return IsSubType(subType, IntegerType) ||
			IsSubType(subType, FixedPointType)

	case SignedNumberType:
		if subType == SignedNumberType {
			return true
		}

		return IsSubType(subType, SignedIntegerType) ||
			IsSubType(subType, SignedFixedPointType)

	case IntegerType:
		switch subType {
		case IntegerType, SignedIntegerType,
			UIntType,
			UInt8Type, UInt16Type, UInt32Type, UInt64Type, UInt128Type, UInt256Type,
			Word8Type, Word16Type, Word32Type, Word64Type, Word128Type, Word256Type:

			return true

		default:
			return IsSubType(subType, SignedIntegerType)
		}

	case SignedIntegerType:
		switch subType {
		case SignedIntegerType,
			IntType,
			Int8Type, Int16Type, Int32Type, Int64Type, Int128Type, Int256Type:

			return true

		default:
			return false
		}

	case FixedPointType:
		switch subType {
		case FixedPointType, SignedFixedPointType,
			UFix64Type:

			return true

		default:
			return IsSubType(subType, SignedFixedPointType)
		}

	case SignedFixedPointType:
		switch subType {
		case SignedFixedPointType, Fix64Type:
			return true

		default:
			return false
		}
	}

	switch typedSuperType := superType.(type) {
	case *OptionalType:
		optionalSubType, ok := subType.(*OptionalType)
		if !ok {
			// T <: U? if T <: U
			return IsSubType(subType, typedSuperType.Type)
		}
		// Optionals are covariant: T? <: U? if T <: U
		return IsSubType(optionalSubType.Type, typedSuperType.Type)

	case *DictionaryType:
		typedSubType, ok := subType.(*DictionaryType)
		if !ok {
			return false
		}

		return IsSubType(typedSubType.KeyType, typedSuperType.KeyType) &&
			IsSubType(typedSubType.ValueType, typedSuperType.ValueType)

	case *VariableSizedType:
		typedSubType, ok := subType.(*VariableSizedType)
		if !ok {
			return false
		}

		return IsSubType(
			typedSubType.ElementType(false),
			typedSuperType.ElementType(false),
		)

	case *ConstantSizedType:
		typedSubType, ok := subType.(*ConstantSizedType)
		if !ok {
			return false
		}

		if typedSubType.Size != typedSuperType.Size {
			return false
		}

		return IsSubType(
			typedSubType.ElementType(false),
			typedSuperType.ElementType(false),
		)

	case *ReferenceType:
		// References types are only subtypes of reference types

		typedSubType, ok := subType.(*ReferenceType)
		if !ok {
			return false
		}

		// An authorized reference type `auth &T`
		// is a subtype of a reference type `&U` (authorized or non-authorized),
		// if `T` is a subtype of `U`

		if typedSubType.Authorized {
			return IsSubType(typedSubType.Type, typedSuperType.Type)
		}

		// An unauthorized reference type is not a subtype of an authorized reference type.
		// Not even dynamically.
		//
		// The holder of the reference may not gain more permissions.

		if typedSuperType.Authorized {
			return false
		}

		switch typedInnerSuperType := typedSuperType.Type.(type) {
		case *RestrictedType:

			restrictedSuperType := typedInnerSuperType.Type
			switch restrictedSuperType {
			case AnyResourceType, AnyStructType, AnyType:

				switch typedInnerSubType := typedSubType.Type.(type) {
				case *RestrictedType:
					// An unauthorized reference to a restricted type `&T{Us}`
					// is a subtype of a reference to a restricted type
					// `&AnyResource{Vs}` / `&AnyStruct{Vs}` / `&Any{Vs}`:
					// if the `T` is a subset of the supertype's restricted type,
					// and `Vs` is a subset of `Us`.
					//
					// The holder of the reference may only further restrict the reference.
					//
					// The requirement for `T` to conform to `Vs` is implied by the subset requirement.

					return IsSubType(typedInnerSubType.Type, restrictedSuperType) &&
						typedInnerSuperType.RestrictionSet().
							IsSubsetOf(typedInnerSubType.RestrictionSet())

				case *CompositeType:
					// An unauthorized reference to an unrestricted type `&T`
					// is a subtype of a reference to a restricted type
					// `&AnyResource{Us}` / `&AnyStruct{Us}` / `&Any{Us}`:
					// When `T != AnyResource && T != AnyStruct && T != Any`:
					// if `T` conforms to `Us`.
					//
					// The holder of the reference may only restrict the reference.

					// TODO: once interfaces can conform to interfaces, include
					return IsSubType(typedInnerSubType, restrictedSuperType) &&
						typedInnerSuperType.RestrictionSet().
							IsSubsetOf(typedInnerSubType.ExplicitInterfaceConformanceSet())
				}

				switch typedSubType.Type {
				case AnyResourceType, AnyStructType, AnyType:
					// An unauthorized reference to an unrestricted type `&T`
					// is a subtype of a reference to a restricted type
					// `&AnyResource{Us}` / `&AnyStruct{Us}` / `&Any{Us}`:
					// When `T == AnyResource || T == AnyStruct || T == Any`: never.
					//
					// The holder of the reference may not gain more permissions or knowledge.

					return false
				}

			default:

				switch typedInnerSubType := typedSubType.Type.(type) {
				case *RestrictedType:

					// An unauthorized reference to a restricted type `&T{Us}`
					// is a subtype of a reference to a restricted type `&V{Ws}:`

					if _, ok := typedInnerSubType.Type.(*CompositeType); ok {
						// When `T != AnyResource && T != AnyStruct && T != Any`:
						// if `T == V` and `Ws` is a subset of `Us`.
						//
						// The holder of the reference may not gain more permissions or knowledge
						// and may only further restrict the reference to the composite.

						return typedInnerSubType.Type == typedInnerSuperType.Type &&
							typedInnerSuperType.RestrictionSet().
								IsSubsetOf(typedInnerSubType.RestrictionSet())
					}

					switch typedInnerSubType.Type {
					case AnyResourceType, AnyStructType, AnyType:
						// When `T == AnyResource || T == AnyStruct || T == Any`: never.

						return false
					}

				case *CompositeType:
					// An unauthorized reference to an unrestricted type `&T`
					// is a subtype of a reference to a restricted type `&U{Vs}`:
					// When `T != AnyResource && T != AnyStruct && T != Any`: if `T == U`.
					//
					// The holder of the reference may only further restrict the reference.

					return typedInnerSubType == typedInnerSuperType.Type

				}

				switch typedSubType.Type {
				case AnyResourceType, AnyStructType, AnyType:
					// An unauthorized reference to an unrestricted type `&T`
					// is a subtype of a reference to a restricted type `&U{Vs}`:
					// When `T == AnyResource || T == AnyStruct || T == Any`: never.
					//
					// The holder of the reference may not gain more permissions or knowledge.

					return false
				}
			}

		case *CompositeType:

			// The supertype composite type might be a type requirement.
			// Check if the subtype composite type implicitly conforms to it.

			if typedInnerSubType, ok := typedSubType.Type.(*CompositeType); ok {

				for _, conformance := range typedInnerSubType.ImplicitTypeRequirementConformances {
					if conformance == typedInnerSuperType {
						return true
					}
				}
			}

			// An unauthorized reference is not a subtype of a reference to a composite type `&V`
			// (e.g. reference to a restricted type `&T{Us}`, or reference to an interface type `&T`)
			//
			// The holder of the reference may not gain more permissions or knowledge.

			return false

		case *InterfaceType:
			switch typedInnerSubType := typedSubType.Type.(type) {

			// An unauthorized reference to an interface type `&U`
			// is a supertype of a reference to a composite type `&T`:
			// if that composite type's conformance set includes that interface.
			//
			// This is equivalent in principle to the check we would perform to check
			// if `&T <: &{U}`, the singleton restricted set containing only `U`.
			case *CompositeType:
				return typedInnerSubType.ExplicitInterfaceConformanceSet().Contains(typedInnerSuperType)

			// An unauthorized reference to an interface type `&T`
			// is a supertype of a reference to a restricted type `&{U}`:
			// if the restriction set contains that explicit interface type.

			// This particular case comes up when checking attachment access; enabling the following expression to typechecking:
			// resource interface I { /* ... */ }
			// attachment A for I { /* ... */ }

			// let i : &{I} = ... // some operation constructing `i`
			// let a = i[A] // must here check that `i`'s type is a subtype of `A`'s base type, or that &{I} <: &I

			// Note that this does not check whether the restricted type's restricted type conforms to the interface;
			// i.e. whether in `&R{X} <: &I`, `R <: I`. This is intentional;
			// when checking whether an attachment declared for `I` is accessible on a value of type `&R{X}`,
			// even if `R <: I`, we only want to allow access if `X <: I`

			// Once interfaces can conform to interfaces,
			// this should instead check that at least one value in the restriction set
			// is a subtype of the interface supertype
			case *RestrictedType:
				return typedInnerSubType.RestrictionSet().Contains(typedInnerSuperType)
			}

			return false
		}

		switch typedSuperType.Type {

		case AnyType:

			// An unauthorized reference to a restricted type `&T{Us}`
			// or to a unrestricted type `&T`
			// is a subtype of the type `&Any`: always.

			return true

		case AnyResourceType:

			// An unauthorized reference to a restricted type `&T{Us}`
			// or to a unrestricted type `&T`
			// is a subtype of the type `&AnyResource`:
			// if `T == AnyResource` or `T` is a resource-kinded composite.

			switch typedInnerSubType := typedSubType.Type.(type) {
			case *RestrictedType:
				if typedInnerInnerSubType, ok := typedInnerSubType.Type.(*CompositeType); ok {
					return typedInnerInnerSubType.IsResourceType()
				}

				return typedInnerSubType.Type == AnyResourceType

			case *CompositeType:
				return typedInnerSubType.IsResourceType()
			}

		case AnyStructType:
			// `&T <: &AnyStruct` iff `T <: AnyStruct`
			return IsSubType(typedSubType.Type, typedSuperType.Type)
		case AnyResourceAttachmentType, AnyStructAttachmentType:
			// `&T <: &AnyResourceAttachmentType` iff `T <: AnyResourceAttachmentType` and
			// `&T <: &AnyStructAttachmentType` iff `T <: AnyStructAttachmentType`
			return IsSubType(typedSubType.Type, typedSuperType.Type)
		}

	case *FunctionType:
		typedSubType, ok := subType.(*FunctionType)
		if !ok {
			return false
		}

		if len(typedSubType.Parameters) != len(typedSuperType.Parameters) {
			return false
		}

		// Functions are contravariant in their parameter types

		for i, subParameter := range typedSubType.Parameters {
			superParameter := typedSuperType.Parameters[i]
			if !IsSubType(
				superParameter.TypeAnnotation.Type,
				subParameter.TypeAnnotation.Type,
			) {
				return false
			}
		}

		// Functions are covariant in their return type

		if typedSubType.ReturnTypeAnnotation.Type != nil {
			if typedSuperType.ReturnTypeAnnotation.Type == nil {
				return false
			}

			if !IsSubType(
				typedSubType.ReturnTypeAnnotation.Type,
				typedSuperType.ReturnTypeAnnotation.Type,
			) {
				return false
			}
		} else if typedSuperType.ReturnTypeAnnotation.Type != nil {
			return false
		}

		// Receiver type wouldn't matter for sub-typing.
		// i.e: In a bound function pointer `x.foo`, `x` is a closure,
		// and is not part of the function pointer's inputs/outputs.

		// Constructors?

		if typedSubType.IsConstructor != typedSuperType.IsConstructor {
			return false
		}

		return true

	case *RestrictedType:

		restrictedSuperType := typedSuperType.Type
		switch restrictedSuperType {
		case AnyResourceType, AnyStructType, AnyType:

			switch subType {
			case AnyResourceType:
				// `AnyResource` is a subtype of a restricted type
				// - `AnyResource{Us}`: not statically;
				// - `AnyStruct{Us}`: never.
				// - `Any{Us}`: not statically;

				return false

			case AnyStructType:
				// `AnyStruct` is a subtype of a restricted type
				// - `AnyStruct{Us}`: not statically.
				// - `AnyResource{Us}`: never;
				// - `Any{Us}`: not statically.

				return false

			case AnyType:
				// `Any` is a subtype of a restricted type
				// - `Any{Us}: not statically.`
				// - `AnyStruct{Us}`: never;
				// - `AnyResource{Us}`: never;

				return false
			}

			switch typedSubType := subType.(type) {
			case *RestrictedType:

				// A restricted type `T{Us}`
				// is a subtype of a restricted type `AnyResource{Vs}` / `AnyStruct{Vs}` / `Any{Vs}`:

				restrictedSubtype := typedSubType.Type
				switch restrictedSubtype {
				case AnyResourceType, AnyStructType, AnyType:
					// When `T == AnyResource || T == AnyStruct || T == Any`:
					// if the restricted type of the subtype
					// is a subtype of the restricted supertype,
					// and `Vs` is a subset of `Us`.

					return IsSubType(restrictedSubtype, restrictedSuperType) &&
						typedSuperType.RestrictionSet().
							IsSubsetOf(typedSubType.RestrictionSet())
				}

				if restrictedSubtype, ok := restrictedSubtype.(*CompositeType); ok {
					// When `T != AnyResource && T != AnyStruct && T != Any`:
					// if the restricted type of the subtype
					// is a subtype of the restricted supertype,
					// and `T` conforms to `Vs`.
					// `Us` and `Vs` do *not* have to be subsets.

					// TODO: once interfaces can conform to interfaces, include
					return IsSubType(restrictedSubtype, restrictedSuperType) &&
						typedSuperType.RestrictionSet().
							IsSubsetOf(restrictedSubtype.ExplicitInterfaceConformanceSet())
				}

			case *CompositeType:
				// An unrestricted type `T`
				// is a subtype of a restricted type `AnyResource{Us}` / `AnyStruct{Us}` / `Any{Us}`:
				// if `T` is a subtype of the restricted supertype,
				// and `T` conforms to `Us`.

				return IsSubType(typedSubType, typedSuperType.Type) &&
					typedSuperType.RestrictionSet().
						IsSubsetOf(typedSubType.ExplicitInterfaceConformanceSet())
			}

		default:

			switch typedSubType := subType.(type) {
			case *RestrictedType:

				// A restricted type `T{Us}`
				// is a subtype of a restricted type `V{Ws}`:

				switch typedSubType.Type {
				case AnyResourceType, AnyStructType, AnyType:
					// When `T == AnyResource || T == AnyStruct || T == Any`:
					// not statically.
					return false
				}

				if restrictedSubType, ok := typedSubType.Type.(*CompositeType); ok {
					// When `T != AnyResource && T != AnyStructType && T != Any`: if `T == V`.
					//
					// `Us` and `Ws` do *not* have to be subsets:
					// The owner may freely restrict and unrestrict.

					return restrictedSubType == typedSuperType.Type
				}

			case *CompositeType:
				// An unrestricted type `T`
				// is a subtype of a restricted type `U{Vs}`: if `T <: U`.
				//
				// The owner may freely restrict.

				return IsSubType(typedSubType, typedSuperType.Type)
			}

			switch subType {
			case AnyResourceType, AnyStructType, AnyType:
				// An unrestricted type `T`
				// is a subtype of a restricted type `AnyResource{Vs}` / `AnyStruct{Vs}` / `Any{Vs}`:
				// not statically.

				return false
			}
		}

	case *CompositeType:

		// NOTE: type equality case (composite type `T` is subtype of composite type `U`)
		// is already handled at beginning of function

		switch typedSubType := subType.(type) {
		case *RestrictedType:

			// A restricted type `T{Us}`
			// is a subtype of an unrestricted type `V`:

			switch typedSubType.Type {
			case AnyResourceType, AnyStructType, AnyType:
				// When `T == AnyResource || T == AnyStruct || T == Any`: not statically.
				return false
			}

			if restrictedSubType, ok := typedSubType.Type.(*CompositeType); ok {
				// When `T != AnyResource && T != AnyStruct`: if `T == V`.
				//
				// The owner may freely unrestrict.

				return restrictedSubType == typedSuperType
			}

		case *CompositeType:
			// The supertype composite type might be a type requirement.
			// Check if the subtype composite type implicitly conforms to it.

			for _, conformance := range typedSubType.ImplicitTypeRequirementConformances {
				if conformance == typedSuperType {
					return true
				}
			}
		}

	case *InterfaceType:

		switch typedSubType := subType.(type) {
		case *CompositeType:

			// A composite type `T` is a subtype of a interface type `V`:
			// if `T` conforms to `V`, and `V` and `T` are of the same kind

			if typedSubType.Kind != typedSuperType.CompositeKind {
				return false
			}

			// TODO: once interfaces can conform to interfaces, include
			return typedSubType.ExplicitInterfaceConformanceSet().
				Contains(typedSuperType)

		// An interface type is a supertype of a restricted type if the restricted set contains
		// that explicit interface type. Once interfaces can conform to interfaces, this should instead
		// check that at least one value in the restriction set is a subtype of the interface supertype

		// This particular case comes up when checking attachment access; enabling the following expression to typechecking:
		// resource interface I { /* ... */ }
		// attachment A for I { /* ... */ }

		// let i : {I} = ... // some operation constructing `i`
		// let a = i[A] // must here check that `i`'s type is a subtype of `A`'s base type, or that {I} <: I
		case *RestrictedType:
			return typedSubType.RestrictionSet().Contains(typedSuperType)

		case *InterfaceType:
			// TODO: Once interfaces can conform to interfaces, check conformances here
			return false
		}

	case ParameterizedType:
		if superTypeBaseType := typedSuperType.BaseType(); superTypeBaseType != nil {

			// T<Us> <: V<Ws>
			// if T <: V  && |Us| == |Ws| && U_i <: W_i

			if typedSubType, ok := subType.(ParameterizedType); ok {
				if subTypeBaseType := typedSubType.BaseType(); subTypeBaseType != nil {

					if !IsSubType(subTypeBaseType, superTypeBaseType) {
						return false
					}

					subTypeTypeArguments := typedSubType.TypeArguments()
					superTypeTypeArguments := typedSuperType.TypeArguments()

					if len(subTypeTypeArguments) != len(superTypeTypeArguments) {
						return false
					}

					for i, superTypeTypeArgument := range superTypeTypeArguments {
						subTypeTypeArgument := subTypeTypeArguments[i]
						if !IsSubType(subTypeTypeArgument, superTypeTypeArgument) {
							return false
						}
					}

					return true
				}
			}
		}

	case *SimpleType:
		if typedSuperType.IsSuperTypeOf == nil {
			return false
		}
		return typedSuperType.IsSuperTypeOf(subType)
	}

	// TODO: enforce type arguments, remove this rule

	// T<Us> <: V
	// if T <: V

	if typedSubType, ok := subType.(ParameterizedType); ok {
		if baseType := typedSubType.BaseType(); baseType != nil {
			return IsSubType(baseType, superType)
		}
	}

	return false
}

// UnwrapOptionalType returns the type if it is not an optional type,
// or the inner-most type if it is (optional types are repeatedly unwrapped)
func UnwrapOptionalType(ty Type) Type {
	for {
		optionalType, ok := ty.(*OptionalType)
		if !ok {
			return ty
		}
		ty = optionalType.Type
	}
}

func AreCompatibleEquatableTypes(leftType, rightType Type) bool {
	unwrappedLeftType := UnwrapOptionalType(leftType)
	unwrappedRightType := UnwrapOptionalType(rightType)

	leftIsEquatable := unwrappedLeftType.IsEquatable()
	rightIsEquatable := unwrappedRightType.IsEquatable()

	if unwrappedLeftType.Equal(unwrappedRightType) &&
		leftIsEquatable && rightIsEquatable {

		return true
	}

	// The types are equatable if this is a comparison with `nil`,
	// which has type `Never?`

	if IsNilType(leftType) || IsNilType(rightType) {
		return true
	}

	return false
}

// IsNilType returns true if the given type is the type of `nil`, i.e. `Never?`.
func IsNilType(ty Type) bool {
	optionalType, ok := ty.(*OptionalType)
	if !ok {
		return false
	}

	if optionalType.Type != NeverType {
		return false
	}

	return true
}

type TransactionType struct {
	Fields              []string
	PrepareParameters   []Parameter
	Parameters          []Parameter
	Members             *StringMemberOrderedMap
	memberResolvers     map[string]MemberResolver
	memberResolversOnce sync.Once
}

var _ Type = &TransactionType{}

func (t *TransactionType) EntryPointFunctionType() *FunctionType {
	return &FunctionType{
		Parameters:           append(t.Parameters, t.PrepareParameters...),
		ReturnTypeAnnotation: NewTypeAnnotation(VoidType),
	}
}

func (t *TransactionType) PrepareFunctionType() *FunctionType {
	return &FunctionType{
		IsConstructor:        true,
		Parameters:           t.PrepareParameters,
		ReturnTypeAnnotation: NewTypeAnnotation(VoidType),
	}
}

func (*TransactionType) ExecuteFunctionType() *FunctionType {
	return &FunctionType{
		IsConstructor:        true,
		Parameters:           []Parameter{},
		ReturnTypeAnnotation: NewTypeAnnotation(VoidType),
	}
}

func (*TransactionType) IsType() {}

func (t *TransactionType) Tag() TypeTag {
	return TransactionTypeTag
}

func (*TransactionType) String() string {
	return "Transaction"
}

func (*TransactionType) QualifiedString() string {
	return "Transaction"
}

func (*TransactionType) ID() TypeID {
	return "Transaction"
}

func (*TransactionType) Equal(other Type) bool {
	_, ok := other.(*TransactionType)
	return ok
}

func (*TransactionType) IsResourceType() bool {
	return false
}

func (*TransactionType) IsInvalidType() bool {
	return false
}

func (*TransactionType) IsStorable(_ map[*Member]bool) bool {
	return false
}

func (*TransactionType) IsExportable(_ map[*Member]bool) bool {
	return false
}

func (t *TransactionType) IsImportable(_ map[*Member]bool) bool {
	return false
}

func (*TransactionType) IsEquatable() bool {
	return false
}

func (*TransactionType) IsComparable() bool {
	return false
}

func (*TransactionType) TypeAnnotationState() TypeAnnotationState {
	return TypeAnnotationStateValid
}

func (t *TransactionType) RewriteWithRestrictedTypes() (Type, bool) {
	return t, false
}

func (t *TransactionType) GetMembers() map[string]MemberResolver {
	t.initializeMemberResolvers()
	return t.memberResolvers
}

func (t *TransactionType) initializeMemberResolvers() {
	t.memberResolversOnce.Do(func() {
		var memberResolvers map[string]MemberResolver
		if t.Members != nil {
			memberResolvers = MembersMapAsResolvers(t.Members)
		}
		t.memberResolvers = withBuiltinMembers(t, memberResolvers)
	})
}

func (*TransactionType) Unify(_ Type, _ *TypeParameterTypeOrderedMap, _ func(err error), _ ast.Range) bool {
	return false
}

func (t *TransactionType) Resolve(_ *TypeParameterTypeOrderedMap) Type {
	return t
}

// RestrictedType
//
// No restrictions implies the type is fully restricted,
// i.e. no members of the underlying resource type are available.
type RestrictedType struct {
	Type Type
	// an internal set of field `Restrictions`
	restrictionSet      *InterfaceSet
	Restrictions        []*InterfaceType
	restrictionSetOnce  sync.Once
	memberResolvers     map[string]MemberResolver
	memberResolversOnce sync.Once
}

var _ Type = &RestrictedType{}

func NewRestrictedType(memoryGauge common.MemoryGauge, typ Type, restrictions []*InterfaceType) *RestrictedType {
	common.UseMemory(memoryGauge, common.RestrictedSemaTypeMemoryUsage)

	// Also meter the cost for the `restrictionSet` here, since ordered maps are not separately metered.
	wrapperUsage, entryListUsage, entriesUsage := common.NewOrderedMapMemoryUsages(uint64(len(restrictions)))
	common.UseMemory(memoryGauge, wrapperUsage)
	common.UseMemory(memoryGauge, entryListUsage)
	common.UseMemory(memoryGauge, entriesUsage)

	return &RestrictedType{
		Type:         typ,
		Restrictions: restrictions,
	}
}

func (t *RestrictedType) RestrictionSet() *InterfaceSet {
	t.initializeRestrictionSet()
	return t.restrictionSet
}

func (t *RestrictedType) initializeRestrictionSet() {
	t.restrictionSetOnce.Do(func() {
		t.restrictionSet = NewInterfaceSet()
		for _, restriction := range t.Restrictions {
			t.restrictionSet.Add(restriction)
		}
	})
}

func (*RestrictedType) IsType() {}

func (t *RestrictedType) Tag() TypeTag {
	return RestrictedTypeTag
}

func formatRestrictedType(separator string, typeString string, restrictionStrings []string) string {
	var result strings.Builder
	result.WriteString(typeString)
	result.WriteByte('{')
	for i, restrictionString := range restrictionStrings {
		if i > 0 {
			result.WriteByte(',')
			result.WriteString(separator)
		}
		result.WriteString(restrictionString)
	}
	result.WriteByte('}')
	return result.String()
}

func FormatRestrictedTypeID(typeString string, restrictionStrings []string) string {
	return formatRestrictedType("", typeString, restrictionStrings)
}

func (t *RestrictedType) string(separator string, typeFormatter func(Type) string) string {
	var restrictionStrings []string
	restrictionCount := len(t.Restrictions)
	if restrictionCount > 0 {
		restrictionStrings = make([]string, 0, restrictionCount)
		for _, restriction := range t.Restrictions {
			restrictionStrings = append(restrictionStrings, typeFormatter(restriction))
		}
	}
	return formatRestrictedType(separator, typeFormatter(t.Type), restrictionStrings)
}

func (t *RestrictedType) String() string {
	return t.string(" ", func(ty Type) string {
		return ty.String()
	})
}

func (t *RestrictedType) QualifiedString() string {
	return t.string(" ", func(ty Type) string {
		return ty.QualifiedString()
	})
}

func (t *RestrictedType) ID() TypeID {
	return TypeID(
		t.string("", func(ty Type) string {
			return string(ty.ID())
		}),
	)
}

func (t *RestrictedType) Equal(other Type) bool {
	otherRestrictedType, ok := other.(*RestrictedType)
	if !ok {
		return false
	}

	if !otherRestrictedType.Type.Equal(t.Type) {
		return false
	}

	// Check that the set of restrictions are equal; order does not matter

	restrictionSet := t.RestrictionSet()
	otherRestrictionSet := otherRestrictedType.RestrictionSet()

	if restrictionSet.Len() != otherRestrictionSet.Len() {
		return false
	}

	return restrictionSet.IsSubsetOf(otherRestrictionSet)
}

func (t *RestrictedType) IsResourceType() bool {
	if t.Type == nil {
		return false
	}
	return t.Type.IsResourceType()
}

func (t *RestrictedType) IsInvalidType() bool {
	if t.Type != nil && t.Type.IsInvalidType() {
		return true
	}

	for _, restriction := range t.Restrictions {
		if restriction.IsInvalidType() {
			return true
		}
	}

	return false
}

func (t *RestrictedType) IsStorable(results map[*Member]bool) bool {
	if t.Type != nil && !t.Type.IsStorable(results) {
		return false
	}

	for _, restriction := range t.Restrictions {
		if !restriction.IsStorable(results) {
			return false
		}
	}

	return true
}

func (t *RestrictedType) IsExportable(results map[*Member]bool) bool {
	if t.Type != nil && !t.Type.IsExportable(results) {
		return false
	}

	for _, restriction := range t.Restrictions {
		if !restriction.IsExportable(results) {
			return false
		}
	}

	return true
}

func (t *RestrictedType) IsImportable(results map[*Member]bool) bool {
	if t.Type != nil && !t.Type.IsImportable(results) {
		return false
	}

	for _, restriction := range t.Restrictions {
		if !restriction.IsImportable(results) {
			return false
		}
	}

	return true
}

func (*RestrictedType) IsEquatable() bool {
	// TODO:
	return false
}

func (t *RestrictedType) IsComparable() bool {
	return false
}

func (*RestrictedType) TypeAnnotationState() TypeAnnotationState {
	return TypeAnnotationStateValid
}

func (t *RestrictedType) RewriteWithRestrictedTypes() (Type, bool) {
	// Even though the restrictions should be resource interfaces,
	// they are not on the "first level", i.e. not the restricted type
	return t, false
}

func (t *RestrictedType) GetMembers() map[string]MemberResolver {
	t.initializeMemberResolvers()
	return t.memberResolvers
}

func (t *RestrictedType) initializeMemberResolvers() {
	t.memberResolversOnce.Do(func() {

		memberResolvers := map[string]MemberResolver{}

		// Return the members of all restrictions.
		// The invariant that restrictions may not have overlapping members is not checked here,
		// but implicitly when the resource declaration's conformances are checked.

		for _, restriction := range t.Restrictions {
			for name, resolver := range restriction.GetMembers() { //nolint:maprange
				if _, ok := memberResolvers[name]; !ok {
					memberResolvers[name] = resolver
				}
			}
		}

		// Also include members of the restricted type for convenience,
		// to help check the rest of the program and improve the developer experience,
		// *but* also report an error that this access is invalid when the entry is resolved.
		//
		// The restricted type may be `AnyResource`, in which case there are no members.

		for name, loopResolver := range t.Type.GetMembers() { //nolint:maprange

			if _, ok := memberResolvers[name]; ok {
				continue
			}

			// NOTE: don't capture loop variable
			resolver := loopResolver

			memberResolvers[name] = MemberResolver{
				Kind: resolver.Kind,
				Resolve: func(
					memoryGauge common.MemoryGauge,
					identifier string,
					targetRange ast.Range,
					report func(error),
				) *Member {
					member := resolver.Resolve(memoryGauge, identifier, targetRange, report)

					report(
						&InvalidRestrictedTypeMemberAccessError{
							Name:  identifier,
							Range: targetRange,
						},
					)

					return member
				},
			}
		}

		t.memberResolvers = memberResolvers
	})
}

func (*RestrictedType) Unify(_ Type, _ *TypeParameterTypeOrderedMap, _ func(err error), _ ast.Range) bool {
	// TODO: how do we unify the restriction sets?
	return false
}

func (t *RestrictedType) Resolve(_ *TypeParameterTypeOrderedMap) Type {
	// TODO:
	return t
}

// restricted types must be type indexable, because this is how we handle access control for attachments.
// Specifically, because in `v[A]`, `v` must be a subtype of `A`'s declared base,
// if `v` is a restricted type `{I}`, only attachments declared for `I` or a supertype can be accessed on `v`.
// Attachments declared for concrete types implementing `I` cannot be accessed.
// A good elucidating example here is that an attachment declared for `Vault` cannot be accessed on a value of type `&{Provider}`
func (t *RestrictedType) isTypeIndexableType() bool {
	// resources and structs only can be indexed for attachments, but all restricted types
	// are necessarily structs and resources, we return true
	return true
}

func (t *RestrictedType) TypeIndexingElementType(indexingType Type) Type {
	return &OptionalType{
		Type: &ReferenceType{
			Type: indexingType,
		},
	}
}

func (t *RestrictedType) IsValidIndexingType(ty Type) bool {
	attachmentType, isComposite := ty.(*CompositeType)
	return isComposite &&
		IsSubType(t, attachmentType.baseType) &&
		attachmentType.IsResourceType() == t.IsResourceType()
}

// CapabilityType

type CapabilityType struct {
	BorrowType          Type
	memberResolvers     map[string]MemberResolver
	memberResolversOnce sync.Once
}

var _ Type = &CapabilityType{}
var _ ParameterizedType = &CapabilityType{}

func NewCapabilityType(memoryGauge common.MemoryGauge, borrowType Type) *CapabilityType {
	common.UseMemory(memoryGauge, common.CapabilitySemaTypeMemoryUsage)
	return &CapabilityType{
		BorrowType: borrowType,
	}
}

func (*CapabilityType) IsType() {}

func (t *CapabilityType) Tag() TypeTag {
	return CapabilityTypeTag
}

func formatCapabilityType(borrowTypeString string) string {
	var builder strings.Builder
	builder.WriteString("Capability")
	if borrowTypeString != "" {
		builder.WriteByte('<')
		builder.WriteString(borrowTypeString)
		builder.WriteByte('>')
	}
	return builder.String()
}

func FormatCapabilityTypeID(borrowTypeString string) string {
	return formatCapabilityType(borrowTypeString)
}

func (t *CapabilityType) String() string {
	var borrowTypeString string
	borrowType := t.BorrowType
	if borrowType != nil {
		borrowTypeString = borrowType.String()
	}
	return formatCapabilityType(borrowTypeString)
}

func (t *CapabilityType) QualifiedString() string {
	var borrowTypeString string
	borrowType := t.BorrowType
	if borrowType != nil {
		borrowTypeString = borrowType.QualifiedString()
	}
	return formatCapabilityType(borrowTypeString)
}

func (t *CapabilityType) ID() TypeID {
	var borrowTypeString string
	borrowType := t.BorrowType
	if borrowType != nil {
		borrowTypeString = string(borrowType.ID())
	}
	return TypeID(FormatCapabilityTypeID(borrowTypeString))
}

func (t *CapabilityType) Equal(other Type) bool {
	otherCapability, ok := other.(*CapabilityType)
	if !ok {
		return false
	}
	if otherCapability.BorrowType == nil {
		return t.BorrowType == nil
	}
	return otherCapability.BorrowType.Equal(t.BorrowType)
}

func (*CapabilityType) IsResourceType() bool {
	return false
}

func (t *CapabilityType) IsInvalidType() bool {
	if t.BorrowType == nil {
		return false
	}
	return t.BorrowType.IsInvalidType()
}

func (t *CapabilityType) TypeAnnotationState() TypeAnnotationState {
	if t.BorrowType == nil {
		return TypeAnnotationStateValid
	}
	return t.BorrowType.TypeAnnotationState()
}

func (*CapabilityType) IsStorable(_ map[*Member]bool) bool {
	return true
}

func (*CapabilityType) IsExportable(_ map[*Member]bool) bool {
	return true
}

func (t *CapabilityType) IsImportable(_ map[*Member]bool) bool {
	return true
}

func (*CapabilityType) IsEquatable() bool {
	// TODO:
	return false
}

func (*CapabilityType) IsComparable() bool {
	return false
}

func (t *CapabilityType) RewriteWithRestrictedTypes() (Type, bool) {
	if t.BorrowType == nil {
		return t, false
	}
	rewrittenType, rewritten := t.BorrowType.RewriteWithRestrictedTypes()
	if rewritten {
		return &CapabilityType{
			BorrowType: rewrittenType,
		}, true
	} else {
		return t, false
	}
}

func (t *CapabilityType) Unify(
	other Type,
	typeParameters *TypeParameterTypeOrderedMap,
	report func(err error),
	outerRange ast.Range,
) bool {
	otherCap, ok := other.(*CapabilityType)
	if !ok {
		return false
	}

	if t.BorrowType == nil {
		return false
	}

	return t.BorrowType.Unify(otherCap.BorrowType, typeParameters, report, outerRange)
}

func (t *CapabilityType) Resolve(typeArguments *TypeParameterTypeOrderedMap) Type {
	var resolvedBorrowType Type
	if t.BorrowType != nil {
		resolvedBorrowType = t.BorrowType.Resolve(typeArguments)
	}

	return &CapabilityType{
		BorrowType: resolvedBorrowType,
	}
}

var capabilityTypeParameter = &TypeParameter{
	Name: "T",
	TypeBound: &ReferenceType{
		Type: AnyType,
	},
}

func (t *CapabilityType) TypeParameters() []*TypeParameter {
	return []*TypeParameter{
		capabilityTypeParameter,
	}
}

func (t *CapabilityType) Instantiate(typeArguments []Type, _ func(err error)) Type {
	borrowType := typeArguments[0]
	return &CapabilityType{
		BorrowType: borrowType,
	}
}

func (t *CapabilityType) BaseType() Type {
	if t.BorrowType == nil {
		return nil
	}
	return &CapabilityType{}
}

func (t *CapabilityType) TypeArguments() []Type {
	borrowType := t.BorrowType
	if borrowType == nil {
		borrowType = &ReferenceType{
			Type: AnyType,
		}
	}
	return []Type{
		borrowType,
	}
}

func CapabilityTypeBorrowFunctionType(borrowType Type) *FunctionType {

	var typeParameters []*TypeParameter

	if borrowType == nil {
		typeParameter := capabilityTypeParameter

		typeParameters = []*TypeParameter{
			typeParameter,
		}

		borrowType = &GenericType{
			TypeParameter: typeParameter,
		}
	}

	return &FunctionType{
		TypeParameters: typeParameters,
		ReturnTypeAnnotation: NewTypeAnnotation(
			&OptionalType{
				Type: borrowType,
			},
		),
	}
}

func CapabilityTypeCheckFunctionType(borrowType Type) *FunctionType {

	var typeParameters []*TypeParameter

	if borrowType == nil {
		typeParameters = []*TypeParameter{
			capabilityTypeParameter,
		}
	}

	return &FunctionType{
		TypeParameters:       typeParameters,
		ReturnTypeAnnotation: NewTypeAnnotation(BoolType),
	}
}

const CapabilityTypeBorrowFunctionName = "borrow"

const capabilityTypeBorrowFunctionDocString = `
Returns a reference to the object targeted by the capability.

If no object is stored at the target path, the function returns nil.

If there is an object stored, a reference is returned as an optional, provided it can be borrowed using the given type.
If the stored object cannot be borrowed using the given type, the function panics.
`

const CapabilityTypeCheckFunctionName = "check"

const capabilityTypeCheckFunctionDocString = `
Returns true if the capability currently targets an object that satisfies the given type, i.e. could be borrowed using the given type
`

var CapabilityTypeAddressFieldType = TheAddressType

const CapabilityTypeAddressFieldName = "address"

const capabilityTypeAddressFieldDocString = `
The address of the capability
`

var CapabilityTypeIDFieldType = UInt64Type

const CapabilityTypeIDFieldName = "id"

const capabilityTypeIDFieldDocString = `
The ID of the capability
`

func (t *CapabilityType) GetMembers() map[string]MemberResolver {
	t.initializeMemberResolvers()
	return t.memberResolvers
}

func (t *CapabilityType) initializeMemberResolvers() {
	t.memberResolversOnce.Do(func() {
		members := MembersAsResolvers([]*Member{
			NewUnmeteredPublicFunctionMember(
				t,
				CapabilityTypeBorrowFunctionName,
				CapabilityTypeBorrowFunctionType(t.BorrowType),
				capabilityTypeBorrowFunctionDocString,
			),
			NewUnmeteredPublicFunctionMember(
				t,
				CapabilityTypeCheckFunctionName,
				CapabilityTypeCheckFunctionType(t.BorrowType),
				capabilityTypeCheckFunctionDocString,
			),
			NewUnmeteredPublicConstantFieldMember(
				t,
				CapabilityTypeAddressFieldName,
				CapabilityTypeAddressFieldType,
				capabilityTypeAddressFieldDocString,
			),
			NewUnmeteredPublicConstantFieldMember(
				t,
				CapabilityTypeIDFieldName,
				CapabilityTypeIDFieldType,
				capabilityTypeIDFieldDocString,
			),
		})
		t.memberResolvers = withBuiltinMembers(t, members)
	})
}

const AccountKeyTypeName = "AccountKey"
const AccountKeyKeyIndexFieldName = "keyIndex"
const AccountKeyPublicKeyFieldName = "publicKey"
const AccountKeyHashAlgoFieldName = "hashAlgorithm"
const AccountKeyWeightFieldName = "weight"
const AccountKeyIsRevokedFieldName = "isRevoked"

// AccountKeyType represents the key associated with an account.
var AccountKeyType = func() *CompositeType {

	accountKeyType := &CompositeType{
		Identifier: AccountKeyTypeName,
		Kind:       common.CompositeKindStructure,
		importable: false,
	}

	const accountKeyKeyIndexFieldDocString = `The index of the account key`
	const accountKeyPublicKeyFieldDocString = `The public key of the account`
	const accountKeyHashAlgorithmFieldDocString = `The hash algorithm used by the public key`
	const accountKeyWeightFieldDocString = `The weight assigned to the public key`
	const accountKeyIsRevokedFieldDocString = `Flag indicating whether the key is revoked`

	var members = []*Member{
		NewUnmeteredPublicConstantFieldMember(
			accountKeyType,
			AccountKeyKeyIndexFieldName,
			IntType,
			accountKeyKeyIndexFieldDocString,
		),
		NewUnmeteredPublicConstantFieldMember(
			accountKeyType,
			AccountKeyPublicKeyFieldName,
			PublicKeyType,
			accountKeyPublicKeyFieldDocString,
		),
		NewUnmeteredPublicConstantFieldMember(
			accountKeyType,
			AccountKeyHashAlgoFieldName,
			HashAlgorithmType,
			accountKeyHashAlgorithmFieldDocString,
		),
		NewUnmeteredPublicConstantFieldMember(
			accountKeyType,
			AccountKeyWeightFieldName,
			UFix64Type,
			accountKeyWeightFieldDocString,
		),
		NewUnmeteredPublicConstantFieldMember(
			accountKeyType,
			AccountKeyIsRevokedFieldName,
			BoolType,
			accountKeyIsRevokedFieldDocString,
		),
	}

	accountKeyType.Members = MembersAsMap(members)
	accountKeyType.Fields = MembersFieldNames(members)
	return accountKeyType
}()

const PublicKeyTypeName = "PublicKey"
const PublicKeyTypePublicKeyFieldName = "publicKey"
const PublicKeyTypeSignAlgoFieldName = "signatureAlgorithm"
const PublicKeyTypeVerifyFunctionName = "verify"
const PublicKeyTypeVerifyPoPFunctionName = "verifyPoP"

const publicKeyKeyFieldDocString = `
The public key
`

const publicKeySignAlgoFieldDocString = `
The signature algorithm to be used with the key
`

const publicKeyVerifyFunctionDocString = `
Verifies a signature. Checks whether the signature was produced by signing
the given tag and data, using this public key and the given hash algorithm
`

const publicKeyVerifyPoPFunctionDocString = `
Verifies the proof of possession of the private key.
This function is only implemented if the signature algorithm
of the public key is BLS (BLS_BLS12_381).
If called with any other signature algorithm, the program aborts
`

// PublicKeyType represents the public key associated with an account key.
var PublicKeyType = func() *CompositeType {

	publicKeyType := &CompositeType{
		Identifier:         PublicKeyTypeName,
		Kind:               common.CompositeKindStructure,
		hasComputedMembers: true,
		importable:         true,
	}

	var members = []*Member{
		NewUnmeteredPublicConstantFieldMember(
			publicKeyType,
			PublicKeyTypePublicKeyFieldName,
			ByteArrayType,
			publicKeyKeyFieldDocString,
		),
		NewUnmeteredPublicConstantFieldMember(
			publicKeyType,
			PublicKeyTypeSignAlgoFieldName,
			SignatureAlgorithmType,
			publicKeySignAlgoFieldDocString,
		),
		NewUnmeteredPublicFunctionMember(
			publicKeyType,
			PublicKeyTypeVerifyFunctionName,
			PublicKeyVerifyFunctionType,
			publicKeyVerifyFunctionDocString,
		),
		NewUnmeteredPublicFunctionMember(
			publicKeyType,
			PublicKeyTypeVerifyPoPFunctionName,
			PublicKeyVerifyPoPFunctionType,
			publicKeyVerifyPoPFunctionDocString,
		),
	}

	publicKeyType.Members = MembersAsMap(members)
	publicKeyType.Fields = MembersFieldNames(members)

	return publicKeyType
}()

var PublicKeyArrayType = &VariableSizedType{
	Type: PublicKeyType,
}

var PublicKeyVerifyFunctionType = &FunctionType{
	TypeParameters: []*TypeParameter{},
	Parameters: []Parameter{
		{
			Identifier: "signature",
			TypeAnnotation: NewTypeAnnotation(
				ByteArrayType,
			),
		},
		{
			Identifier: "signedData",
			TypeAnnotation: NewTypeAnnotation(
				ByteArrayType,
			),
		},
		{
			Identifier:     "domainSeparationTag",
			TypeAnnotation: NewTypeAnnotation(StringType),
		},
		{
			Identifier:     "hashAlgorithm",
			TypeAnnotation: NewTypeAnnotation(HashAlgorithmType),
		},
	},
	ReturnTypeAnnotation: NewTypeAnnotation(BoolType),
}

var PublicKeyVerifyPoPFunctionType = &FunctionType{
	TypeParameters: []*TypeParameter{},
	Parameters: []Parameter{
		{
			Label:      ArgumentLabelNotRequired,
			Identifier: "proof",
			TypeAnnotation: NewTypeAnnotation(
				ByteArrayType,
			),
		},
	},
	ReturnTypeAnnotation: NewTypeAnnotation(BoolType),
}

type CryptoAlgorithm interface {
	RawValue() uint8
	Name() string
	DocString() string
}

func MembersAsMap(members []*Member) *StringMemberOrderedMap {
	membersMap := &StringMemberOrderedMap{}
	for _, member := range members {
		name := member.Identifier.Identifier
		if membersMap.Contains(name) {
			panic(errors.NewUnexpectedError("invalid duplicate member: %s", name))
		}
		membersMap.Set(name, member)
	}

	return membersMap
}

func MembersFieldNames(members []*Member) []string {
	var fields []string
	for _, member := range members {
		if member.DeclarationKind == common.DeclarationKindField {
			fields = append(fields, member.Identifier.Identifier)
		}
	}

	return fields
}

func MembersMapAsResolvers(members *StringMemberOrderedMap) map[string]MemberResolver {
	resolvers := make(map[string]MemberResolver, members.Len())

	members.Foreach(func(name string, member *Member) {
		resolvers[name] = MemberResolver{
			Kind: member.DeclarationKind,
			Resolve: func(_ common.MemoryGauge, _ string, _ ast.Range, _ func(error)) *Member {
				return member
			},
		}
	})
	return resolvers
}

func MembersAsResolvers(members []*Member) map[string]MemberResolver {
	resolvers := make(map[string]MemberResolver, len(members))

	for _, loopMember := range members {
		// NOTE: don't capture loop variable
		member := loopMember
		resolvers[member.Identifier.Identifier] = MemberResolver{
			Kind: member.DeclarationKind,
			Resolve: func(_ common.MemoryGauge, _ string, _ ast.Range, _ func(error)) *Member {
				return member
			},
		}
	}
	return resolvers
}

func isNumericSuperType(typ Type) bool {
	if numberType, ok := typ.(IntegerRangedType); ok {
		return numberType.IsSuperType()
	}

	return false
}

var NativeCompositeTypes = map[string]*CompositeType{}

func init() {
	compositeTypes := []*CompositeType{
		AccountKeyType,
		PublicKeyType,
		HashAlgorithmType,
		SignatureAlgorithmType,
		AuthAccountType,
		PublicAccountType,
	}

	for len(compositeTypes) > 0 {
		lastIndex := len(compositeTypes) - 1
		compositeType := compositeTypes[lastIndex]
		compositeTypes[lastIndex] = nil
		compositeTypes = compositeTypes[:lastIndex]

		NativeCompositeTypes[compositeType.QualifiedIdentifier()] = compositeType

		nestedTypes := compositeType.NestedTypes
		if nestedTypes == nil {
			continue
		}

		nestedTypes.Foreach(func(_ string, nestedType Type) {
			nestedCompositeType, ok := nestedType.(*CompositeType)
			if !ok {
				return
			}

			compositeTypes = append(compositeTypes, nestedCompositeType)
		})
	}
}<|MERGE_RESOLUTION|>--- conflicted
+++ resolved
@@ -3255,17 +3255,8 @@
 	Word256Type,
 }
 
-<<<<<<< HEAD
 var AllUnsignedIntegerTypesSet = make(map[Type]struct{})
 
-var AllIntegerTypes = append(
-	append(
-		AllUnsignedIntegerTypes[:],
-		AllSignedIntegerTypes...,
-	),
-	IntegerType,
-	SignedIntegerType,
-=======
 var AllIntegerTypes = common.Concat(
 	AllUnsignedIntegerTypes,
 	AllSignedIntegerTypes,
@@ -3273,7 +3264,6 @@
 		IntegerType,
 		SignedIntegerType,
 	},
->>>>>>> ffa896e8
 )
 
 var AllNumberTypes = common.Concat(
