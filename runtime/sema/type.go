/*
 * Cadence - The resource-oriented smart contract programming language
 *
 * Copyright 2019-2022 Dapper Labs, Inc.
 *
 * Licensed under the Apache License, Version 2.0 (the "License");
 * you may not use this file except in compliance with the License.
 * You may obtain a copy of the License at
 *
 *   http://www.apache.org/licenses/LICENSE-2.0
 *
 * Unless required by applicable law or agreed to in writing, software
 * distributed under the License is distributed on an "AS IS" BASIS,
 * WITHOUT WARRANTIES OR CONDITIONS OF ANY KIND, either express or implied.
 * See the License for the specific language governing permissions and
 * limitations under the License.
 */

package sema

import (
	"fmt"
	"math"
	"math/big"
	"strings"
	"sync"

	"github.com/onflow/cadence/fixedpoint"
	"github.com/onflow/cadence/runtime/ast"
	"github.com/onflow/cadence/runtime/common"
	"github.com/onflow/cadence/runtime/errors"
)

func qualifiedIdentifier(identifier string, containerType Type) string {
	if containerType == nil {
		return identifier
	}

	// Gather all identifiers: this, parent, grand-parent, etc.
	const level = 0
	identifiers, bufSize := containerTypeNames(containerType, level+1)

	identifiers[level] = identifier
	bufSize += len(identifier)

	// Append all identifiers, in reverse order
	var sb strings.Builder

	// Grow the buffer at once.
	//
	// bytes needed for separator '.'
	// i.e: 1 x (length of identifiers - 1)
	bufSize += len(identifiers) - 1
	sb.Grow(bufSize)

	for i := len(identifiers) - 1; i >= 0; i-- {
		sb.WriteString(identifiers[i])
		if i != 0 {
			sb.WriteByte('.')
		}
	}

	return sb.String()
}

func containerTypeNames(typ Type, level int) (typeNames []string, bufSize int) {
	if typ == nil {
		return make([]string, level), 0
	}

	var typeName string
	var containerType Type

	switch typedContainerType := typ.(type) {
	case *InterfaceType:
		typeName = typedContainerType.Identifier
		containerType = typedContainerType.containerType
	case *CompositeType:
		typeName = typedContainerType.Identifier
		containerType = typedContainerType.containerType
	default:
		panic(errors.NewUnreachableError())
	}

	typeNames, bufSize = containerTypeNames(containerType, level+1)

	typeNames[level] = typeName
	bufSize += len(typeName)

	return typeNames, bufSize
}

type TypeID = common.TypeID

type Type interface {
	IsType()
	ID() TypeID
	Tag() TypeTag
	String() string
	QualifiedString() string
	Equal(other Type) bool

	// IsResourceType returns true if the type is itself a resource (a `CompositeType` with resource kind),
	// or it contains a resource type (e.g. for optionals, arrays, dictionaries, etc.)
	IsResourceType() bool

	// IsInvalidType returns true if the type is itself the invalid type (see `InvalidType`),
	// or it contains an invalid type (e.g. for optionals, arrays, dictionaries, etc.)
	IsInvalidType() bool

	// IsStorable returns true if the type is allowed to be a stored,
	// e.g. in a field of a composite type.
	//
	// The check if the type is storable is recursive,
	// the results parameter prevents cycles:
	// it is checked at the start of the recursively called function,
	// and pre-set before a recursive call.
	IsStorable(results map[*Member]bool) bool

	// IsExportable returns true if a value of this type can be exported.
	//
	// The check if the type is exportable is recursive,
	// the results parameter prevents cycles:
	// it is checked at the start of the recursively called function,
	// and pre-set before a recursive call.
	IsExportable(results map[*Member]bool) bool

	// IsImportable returns true if values of the type can be imported to a program as arguments
	IsImportable(results map[*Member]bool) bool

	// IsEquatable returns true if values of the type can be equated
	IsEquatable() bool

	TypeAnnotationState() TypeAnnotationState
	RewriteWithRestrictedTypes() (result Type, rewritten bool)

	// Unify attempts to unify the given type with this type, i.e., resolve type parameters
	// in generic types (see `GenericType`) using the given type parameters.
	//
	// For a generic type, unification assigns a given type with a type parameter.
	//
	// If the type parameter has not been previously unified with a type,
	// through an explicitly provided type argument in an invocation
	// or through a previous unification, the type parameter is assigned the given type.
	//
	// If the type parameter has already been previously unified with a type,
	// the type parameter's unified .
	//
	// The boolean return value indicates if a generic type was encountered during unification.
	// For primitives (e.g. `Int`, `String`, etc.) it would be false, as .
	// For types with nested types (e.g. optionals, arrays, and dictionaries)
	// the result is the successful unification of the inner types.
	//
	// The boolean return value does *not* indicate if unification succeeded or not.
	//
	Unify(
		other Type,
		typeParameters *TypeParameterTypeOrderedMap,
		report func(err error),
		outerRange ast.Range,
	) bool

	// Resolve returns a type that is free of generic types (see `GenericType`),
	// i.e. it resolves the type parameters in generic types given the type parameter
	// unifications of `typeParameters`.
	//
	// If resolution fails, it returns `nil`.
	//
	Resolve(typeArguments *TypeParameterTypeOrderedMap) Type

	GetMembers() map[string]MemberResolver
}

// ValueIndexableType is a type which can be indexed into using a value
type ValueIndexableType interface {
	Type
	isValueIndexableType() bool
	AllowsValueIndexingAssignment() bool
	ElementType(isAssignment bool) Type
	IndexingType() Type
}

// TypeIndexableType is a type which can be indexed into using a type
type TypeIndexableType interface {
	Type
	isTypeIndexableType() bool
	IsValidIndexingType(indexingType Type) bool
	TypeIndexingElementType(indexingType Type) Type
}

type MemberResolver struct {
	Kind     common.DeclarationKind
	Mutating bool
	Resolve  func(
		memoryGauge common.MemoryGauge,
		identifier string,
		targetRange ast.Range,
		report func(error),
	) *Member
}

// ContainedType is a type which might have a container type
type ContainedType interface {
	Type
	GetContainerType() Type
	SetContainerType(containerType Type)
}

// ContainerType is a type which might have nested types
type ContainerType interface {
	Type
	IsContainerType() bool
	GetNestedTypes() *StringTypeOrderedMap
}

func VisitThisAndNested(t Type, visit func(ty Type)) {
	visit(t)

	containerType, ok := t.(ContainerType)
	if !ok || !containerType.IsContainerType() {
		return
	}

	containerType.GetNestedTypes().Foreach(func(_ string, nestedType Type) {
		VisitThisAndNested(nestedType, visit)
	})
}

// CompositeKindedType is a type which has a composite kind
type CompositeKindedType interface {
	Type
	GetCompositeKind() common.CompositeKind
}

// LocatedType is a type which has a location
type LocatedType interface {
	Type
	GetLocation() common.Location
}

// ParameterizedType is a type which might have type parameters
type ParameterizedType interface {
	Type
	TypeParameters() []*TypeParameter
	Instantiate(typeArguments []Type, report func(err error)) Type
	BaseType() Type
	TypeArguments() []Type
}

// TypeAnnotation

type TypeAnnotation struct {
	IsResource bool
	Type       Type
}

func (a TypeAnnotation) TypeAnnotationState() TypeAnnotationState {
	if a.Type.IsInvalidType() {
		return TypeAnnotationStateValid
	}

	innerState := a.Type.TypeAnnotationState()
	if innerState != TypeAnnotationStateValid {
		return innerState
	}

	isResourceType := a.Type.IsResourceType()
	switch {
	case isResourceType && !a.IsResource:
		return TypeAnnotationStateMissingResourceAnnotation
	case !isResourceType && a.IsResource:
		return TypeAnnotationStateInvalidResourceAnnotation
	default:
		return TypeAnnotationStateValid
	}
}

func (a TypeAnnotation) String() string {
	if a.IsResource {
		return fmt.Sprintf(
			"%s%s",
			common.CompositeKindResource.Annotation(),
			a.Type,
		)
	} else {
		return fmt.Sprint(a.Type)
	}
}

func (a TypeAnnotation) QualifiedString() string {
	qualifiedString := a.Type.QualifiedString()
	if a.IsResource {
		return fmt.Sprintf(
			"%s%s",
			common.CompositeKindResource.Annotation(),
			qualifiedString,
		)
	} else {
		return fmt.Sprint(qualifiedString)
	}
}

func (a TypeAnnotation) Equal(other TypeAnnotation) bool {
	return a.IsResource == other.IsResource &&
		a.Type.Equal(other.Type)
}

func NewTypeAnnotation(ty Type) TypeAnnotation {
	return TypeAnnotation{
		IsResource: ty.IsResourceType(),
		Type:       ty,
	}
}

// isInstance

const IsInstanceFunctionName = "isInstance"

var IsInstanceFunctionType = &FunctionType{
	Parameters: []Parameter{
		{
			Label:      ArgumentLabelNotRequired,
			Identifier: "type",
			TypeAnnotation: NewTypeAnnotation(
				MetaType,
			),
		},
	},
	ReturnTypeAnnotation: NewTypeAnnotation(
		BoolType,
	),
}

const isInstanceFunctionDocString = `
Returns true if the object conforms to the given type at runtime
`

// getType

const GetTypeFunctionName = "getType"

var GetTypeFunctionType = &FunctionType{
	ReturnTypeAnnotation: NewTypeAnnotation(
		MetaType,
	),
}

const getTypeFunctionDocString = `
Returns the type of the value
`

// toString

const ToStringFunctionName = "toString"

var ToStringFunctionType = &FunctionType{
	ReturnTypeAnnotation: NewTypeAnnotation(
		StringType,
	),
}

const toStringFunctionDocString = `
A textual representation of this object
`

// fromString
const FromStringFunctionName = "fromString"

func FromStringFunctionDocstring(ty Type) string {

	builder := new(strings.Builder)
	builder.WriteString(
		fmt.Sprintf(
			"Attempts to parse %s from a string. Returns `nil` on overflow or invalid input. Whitespace or invalid digits will return a nil value.\n",
			ty.String(),
		))

	if IsSameTypeKind(ty, FixedPointType) {
		builder.WriteString(
			`Both decimal and fractional components must be supplied. For instance, both "0." and ".1" are invalid string representations, but "0.1" is accepted.\n`,
		)
	}
	if IsSameTypeKind(ty, SignedIntegerType) || IsSameTypeKind(ty, SignedFixedPointType) {
		builder.WriteString(
			"The string may optionally begin with a sign prefix of '-' or '+'.\n",
		)
	}

	return builder.String()
}

func FromStringFunctionType(ty Type) *FunctionType {
	return &FunctionType{
		Parameters: []Parameter{
			{
				Label:          ArgumentLabelNotRequired,
				Identifier:     "input",
				TypeAnnotation: NewTypeAnnotation(StringType),
			},
		},
		ReturnTypeAnnotation: NewTypeAnnotation(
			&OptionalType{
				Type: ty,
			},
		),
	}
}

// toBigEndianBytes

const ToBigEndianBytesFunctionName = "toBigEndianBytes"

var toBigEndianBytesFunctionType = &FunctionType{
	ReturnTypeAnnotation: NewTypeAnnotation(
		ByteArrayType,
	),
}

const toBigEndianBytesFunctionDocString = `
Returns an array containing the big-endian byte representation of the number
`

func withBuiltinMembers(ty Type, members map[string]MemberResolver) map[string]MemberResolver {
	if members == nil {
		members = map[string]MemberResolver{}
	}

	// All types have a predeclared member `fun isInstance(_ type: Type): Bool`

	members[IsInstanceFunctionName] = MemberResolver{
		Kind: common.DeclarationKindFunction,
		Resolve: func(memoryGauge common.MemoryGauge, identifier string, _ ast.Range, _ func(error)) *Member {
			return NewPublicFunctionMember(
				memoryGauge,
				ty,
				identifier,
				IsInstanceFunctionType,
				isInstanceFunctionDocString,
			)
		},
	}

	// All types have a predeclared member `fun getType(): Type`

	members[GetTypeFunctionName] = MemberResolver{
		Kind: common.DeclarationKindFunction,
		Resolve: func(memoryGauge common.MemoryGauge, identifier string, _ ast.Range, _ func(error)) *Member {
			return NewPublicFunctionMember(
				memoryGauge,
				ty,
				identifier,
				GetTypeFunctionType,
				getTypeFunctionDocString,
			)
		},
	}

	// All number types, addresses, and path types have a `toString` function

	if IsSubType(ty, NumberType) || IsSubType(ty, TheAddressType) || IsSubType(ty, PathType) {

		members[ToStringFunctionName] = MemberResolver{
			Kind: common.DeclarationKindFunction,
			Resolve: func(memoryGauge common.MemoryGauge, identifier string, _ ast.Range, _ func(error)) *Member {
				return NewPublicFunctionMember(
					memoryGauge,
					ty,
					identifier,
					ToStringFunctionType,
					toStringFunctionDocString,
				)
			},
		}
	}

	// All number types have a `toBigEndianBytes` function

	if IsSubType(ty, NumberType) {

		members[ToBigEndianBytesFunctionName] = MemberResolver{
			Kind: common.DeclarationKindFunction,
			Resolve: func(memoryGauge common.MemoryGauge, identifier string, _ ast.Range, _ func(error)) *Member {
				return NewPublicFunctionMember(
					memoryGauge,
					ty,
					identifier,
					toBigEndianBytesFunctionType,
					toBigEndianBytesFunctionDocString,
				)
			},
		}
	}

	return members
}

// OptionalType represents the optional variant of another type
type OptionalType struct {
	Type                Type
	memberResolvers     map[string]MemberResolver
	memberResolversOnce sync.Once
}

var _ Type = &OptionalType{}

func NewOptionalType(memoryGauge common.MemoryGauge, typ Type) *OptionalType {
	common.UseMemory(memoryGauge, common.OptionalSemaTypeMemoryUsage)
	return &OptionalType{
		Type: typ,
	}
}

func (*OptionalType) IsType() {}

func (t *OptionalType) Tag() TypeTag {
	if t.Type == NeverType {
		return NilTypeTag
	}

	return t.Type.Tag().Or(NilTypeTag)
}

func (t *OptionalType) String() string {
	if t.Type == nil {
		return "optional"
	}
	return fmt.Sprintf("%s?", t.Type)
}

func (t *OptionalType) QualifiedString() string {
	if t.Type == nil {
		return "optional"
	}
	return fmt.Sprintf("%s?", t.Type.QualifiedString())
}

func (t *OptionalType) ID() TypeID {
	var id string
	if t.Type != nil {
		id = string(t.Type.ID())
	}
	return TypeID(fmt.Sprintf("%s?", id))
}

func (t *OptionalType) Equal(other Type) bool {
	otherOptional, ok := other.(*OptionalType)
	if !ok {
		return false
	}
	return t.Type.Equal(otherOptional.Type)
}

func (t *OptionalType) IsResourceType() bool {
	return t.Type.IsResourceType()
}

func (t *OptionalType) IsInvalidType() bool {
	return t.Type.IsInvalidType()
}

func (t *OptionalType) IsStorable(results map[*Member]bool) bool {
	return t.Type.IsStorable(results)
}

func (t *OptionalType) IsExportable(results map[*Member]bool) bool {
	return t.Type.IsExportable(results)
}

func (t *OptionalType) IsImportable(results map[*Member]bool) bool {
	return t.Type.IsImportable(results)
}

func (t *OptionalType) IsEquatable() bool {
	return t.Type.IsEquatable()
}

func (t *OptionalType) TypeAnnotationState() TypeAnnotationState {
	return t.Type.TypeAnnotationState()
}

func (t *OptionalType) RewriteWithRestrictedTypes() (Type, bool) {
	rewrittenType, rewritten := t.Type.RewriteWithRestrictedTypes()
	if rewritten {
		return &OptionalType{
			Type: rewrittenType,
		}, true
	} else {
		return t, false
	}
}

func (t *OptionalType) Unify(
	other Type,
	typeParameters *TypeParameterTypeOrderedMap,
	report func(err error),
	outerRange ast.Range,
) bool {

	otherOptional, ok := other.(*OptionalType)
	if !ok {
		return false
	}

	return t.Type.Unify(otherOptional.Type, typeParameters, report, outerRange)
}

func (t *OptionalType) Resolve(typeArguments *TypeParameterTypeOrderedMap) Type {

	newInnerType := t.Type.Resolve(typeArguments)
	if newInnerType == nil {
		return nil
	}

	return &OptionalType{
		Type: newInnerType,
	}
}

const optionalTypeMapFunctionDocString = `
Returns an optional of the result of calling the given function
with the value of this optional when it is not nil.

Returns nil if this optional is nil
`

const OptionalTypeMapFunctionName = "map"

func (t *OptionalType) GetMembers() map[string]MemberResolver {
	t.initializeMembers()
	return t.memberResolvers

}
func (t *OptionalType) initializeMembers() {
	t.memberResolversOnce.Do(func() {
		t.memberResolvers = withBuiltinMembers(t, map[string]MemberResolver{
			OptionalTypeMapFunctionName: {
				Kind: common.DeclarationKindFunction,
				Resolve: func(memoryGauge common.MemoryGauge, identifier string, targetRange ast.Range, report func(error)) *Member {

					// It's invalid for an optional of a resource to have a `map` function

					if t.Type.IsResourceType() {
						report(
							&InvalidResourceOptionalMemberError{
								Name:            identifier,
								DeclarationKind: common.DeclarationKindFunction,
								Range:           targetRange,
							},
						)
					}

					return NewPublicFunctionMember(
						memoryGauge,
						t,
						identifier,
						OptionalTypeMapFunctionType(t.Type),
						optionalTypeMapFunctionDocString,
					)
				},
			},
		})
	})
}

func OptionalTypeMapFunctionType(typ Type) *FunctionType {
	typeParameter := &TypeParameter{
		Name: "T",
	}

	resultType := &GenericType{
		TypeParameter: typeParameter,
	}

	return &FunctionType{
		TypeParameters: []*TypeParameter{
			typeParameter,
		},
		Parameters: []Parameter{
			{
				Label:      ArgumentLabelNotRequired,
				Identifier: "transform",
				TypeAnnotation: NewTypeAnnotation(
					&FunctionType{
						Parameters: []Parameter{
							{
								Label:          ArgumentLabelNotRequired,
								Identifier:     "value",
								TypeAnnotation: NewTypeAnnotation(typ),
							},
						},
						ReturnTypeAnnotation: NewTypeAnnotation(
							resultType,
						),
					},
				),
			},
		},
		ReturnTypeAnnotation: NewTypeAnnotation(
			&OptionalType{
				Type: resultType,
			},
		),
	}
}

// GenericType
type GenericType struct {
	TypeParameter *TypeParameter
}

var _ Type = &GenericType{}

func (*GenericType) IsType() {}

func (t *GenericType) Tag() TypeTag {
	return GenericTypeTag
}

func (t *GenericType) String() string {
	return t.TypeParameter.Name
}

func (t *GenericType) QualifiedString() string {
	return t.TypeParameter.Name
}

func (t *GenericType) ID() TypeID {
	return TypeID(t.TypeParameter.Name)
}

func (t *GenericType) Equal(other Type) bool {
	otherType, ok := other.(*GenericType)
	if !ok {
		return false
	}
	return t.TypeParameter == otherType.TypeParameter
}

func (*GenericType) IsResourceType() bool {
	return false
}

func (*GenericType) IsInvalidType() bool {
	return false
}

func (*GenericType) IsStorable(_ map[*Member]bool) bool {
	return false
}

func (*GenericType) IsExportable(_ map[*Member]bool) bool {
	return false
}

func (t *GenericType) IsImportable(_ map[*Member]bool) bool {
	return false
}

func (*GenericType) IsEquatable() bool {
	return false
}

func (*GenericType) TypeAnnotationState() TypeAnnotationState {
	return TypeAnnotationStateValid
}

func (t *GenericType) RewriteWithRestrictedTypes() (result Type, rewritten bool) {
	return t, false
}

func (t *GenericType) Unify(
	other Type,
	typeParameters *TypeParameterTypeOrderedMap,
	report func(err error),
	outerRange ast.Range,
) bool {

	if unifiedType, ok := typeParameters.Get(t.TypeParameter); ok {

		// If the type parameter is already unified with a type argument
		// (either explicit by a type argument, or implicit through an argument's type),
		// check that this argument's type matches the unified type

		if !other.Equal(unifiedType) {
			report(
				&TypeParameterTypeMismatchError{
					TypeParameter: t.TypeParameter,
					ExpectedType:  unifiedType,
					ActualType:    other,
					Range:         outerRange,
				},
			)
		}

	} else {
		// If the type parameter is not yet unified to a type argument, unify it.

		typeParameters.Set(t.TypeParameter, other)

		// If the type parameter corresponding to the type argument has a type bound,
		// then check that the argument's type is a subtype of the type bound.

		err := t.TypeParameter.checkTypeBound(other, outerRange)
		if err != nil {
			report(err)
		}
	}

	return true
}

func (t *GenericType) Resolve(typeArguments *TypeParameterTypeOrderedMap) Type {
	ty, ok := typeArguments.Get(t.TypeParameter)
	if !ok {
		return nil
	}
	return ty
}

func (t *GenericType) GetMembers() map[string]MemberResolver {
	return withBuiltinMembers(t, nil)
}

// IntegerRangedType

type IntegerRangedType interface {
	Type
	MinInt() *big.Int
	MaxInt() *big.Int
	IsSuperType() bool
}

type FractionalRangedType interface {
	IntegerRangedType
	Scale() uint
	MinFractional() *big.Int
	MaxFractional() *big.Int
}

// SaturatingArithmeticType is a type that supports saturating arithmetic functions
type SaturatingArithmeticType interface {
	Type
	SupportsSaturatingAdd() bool
	SupportsSaturatingSubtract() bool
	SupportsSaturatingMultiply() bool
	SupportsSaturatingDivide() bool
}

const NumericTypeSaturatingAddFunctionName = "saturatingAdd"
const numericTypeSaturatingAddFunctionDocString = `
self + other, saturating at the numeric bounds instead of overflowing.
`

const NumericTypeSaturatingSubtractFunctionName = "saturatingSubtract"
const numericTypeSaturatingSubtractFunctionDocString = `
self - other, saturating at the numeric bounds instead of overflowing.
`
const NumericTypeSaturatingMultiplyFunctionName = "saturatingMultiply"
const numericTypeSaturatingMultiplyFunctionDocString = `
self * other, saturating at the numeric bounds instead of overflowing.
`

const NumericTypeSaturatingDivideFunctionName = "saturatingDivide"
const numericTypeSaturatingDivideFunctionDocString = `
self / other, saturating at the numeric bounds instead of overflowing.
`

func addSaturatingArithmeticFunctions(t SaturatingArithmeticType, members map[string]MemberResolver) {

	arithmeticFunctionType := &FunctionType{
		Parameters: []Parameter{
			{
				Label:          ArgumentLabelNotRequired,
				Identifier:     "other",
				TypeAnnotation: NewTypeAnnotation(t),
			},
		},
		ReturnTypeAnnotation: NewTypeAnnotation(t),
	}

	addArithmeticFunction := func(name string, docString string) {
		members[name] = MemberResolver{
			Kind: common.DeclarationKindFunction,
			Resolve: func(memoryGauge common.MemoryGauge, identifier string, targetRange ast.Range, report func(error)) *Member {
				return NewPublicFunctionMember(
					memoryGauge, t, name, arithmeticFunctionType, docString)
			},
		}
	}

	if t.SupportsSaturatingAdd() {
		addArithmeticFunction(
			NumericTypeSaturatingAddFunctionName,
			numericTypeSaturatingAddFunctionDocString,
		)
	}

	if t.SupportsSaturatingSubtract() {
		addArithmeticFunction(
			NumericTypeSaturatingSubtractFunctionName,
			numericTypeSaturatingSubtractFunctionDocString,
		)
	}

	if t.SupportsSaturatingMultiply() {
		addArithmeticFunction(
			NumericTypeSaturatingMultiplyFunctionName,
			numericTypeSaturatingMultiplyFunctionDocString,
		)
	}

	if t.SupportsSaturatingDivide() {
		addArithmeticFunction(
			NumericTypeSaturatingDivideFunctionName,
			numericTypeSaturatingDivideFunctionDocString,
		)
	}
}

// NumericType represent all the types in the integer range
// and non-fractional ranged types.
type NumericType struct {
	name                       string
	tag                        TypeTag
	minInt                     *big.Int
	maxInt                     *big.Int
	supportsSaturatingAdd      bool
	supportsSaturatingSubtract bool
	supportsSaturatingMultiply bool
	supportsSaturatingDivide   bool
	memberResolvers            map[string]MemberResolver
	memberResolversOnce        sync.Once
	isSuperType                bool
}

var _ Type = &NumericType{}
var _ IntegerRangedType = &NumericType{}
var _ SaturatingArithmeticType = &NumericType{}

func NewNumericType(typeName string) *NumericType {
	return &NumericType{name: typeName}
}

func (t *NumericType) Tag() TypeTag {
	return t.tag
}

func (t *NumericType) WithTag(tag TypeTag) *NumericType {
	t.tag = tag
	return t
}

func (t *NumericType) WithIntRange(min *big.Int, max *big.Int) *NumericType {
	t.minInt = min
	t.maxInt = max
	return t
}

func (t *NumericType) WithSaturatingAdd() *NumericType {
	t.supportsSaturatingAdd = true
	return t
}

func (t *NumericType) WithSaturatingSubtract() *NumericType {
	t.supportsSaturatingSubtract = true
	return t
}

func (t *NumericType) WithSaturatingMultiply() *NumericType {
	t.supportsSaturatingMultiply = true
	return t
}

func (t *NumericType) WithSaturatingDivide() *NumericType {
	t.supportsSaturatingDivide = true
	return t
}

func (t *NumericType) SupportsSaturatingAdd() bool {
	return t.supportsSaturatingAdd
}

func (t *NumericType) SupportsSaturatingSubtract() bool {
	return t.supportsSaturatingSubtract
}

func (t *NumericType) SupportsSaturatingMultiply() bool {
	return t.supportsSaturatingMultiply
}

func (t *NumericType) SupportsSaturatingDivide() bool {
	return t.supportsSaturatingDivide
}

func (*NumericType) IsType() {}

func (t *NumericType) String() string {
	return t.name
}

func (t *NumericType) QualifiedString() string {
	return t.name
}

func (t *NumericType) ID() TypeID {
	return TypeID(t.name)
}

func (t *NumericType) Equal(other Type) bool {
	// Numeric types are singletons. Hence their pointers should be equal.
	if t == other {
		return true
	}

	// Check for the value equality as well, as a backup strategy.
	otherNumericType, ok := other.(*NumericType)
	return ok && t.ID() == otherNumericType.ID()
}

func (*NumericType) IsResourceType() bool {
	return false
}

func (*NumericType) IsInvalidType() bool {
	return false
}

func (*NumericType) IsStorable(_ map[*Member]bool) bool {
	return true
}

func (*NumericType) IsExportable(_ map[*Member]bool) bool {
	return true
}

func (t *NumericType) IsImportable(_ map[*Member]bool) bool {
	return true
}

func (*NumericType) IsEquatable() bool {
	return true
}

func (*NumericType) TypeAnnotationState() TypeAnnotationState {
	return TypeAnnotationStateValid
}

func (t *NumericType) RewriteWithRestrictedTypes() (result Type, rewritten bool) {
	return t, false
}

func (t *NumericType) MinInt() *big.Int {
	return t.minInt
}

func (t *NumericType) MaxInt() *big.Int {
	return t.maxInt
}

func (*NumericType) Unify(_ Type, _ *TypeParameterTypeOrderedMap, _ func(err error), _ ast.Range) bool {
	return false
}

func (t *NumericType) Resolve(_ *TypeParameterTypeOrderedMap) Type {
	return t
}

func (t *NumericType) GetMembers() map[string]MemberResolver {
	t.initializeMemberResolvers()
	return t.memberResolvers
}

func (t *NumericType) initializeMemberResolvers() {
	t.memberResolversOnce.Do(func() {
		members := map[string]MemberResolver{}

		addSaturatingArithmeticFunctions(t, members)

		t.memberResolvers = withBuiltinMembers(t, members)
	})
}

func (t *NumericType) AsSuperType() *NumericType {
	t.isSuperType = true
	return t
}

func (t *NumericType) IsSuperType() bool {
	return t.isSuperType
}

// FixedPointNumericType represents all the types in the fixed-point range.
type FixedPointNumericType struct {
	name                       string
	tag                        TypeTag
	scale                      uint
	minInt                     *big.Int
	maxInt                     *big.Int
	minFractional              *big.Int
	maxFractional              *big.Int
	supportsSaturatingAdd      bool
	supportsSaturatingSubtract bool
	supportsSaturatingMultiply bool
	supportsSaturatingDivide   bool
	memberResolvers            map[string]MemberResolver
	memberResolversOnce        sync.Once
	isSuperType                bool
}

var _ Type = &FixedPointNumericType{}
var _ IntegerRangedType = &FixedPointNumericType{}
var _ FractionalRangedType = &FixedPointNumericType{}
var _ SaturatingArithmeticType = &FixedPointNumericType{}

func NewFixedPointNumericType(typeName string) *FixedPointNumericType {
	return &FixedPointNumericType{
		name: typeName,
	}
}

func (t *FixedPointNumericType) Tag() TypeTag {
	return t.tag
}

func (t *FixedPointNumericType) WithTag(tag TypeTag) *FixedPointNumericType {
	t.tag = tag
	return t
}

func (t *FixedPointNumericType) WithIntRange(minInt *big.Int, maxInt *big.Int) *FixedPointNumericType {
	t.minInt = minInt
	t.maxInt = maxInt
	return t
}

func (t *FixedPointNumericType) WithFractionalRange(
	minFractional *big.Int,
	maxFractional *big.Int,
) *FixedPointNumericType {

	t.minFractional = minFractional
	t.maxFractional = maxFractional
	return t
}

func (t *FixedPointNumericType) WithScale(scale uint) *FixedPointNumericType {
	t.scale = scale
	return t
}

func (t *FixedPointNumericType) WithSaturatingAdd() *FixedPointNumericType {
	t.supportsSaturatingAdd = true
	return t
}

func (t *FixedPointNumericType) WithSaturatingSubtract() *FixedPointNumericType {
	t.supportsSaturatingSubtract = true
	return t
}

func (t *FixedPointNumericType) WithSaturatingMultiply() *FixedPointNumericType {
	t.supportsSaturatingMultiply = true
	return t
}

func (t *FixedPointNumericType) WithSaturatingDivide() *FixedPointNumericType {
	t.supportsSaturatingDivide = true
	return t
}

func (t *FixedPointNumericType) SupportsSaturatingAdd() bool {
	return t.supportsSaturatingAdd
}

func (t *FixedPointNumericType) SupportsSaturatingSubtract() bool {
	return t.supportsSaturatingSubtract
}

func (t *FixedPointNumericType) SupportsSaturatingMultiply() bool {
	return t.supportsSaturatingMultiply
}

func (t *FixedPointNumericType) SupportsSaturatingDivide() bool {
	return t.supportsSaturatingDivide
}

func (*FixedPointNumericType) IsType() {}

func (t *FixedPointNumericType) String() string {
	return t.name
}

func (t *FixedPointNumericType) QualifiedString() string {
	return t.name
}

func (t *FixedPointNumericType) ID() TypeID {
	return TypeID(t.name)
}

func (t *FixedPointNumericType) Equal(other Type) bool {
	// Numeric types are singletons. Hence their pointers should be equal.
	if t == other {
		return true
	}

	// Check for the value equality as well, as a backup strategy.
	otherNumericType, ok := other.(*FixedPointNumericType)
	return ok && t.ID() == otherNumericType.ID()
}

func (*FixedPointNumericType) IsResourceType() bool {
	return false
}

func (*FixedPointNumericType) IsInvalidType() bool {
	return false
}

func (*FixedPointNumericType) IsStorable(_ map[*Member]bool) bool {
	return true
}

func (*FixedPointNumericType) IsExportable(_ map[*Member]bool) bool {
	return true
}

func (t *FixedPointNumericType) IsImportable(_ map[*Member]bool) bool {
	return true
}

func (*FixedPointNumericType) IsEquatable() bool {
	return true
}

func (*FixedPointNumericType) TypeAnnotationState() TypeAnnotationState {
	return TypeAnnotationStateValid
}

func (t *FixedPointNumericType) RewriteWithRestrictedTypes() (result Type, rewritten bool) {
	return t, false
}

func (t *FixedPointNumericType) MinInt() *big.Int {
	return t.minInt
}

func (t *FixedPointNumericType) MaxInt() *big.Int {
	return t.maxInt
}

func (t *FixedPointNumericType) MinFractional() *big.Int {
	return t.minFractional
}

func (t *FixedPointNumericType) MaxFractional() *big.Int {
	return t.maxFractional
}

func (t *FixedPointNumericType) Scale() uint {
	return t.scale
}

func (*FixedPointNumericType) Unify(_ Type, _ *TypeParameterTypeOrderedMap, _ func(err error), _ ast.Range) bool {
	return false
}

func (t *FixedPointNumericType) Resolve(_ *TypeParameterTypeOrderedMap) Type {
	return t
}

func (t *FixedPointNumericType) GetMembers() map[string]MemberResolver {
	t.initializeMemberResolvers()
	return t.memberResolvers
}

func (t *FixedPointNumericType) initializeMemberResolvers() {
	t.memberResolversOnce.Do(func() {
		members := map[string]MemberResolver{}

		addSaturatingArithmeticFunctions(t, members)

		t.memberResolvers = withBuiltinMembers(t, members)
	})
}

func (t *FixedPointNumericType) AsSuperType() *FixedPointNumericType {
	t.isSuperType = true
	return t
}

func (t *FixedPointNumericType) IsSuperType() bool {
	return t.isSuperType
}

// Numeric types

var (

	// NumberType represents the super-type of all number types
	NumberType = NewNumericType(NumberTypeName).
			WithTag(NumberTypeTag).
			AsSuperType()

	// SignedNumberType represents the super-type of all signed number types
	SignedNumberType = NewNumericType(SignedNumberTypeName).
				WithTag(SignedNumberTypeTag).
				AsSuperType()

	// IntegerType represents the super-type of all integer types
	IntegerType = NewNumericType(IntegerTypeName).
			WithTag(IntegerTypeTag).
			AsSuperType()

	// SignedIntegerType represents the super-type of all signed integer types
	SignedIntegerType = NewNumericType(SignedIntegerTypeName).
				WithTag(SignedIntegerTypeTag).
				AsSuperType()

	// IntType represents the arbitrary-precision integer type `Int`
	IntType = NewNumericType(IntTypeName).
		WithTag(IntTypeTag)

	// Int8Type represents the 8-bit signed integer type `Int8`
	Int8Type = NewNumericType(Int8TypeName).
			WithTag(Int8TypeTag).
			WithIntRange(Int8TypeMinInt, Int8TypeMaxInt).
			WithSaturatingAdd().
			WithSaturatingSubtract().
			WithSaturatingMultiply().
			WithSaturatingDivide()

	// Int16Type represents the 16-bit signed integer type `Int16`
	Int16Type = NewNumericType(Int16TypeName).
			WithTag(Int16TypeTag).
			WithIntRange(Int16TypeMinInt, Int16TypeMaxInt).
			WithSaturatingAdd().
			WithSaturatingSubtract().
			WithSaturatingMultiply().
			WithSaturatingDivide()

	// Int32Type represents the 32-bit signed integer type `Int32`
	Int32Type = NewNumericType(Int32TypeName).
			WithTag(Int32TypeTag).
			WithIntRange(Int32TypeMinInt, Int32TypeMaxInt).
			WithSaturatingAdd().
			WithSaturatingSubtract().
			WithSaturatingMultiply().
			WithSaturatingDivide()

	// Int64Type represents the 64-bit signed integer type `Int64`
	Int64Type = NewNumericType(Int64TypeName).
			WithTag(Int64TypeTag).
			WithIntRange(Int64TypeMinInt, Int64TypeMaxInt).
			WithSaturatingAdd().
			WithSaturatingSubtract().
			WithSaturatingMultiply().
			WithSaturatingDivide()

	// Int128Type represents the 128-bit signed integer type `Int128`
	Int128Type = NewNumericType(Int128TypeName).
			WithTag(Int128TypeTag).
			WithIntRange(Int128TypeMinIntBig, Int128TypeMaxIntBig).
			WithSaturatingAdd().
			WithSaturatingSubtract().
			WithSaturatingMultiply().
			WithSaturatingDivide()

	// Int256Type represents the 256-bit signed integer type `Int256`
	Int256Type = NewNumericType(Int256TypeName).
			WithTag(Int256TypeTag).
			WithIntRange(Int256TypeMinIntBig, Int256TypeMaxIntBig).
			WithSaturatingAdd().
			WithSaturatingSubtract().
			WithSaturatingMultiply().
			WithSaturatingDivide()

	// UIntType represents the arbitrary-precision unsigned integer type `UInt`
	UIntType = NewNumericType(UIntTypeName).
			WithTag(UIntTypeTag).
			WithIntRange(UIntTypeMin, nil).
			WithSaturatingSubtract()

	// UInt8Type represents the 8-bit unsigned integer type `UInt8`
	// which checks for overflow and underflow
	UInt8Type = NewNumericType(UInt8TypeName).
			WithTag(UInt8TypeTag).
			WithIntRange(UInt8TypeMinInt, UInt8TypeMaxInt).
			WithSaturatingAdd().
			WithSaturatingSubtract().
			WithSaturatingMultiply()

	// UInt16Type represents the 16-bit unsigned integer type `UInt16`
	// which checks for overflow and underflow
	UInt16Type = NewNumericType(UInt16TypeName).
			WithTag(UInt16TypeTag).
			WithIntRange(UInt16TypeMinInt, UInt16TypeMaxInt).
			WithSaturatingAdd().
			WithSaturatingSubtract().
			WithSaturatingMultiply()

	// UInt32Type represents the 32-bit unsigned integer type `UInt32`
	// which checks for overflow and underflow
	UInt32Type = NewNumericType(UInt32TypeName).
			WithTag(UInt32TypeTag).
			WithIntRange(UInt32TypeMinInt, UInt32TypeMaxInt).
			WithSaturatingAdd().
			WithSaturatingSubtract().
			WithSaturatingMultiply()

	// UInt64Type represents the 64-bit unsigned integer type `UInt64`
	// which checks for overflow and underflow
	UInt64Type = NewNumericType(UInt64TypeName).
			WithTag(UInt64TypeTag).
			WithIntRange(UInt64TypeMinInt, UInt64TypeMaxInt).
			WithSaturatingAdd().
			WithSaturatingSubtract().
			WithSaturatingMultiply()

	// UInt128Type represents the 128-bit unsigned integer type `UInt128`
	// which checks for overflow and underflow
	UInt128Type = NewNumericType(UInt128TypeName).
			WithTag(UInt128TypeTag).
			WithIntRange(UInt128TypeMinIntBig, UInt128TypeMaxIntBig).
			WithSaturatingAdd().
			WithSaturatingSubtract().
			WithSaturatingMultiply()

	// UInt256Type represents the 256-bit unsigned integer type `UInt256`
	// which checks for overflow and underflow
	UInt256Type = NewNumericType(UInt256TypeName).
			WithTag(UInt256TypeTag).
			WithIntRange(UInt256TypeMinIntBig, UInt256TypeMaxIntBig).
			WithSaturatingAdd().
			WithSaturatingSubtract().
			WithSaturatingMultiply()

	// Word8Type represents the 8-bit unsigned integer type `Word8`
	// which does NOT check for overflow and underflow
	Word8Type = NewNumericType(Word8TypeName).
			WithTag(Word8TypeTag).
			WithIntRange(Word8TypeMinInt, Word8TypeMaxInt)

	// Word16Type represents the 16-bit unsigned integer type `Word16`
	// which does NOT check for overflow and underflow
	Word16Type = NewNumericType(Word16TypeName).
			WithTag(Word16TypeTag).
			WithIntRange(Word16TypeMinInt, Word16TypeMaxInt)

	// Word32Type represents the 32-bit unsigned integer type `Word32`
	// which does NOT check for overflow and underflow
	Word32Type = NewNumericType(Word32TypeName).
			WithTag(Word32TypeTag).
			WithIntRange(Word32TypeMinInt, Word32TypeMaxInt)

	// Word64Type represents the 64-bit unsigned integer type `Word64`
	// which does NOT check for overflow and underflow
	Word64Type = NewNumericType(Word64TypeName).
			WithTag(Word64TypeTag).
			WithIntRange(Word64TypeMinInt, Word64TypeMaxInt)

	// FixedPointType represents the super-type of all fixed-point types
	FixedPointType = NewNumericType(FixedPointTypeName).
			WithTag(FixedPointTypeTag).
			AsSuperType()

	// SignedFixedPointType represents the super-type of all signed fixed-point types
	SignedFixedPointType = NewNumericType(SignedFixedPointTypeName).
				WithTag(SignedFixedPointTypeTag).
				AsSuperType()

	// Fix64Type represents the 64-bit signed decimal fixed-point type `Fix64`
	// which has a scale of Fix64Scale, and checks for overflow and underflow
	Fix64Type = NewFixedPointNumericType(Fix64TypeName).
			WithTag(Fix64TypeTag).
			WithIntRange(Fix64TypeMinIntBig, Fix64TypeMaxIntBig).
			WithFractionalRange(Fix64TypeMinFractionalBig, Fix64TypeMaxFractionalBig).
			WithScale(Fix64Scale).
			WithSaturatingAdd().
			WithSaturatingSubtract().
			WithSaturatingMultiply().
			WithSaturatingDivide()

	// UFix64Type represents the 64-bit unsigned decimal fixed-point type `UFix64`
	// which has a scale of 1E9, and checks for overflow and underflow
	UFix64Type = NewFixedPointNumericType(UFix64TypeName).
			WithTag(UFix64TypeTag).
			WithIntRange(UFix64TypeMinIntBig, UFix64TypeMaxIntBig).
			WithFractionalRange(UFix64TypeMinFractionalBig, UFix64TypeMaxFractionalBig).
			WithScale(Fix64Scale).
			WithSaturatingAdd().
			WithSaturatingSubtract().
			WithSaturatingMultiply()
)

// Numeric type ranges
var (
	Int8TypeMinInt = new(big.Int).SetInt64(math.MinInt8)
	Int8TypeMaxInt = new(big.Int).SetInt64(math.MaxInt8)

	Int16TypeMinInt = new(big.Int).SetInt64(math.MinInt16)
	Int16TypeMaxInt = new(big.Int).SetInt64(math.MaxInt16)

	Int32TypeMinInt = new(big.Int).SetInt64(math.MinInt32)
	Int32TypeMaxInt = new(big.Int).SetInt64(math.MaxInt32)

	Int64TypeMinInt = new(big.Int).SetInt64(math.MinInt64)
	Int64TypeMaxInt = new(big.Int).SetInt64(math.MaxInt64)

	Int128TypeMinIntBig = func() *big.Int {
		int128TypeMin := big.NewInt(-1)
		int128TypeMin.Lsh(int128TypeMin, 127)
		return int128TypeMin
	}()

	Int128TypeMaxIntBig = func() *big.Int {
		int128TypeMax := big.NewInt(1)
		int128TypeMax.Lsh(int128TypeMax, 127)
		int128TypeMax.Sub(int128TypeMax, big.NewInt(1))
		return int128TypeMax
	}()

	Int256TypeMinIntBig = func() *big.Int {
		int256TypeMin := big.NewInt(-1)
		int256TypeMin.Lsh(int256TypeMin, 255)
		return int256TypeMin
	}()

	Int256TypeMaxIntBig = func() *big.Int {
		int256TypeMax := big.NewInt(1)
		int256TypeMax.Lsh(int256TypeMax, 255)
		int256TypeMax.Sub(int256TypeMax, big.NewInt(1))
		return int256TypeMax
	}()

	UIntTypeMin = new(big.Int)

	UInt8TypeMinInt = new(big.Int)
	UInt8TypeMaxInt = new(big.Int).SetUint64(math.MaxUint8)

	UInt16TypeMinInt = new(big.Int)
	UInt16TypeMaxInt = new(big.Int).SetUint64(math.MaxUint16)

	UInt32TypeMinInt = new(big.Int)
	UInt32TypeMaxInt = new(big.Int).SetUint64(math.MaxUint32)

	UInt64TypeMinInt = new(big.Int)
	UInt64TypeMaxInt = new(big.Int).SetUint64(math.MaxUint64)

	UInt128TypeMinIntBig = new(big.Int)

	UInt128TypeMaxIntBig = func() *big.Int {
		uInt128TypeMax := big.NewInt(1)
		uInt128TypeMax.Lsh(uInt128TypeMax, 128)
		uInt128TypeMax.Sub(uInt128TypeMax, big.NewInt(1))
		return uInt128TypeMax

	}()

	UInt256TypeMinIntBig = new(big.Int)

	UInt256TypeMaxIntBig = func() *big.Int {
		uInt256TypeMax := big.NewInt(1)
		uInt256TypeMax.Lsh(uInt256TypeMax, 256)
		uInt256TypeMax.Sub(uInt256TypeMax, big.NewInt(1))
		return uInt256TypeMax
	}()

	Word8TypeMinInt = new(big.Int)
	Word8TypeMaxInt = new(big.Int).SetUint64(math.MaxUint8)

	Word16TypeMinInt = new(big.Int)
	Word16TypeMaxInt = new(big.Int).SetUint64(math.MaxUint16)

	Word32TypeMinInt = new(big.Int)
	Word32TypeMaxInt = new(big.Int).SetUint64(math.MaxUint32)

	Word64TypeMinInt = new(big.Int)
	Word64TypeMaxInt = new(big.Int).SetUint64(math.MaxUint64)

	Fix64FactorBig = new(big.Int).SetUint64(uint64(Fix64Factor))

	Fix64TypeMinIntBig = fixedpoint.Fix64TypeMinIntBig
	Fix64TypeMaxIntBig = fixedpoint.Fix64TypeMaxIntBig

	Fix64TypeMinFractionalBig = fixedpoint.Fix64TypeMinFractionalBig
	Fix64TypeMaxFractionalBig = fixedpoint.Fix64TypeMaxFractionalBig

	UFix64TypeMinIntBig = fixedpoint.UFix64TypeMinIntBig
	UFix64TypeMaxIntBig = fixedpoint.UFix64TypeMaxIntBig

	UFix64TypeMinFractionalBig = fixedpoint.UFix64TypeMinFractionalBig
	UFix64TypeMaxFractionalBig = fixedpoint.UFix64TypeMaxFractionalBig
)

const Fix64Scale = fixedpoint.Fix64Scale
const Fix64Factor = fixedpoint.Fix64Factor

const Fix64TypeMinInt = fixedpoint.Fix64TypeMinInt
const Fix64TypeMaxInt = fixedpoint.Fix64TypeMaxInt

const Fix64TypeMinFractional = fixedpoint.Fix64TypeMinFractional
const Fix64TypeMaxFractional = fixedpoint.Fix64TypeMaxFractional

const UFix64TypeMinInt = fixedpoint.UFix64TypeMinInt
const UFix64TypeMaxInt = fixedpoint.UFix64TypeMaxInt

const UFix64TypeMinFractional = fixedpoint.UFix64TypeMinFractional
const UFix64TypeMaxFractional = fixedpoint.UFix64TypeMaxFractional

// ArrayType

type ArrayType interface {
	ValueIndexableType
	isArrayType()
}

const arrayTypeFirstIndexFunctionDocString = `
Returns the index of the first element matching the given object in the array, nil if no match.
Available if the array element type is not resource-kinded and equatable.
`

const arrayTypeContainsFunctionDocString = `
Returns true if the given object is in the array
`

const arrayTypeLengthFieldDocString = `
Returns the number of elements in the array
`

const arrayTypeAppendFunctionDocString = `
Adds the given element to the end of the array
`

const arrayTypeAppendAllFunctionDocString = `
Adds all the elements from the given array to the end of the array
`

const arrayTypeConcatFunctionDocString = `
Returns a new array which contains the given array concatenated to the end of the original array, but does not modify the original array
`

const arrayTypeInsertFunctionDocString = `
Inserts the given element at the given index of the array.

The index must be within the bounds of the array.
If the index is outside the bounds, the program aborts.

The existing element at the supplied index is not overwritten.

All the elements after the new inserted element are shifted to the right by one
`

const arrayTypeRemoveFunctionDocString = `
Removes the element at the given index from the array and returns it.

The index must be within the bounds of the array.
If the index is outside the bounds, the program aborts
`

const arrayTypeRemoveFirstFunctionDocString = `
Removes the first element from the array and returns it.

The array must not be empty. If the array is empty, the program aborts
`

const arrayTypeRemoveLastFunctionDocString = `
Removes the last element from the array and returns it.

The array must not be empty. If the array is empty, the program aborts
`

const arrayTypeSliceFunctionDocString = `
Returns a new variable-sized array containing the slice of the elements in the given array from start index ` + "`from`" + ` up to, but not including, the end index ` + "`upTo`" + `.

This function creates a new array whose length is ` + "`upTo - from`" + `.
It does not modify the original array.
If either of the parameters are out of the bounds of the array, or the indices are invalid (` + "`from > upTo`" + `), then the function will fail.
`

func getArrayMembers(arrayType ArrayType) map[string]MemberResolver {

	members := map[string]MemberResolver{
		"contains": {
			Kind: common.DeclarationKindFunction,
			Resolve: func(memoryGauge common.MemoryGauge, identifier string, targetRange ast.Range, report func(error)) *Member {

				elementType := arrayType.ElementType(false)

				// It is impossible for an array of resources to have a `contains` function:
				// if the resource is passed as an argument, it cannot be inside the array

				if elementType.IsResourceType() {
					report(
						&InvalidResourceArrayMemberError{
							Name:            identifier,
							DeclarationKind: common.DeclarationKindFunction,
							Range:           targetRange,
						},
					)
				}

				// TODO: implement Equatable interface: https://github.com/dapperlabs/bamboo-node/issues/78

				if !elementType.IsEquatable() {
					report(
						&NotEquatableTypeError{
							Type:  elementType,
							Range: targetRange,
						},
					)
				}

				return NewPublicFunctionMember(
					memoryGauge,
					arrayType,
					identifier,
					ArrayContainsFunctionType(elementType),
					arrayTypeContainsFunctionDocString,
				)
			},
		},
		"length": {
			Kind: common.DeclarationKindField,
			Resolve: func(memoryGauge common.MemoryGauge, identifier string, _ ast.Range, _ func(error)) *Member {
				return NewPublicConstantFieldMember(
					memoryGauge,
					arrayType,
					identifier,
					IntType,
					arrayTypeLengthFieldDocString,
				)
			},
		},
		"firstIndex": {
			Kind: common.DeclarationKindFunction,
			Resolve: func(memoryGauge common.MemoryGauge, identifier string, targetRange ast.Range, report func(error)) *Member {

				elementType := arrayType.ElementType(false)

				// It is impossible for an array of resources to have a `firstIndex` function:
				// if the resource is passed as an argument, it cannot be inside the array

				if elementType.IsResourceType() {
					report(
						&InvalidResourceArrayMemberError{
							Name:            identifier,
							DeclarationKind: common.DeclarationKindFunction,
							Range:           targetRange,
						},
					)
				}

				// TODO: implement Equatable interface

				if !elementType.IsEquatable() {
					report(
						&NotEquatableTypeError{
							Type:  elementType,
							Range: targetRange,
						},
					)
				}

				return NewPublicFunctionMember(
					memoryGauge,
					arrayType,
					identifier,
					ArrayFirstIndexFunctionType(elementType),
					arrayTypeFirstIndexFunctionDocString,
				)
			},
		},
	}

	// TODO: maybe still return members but report a helpful error?

	if _, ok := arrayType.(*VariableSizedType); ok {

		members["append"] = MemberResolver{
			Kind:     common.DeclarationKindFunction,
			Mutating: true,
			Resolve: func(memoryGauge common.MemoryGauge, identifier string, targetRange ast.Range, report func(error)) *Member {
				elementType := arrayType.ElementType(false)
				return NewPublicFunctionMember(
					memoryGauge,
					arrayType,
					identifier,
					ArrayAppendFunctionType(elementType),
					arrayTypeAppendFunctionDocString,
				)
			},
		}

		members["appendAll"] = MemberResolver{
			Kind:     common.DeclarationKindFunction,
			Mutating: true,
			Resolve: func(memoryGauge common.MemoryGauge, identifier string, targetRange ast.Range, report func(error)) *Member {

				elementType := arrayType.ElementType(false)

				if elementType.IsResourceType() {
					report(
						&InvalidResourceArrayMemberError{
							Name:            identifier,
							DeclarationKind: common.DeclarationKindFunction,
							Range:           targetRange,
						},
					)
				}

				return NewPublicFunctionMember(
					memoryGauge,
					arrayType,
					identifier,
					ArrayAppendAllFunctionType(arrayType),
					arrayTypeAppendAllFunctionDocString,
				)
			},
		}

		members["concat"] = MemberResolver{
			Kind: common.DeclarationKindFunction,
			Resolve: func(memoryGauge common.MemoryGauge, identifier string, targetRange ast.Range, report func(error)) *Member {

				// TODO: maybe allow for resource element type

				elementType := arrayType.ElementType(false)

				if elementType.IsResourceType() {
					report(
						&InvalidResourceArrayMemberError{
							Name:            identifier,
							DeclarationKind: common.DeclarationKindFunction,
							Range:           targetRange,
						},
					)
				}

				return NewPublicFunctionMember(
					memoryGauge,
					arrayType,
					identifier,
					ArrayConcatFunctionType(arrayType),
					arrayTypeConcatFunctionDocString,
				)
			},
		}

		members["slice"] = MemberResolver{
			Kind: common.DeclarationKindFunction,
			Resolve: func(memoryGauge common.MemoryGauge, identifier string, targetRange ast.Range, report func(error)) *Member {

				elementType := arrayType.ElementType(false)

				if elementType.IsResourceType() {
					report(
						&InvalidResourceArrayMemberError{
							Name:            identifier,
							DeclarationKind: common.DeclarationKindFunction,
							Range:           targetRange,
						},
					)
				}

				return NewPublicFunctionMember(
					memoryGauge,
					arrayType,
					identifier,
					ArraySliceFunctionType(elementType),
					arrayTypeSliceFunctionDocString,
				)
			},
		}

		members["insert"] = MemberResolver{
			Kind:     common.DeclarationKindFunction,
			Mutating: true,
			Resolve: func(memoryGauge common.MemoryGauge, identifier string, _ ast.Range, _ func(error)) *Member {

				elementType := arrayType.ElementType(false)

				return NewPublicFunctionMember(
					memoryGauge,
					arrayType,
					identifier,
					ArrayInsertFunctionType(elementType),
					arrayTypeInsertFunctionDocString,
				)
			},
		}

		members["remove"] = MemberResolver{
			Kind:     common.DeclarationKindFunction,
			Mutating: true,
			Resolve: func(memoryGauge common.MemoryGauge, identifier string, _ ast.Range, _ func(error)) *Member {

				elementType := arrayType.ElementType(false)

				return NewPublicFunctionMember(
					memoryGauge,
					arrayType,
					identifier,
					ArrayRemoveFunctionType(elementType),
					arrayTypeRemoveFunctionDocString,
				)
			},
		}

		members["removeFirst"] = MemberResolver{
			Kind:     common.DeclarationKindFunction,
			Mutating: true,
			Resolve: func(memoryGauge common.MemoryGauge, identifier string, _ ast.Range, _ func(error)) *Member {

				elementType := arrayType.ElementType(false)

				return NewPublicFunctionMember(
					memoryGauge,
					arrayType,
					identifier,
					ArrayRemoveFirstFunctionType(elementType),

					arrayTypeRemoveFirstFunctionDocString,
				)
			},
		}

		members["removeLast"] = MemberResolver{
			Kind:     common.DeclarationKindFunction,
			Mutating: true,
			Resolve: func(memoryGauge common.MemoryGauge, identifier string, _ ast.Range, _ func(error)) *Member {

				elementType := arrayType.ElementType(false)

				return NewPublicFunctionMember(
					memoryGauge,
					arrayType,
					identifier,
					ArrayRemoveLastFunctionType(elementType),
					arrayTypeRemoveLastFunctionDocString,
				)
			},
		}
	}

	return withBuiltinMembers(arrayType, members)
}

func ArrayRemoveLastFunctionType(elementType Type) *FunctionType {
	return &FunctionType{
		ReturnTypeAnnotation: NewTypeAnnotation(
			elementType,
		),
	}
}

func ArrayRemoveFirstFunctionType(elementType Type) *FunctionType {
	return &FunctionType{
		ReturnTypeAnnotation: NewTypeAnnotation(
			elementType,
		),
	}
}

func ArrayRemoveFunctionType(elementType Type) *FunctionType {
	return &FunctionType{
		Parameters: []Parameter{
			{
				Identifier:     "at",
				TypeAnnotation: NewTypeAnnotation(IntegerType),
			},
		},
		ReturnTypeAnnotation: NewTypeAnnotation(
			elementType,
		),
	}
}

func ArrayInsertFunctionType(elementType Type) *FunctionType {
	return &FunctionType{
		Parameters: []Parameter{
			{
				Identifier:     "at",
				TypeAnnotation: NewTypeAnnotation(IntegerType),
			},
			{
				Label:          ArgumentLabelNotRequired,
				Identifier:     "element",
				TypeAnnotation: NewTypeAnnotation(elementType),
			},
		},
		ReturnTypeAnnotation: NewTypeAnnotation(
			VoidType,
		),
	}
}

func ArrayConcatFunctionType(arrayType Type) *FunctionType {
	typeAnnotation := NewTypeAnnotation(arrayType)
	return &FunctionType{
		Parameters: []Parameter{
			{
				Label:          ArgumentLabelNotRequired,
				Identifier:     "other",
				TypeAnnotation: typeAnnotation,
			},
		},
		ReturnTypeAnnotation: typeAnnotation,
	}
}

func ArrayFirstIndexFunctionType(elementType Type) *FunctionType {
	return &FunctionType{
		Parameters: []Parameter{
			{
				Identifier:     "of",
				TypeAnnotation: NewTypeAnnotation(elementType),
			},
		},
		ReturnTypeAnnotation: NewTypeAnnotation(
			&OptionalType{Type: IntType},
		),
	}
}
func ArrayContainsFunctionType(elementType Type) *FunctionType {
	return &FunctionType{
		Parameters: []Parameter{
			{
				Label:          ArgumentLabelNotRequired,
				Identifier:     "element",
				TypeAnnotation: NewTypeAnnotation(elementType),
			},
		},
		ReturnTypeAnnotation: NewTypeAnnotation(
			BoolType,
		),
	}
}

func ArrayAppendAllFunctionType(arrayType Type) *FunctionType {
	return &FunctionType{
		Parameters: []Parameter{
			{
				Label:          ArgumentLabelNotRequired,
				Identifier:     "other",
				TypeAnnotation: NewTypeAnnotation(arrayType),
			},
		},
		ReturnTypeAnnotation: NewTypeAnnotation(VoidType),
	}
}

func ArrayAppendFunctionType(elementType Type) *FunctionType {
	return &FunctionType{
		Parameters: []Parameter{
			{
				Label:          ArgumentLabelNotRequired,
				Identifier:     "element",
				TypeAnnotation: NewTypeAnnotation(elementType),
			},
		},
		ReturnTypeAnnotation: NewTypeAnnotation(
			VoidType,
		),
	}
}

func ArraySliceFunctionType(elementType Type) *FunctionType {
	return &FunctionType{
		Parameters: []Parameter{
			{
				Identifier:     "from",
				TypeAnnotation: NewTypeAnnotation(IntType),
			},
			{
				Identifier:     "upTo",
				TypeAnnotation: NewTypeAnnotation(IntType),
			},
		},
		ReturnTypeAnnotation: NewTypeAnnotation(&VariableSizedType{
			Type: elementType,
		}),
	}
}

// VariableSizedType is a variable sized array type
type VariableSizedType struct {
	Type                Type
	memberResolvers     map[string]MemberResolver
	memberResolversOnce sync.Once
}

var _ Type = &VariableSizedType{}
var _ ArrayType = &VariableSizedType{}
var _ ValueIndexableType = &VariableSizedType{}

func NewVariableSizedType(memoryGauge common.MemoryGauge, typ Type) *VariableSizedType {
	common.UseMemory(memoryGauge, common.VariableSizedSemaTypeMemoryUsage)
	return &VariableSizedType{
		Type: typ,
	}
}

func (*VariableSizedType) IsType() {}

func (*VariableSizedType) isArrayType() {}

func (t *VariableSizedType) Tag() TypeTag {
	return VariableSizedTypeTag
}

func (t *VariableSizedType) String() string {
	return fmt.Sprintf("[%s]", t.Type)
}

func (t *VariableSizedType) QualifiedString() string {
	return fmt.Sprintf("[%s]", t.Type.QualifiedString())
}

func (t *VariableSizedType) ID() TypeID {
	return TypeID(fmt.Sprintf("[%s]", t.Type.ID()))
}

func (t *VariableSizedType) Equal(other Type) bool {
	otherArray, ok := other.(*VariableSizedType)
	if !ok {
		return false
	}

	return t.Type.Equal(otherArray.Type)
}

func (t *VariableSizedType) GetMembers() map[string]MemberResolver {
	t.initializeMemberResolvers()
	return t.memberResolvers
}

func (t *VariableSizedType) initializeMemberResolvers() {
	t.memberResolversOnce.Do(func() {
		t.memberResolvers = getArrayMembers(t)
	})
}

func (t *VariableSizedType) IsResourceType() bool {
	return t.Type.IsResourceType()
}

func (t *VariableSizedType) IsInvalidType() bool {
	return t.Type.IsInvalidType()
}

func (t *VariableSizedType) IsStorable(results map[*Member]bool) bool {
	return t.Type.IsStorable(results)
}

func (t *VariableSizedType) IsExportable(results map[*Member]bool) bool {
	return t.Type.IsExportable(results)
}

func (t *VariableSizedType) IsImportable(results map[*Member]bool) bool {
	return t.Type.IsImportable(results)
}

func (*VariableSizedType) IsEquatable() bool {
	// TODO:
	return false
}

func (t *VariableSizedType) TypeAnnotationState() TypeAnnotationState {
	return t.Type.TypeAnnotationState()
}

func (t *VariableSizedType) RewriteWithRestrictedTypes() (Type, bool) {
	rewrittenType, rewritten := t.Type.RewriteWithRestrictedTypes()
	if rewritten {
		return &VariableSizedType{
			Type: rewrittenType,
		}, true
	} else {
		return t, false
	}
}

func (*VariableSizedType) isValueIndexableType() bool {
	return true
}

func (*VariableSizedType) AllowsValueIndexingAssignment() bool {
	return true
}

func (t *VariableSizedType) ElementType(_ bool) Type {
	return t.Type
}

func (t *VariableSizedType) IndexingType() Type {
	return IntegerType
}

func (t *VariableSizedType) Unify(
	other Type,
	typeParameters *TypeParameterTypeOrderedMap,
	report func(err error),
	outerRange ast.Range,
) bool {

	otherArray, ok := other.(*VariableSizedType)
	if !ok {
		return false
	}

	return t.Type.Unify(otherArray.Type, typeParameters, report, outerRange)
}

func (t *VariableSizedType) Resolve(typeArguments *TypeParameterTypeOrderedMap) Type {
	newInnerType := t.Type.Resolve(typeArguments)
	if newInnerType == nil {
		return nil
	}

	return &VariableSizedType{
		Type: newInnerType,
	}
}

// ConstantSizedType is a constant sized array type
type ConstantSizedType struct {
	Type                Type
	Size                int64
	memberResolvers     map[string]MemberResolver
	memberResolversOnce sync.Once
}

var _ Type = &ConstantSizedType{}
var _ ArrayType = &ConstantSizedType{}
var _ ValueIndexableType = &ConstantSizedType{}

func NewConstantSizedType(memoryGauge common.MemoryGauge, typ Type, size int64) *ConstantSizedType {
	common.UseMemory(memoryGauge, common.ConstantSizedSemaTypeMemoryUsage)
	return &ConstantSizedType{
		Type: typ,
		Size: size,
	}
}

func (*ConstantSizedType) IsType() {}

func (*ConstantSizedType) isArrayType() {}

func (t *ConstantSizedType) Tag() TypeTag {
	return ConstantSizedTypeTag
}

func (t *ConstantSizedType) String() string {
	return fmt.Sprintf("[%s; %d]", t.Type, t.Size)
}

func (t *ConstantSizedType) QualifiedString() string {
	return fmt.Sprintf("[%s; %d]", t.Type.QualifiedString(), t.Size)
}

func (t *ConstantSizedType) ID() TypeID {
	return TypeID(fmt.Sprintf("[%s;%d]", t.Type.ID(), t.Size))
}

func (t *ConstantSizedType) Equal(other Type) bool {
	otherArray, ok := other.(*ConstantSizedType)
	if !ok {
		return false
	}

	return t.Type.Equal(otherArray.Type) &&
		t.Size == otherArray.Size
}

func (t *ConstantSizedType) GetMembers() map[string]MemberResolver {
	t.initializeMemberResolvers()
	return t.memberResolvers
}

func (t *ConstantSizedType) initializeMemberResolvers() {
	t.memberResolversOnce.Do(func() {
		t.memberResolvers = getArrayMembers(t)
	})
}

func (t *ConstantSizedType) IsResourceType() bool {
	return t.Type.IsResourceType()
}

func (t *ConstantSizedType) IsInvalidType() bool {
	return t.Type.IsInvalidType()
}

func (t *ConstantSizedType) IsStorable(results map[*Member]bool) bool {
	return t.Type.IsStorable(results)
}

func (t *ConstantSizedType) IsExportable(results map[*Member]bool) bool {
	return t.Type.IsStorable(results)
}

func (t *ConstantSizedType) IsImportable(results map[*Member]bool) bool {
	return t.Type.IsImportable(results)
}

func (*ConstantSizedType) IsEquatable() bool {
	// TODO:
	return false
}

func (t *ConstantSizedType) TypeAnnotationState() TypeAnnotationState {
	return t.Type.TypeAnnotationState()
}

func (t *ConstantSizedType) RewriteWithRestrictedTypes() (Type, bool) {
	rewrittenType, rewritten := t.Type.RewriteWithRestrictedTypes()
	if rewritten {
		return &ConstantSizedType{
			Type: rewrittenType,
			Size: t.Size,
		}, true
	} else {
		return t, false
	}
}

func (*ConstantSizedType) isValueIndexableType() bool {
	return true
}

func (*ConstantSizedType) AllowsValueIndexingAssignment() bool {
	return true
}

func (t *ConstantSizedType) ElementType(_ bool) Type {
	return t.Type
}

func (t *ConstantSizedType) IndexingType() Type {
	return IntegerType
}

func (t *ConstantSizedType) Unify(
	other Type,
	typeParameters *TypeParameterTypeOrderedMap,
	report func(err error),
	outerRange ast.Range,
) bool {

	otherArray, ok := other.(*ConstantSizedType)
	if !ok {
		return false
	}

	if t.Size != otherArray.Size {
		return false
	}

	return t.Type.Unify(otherArray.Type, typeParameters, report, outerRange)
}

func (t *ConstantSizedType) Resolve(typeArguments *TypeParameterTypeOrderedMap) Type {
	newInnerType := t.Type.Resolve(typeArguments)
	if newInnerType == nil {
		return nil
	}

	return &ConstantSizedType{
		Type: newInnerType,
		Size: t.Size,
	}
}

// Parameter

func formatParameter(spaces bool, label, identifier, typeAnnotation string) string {
	var builder strings.Builder

	if label != "" {
		builder.WriteString(label)
		if spaces {
			builder.WriteRune(' ')
		}
	}

	if identifier != "" {
		builder.WriteString(identifier)
		builder.WriteRune(':')
		if spaces {
			builder.WriteRune(' ')
		}
	}

	builder.WriteString(typeAnnotation)

	return builder.String()
}

type Parameter struct {
	Label          string
	Identifier     string
	TypeAnnotation TypeAnnotation
}

func (p Parameter) String() string {
	return formatParameter(
		true,
		p.Label,
		p.Identifier,
		p.TypeAnnotation.String(),
	)
}

func (p Parameter) QualifiedString() string {
	return formatParameter(
		true,
		p.Label,
		p.Identifier,
		p.TypeAnnotation.QualifiedString(),
	)
}

// EffectiveArgumentLabel returns the effective argument label that
// an argument in a call must use:
// If no argument label is declared for parameter,
// the parameter name is used as the argument label
func (p Parameter) EffectiveArgumentLabel() string {
	if p.Label != "" {
		return p.Label
	}
	return p.Identifier
}

// TypeParameter

type TypeParameter struct {
	Name      string
	TypeBound Type
	Optional  bool
}

func (p TypeParameter) string(typeFormatter func(Type) string) string {
	var builder strings.Builder
	builder.WriteString(p.Name)
	if p.TypeBound != nil {
		builder.WriteString(": ")
		builder.WriteString(typeFormatter(p.TypeBound))
	}
	return builder.String()
}

func (p TypeParameter) String() string {
	return p.string(func(t Type) string {
		return t.String()
	})
}

func (p TypeParameter) QualifiedString() string {
	return p.string(func(t Type) string {
		return t.QualifiedString()
	})
}

func (p TypeParameter) Equal(other *TypeParameter) bool {
	if p.Name != other.Name {
		return false
	}

	if p.TypeBound == nil {
		if other.TypeBound != nil {
			return false
		}
	} else {
		if other.TypeBound == nil ||
			!p.TypeBound.Equal(other.TypeBound) {

			return false
		}
	}

	return p.Optional == other.Optional
}

func (p TypeParameter) checkTypeBound(ty Type, typeRange ast.Range) error {
	if p.TypeBound == nil ||
		p.TypeBound.IsInvalidType() ||
		ty.IsInvalidType() {

		return nil
	}

	if !IsSubType(ty, p.TypeBound) {
		return &TypeMismatchError{
			ExpectedType: p.TypeBound,
			ActualType:   ty,
			Range:        typeRange,
		}
	}

	return nil
}

// Function types

func formatFunctionType(
	spaces bool,
	typeParameters []string,
	parameters []string,
	returnTypeAnnotation string,
) string {

	var builder strings.Builder
	builder.WriteRune('(')

	if len(typeParameters) > 0 {
		builder.WriteRune('<')
		for i, typeParameter := range typeParameters {
			if i > 0 {
				builder.WriteRune(',')
				if spaces {
					builder.WriteRune(' ')
				}
			}
			builder.WriteString(typeParameter)
		}
		builder.WriteRune('>')
	}
	builder.WriteRune('(')
	for i, parameter := range parameters {
		if i > 0 {
			builder.WriteRune(',')
			if spaces {
				builder.WriteRune(' ')
			}
		}
		builder.WriteString(parameter)
	}
	builder.WriteString("):")
	if spaces {
		builder.WriteRune(' ')
	}
	builder.WriteString(returnTypeAnnotation)
	builder.WriteRune(')')
	return builder.String()
}

// FunctionType
type FunctionType struct {
	IsConstructor            bool
	TypeParameters           []*TypeParameter
	Parameters               []Parameter
	ReturnTypeAnnotation     TypeAnnotation
	RequiredArgumentCount    *int
	ArgumentExpressionsCheck ArgumentExpressionsCheck
	Members                  *StringMemberOrderedMap
}

var _ Type = &FunctionType{}

func RequiredArgumentCount(count int) *int {
	return &count
}

func (*FunctionType) IsType() {}

func (t *FunctionType) Tag() TypeTag {
	return FunctionTypeTag
}

func (t *FunctionType) CheckArgumentExpressions(
	checker *Checker,
	argumentExpressions []ast.Expression,
	invocationRange ast.Range,
) {
	if t.ArgumentExpressionsCheck == nil {
		return
	}
	t.ArgumentExpressionsCheck(checker, argumentExpressions, invocationRange)
}

func (t *FunctionType) String() string {

	typeParameters := make([]string, len(t.TypeParameters))

	for i, typeParameter := range t.TypeParameters {
		typeParameters[i] = typeParameter.String()
	}

	parameters := make([]string, len(t.Parameters))

	for i, parameter := range t.Parameters {
		parameters[i] = parameter.String()
	}

	returnTypeAnnotation := t.ReturnTypeAnnotation.String()

	return formatFunctionType(
		true,
		typeParameters,
		parameters,
		returnTypeAnnotation,
	)
}

func (t *FunctionType) QualifiedString() string {

	typeParameters := make([]string, len(t.TypeParameters))

	for i, typeParameter := range t.TypeParameters {
		typeParameters[i] = typeParameter.QualifiedString()
	}

	parameters := make([]string, len(t.Parameters))

	for i, parameter := range t.Parameters {
		parameters[i] = parameter.QualifiedString()
	}

	returnTypeAnnotation := t.ReturnTypeAnnotation.QualifiedString()

	return formatFunctionType(
		true,
		typeParameters,
		parameters,
		returnTypeAnnotation,
	)
}

// NOTE: parameter names and argument labels are *not* part of the ID!
func (t *FunctionType) ID() TypeID {

	typeParameters := make([]string, len(t.TypeParameters))

	for i, typeParameter := range t.TypeParameters {
		typeParameters[i] = string(typeParameter.TypeBound.ID())
	}

	parameters := make([]string, len(t.Parameters))

	for i, parameter := range t.Parameters {
		parameters[i] = string(parameter.TypeAnnotation.Type.ID())
	}

	returnTypeAnnotation := string(t.ReturnTypeAnnotation.Type.ID())

	return TypeID(
		formatFunctionType(
			false,
			typeParameters,
			parameters,
			returnTypeAnnotation,
		),
	)
}

// NOTE: parameter names and argument labels are intentionally *not* considered!
func (t *FunctionType) Equal(other Type) bool {
	otherFunction, ok := other.(*FunctionType)
	if !ok {
		return false
	}

	// type parameters

	if len(t.TypeParameters) != len(otherFunction.TypeParameters) {
		return false
	}

	for i, typeParameter := range t.TypeParameters {
		otherTypeParameter := otherFunction.TypeParameters[i]
		if !typeParameter.Equal(otherTypeParameter) {
			return false
		}
	}

	// parameters

	if len(t.Parameters) != len(otherFunction.Parameters) {
		return false
	}

	for i, parameter := range t.Parameters {
		otherParameter := otherFunction.Parameters[i]
		if !parameter.TypeAnnotation.Equal(otherParameter.TypeAnnotation) {
			return false
		}
	}

	// Ensures that a constructor function type is
	// NOT equal to a function type with the same parameters, return type, etc.

	if t.IsConstructor != otherFunction.IsConstructor {
		return false
	}

	// return type

	if !t.ReturnTypeAnnotation.Type.
		Equal(otherFunction.ReturnTypeAnnotation.Type) {
		return false
	}

	// constructors

	if t.IsConstructor != otherFunction.IsConstructor {
		return false
	}

	return true
}

func (t *FunctionType) HasSameArgumentLabels(other *FunctionType) bool {
	if len(t.Parameters) != len(other.Parameters) {
		return false
	}

	for i, parameter := range t.Parameters {
		otherParameter := other.Parameters[i]
		if parameter.EffectiveArgumentLabel() != otherParameter.EffectiveArgumentLabel() {
			return false
		}
	}

	return true
}

func (*FunctionType) IsResourceType() bool {
	return false
}

func (t *FunctionType) IsInvalidType() bool {

	for _, typeParameter := range t.TypeParameters {

		if typeParameter.TypeBound != nil &&
			typeParameter.TypeBound.IsInvalidType() {

			return true
		}
	}

	for _, parameter := range t.Parameters {
		if parameter.TypeAnnotation.Type.IsInvalidType() {
			return true
		}
	}

	return t.ReturnTypeAnnotation.Type.IsInvalidType()
}

func (t *FunctionType) IsStorable(_ map[*Member]bool) bool {
	// Functions cannot be stored, as they cannot be serialized
	return false
}

func (t *FunctionType) IsExportable(_ map[*Member]bool) bool {
	// Even though functions cannot be serialized,
	// they are still treated as exportable,
	// as values are simply omitted.
	return true
}

func (t *FunctionType) IsImportable(_ map[*Member]bool) bool {
	return false
}

func (*FunctionType) IsEquatable() bool {
	return false
}

func (t *FunctionType) TypeAnnotationState() TypeAnnotationState {

	for _, typeParameter := range t.TypeParameters {
		TypeParameterTypeAnnotationState := typeParameter.TypeBound.TypeAnnotationState()
		if TypeParameterTypeAnnotationState != TypeAnnotationStateValid {
			return TypeParameterTypeAnnotationState
		}
	}

	for _, parameter := range t.Parameters {
		parameterTypeAnnotationState := parameter.TypeAnnotation.TypeAnnotationState()
		if parameterTypeAnnotationState != TypeAnnotationStateValid {
			return parameterTypeAnnotationState
		}
	}

	returnTypeAnnotationState := t.ReturnTypeAnnotation.TypeAnnotationState()
	if returnTypeAnnotationState != TypeAnnotationStateValid {
		return returnTypeAnnotationState
	}

	return TypeAnnotationStateValid
}

func (t *FunctionType) RewriteWithRestrictedTypes() (Type, bool) {
	anyRewritten := false

	rewrittenTypeParameterTypeBounds := map[*TypeParameter]Type{}

	for _, typeParameter := range t.TypeParameters {
		if typeParameter.TypeBound == nil {
			continue
		}

		rewrittenType, rewritten := typeParameter.TypeBound.RewriteWithRestrictedTypes()
		if rewritten {
			anyRewritten = true
			rewrittenTypeParameterTypeBounds[typeParameter] = rewrittenType
		}
	}

	rewrittenParameterTypes := map[*Parameter]Type{}

	for i := range t.Parameters {
		parameter := &t.Parameters[i]
		rewrittenType, rewritten := parameter.TypeAnnotation.Type.RewriteWithRestrictedTypes()
		if rewritten {
			anyRewritten = true
			rewrittenParameterTypes[parameter] = rewrittenType
		}
	}

	rewrittenReturnType, rewritten := t.ReturnTypeAnnotation.Type.RewriteWithRestrictedTypes()
	if rewritten {
		anyRewritten = true
	}

	if anyRewritten {
		var rewrittenTypeParameters []*TypeParameter
		if len(t.TypeParameters) > 0 {
			rewrittenTypeParameters = make([]*TypeParameter, len(t.TypeParameters))
			for i, typeParameter := range t.TypeParameters {
				rewrittenTypeBound, ok := rewrittenTypeParameterTypeBounds[typeParameter]
				if ok {
					rewrittenTypeParameters[i] = &TypeParameter{
						Name:      typeParameter.Name,
						TypeBound: rewrittenTypeBound,
						Optional:  typeParameter.Optional,
					}
				} else {
					rewrittenTypeParameters[i] = typeParameter
				}
			}
		}

		var rewrittenParameters []Parameter
		if len(t.Parameters) > 0 {
			rewrittenParameters = make([]Parameter, len(t.Parameters))
			for i := range t.Parameters {
				parameter := &t.Parameters[i]
				rewrittenParameterType, ok := rewrittenParameterTypes[parameter]
				if ok {
					rewrittenParameters[i] = Parameter{
						Label:          parameter.Label,
						Identifier:     parameter.Identifier,
						TypeAnnotation: NewTypeAnnotation(rewrittenParameterType),
					}
				} else {
					rewrittenParameters[i] = *parameter
				}
			}
		}

		return &FunctionType{
			TypeParameters:        rewrittenTypeParameters,
			Parameters:            rewrittenParameters,
			ReturnTypeAnnotation:  NewTypeAnnotation(rewrittenReturnType),
			RequiredArgumentCount: t.RequiredArgumentCount,
		}, true
	} else {
		return t, false
	}
}

func (t *FunctionType) ArgumentLabels() (argumentLabels []string) {

	for _, parameter := range t.Parameters {

		argumentLabel := ArgumentLabelNotRequired
		if parameter.Label != "" {
			argumentLabel = parameter.Label
		} else if parameter.Identifier != "" {
			argumentLabel = parameter.Identifier
		}

		argumentLabels = append(argumentLabels, argumentLabel)
	}

	return
}

func (t *FunctionType) Unify(
	other Type,
	typeParameters *TypeParameterTypeOrderedMap,
	report func(err error),
	outerRange ast.Range,
) (
	result bool,
) {

	otherFunction, ok := other.(*FunctionType)
	if !ok {
		return false
	}

	// TODO: type parameters ?

	if len(t.TypeParameters) > 0 ||
		len(otherFunction.TypeParameters) > 0 {

		return false
	}

	// parameters

	if len(t.Parameters) != len(otherFunction.Parameters) {
		return false
	}

	for i, parameter := range t.Parameters {
		otherParameter := otherFunction.Parameters[i]
		parameterUnified := parameter.TypeAnnotation.Type.Unify(
			otherParameter.TypeAnnotation.Type,
			typeParameters,
			report,
			outerRange,
		)
		result = result || parameterUnified
	}

	// return type

	returnTypeUnified := t.ReturnTypeAnnotation.Type.Unify(
		otherFunction.ReturnTypeAnnotation.Type,
		typeParameters,
		report,
		outerRange,
	)

	result = result || returnTypeUnified

	return
}

func (t *FunctionType) Resolve(typeArguments *TypeParameterTypeOrderedMap) Type {

	// TODO: type parameters ?

	// parameters

	var newParameters []Parameter

	for _, parameter := range t.Parameters {
		newParameterType := parameter.TypeAnnotation.Type.Resolve(typeArguments)
		if newParameterType == nil {
			return nil
		}

		newParameters = append(
			newParameters,
			Parameter{
				Label:          parameter.Label,
				Identifier:     parameter.Identifier,
				TypeAnnotation: NewTypeAnnotation(newParameterType),
			},
		)
	}

	// return type

	newReturnType := t.ReturnTypeAnnotation.Type.Resolve(typeArguments)
	if newReturnType == nil {
		return nil
	}

	return &FunctionType{
		Parameters:            newParameters,
		ReturnTypeAnnotation:  NewTypeAnnotation(newReturnType),
		RequiredArgumentCount: t.RequiredArgumentCount,
	}

}

func (t *FunctionType) GetMembers() map[string]MemberResolver {
	// TODO: optimize
	var members map[string]MemberResolver
	if t.Members != nil {
		members = make(map[string]MemberResolver, t.Members.Len())
		t.Members.Foreach(func(name string, loopMember *Member) {
			// NOTE: don't capture loop variable
			member := loopMember
			members[name] = MemberResolver{
				Kind: member.DeclarationKind,
				Resolve: func(_ common.MemoryGauge, _ string, _ ast.Range, _ func(error)) *Member {
					return member
				},
			}
		})
	}
	return withBuiltinMembers(t, members)
}

type ArgumentExpressionsCheck func(
	checker *Checker,
	argumentExpressions []ast.Expression,
	invocationRange ast.Range,
)

// BaseTypeActivation is the base activation that contains
// the types available in programs
var BaseTypeActivation = NewVariableActivation(nil)

func init() {

	types := AllNumberTypes[:]

	types = append(
		types,
		MetaType,
		VoidType,
		AnyStructType,
		AnyStructAttachmentType,
		AnyResourceType,
		AnyResourceAttachmentType,
		NeverType,
		BoolType,
		CharacterType,
		StringType,
		TheAddressType,
		AuthAccountType,
		PublicAccountType,
		PathType,
		StoragePathType,
		CapabilityPathType,
		PrivatePathType,
		PublicPathType,
		&CapabilityType{},
		DeployedContractType,
		BlockType,
		AccountKeyType,
		PublicKeyType,
		SignatureAlgorithmType,
		HashAlgorithmType,
	)

	for _, ty := range types {
		typeName := ty.String()

		// Check that the type is not accidentally redeclared

		if BaseTypeActivation.Find(typeName) != nil {
			panic(errors.NewUnreachableError())
		}

		BaseTypeActivation.Set(
			typeName,
			baseTypeVariable(typeName, ty),
		)
	}

	// The AST contains empty type annotations, resolve them to Void

	BaseTypeActivation.Set(
		"",
		BaseTypeActivation.Find("Void"),
	)
}

func baseTypeVariable(name string, ty Type) *Variable {
	return &Variable{
		Identifier:      name,
		Type:            ty,
		DeclarationKind: common.DeclarationKindType,
		IsConstant:      true,
		Access:          ast.AccessPublic,
	}
}

// BaseValueActivation is the base activation that contains
// the values available in programs
var BaseValueActivation = NewVariableActivation(nil)

var AllSignedFixedPointTypes = []Type{
	Fix64Type,
}

var AllUnsignedFixedPointTypes = []Type{
	UFix64Type,
}

var AllFixedPointTypes = append(
	append(
		AllUnsignedFixedPointTypes[:],
		AllSignedFixedPointTypes...,
	),
	FixedPointType,
	SignedFixedPointType,
)

var AllSignedIntegerTypes = []Type{
	IntType,
	Int8Type,
	Int16Type,
	Int32Type,
	Int64Type,
	Int128Type,
	Int256Type,
}

var AllUnsignedIntegerTypes = []Type{
	// UInt*
	UIntType,
	UInt8Type,
	UInt16Type,
	UInt32Type,
	UInt64Type,
	UInt128Type,
	UInt256Type,
	// Word*
	Word8Type,
	Word16Type,
	Word32Type,
	Word64Type,
}

var AllIntegerTypes = append(
	append(
		AllUnsignedIntegerTypes[:],
		AllSignedIntegerTypes...,
	),
	IntegerType,
	SignedIntegerType,
)

var AllNumberTypes = append(
	append(
		AllIntegerTypes[:],
		AllFixedPointTypes...,
	),
	NumberType,
	SignedNumberType,
)

const NumberTypeMinFieldName = "min"
const NumberTypeMaxFieldName = "max"

const numberTypeMinFieldDocString = `The minimum integer of this type`
const numberTypeMaxFieldDocString = `The maximum integer of this type`

const fixedPointNumberTypeMinFieldDocString = `The minimum fixed-point value of this type`
const fixedPointNumberTypeMaxFieldDocString = `The maximum fixed-point value of this type`

const numberConversionFunctionDocStringSuffix = `
The value must be within the bounds of this type.
If a value is passed that is outside the bounds, the program aborts.`

func init() {

	// Declare a conversion function for all (leaf) number types

	for _, numberType := range AllNumberTypes {

		switch numberType {
		case NumberType, SignedNumberType,
			IntegerType, SignedIntegerType,
			FixedPointType, SignedFixedPointType:
			continue

		default:
			typeName := numberType.String()

			// Check that the function is not accidentally redeclared

			if BaseValueActivation.Find(typeName) != nil {
				panic(errors.NewUnreachableError())
			}

			functionType := NumberConversionFunctionType(numberType)

			addMember := func(member *Member) {
				if functionType.Members == nil {
					functionType.Members = &StringMemberOrderedMap{}
				}
				name := member.Identifier.Identifier
				if functionType.Members.Contains(name) {
					panic(errors.NewUnreachableError())
				}
				functionType.Members.Set(name, member)
			}

			switch numberType := numberType.(type) {
			case *NumericType:
				if numberType.minInt != nil {
					addMember(NewUnmeteredPublicConstantFieldMember(
						functionType,
						NumberTypeMinFieldName,
						numberType,
						numberTypeMinFieldDocString,
					))
				}

				if numberType.maxInt != nil {
					addMember(NewUnmeteredPublicConstantFieldMember(
						functionType,
						NumberTypeMaxFieldName,
						numberType,
						numberTypeMaxFieldDocString,
					))
				}

			case *FixedPointNumericType:
				if numberType.minInt != nil {
					// If a minimum integer is set, a minimum fractional must be set
					if numberType.minFractional == nil {
						panic(errors.NewUnreachableError())
					}

					addMember(NewUnmeteredPublicConstantFieldMember(
						functionType,
						NumberTypeMinFieldName,
						numberType,
						fixedPointNumberTypeMinFieldDocString,
					))
				}

				if numberType.maxInt != nil {
					// If a maximum integer is set, a maximum fractional must be set
					if numberType.maxFractional == nil {
						panic(errors.NewUnreachableError())
					}

					addMember(NewUnmeteredPublicConstantFieldMember(
						functionType,
						NumberTypeMaxFieldName,
						numberType,
						fixedPointNumberTypeMaxFieldDocString,
					))
				}
			}

			// add .fromString() method
			fromStringFnType := FromStringFunctionType(numberType)
			fromStringDocstring := FromStringFunctionDocstring(numberType)
			addMember(NewUnmeteredPublicFunctionMember(
				functionType,
				FromStringFunctionName,
				fromStringFnType,
				fromStringDocstring,
			))

			BaseValueActivation.Set(
				typeName,
				baseFunctionVariable(
					typeName,
					functionType,
					numberConversionDocString(
						fmt.Sprintf("the type %s", numberType.String()),
					),
				),
			)
		}
	}
}

func NumberConversionFunctionType(numberType Type) *FunctionType {
	return &FunctionType{
		Parameters: []Parameter{
			{
				Label:          ArgumentLabelNotRequired,
				Identifier:     "value",
				TypeAnnotation: NewTypeAnnotation(NumberType),
			},
		},
		ReturnTypeAnnotation:     NewTypeAnnotation(numberType),
		ArgumentExpressionsCheck: numberFunctionArgumentExpressionsChecker(numberType),
	}
}

func numberConversionDocString(targetDescription string) string {
	return fmt.Sprintf(
		"Converts the given number to %s. %s",
		targetDescription,
		numberConversionFunctionDocStringSuffix,
	)
}

func baseFunctionVariable(name string, ty *FunctionType, docString string) *Variable {
	return &Variable{
		Identifier:      name,
		DeclarationKind: common.DeclarationKindFunction,
		ArgumentLabels:  ty.ArgumentLabels(),
		IsConstant:      true,
		Type:            ty,
		Access:          ast.AccessPublic,
		DocString:       docString,
	}
}

var AddressConversionFunctionType = &FunctionType{
	Parameters: []Parameter{
		{
			Label:          ArgumentLabelNotRequired,
			Identifier:     "value",
			TypeAnnotation: NewTypeAnnotation(IntegerType),
		},
	},
	ReturnTypeAnnotation: NewTypeAnnotation(TheAddressType),
	ArgumentExpressionsCheck: func(checker *Checker, argumentExpressions []ast.Expression, _ ast.Range) {
		if len(argumentExpressions) < 1 {
			return
		}

		intExpression, ok := argumentExpressions[0].(*ast.IntegerExpression)
		if !ok {
			return
		}

		// No need to meter. This is only checked once.
		CheckAddressLiteral(nil, intExpression, checker.report)
	},
}

func init() {
	// Declare a conversion function for the address type

	// Check that the function is not accidentally redeclared

	typeName := AddressTypeName

	if BaseValueActivation.Find(typeName) != nil {
		panic(errors.NewUnreachableError())
	}

	BaseValueActivation.Set(
		typeName,
		baseFunctionVariable(
			typeName,
			AddressConversionFunctionType,
			numberConversionDocString("an address"),
		),
	)
}

func numberFunctionArgumentExpressionsChecker(targetType Type) ArgumentExpressionsCheck {
	return func(checker *Checker, arguments []ast.Expression, invocationRange ast.Range) {
		if len(arguments) < 1 {
			return
		}

		argument := arguments[0]

		switch argument := argument.(type) {
		case *ast.IntegerExpression:
			if CheckIntegerLiteral(nil, argument, targetType, checker.report) {
				if checker.Config.ExtendedElaborationEnabled {
					checker.Elaboration.SetNumberConversionArgumentTypes(
						argument,
						NumberConversionArgumentTypes{
							Type:  targetType,
							Range: invocationRange,
						},
					)
				}
			}

		case *ast.FixedPointExpression:
			if CheckFixedPointLiteral(nil, argument, targetType, checker.report) {
				if checker.Config.ExtendedElaborationEnabled {
					checker.Elaboration.SetNumberConversionArgumentTypes(
						argument,
						NumberConversionArgumentTypes{
							Type:  targetType,
							Range: invocationRange,
						},
					)
				}
			}
		}
	}
}

func pathConversionFunctionType(pathType Type) *FunctionType {
	return &FunctionType{
		Parameters: []Parameter{
			{
				Identifier:     "identifier",
				TypeAnnotation: NewTypeAnnotation(StringType),
			},
		},
		ReturnTypeAnnotation: NewTypeAnnotation(
			&OptionalType{
				Type: pathType,
			},
		),
	}
}

var PublicPathConversionFunctionType = pathConversionFunctionType(PublicPathType)
var PrivatePathConversionFunctionType = pathConversionFunctionType(PrivatePathType)
var StoragePathConversionFunctionType = pathConversionFunctionType(StoragePathType)

func init() {

	// Declare the run-time type construction function

	typeName := MetaTypeName

	// Check that the function is not accidentally redeclared

	if BaseValueActivation.Find(typeName) != nil {
		panic(errors.NewUnreachableError())
	}

	BaseValueActivation.Set(
		typeName,
		baseFunctionVariable(
			typeName,
			&FunctionType{
				TypeParameters:       []*TypeParameter{{Name: "T"}},
				ReturnTypeAnnotation: NewTypeAnnotation(MetaType),
			},
			"Creates a run-time type representing the given static type as a value",
		),
	)

	BaseValueActivation.Set(
		PublicPathType.String(),
		baseFunctionVariable(
			PublicPathType.String(),
			PublicPathConversionFunctionType,
			"Converts the given string into a public path. Returns nil if the string does not specify a public path",
		),
	)

	BaseValueActivation.Set(
		PrivatePathType.String(),
		baseFunctionVariable(
			PrivatePathType.String(),
			PrivatePathConversionFunctionType,
			"Converts the given string into a private path. Returns nil if the string does not specify a private path",
		),
	)

	BaseValueActivation.Set(
		StoragePathType.String(),
		baseFunctionVariable(
			StoragePathType.String(),
			StoragePathConversionFunctionType,
			"Converts the given string into a storage path. Returns nil if the string does not specify a storage path",
		),
	)

	for _, v := range runtimeTypeConstructors {
		BaseValueActivation.Set(
			v.Name,
			baseFunctionVariable(
				v.Name,
				v.Value,
				v.DocString,
			))
	}
}

// CompositeType

type EnumInfo struct {
	RawType Type
	Cases   []string
}

type CompositeType struct {
	Location   common.Location
	Identifier string
	Kind       common.CompositeKind
	// an internal set of field `ExplicitInterfaceConformances`
	explicitInterfaceConformanceSet     *InterfaceSet
	explicitInterfaceConformanceSetOnce sync.Once
	ExplicitInterfaceConformances       []*InterfaceType
	ImplicitTypeRequirementConformances []*CompositeType
	Members                             *StringMemberOrderedMap
	memberResolvers                     map[string]MemberResolver
	memberResolversOnce                 sync.Once
	Fields                              []string
	// TODO: add support for overloaded initializers
	ConstructorParameters []Parameter
	NestedTypes           *StringTypeOrderedMap
	containerType         Type
	EnumRawType           Type
	hasComputedMembers    bool

	// Only applicable for native composite types.
	importable bool

	// in a language with support for algebraic data types,
	// we would implement this as an argument to the CompositeKind type constructor.
	// Alas, this is Go, so for now these fields are only non-nil when Kind is CompositeKindAttachment
	baseType          Type
	baseTypeDocString string

	cachedIdentifiers *struct {
		TypeID              TypeID
		QualifiedIdentifier string
	}
	cachedIdentifiersLock sync.RWMutex
}

<<<<<<< HEAD
var _ CompositeKindedType = &CompositeType{}
var _ TypeIndexableType = &CompositeType{}
=======
var _ Type = &CompositeType{}
var _ ContainerType = &CompositeType{}
var _ ContainedType = &CompositeType{}
var _ LocatedType = &CompositeType{}
var _ CompositeKindedType = &CompositeType{}
>>>>>>> 73d73b0b

func (t *CompositeType) Tag() TypeTag {
	return CompositeTypeTag
}

func (t *CompositeType) ExplicitInterfaceConformanceSet() *InterfaceSet {
	t.initializeExplicitInterfaceConformanceSet()
	return t.explicitInterfaceConformanceSet
}

func (t *CompositeType) initializeExplicitInterfaceConformanceSet() {
	t.explicitInterfaceConformanceSetOnce.Do(func() {
		// TODO: also include conformances' conformances recursively
		//   once interface can have conformances

		t.explicitInterfaceConformanceSet = NewInterfaceSet()
		for _, conformance := range t.ExplicitInterfaceConformances {
			t.explicitInterfaceConformanceSet.Add(conformance)
		}
	})
}

func (t *CompositeType) addImplicitTypeRequirementConformance(typeRequirement *CompositeType) {
	t.ImplicitTypeRequirementConformances =
		append(t.ImplicitTypeRequirementConformances, typeRequirement)
}

func (*CompositeType) IsType() {}

func (t *CompositeType) String() string {
	return t.Identifier
}

func (t *CompositeType) QualifiedString() string {
	return t.QualifiedIdentifier()
}

func (t *CompositeType) GetContainerType() Type {
	return t.containerType
}

func (t *CompositeType) SetContainerType(containerType Type) {
	t.checkIdentifiersCached()
	t.containerType = containerType
}

func (t *CompositeType) checkIdentifiersCached() {
	t.cachedIdentifiersLock.Lock()
	defer t.cachedIdentifiersLock.Unlock()

	if t.cachedIdentifiers != nil {
		panic(errors.NewUnreachableError())
	}

	if t.NestedTypes != nil {
		t.NestedTypes.Foreach(checkIdentifiersCached)
	}
}

func checkIdentifiersCached(_ string, typ Type) {
	switch semaType := typ.(type) {
	case *CompositeType:
		semaType.checkIdentifiersCached()
	case *InterfaceType:
		semaType.checkIdentifiersCached()
	}
}

func (t *CompositeType) GetCompositeKind() common.CompositeKind {
	return t.Kind
}

func (t *CompositeType) getBaseCompositeKind() common.CompositeKind {
	if t.Kind != common.CompositeKindAttachment {
		return common.CompositeKindUnknown
	}
	switch base := t.baseType.(type) {
	case *CompositeType:
		return base.Kind
	case *InterfaceType:
		return base.CompositeKind
	case *SimpleType:
		return base.CompositeKind()
	}
	return common.CompositeKindUnknown
}

func isAttachmentType(t Type) bool {
	composite, ok := t.(*CompositeType)
	return (ok && composite.Kind == common.CompositeKindAttachment) ||
		t == AnyResourceAttachmentType ||
		t == AnyStructAttachmentType
}

func (t *CompositeType) GetBaseType() Type {
	return t.baseType
}

func (t *CompositeType) GetLocation() common.Location {
	return t.Location
}

func (t *CompositeType) QualifiedIdentifier() string {
	t.initializeIdentifiers()
	return t.cachedIdentifiers.QualifiedIdentifier
}

func (t *CompositeType) ID() TypeID {
	t.initializeIdentifiers()
	return t.cachedIdentifiers.TypeID
}

func (t *CompositeType) initializeIdentifiers() {
	t.cachedIdentifiersLock.Lock()
	defer t.cachedIdentifiersLock.Unlock()

	if t.cachedIdentifiers != nil {
		return
	}

	identifier := qualifiedIdentifier(t.Identifier, t.containerType)

	var typeID TypeID
	if t.Location == nil {
		typeID = TypeID(identifier)
	} else {
		typeID = t.Location.TypeID(nil, identifier)
	}

	t.cachedIdentifiers = &struct {
		TypeID              TypeID
		QualifiedIdentifier string
	}{
		TypeID:              typeID,
		QualifiedIdentifier: identifier,
	}
}

func (t *CompositeType) Equal(other Type) bool {
	otherStructure, ok := other.(*CompositeType)
	if !ok {
		return false
	}

	return otherStructure.Kind == t.Kind &&
		otherStructure.ID() == t.ID()
}

func (t *CompositeType) IsResourceType() bool {
	return t.Kind == common.CompositeKindResource ||
		// attachments are always the same kind as their base type
		(t.Kind == common.CompositeKindAttachment &&
			// this check is necessary to prevent `attachment A for A {}`
			// from causing an infinite recursion case here
			t.baseType != t &&
			t.baseType.IsResourceType())
}

func (*CompositeType) IsInvalidType() bool {
	return false
}

func (t *CompositeType) IsStorable(results map[*Member]bool) bool {
	if t.hasComputedMembers {
		return false
	}

	// Only structures, resources, attachments, and enums can be stored

	switch t.Kind {
	case common.CompositeKindStructure,
		common.CompositeKindResource,
		common.CompositeKindEnum,
		common.CompositeKindAttachment:
		break
	default:
		return false
	}

	// Native/built-in types are not storable for now
	if t.Location == nil {
		return false
	}

	// If this composite type has a member which is non-storable,
	// then the composite type is not storable.

	for pair := t.Members.Oldest(); pair != nil; pair = pair.Next() {
		if !pair.Value.IsStorable(results) {
			return false
		}
	}

	return true
}

func (t *CompositeType) IsImportable(results map[*Member]bool) bool {
	// Use the pre-determined flag for native types
	if t.Location == nil {
		return t.importable
	}

	// Only structures and enums can be imported

	switch t.Kind {
	case common.CompositeKindStructure,
		common.CompositeKindEnum:
		break
	// attachments can be imported iff they are attached to a structure
	case common.CompositeKindAttachment:
		return t.baseType.IsImportable(results)
	default:
		return false
	}

	// If this composite type has a member which is not importable,
	// then the composite type is not importable.

	for pair := t.Members.Oldest(); pair != nil; pair = pair.Next() {
		if !pair.Value.IsImportable(results) {
			return false
		}
	}

	return true
}

func (t *CompositeType) IsExportable(results map[*Member]bool) bool {
	// Only structures, resources, attachment, and enums can be stored

	switch t.Kind {
	case common.CompositeKindStructure,
		common.CompositeKindResource,
		common.CompositeKindEnum,
		common.CompositeKindAttachment:
		break
	default:
		return false
	}

	// If this composite type has a member which is not exportable,
	// then the composite type is not exportable.

	for p := t.Members.Oldest(); p != nil; p = p.Next() {
		if !p.Value.IsExportable(results) {
			return false
		}
	}

	return true
}

func (t *CompositeType) IsEquatable() bool {
	// TODO: add support for more composite kinds
	return t.Kind == common.CompositeKindEnum
}

func (c *CompositeType) TypeAnnotationState() TypeAnnotationState {
	if c.Kind == common.CompositeKindAttachment {
		return TypeAnnotationStateDirectAttachmentTypeAnnotation
	}
	return TypeAnnotationStateValid
}

func (t *CompositeType) RewriteWithRestrictedTypes() (result Type, rewritten bool) {
	return t, false
}

func (t *CompositeType) InterfaceType() *InterfaceType {
	return &InterfaceType{
		Location:              t.Location,
		Identifier:            t.Identifier,
		CompositeKind:         t.Kind,
		Members:               t.Members,
		Fields:                t.Fields,
		InitializerParameters: t.ConstructorParameters,
		containerType:         t.containerType,
		NestedTypes:           t.NestedTypes,
	}
}

func (t *CompositeType) TypeRequirements() []*CompositeType {

	var typeRequirements []*CompositeType

	if containerComposite, ok := t.containerType.(*CompositeType); ok {
		for _, conformance := range containerComposite.ExplicitInterfaceConformances {
			ty, ok := conformance.NestedTypes.Get(t.Identifier)
			if !ok {
				continue
			}

			typeRequirement, ok := ty.(*CompositeType)
			if !ok {
				continue
			}

			typeRequirements = append(typeRequirements, typeRequirement)
		}
	}

	return typeRequirements
}

func (*CompositeType) Unify(_ Type, _ *TypeParameterTypeOrderedMap, _ func(err error), _ ast.Range) bool {
	// TODO:
	return false
}

func (t *CompositeType) Resolve(_ *TypeParameterTypeOrderedMap) Type {
	return t
}

func (t *CompositeType) IsContainerType() bool {
	return t.NestedTypes != nil
}

func (t *CompositeType) GetNestedTypes() *StringTypeOrderedMap {
	return t.NestedTypes
}

<<<<<<< HEAD
func (t *CompositeType) isTypeIndexableType() bool {
	// resources and structs only can be indexed for attachments
	return t.Kind.SupportsAttachments()
}

func (t *CompositeType) TypeIndexingElementType(indexingType Type) Type {
	return &OptionalType{
		&ReferenceType{
			Type: indexingType,
		},
	}
}

func (t *CompositeType) IsValidIndexingType(ty Type) bool {
	attachmentType, isComposite := ty.(*CompositeType)
	return isComposite &&
		IsSubType(t, attachmentType.baseType) &&
		attachmentType.IsResourceType() == t.IsResourceType()
=======
func (t *CompositeType) GetMembers() map[string]MemberResolver {
	t.initializeMemberResolvers()
	return t.memberResolvers
>>>>>>> 73d73b0b
}

func (t *CompositeType) initializeMemberResolvers() {
	t.memberResolversOnce.Do(func() {
		members := make(map[string]MemberResolver, t.Members.Len())

		t.Members.Foreach(func(name string, loopMember *Member) {
			// NOTE: don't capture loop variable
			member := loopMember
			members[name] = MemberResolver{
				Kind: member.DeclarationKind,
				Resolve: func(_ common.MemoryGauge, _ string, _ ast.Range, _ func(error)) *Member {
					return member
				},
			}
		})

		// Check conformances.
		// If this composite type results from a normal composite declaration,
		// it must have members declared for all interfaces it conforms to.
		// However, if this composite type is a type requirement,
		// it acts like an interface and does not have to declare members.

		t.ExplicitInterfaceConformanceSet().
			ForEach(func(conformance *InterfaceType) {
				for name, resolver := range conformance.GetMembers() { //nolint:maprange
					if _, ok := members[name]; !ok {
						members[name] = resolver
					}
				}
			})

		t.memberResolvers = withBuiltinMembers(t, members)
	})
}

func (t *CompositeType) FieldPosition(name string, declaration *ast.CompositeDeclaration) ast.Position {
	var pos ast.Position
	if t.Kind == common.CompositeKindEnum &&
		name == EnumRawValueFieldName {

		if len(declaration.Conformances) > 0 {
			pos = declaration.Conformances[0].StartPosition()
		}
	} else {
		pos = declaration.Members.FieldPosition(name, declaration.CompositeKind)
	}
	return pos
}

// Member

type Member struct {
	// Parent type where this member can be resolved
	ContainerType  Type
	Access         ast.Access
	Identifier     ast.Identifier
	TypeAnnotation TypeAnnotation
	// TODO: replace with dedicated MemberKind enum
	DeclarationKind common.DeclarationKind
	VariableKind    ast.VariableKind
	ArgumentLabels  []string
	// Predeclared fields can be considered initialized
	Predeclared       bool
	HasImplementation bool
	// IgnoreInSerialization fields are ignored in serialization
	IgnoreInSerialization bool
	DocString             string
}

func NewUnmeteredPublicFunctionMember(
	containerType Type,
	identifier string,
	functionType *FunctionType,
	docString string,
) *Member {
	return NewPublicFunctionMember(
		nil,
		containerType,
		identifier,
		functionType,
		docString,
	)
}

func NewPublicFunctionMember(
	memoryGauge common.MemoryGauge,
	containerType Type,
	identifier string,
	functionType *FunctionType,
	docString string,
) *Member {

	return &Member{
		ContainerType: containerType,
		Access:        ast.AccessPublic,
		Identifier: ast.NewIdentifier(
			memoryGauge,
			identifier,
			ast.EmptyPosition,
		),
		DeclarationKind: common.DeclarationKindFunction,
		VariableKind:    ast.VariableKindConstant,
		TypeAnnotation:  NewTypeAnnotation(functionType),
		ArgumentLabels:  functionType.ArgumentLabels(),
		DocString:       docString,
	}
}

func NewUnmeteredPublicConstantFieldMember(
	containerType Type,
	identifier string,
	fieldType Type,
	docString string,
) *Member {
	return NewPublicConstantFieldMember(
		nil,
		containerType,
		identifier,
		fieldType,
		docString,
	)
}

func NewPublicConstantFieldMember(
	memoryGauge common.MemoryGauge,
	containerType Type,
	identifier string,
	fieldType Type,
	docString string,
) *Member {
	return &Member{
		ContainerType: containerType,
		Access:        ast.AccessPublic,
		Identifier: ast.NewIdentifier(
			memoryGauge,
			identifier,
			ast.EmptyPosition,
		),
		DeclarationKind: common.DeclarationKindField,
		VariableKind:    ast.VariableKindConstant,
		TypeAnnotation:  NewTypeAnnotation(fieldType),
		DocString:       docString,
	}
}

// IsStorable returns whether a member is a storable field
func (m *Member) IsStorable(results map[*Member]bool) (result bool) {
	test := func(t Type) bool {
		return t.IsStorable(results)
	}
	return m.testType(test, results)
}

// IsExportable returns whether a member is exportable
func (m *Member) IsExportable(results map[*Member]bool) (result bool) {
	test := func(t Type) bool {
		return t.IsExportable(results)
	}
	return m.testType(test, results)
}

// IsImportable returns whether a member can be imported to a program
func (m *Member) IsImportable(results map[*Member]bool) (result bool) {
	test := func(t Type) bool {
		return t.IsImportable(results)
	}
	return m.testType(test, results)
}

// IsValidEventParameterType returns whether has a valid event parameter type
func (m *Member) IsValidEventParameterType(results map[*Member]bool) bool {
	test := func(t Type) bool {
		return IsValidEventParameterType(t, results)
	}
	return m.testType(test, results)
}

func (m *Member) testType(test func(Type) bool, results map[*Member]bool) (result bool) {

	// Prevent a potential stack overflow due to cyclic declarations
	// by keeping track of the result for each member

	// If a result for the member is available, return it,
	// instead of checking the type

	var ok bool
	if result, ok = results[m]; ok {
		return result
	}

	// Temporarily assume the member passes the test while it's type is tested.
	// If a recursive call occurs, the check for an existing result will prevent infinite recursion

	results[m] = true

	result = func() bool {
		// Skip checking predeclared members

		if m.Predeclared {
			return true
		}

		if m.DeclarationKind == common.DeclarationKindField {

			fieldType := m.TypeAnnotation.Type

			if !fieldType.IsInvalidType() && !test(fieldType) {
				return false
			}
		}

		return true
	}()

	results[m] = result
	return result
}

// InterfaceType

type InterfaceType struct {
	Location            common.Location
	Identifier          string
	CompositeKind       common.CompositeKind
	Members             *StringMemberOrderedMap
	memberResolvers     map[string]MemberResolver
	memberResolversOnce sync.Once
	Fields              []string
	// TODO: add support for overloaded initializers
	InitializerParameters []Parameter
	containerType         Type
	NestedTypes           *StringTypeOrderedMap
	cachedIdentifiers     *struct {
		TypeID              TypeID
		QualifiedIdentifier string
	}
	cachedIdentifiersLock sync.RWMutex
}

var _ Type = &InterfaceType{}
var _ ContainerType = &InterfaceType{}
var _ ContainedType = &InterfaceType{}
var _ LocatedType = &InterfaceType{}
var _ CompositeKindedType = &InterfaceType{}

func (*InterfaceType) IsType() {}

func (t *InterfaceType) Tag() TypeTag {
	return InterfaceTypeTag
}

func (t *InterfaceType) String() string {
	return t.Identifier
}

func (t *InterfaceType) QualifiedString() string {
	return t.QualifiedIdentifier()
}

func (t *InterfaceType) GetContainerType() Type {
	return t.containerType
}

func (t *InterfaceType) SetContainerType(containerType Type) {
	t.checkIdentifiersCached()
	t.containerType = containerType
}

func (t *InterfaceType) checkIdentifiersCached() {
	t.cachedIdentifiersLock.Lock()
	defer t.cachedIdentifiersLock.Unlock()

	if t.cachedIdentifiers != nil {
		panic(errors.NewUnreachableError())
	}

	if t.NestedTypes != nil {
		t.NestedTypes.Foreach(checkIdentifiersCached)
	}
}

func (t *InterfaceType) GetCompositeKind() common.CompositeKind {
	return t.CompositeKind
}

func (t *InterfaceType) GetLocation() common.Location {
	return t.Location
}

func (t *InterfaceType) QualifiedIdentifier() string {
	t.initializeIdentifiers()
	return t.cachedIdentifiers.QualifiedIdentifier
}

func (t *InterfaceType) ID() TypeID {
	t.initializeIdentifiers()
	return t.cachedIdentifiers.TypeID
}

func (t *InterfaceType) initializeIdentifiers() {
	t.cachedIdentifiersLock.Lock()
	defer t.cachedIdentifiersLock.Unlock()

	if t.cachedIdentifiers != nil {
		return
	}

	identifier := qualifiedIdentifier(t.Identifier, t.containerType)

	var typeID TypeID
	if t.Location == nil {
		typeID = TypeID(identifier)
	} else {
		typeID = t.Location.TypeID(nil, identifier)
	}

	t.cachedIdentifiers = &struct {
		TypeID              TypeID
		QualifiedIdentifier string
	}{
		TypeID:              typeID,
		QualifiedIdentifier: identifier,
	}
}

func (t *InterfaceType) Equal(other Type) bool {
	otherInterface, ok := other.(*InterfaceType)
	if !ok {
		return false
	}

	return otherInterface.CompositeKind == t.CompositeKind &&
		otherInterface.ID() == t.ID()
}

func (t *InterfaceType) GetMembers() map[string]MemberResolver {
	t.initializeMemberResolvers()
	return t.memberResolvers
}

func (t *InterfaceType) initializeMemberResolvers() {
	t.memberResolversOnce.Do(func() {
		members := make(map[string]MemberResolver, t.Members.Len())
		t.Members.Foreach(func(name string, loopMember *Member) {
			// NOTE: don't capture loop variable
			member := loopMember
			members[name] = MemberResolver{
				Kind: member.DeclarationKind,
				Resolve: func(_ common.MemoryGauge, _ string, _ ast.Range, _ func(error)) *Member {
					return member
				},
			}
		})

		t.memberResolvers = withBuiltinMembers(t, members)
	})
}

func (t *InterfaceType) IsResourceType() bool {
	return t.CompositeKind == common.CompositeKindResource
}

func (t *InterfaceType) IsInvalidType() bool {
	return false
}

func (t *InterfaceType) IsStorable(results map[*Member]bool) bool {

	// If this interface type has a member which is non-storable,
	// then the interface type is not storable.

	for pair := t.Members.Oldest(); pair != nil; pair = pair.Next() {
		if !pair.Value.IsStorable(results) {
			return false
		}
	}

	return true
}

func (t *InterfaceType) IsExportable(results map[*Member]bool) bool {

	if t.CompositeKind != common.CompositeKindStructure {
		return false
	}

	// If this interface type has a member which is not exportable,
	// then the interface type is not exportable.

	for pair := t.Members.Oldest(); pair != nil; pair = pair.Next() {
		if !pair.Value.IsExportable(results) {
			return false
		}
	}

	return true
}

func (t *InterfaceType) IsImportable(results map[*Member]bool) bool {
	if t.CompositeKind != common.CompositeKindStructure {
		return false
	}

	// If this interface type has a member which is not importable,
	// then the interface type is not importable.

	for pair := t.Members.Oldest(); pair != nil; pair = pair.Next() {
		if !pair.Value.IsImportable(results) {
			return false
		}
	}

	return true
}

func (*InterfaceType) IsEquatable() bool {
	// TODO:
	return false
}

func (*InterfaceType) TypeAnnotationState() TypeAnnotationState {
	return TypeAnnotationStateValid
}

func (t *InterfaceType) RewriteWithRestrictedTypes() (Type, bool) {
	switch t.CompositeKind {
	case common.CompositeKindResource:
		return &RestrictedType{
			Type:         AnyResourceType,
			Restrictions: []*InterfaceType{t},
		}, true

	case common.CompositeKindStructure:
		return &RestrictedType{
			Type:         AnyStructType,
			Restrictions: []*InterfaceType{t},
		}, true

	default:
		return t, false
	}
}

func (*InterfaceType) Unify(_ Type, _ *TypeParameterTypeOrderedMap, _ func(err error), _ ast.Range) bool {
	// TODO:
	return false
}

func (t *InterfaceType) Resolve(_ *TypeParameterTypeOrderedMap) Type {
	return t
}

func (t *InterfaceType) IsContainerType() bool {
	return t.NestedTypes != nil
}

func (t *InterfaceType) GetNestedTypes() *StringTypeOrderedMap {
	return t.NestedTypes
}

func (t *InterfaceType) FieldPosition(name string, declaration *ast.InterfaceDeclaration) ast.Position {
	return declaration.Members.FieldPosition(name, declaration.CompositeKind)
}

// DictionaryType consists of the key and value type
// for all key-value pairs in the dictionary:
// All keys have to be a subtype of the key type,
// and all values have to be a subtype of the value type.

type DictionaryType struct {
	KeyType             Type
	ValueType           Type
	memberResolvers     map[string]MemberResolver
	memberResolversOnce sync.Once
}

var _ Type = &DictionaryType{}
var _ ValueIndexableType = &DictionaryType{}

func NewDictionaryType(memoryGauge common.MemoryGauge, keyType, valueType Type) *DictionaryType {
	common.UseMemory(memoryGauge, common.DictionarySemaTypeMemoryUsage)
	return &DictionaryType{
		KeyType:   keyType,
		ValueType: valueType,
	}
}

func (*DictionaryType) IsType() {}

func (t *DictionaryType) Tag() TypeTag {
	return DictionaryTypeTag
}

func (t *DictionaryType) String() string {
	return fmt.Sprintf(
		"{%s: %s}",
		t.KeyType,
		t.ValueType,
	)
}

func (t *DictionaryType) QualifiedString() string {
	return fmt.Sprintf(
		"{%s: %s}",
		t.KeyType.QualifiedString(),
		t.ValueType.QualifiedString(),
	)
}

func (t *DictionaryType) ID() TypeID {
	return TypeID(fmt.Sprintf(
		"{%s:%s}",
		t.KeyType.ID(),
		t.ValueType.ID(),
	))
}

func (t *DictionaryType) Equal(other Type) bool {
	otherDictionary, ok := other.(*DictionaryType)
	if !ok {
		return false
	}

	return otherDictionary.KeyType.Equal(t.KeyType) &&
		otherDictionary.ValueType.Equal(t.ValueType)
}

func (t *DictionaryType) IsResourceType() bool {
	return t.KeyType.IsResourceType() ||
		t.ValueType.IsResourceType()
}

func (t *DictionaryType) IsInvalidType() bool {
	return t.KeyType.IsInvalidType() ||
		t.ValueType.IsInvalidType()
}

func (t *DictionaryType) IsStorable(results map[*Member]bool) bool {
	return t.KeyType.IsStorable(results) &&
		t.ValueType.IsStorable(results)
}

func (t *DictionaryType) IsExportable(results map[*Member]bool) bool {
	return t.KeyType.IsExportable(results) &&
		t.ValueType.IsExportable(results)
}

func (t *DictionaryType) IsImportable(results map[*Member]bool) bool {
	return t.KeyType.IsImportable(results) &&
		t.ValueType.IsImportable(results)
}

func (*DictionaryType) IsEquatable() bool {
	// TODO:
	return false
}

func (t *DictionaryType) TypeAnnotationState() TypeAnnotationState {
	keyTypeAnnotationState := t.KeyType.TypeAnnotationState()
	if keyTypeAnnotationState != TypeAnnotationStateValid {
		return keyTypeAnnotationState
	}

	valueTypeAnnotationState := t.ValueType.TypeAnnotationState()
	if valueTypeAnnotationState != TypeAnnotationStateValid {
		return valueTypeAnnotationState
	}

	return TypeAnnotationStateValid
}

func (t *DictionaryType) RewriteWithRestrictedTypes() (Type, bool) {
	rewrittenKeyType, keyTypeRewritten := t.KeyType.RewriteWithRestrictedTypes()
	rewrittenValueType, valueTypeRewritten := t.ValueType.RewriteWithRestrictedTypes()
	rewritten := keyTypeRewritten || valueTypeRewritten
	if rewritten {
		return &DictionaryType{
			KeyType:   rewrittenKeyType,
			ValueType: rewrittenValueType,
		}, true
	} else {
		return t, false
	}
}

const dictionaryTypeContainsKeyFunctionDocString = `
Returns true if the given key is in the dictionary
`

const dictionaryTypeLengthFieldDocString = `
The number of entries in the dictionary
`

const dictionaryTypeKeysFieldDocString = `
An array containing all keys of the dictionary
`

const dictionaryTypeForEachKeyFunctionDocString = `
Iterate over each key in this dictionary, exiting early if the passed function returns false.
This method is more performant than calling .keys and then iterating over the resulting array,
since no intermediate storage is allocated.

The order of iteration is undefined
`

const dictionaryTypeValuesFieldDocString = `
An array containing all values of the dictionary
`

const dictionaryTypeInsertFunctionDocString = `
Inserts the given value into the dictionary under the given key.

Returns the previous value as an optional if the dictionary contained the key, or nil if the dictionary did not contain the key
`

const dictionaryTypeRemoveFunctionDocString = `
Removes the value for the given key from the dictionary.

Returns the value as an optional if the dictionary contained the key, or nil if the dictionary did not contain the key
`

func (t *DictionaryType) GetMembers() map[string]MemberResolver {
	t.initializeMemberResolvers()
	return t.memberResolvers
}

func (t *DictionaryType) initializeMemberResolvers() {
	t.memberResolversOnce.Do(func() {

		t.memberResolvers = withBuiltinMembers(t, map[string]MemberResolver{
			"containsKey": {
				Kind: common.DeclarationKindFunction,
				Resolve: func(memoryGauge common.MemoryGauge, identifier string, targetRange ast.Range, report func(error)) *Member {

					return NewPublicFunctionMember(
						memoryGauge,
						t,
						identifier,
						DictionaryContainsKeyFunctionType(t),
						dictionaryTypeContainsKeyFunctionDocString,
					)
				},
			},
			"length": {
				Kind: common.DeclarationKindField,
				Resolve: func(memoryGauge common.MemoryGauge, identifier string, _ ast.Range, _ func(error)) *Member {
					return NewPublicConstantFieldMember(
						memoryGauge,
						t,
						identifier,
						IntType,
						dictionaryTypeLengthFieldDocString,
					)
				},
			},
			"keys": {
				Kind: common.DeclarationKindField,
				Resolve: func(memoryGauge common.MemoryGauge, identifier string, targetRange ast.Range, report func(error)) *Member {
					// TODO: maybe allow for resource key type

					if t.KeyType.IsResourceType() {
						report(
							&InvalidResourceDictionaryMemberError{
								Name:            identifier,
								DeclarationKind: common.DeclarationKindField,
								Range:           targetRange,
							},
						)
					}

					return NewPublicConstantFieldMember(
						memoryGauge,
						t,
						identifier,
						&VariableSizedType{Type: t.KeyType},
						dictionaryTypeKeysFieldDocString,
					)
				},
			},
			"values": {
				Kind: common.DeclarationKindField,
				Resolve: func(memoryGauge common.MemoryGauge, identifier string, targetRange ast.Range, report func(error)) *Member {
					// TODO: maybe allow for resource value type

					if t.ValueType.IsResourceType() {
						report(
							&InvalidResourceDictionaryMemberError{
								Name:            identifier,
								DeclarationKind: common.DeclarationKindField,
								Range:           targetRange,
							},
						)
					}

					return NewPublicConstantFieldMember(
						memoryGauge,
						t,
						identifier,
						&VariableSizedType{Type: t.ValueType},
						dictionaryTypeValuesFieldDocString,
					)
				},
			},
			"insert": {
				Kind:     common.DeclarationKindFunction,
				Mutating: true,
				Resolve: func(memoryGauge common.MemoryGauge, identifier string, _ ast.Range, _ func(error)) *Member {
					return NewPublicFunctionMember(
						memoryGauge,
						t,
						identifier,
						DictionaryInsertFunctionType(t),
						dictionaryTypeInsertFunctionDocString,
					)
				},
			},
			"remove": {
				Kind:     common.DeclarationKindFunction,
				Mutating: true,
				Resolve: func(memoryGauge common.MemoryGauge, identifier string, _ ast.Range, _ func(error)) *Member {
					return NewPublicFunctionMember(
						memoryGauge,
						t,
						identifier,
						DictionaryRemoveFunctionType(t),
						dictionaryTypeRemoveFunctionDocString,
					)
				},
			},
			"forEachKey": {
				Kind: common.DeclarationKindFunction,
				Resolve: func(memoryGauge common.MemoryGauge, identifier string, targetRange ast.Range, report func(error)) *Member {
					if t.KeyType.IsResourceType() {
						report(
							&InvalidResourceDictionaryMemberError{
								Name:            identifier,
								DeclarationKind: common.DeclarationKindField,
								Range:           targetRange,
							},
						)
					}

					return NewPublicFunctionMember(
						memoryGauge,
						t,
						identifier,
						DictionaryForEachKeyFunctionType(t),
						dictionaryTypeForEachKeyFunctionDocString,
					)
				},
			},
		})
	})
}

func DictionaryContainsKeyFunctionType(t *DictionaryType) *FunctionType {
	return &FunctionType{
		Parameters: []Parameter{
			{
				Label:          ArgumentLabelNotRequired,
				Identifier:     "key",
				TypeAnnotation: NewTypeAnnotation(t.KeyType),
			},
		},
		ReturnTypeAnnotation: NewTypeAnnotation(
			BoolType,
		),
	}
}

func DictionaryInsertFunctionType(t *DictionaryType) *FunctionType {
	return &FunctionType{
		Parameters: []Parameter{
			{
				Identifier:     "key",
				TypeAnnotation: NewTypeAnnotation(t.KeyType),
			},
			{
				Label:          ArgumentLabelNotRequired,
				Identifier:     "value",
				TypeAnnotation: NewTypeAnnotation(t.ValueType),
			},
		},
		ReturnTypeAnnotation: NewTypeAnnotation(
			&OptionalType{
				Type: t.ValueType,
			},
		),
	}
}

func DictionaryRemoveFunctionType(t *DictionaryType) *FunctionType {
	return &FunctionType{
		Parameters: []Parameter{
			{
				Identifier:     "key",
				TypeAnnotation: NewTypeAnnotation(t.KeyType),
			},
		},
		ReturnTypeAnnotation: NewTypeAnnotation(
			&OptionalType{
				Type: t.ValueType,
			},
		),
	}
}

func DictionaryForEachKeyFunctionType(t *DictionaryType) *FunctionType {
	// fun forEachKey(_ function: ((K): Bool)): Void

	// funcType: K -> Bool
	funcType := &FunctionType{
		Parameters: []Parameter{
			{
				Identifier:     "key",
				TypeAnnotation: NewTypeAnnotation(t.KeyType),
			},
		},
		ReturnTypeAnnotation: NewTypeAnnotation(BoolType),
	}

	return &FunctionType{
		Parameters: []Parameter{
			{
				Label:          ArgumentLabelNotRequired,
				Identifier:     "function",
				TypeAnnotation: NewTypeAnnotation(funcType),
			},
		},
		ReturnTypeAnnotation: NewTypeAnnotation(VoidType),
	}
}

func (*DictionaryType) isValueIndexableType() bool {
	return true
}

func (t *DictionaryType) ElementType(_ bool) Type {
	return &OptionalType{Type: t.ValueType}
}

func (*DictionaryType) AllowsValueIndexingAssignment() bool {
	return true
}

func (t *DictionaryType) IndexingType() Type {
	return t.KeyType
}

type DictionaryEntryType struct {
	KeyType   Type
	ValueType Type
}

func (t *DictionaryType) Unify(
	other Type,
	typeParameters *TypeParameterTypeOrderedMap,
	report func(err error),
	outerRange ast.Range,
) bool {

	otherDictionary, ok := other.(*DictionaryType)
	if !ok {
		return false
	}

	keyUnified := t.KeyType.Unify(otherDictionary.KeyType, typeParameters, report, outerRange)
	valueUnified := t.ValueType.Unify(otherDictionary.ValueType, typeParameters, report, outerRange)
	return keyUnified || valueUnified
}

func (t *DictionaryType) Resolve(typeArguments *TypeParameterTypeOrderedMap) Type {
	newKeyType := t.KeyType.Resolve(typeArguments)
	if newKeyType == nil {
		return nil
	}

	newValueType := t.ValueType.Resolve(typeArguments)
	if newValueType == nil {
		return nil
	}

	return &DictionaryType{
		KeyType:   newKeyType,
		ValueType: newValueType,
	}
}

// ReferenceType represents the reference to a value
type ReferenceType struct {
	Authorized bool
	Type       Type
}

<<<<<<< HEAD
var _ TypeIndexableType = &ReferenceType{}
=======
var _ Type = &ReferenceType{}

// Not all references are indexable, but some, depending on the references type
var _ ValueIndexableType = &ReferenceType{}
>>>>>>> 73d73b0b

func NewReferenceType(memoryGauge common.MemoryGauge, typ Type, authorized bool) *ReferenceType {
	common.UseMemory(memoryGauge, common.ReferenceSemaTypeMemoryUsage)
	return &ReferenceType{
		Type:       typ,
		Authorized: authorized,
	}
}

func (*ReferenceType) IsType() {}

func (t *ReferenceType) Tag() TypeTag {
	return ReferenceTypeTag
}

func (t *ReferenceType) string(typeFormatter func(Type) string) string {
	if t.Type == nil {
		return "reference"
	}
	var builder strings.Builder
	if t.Authorized {
		builder.WriteString("auth ")
	}
	builder.WriteRune('&')
	builder.WriteString(typeFormatter(t.Type))
	return builder.String()
}

func (t *ReferenceType) String() string {
	return t.string(func(ty Type) string {
		return ty.String()
	})
}

func (t *ReferenceType) QualifiedString() string {
	return t.string(func(ty Type) string {
		return ty.QualifiedString()
	})
}

func (t *ReferenceType) ID() TypeID {
	return TypeID(
		t.string(func(ty Type) string {
			return string(ty.ID())
		}),
	)
}

func (t *ReferenceType) Equal(other Type) bool {
	otherReference, ok := other.(*ReferenceType)
	if !ok {
		return false
	}

	if t.Authorized != otherReference.Authorized {
		return false
	}

	return t.Type.Equal(otherReference.Type)
}

func (t *ReferenceType) IsResourceType() bool {
	return false
}

func (t *ReferenceType) IsInvalidType() bool {
	return t.Type.IsInvalidType()
}

func (t *ReferenceType) IsStorable(_ map[*Member]bool) bool {
	return false
}

func (t *ReferenceType) IsExportable(_ map[*Member]bool) bool {
	return true
}

func (t *ReferenceType) IsImportable(_ map[*Member]bool) bool {
	return false
}

func (*ReferenceType) IsEquatable() bool {
	return true
}

func (*ReferenceType) TypeAnnotationState() TypeAnnotationState {
	return TypeAnnotationStateValid
}

func (t *ReferenceType) RewriteWithRestrictedTypes() (Type, bool) {
	rewrittenType, rewritten := t.Type.RewriteWithRestrictedTypes()
	if rewritten {
		return &ReferenceType{
			Authorized: t.Authorized,
			Type:       rewrittenType,
		}, true
	} else {
		return t, false
	}
}

func (t *ReferenceType) GetMembers() map[string]MemberResolver {
	return t.Type.GetMembers()
}

func (t *ReferenceType) isValueIndexableType() bool {
	referencedType, ok := t.Type.(ValueIndexableType)
	if !ok {
		return false
	}
	return referencedType.isValueIndexableType()
}

func (t *ReferenceType) isTypeIndexableType() bool {
	referencedType, ok := t.Type.(TypeIndexableType)
	return ok && referencedType.isTypeIndexableType()
}

func (t *ReferenceType) TypeIndexingElementType(indexingType Type) Type {
	referencedType, ok := t.Type.(TypeIndexableType)
	if !ok {
		return nil
	}
	return referencedType.TypeIndexingElementType(indexingType)
}

func (t *ReferenceType) IsValidIndexingType(ty Type) bool {
	attachmentType, isComposite := ty.(*CompositeType)
	return isComposite &&
		// we can index into reference types only if their referenced type
		// is a valid base for the attachement;
		// i.e. (&v)[A] is valid only if `v` is a valid base for `A`
		IsSubType(t, &ReferenceType{
			Type: attachmentType.baseType,
		}) &&
		attachmentType.IsResourceType() == t.Type.IsResourceType()
}

func (t *ReferenceType) AllowsValueIndexingAssignment() bool {
	referencedType, ok := t.Type.(ValueIndexableType)
	if !ok {
		return false
	}
	return referencedType.AllowsValueIndexingAssignment()
}

func (t *ReferenceType) ElementType(isAssignment bool) Type {
	referencedType, ok := t.Type.(ValueIndexableType)
	if !ok {
		return nil
	}
	return referencedType.ElementType(isAssignment)
}

func (t *ReferenceType) IndexingType() Type {
	referencedType, ok := t.Type.(ValueIndexableType)
	if !ok {
		return nil
	}
	return referencedType.IndexingType()
}

func (t *ReferenceType) Unify(
	other Type,
	typeParameters *TypeParameterTypeOrderedMap,
	report func(err error),
	outerRange ast.Range,
) bool {
	otherReference, ok := other.(*ReferenceType)
	if !ok {
		return false
	}

	return t.Type.Unify(otherReference.Type, typeParameters, report, outerRange)
}

func (t *ReferenceType) Resolve(typeArguments *TypeParameterTypeOrderedMap) Type {
	newInnerType := t.Type.Resolve(typeArguments)
	if newInnerType == nil {
		return nil
	}

	return &ReferenceType{
		Authorized: t.Authorized,
		Type:       newInnerType,
	}
}

const AddressTypeName = "Address"

// AddressType represents the address type
type AddressType struct {
	memberResolvers     map[string]MemberResolver
	memberResolversOnce sync.Once
}

var TheAddressType = &AddressType{}

var _ Type = &AddressType{}
var _ IntegerRangedType = &AddressType{}

func (*AddressType) IsType() {}

func (t *AddressType) Tag() TypeTag {
	return AddressTypeTag
}

func (*AddressType) String() string {
	return AddressTypeName
}

func (*AddressType) QualifiedString() string {
	return AddressTypeName
}

func (*AddressType) ID() TypeID {
	return AddressTypeName
}

func (*AddressType) Equal(other Type) bool {
	_, ok := other.(*AddressType)
	return ok
}

func (*AddressType) IsResourceType() bool {
	return false
}

func (*AddressType) IsInvalidType() bool {
	return false
}

func (*AddressType) IsStorable(_ map[*Member]bool) bool {
	return true
}

func (*AddressType) IsExportable(_ map[*Member]bool) bool {
	return true
}

func (t *AddressType) IsImportable(_ map[*Member]bool) bool {
	return true
}

func (*AddressType) IsEquatable() bool {
	return true
}

func (*AddressType) TypeAnnotationState() TypeAnnotationState {
	return TypeAnnotationStateValid
}

func (t *AddressType) RewriteWithRestrictedTypes() (Type, bool) {
	return t, false
}

var AddressTypeMinIntBig = new(big.Int)
var AddressTypeMaxIntBig = new(big.Int).SetUint64(math.MaxUint64)

func (*AddressType) MinInt() *big.Int {
	return AddressTypeMinIntBig
}

func (*AddressType) MaxInt() *big.Int {
	return AddressTypeMaxIntBig
}

func (*AddressType) IsSuperType() bool {
	return false
}

func (*AddressType) Unify(_ Type, _ *TypeParameterTypeOrderedMap, _ func(err error), _ ast.Range) bool {
	return false
}

func (t *AddressType) Resolve(_ *TypeParameterTypeOrderedMap) Type {
	return t
}

const AddressTypeToBytesFunctionName = `toBytes`

var AddressTypeToBytesFunctionType = &FunctionType{
	ReturnTypeAnnotation: NewTypeAnnotation(
		ByteArrayType,
	),
}

const addressTypeToBytesFunctionDocString = `
Returns an array containing the byte representation of the address
`

func (t *AddressType) GetMembers() map[string]MemberResolver {
	t.initializeMemberResolvers()
	return t.memberResolvers
}

func (t *AddressType) initializeMemberResolvers() {
	t.memberResolversOnce.Do(func() {
		t.memberResolvers = withBuiltinMembers(t, map[string]MemberResolver{
			AddressTypeToBytesFunctionName: {
				Kind: common.DeclarationKindFunction,
				Resolve: func(memoryGauge common.MemoryGauge, identifier string, _ ast.Range, _ func(error)) *Member {
					return NewPublicFunctionMember(
						memoryGauge,
						t,
						identifier,
						AddressTypeToBytesFunctionType,
						addressTypeToBytesFunctionDocString,
					)
				},
			},
		})
	})
}

// IsSubType determines if the given subtype is a subtype
// of the given supertype.
//
// Types are subtypes of themselves.
//
// NOTE: This method can be used to check the assignability of `subType` to `superType`.
// However, to check if a type *strictly* belongs to a certain category, then consider
// using `IsSameTypeKind` method. e.g: "Is type `T` an Integer type?". Using this method
// for the later use-case may produce incorrect results.
//
// The differences between these methods is as follows:
//
//   - IsSubType():
//
//     To check the assignability, e.g: is argument type T is a sub-type
//     of parameter type R? This is the more frequent use-case.
//
//   - IsSameTypeKind():
//
//     To check if a type strictly belongs to a certain category. e.g: Is the
//     expression type T is any of the integer types, but nothing else.
//     Another way to check is, asking the question of "if the subType is Never,
//     should the check still pass?". A common code-smell for potential incorrect
//     usage is, using IsSubType() method with a constant/pre-defined superType.
//     e.g: IsSubType(<<someType>>, FixedPointType)
func IsSubType(subType Type, superType Type) bool {

	if subType == nil {
		return false
	}

	if subType.Equal(superType) {
		return true
	}

	return checkSubTypeWithoutEquality(subType, superType)
}

// IsSameTypeKind determines if the given subtype belongs to the
// same kind as the supertype.
//
// e.g: 'Never' type is a subtype of 'Integer', but not of the
// same kind as 'Integer'. Whereas, 'Int8' is both a subtype
// and also of same kind as 'Integer'.
func IsSameTypeKind(subType Type, superType Type) bool {

	if subType == NeverType {
		return false
	}

	return IsSubType(subType, superType)
}

// IsProperSubType is similar to IsSubType,
// i.e. it determines if the given subtype is a subtype
// of the given supertype, but returns false
// if the subtype and supertype refer to the same type.
func IsProperSubType(subType Type, superType Type) bool {

	if subType.Equal(superType) {
		return false
	}

	return checkSubTypeWithoutEquality(subType, superType)
}

// checkSubTypeWithoutEquality determines if the given subtype
// is a subtype of the given supertype, BUT it does NOT check
// the equality of the two types, so does NOT return a specific
// value when the two types are equal or are not.
//
// Consider using IsSubType or IsProperSubType
func checkSubTypeWithoutEquality(subType Type, superType Type) bool {

	if subType == NeverType {
		return true
	}

	switch superType {
	case AnyType:
		return true

	case AnyStructType:
		if subType.IsResourceType() {
			return false
		}
		return subType != AnyType

	case AnyResourceType:
		return subType.IsResourceType()

	case AnyResourceAttachmentType:
		return subType.IsResourceType() && isAttachmentType(subType)

	case AnyStructAttachmentType:
		return !subType.IsResourceType() && isAttachmentType(subType)

	case NumberType:
		switch subType {
		case NumberType, SignedNumberType:
			return true
		}

		return IsSubType(subType, IntegerType) ||
			IsSubType(subType, FixedPointType)

	case SignedNumberType:
		if subType == SignedNumberType {
			return true
		}

		return IsSubType(subType, SignedIntegerType) ||
			IsSubType(subType, SignedFixedPointType)

	case IntegerType:
		switch subType {
		case IntegerType, SignedIntegerType,
			UIntType,
			UInt8Type, UInt16Type, UInt32Type, UInt64Type, UInt128Type, UInt256Type,
			Word8Type, Word16Type, Word32Type, Word64Type:

			return true

		default:
			return IsSubType(subType, SignedIntegerType)
		}

	case SignedIntegerType:
		switch subType {
		case SignedIntegerType,
			IntType,
			Int8Type, Int16Type, Int32Type, Int64Type, Int128Type, Int256Type:

			return true

		default:
			return false
		}

	case FixedPointType:
		switch subType {
		case FixedPointType, SignedFixedPointType,
			UFix64Type:

			return true

		default:
			return IsSubType(subType, SignedFixedPointType)
		}

	case SignedFixedPointType:
		switch subType {
		case SignedFixedPointType, Fix64Type:
			return true

		default:
			return false
		}
	}

	switch typedSuperType := superType.(type) {
	case *OptionalType:
		optionalSubType, ok := subType.(*OptionalType)
		if !ok {
			// T <: U? if T <: U
			return IsSubType(subType, typedSuperType.Type)
		}
		// Optionals are covariant: T? <: U? if T <: U
		return IsSubType(optionalSubType.Type, typedSuperType.Type)

	case *DictionaryType:
		typedSubType, ok := subType.(*DictionaryType)
		if !ok {
			return false
		}

		return IsSubType(typedSubType.KeyType, typedSuperType.KeyType) &&
			IsSubType(typedSubType.ValueType, typedSuperType.ValueType)

	case *VariableSizedType:
		typedSubType, ok := subType.(*VariableSizedType)
		if !ok {
			return false
		}

		return IsSubType(
			typedSubType.ElementType(false),
			typedSuperType.ElementType(false),
		)

	case *ConstantSizedType:
		typedSubType, ok := subType.(*ConstantSizedType)
		if !ok {
			return false
		}

		if typedSubType.Size != typedSuperType.Size {
			return false
		}

		return IsSubType(
			typedSubType.ElementType(false),
			typedSuperType.ElementType(false),
		)

	case *ReferenceType:
		// References types are only subtypes of reference types

		typedSubType, ok := subType.(*ReferenceType)
		if !ok {
			return false
		}

		// An authorized reference type `auth &T`
		// is a subtype of a reference type `&U` (authorized or non-authorized),
		// if `T` is a subtype of `U`

		if typedSubType.Authorized {
			return IsSubType(typedSubType.Type, typedSuperType.Type)
		}

		// An unauthorized reference type is not a subtype of an authorized reference type.
		// Not even dynamically.
		//
		// The holder of the reference may not gain more permissions.

		if typedSuperType.Authorized {
			return false
		}

		switch typedInnerSuperType := typedSuperType.Type.(type) {
		case *RestrictedType:

			restrictedSuperType := typedInnerSuperType.Type
			switch restrictedSuperType {
			case AnyResourceType, AnyStructType, AnyType:

				switch typedInnerSubType := typedSubType.Type.(type) {
				case *RestrictedType:
					// An unauthorized reference to a restricted type `&T{Us}`
					// is a subtype of a reference to a restricted type
					// `&AnyResource{Vs}` / `&AnyStruct{Vs}` / `&Any{Vs}`:
					// if the `T` is a subset of the supertype's restricted type,
					// and `Vs` is a subset of `Us`.
					//
					// The holder of the reference may only further restrict the reference.
					//
					// The requirement for `T` to conform to `Vs` is implied by the subset requirement.

					return IsSubType(typedInnerSubType.Type, restrictedSuperType) &&
						typedInnerSuperType.RestrictionSet().
							IsSubsetOf(typedInnerSubType.RestrictionSet())

				case *CompositeType:
					// An unauthorized reference to an unrestricted type `&T`
					// is a subtype of a reference to a restricted type
					// `&AnyResource{Us}` / `&AnyStruct{Us}` / `&Any{Us}`:
					// When `T != AnyResource && T != AnyStruct && T != Any`:
					// if `T` conforms to `Us`.
					//
					// The holder of the reference may only restrict the reference.

					// TODO: once interfaces can conform to interfaces, include
					return IsSubType(typedInnerSubType, restrictedSuperType) &&
						typedInnerSuperType.RestrictionSet().
							IsSubsetOf(typedInnerSubType.ExplicitInterfaceConformanceSet())
				}

				switch typedSubType.Type {
				case AnyResourceType, AnyStructType, AnyType:
					// An unauthorized reference to an unrestricted type `&T`
					// is a subtype of a reference to a restricted type
					// `&AnyResource{Us}` / `&AnyStruct{Us}` / `&Any{Us}`:
					// When `T == AnyResource || T == AnyStruct || T == Any`: never.
					//
					// The holder of the reference may not gain more permissions or knowledge.

					return false
				}

			default:

				switch typedInnerSubType := typedSubType.Type.(type) {
				case *RestrictedType:

					// An unauthorized reference to a restricted type `&T{Us}`
					// is a subtype of a reference to a restricted type `&V{Ws}:`

					if _, ok := typedInnerSubType.Type.(*CompositeType); ok {
						// When `T != AnyResource && T != AnyStruct && T != Any`:
						// if `T == V` and `Ws` is a subset of `Us`.
						//
						// The holder of the reference may not gain more permissions or knowledge
						// and may only further restrict the reference to the composite.

						return typedInnerSubType.Type == typedInnerSuperType.Type &&
							typedInnerSuperType.RestrictionSet().
								IsSubsetOf(typedInnerSubType.RestrictionSet())
					}

					switch typedInnerSubType.Type {
					case AnyResourceType, AnyStructType, AnyType:
						// When `T == AnyResource || T == AnyStruct || T == Any`: never.

						return false
					}

				case *CompositeType:
					// An unauthorized reference to an unrestricted type `&T`
					// is a subtype of a reference to a restricted type `&U{Vs}`:
					// When `T != AnyResource && T != AnyStruct && T != Any`: if `T == U`.
					//
					// The holder of the reference may only further restrict the reference.

					return typedInnerSubType == typedInnerSuperType.Type

				}

				switch typedSubType.Type {
				case AnyResourceType, AnyStructType, AnyType:
					// An unauthorized reference to an unrestricted type `&T`
					// is a subtype of a reference to a restricted type `&U{Vs}`:
					// When `T == AnyResource || T == AnyStruct || T == Any`: never.
					//
					// The holder of the reference may not gain more permissions or knowledge.

					return false
				}
			}

		case *CompositeType:

			// The supertype composite type might be a type requirement.
			// Check if the subtype composite type implicitly conforms to it.

			if typedInnerSubType, ok := typedSubType.Type.(*CompositeType); ok {

				for _, conformance := range typedInnerSubType.ImplicitTypeRequirementConformances {
					if conformance == typedInnerSuperType {
						return true
					}
				}
			}

			// An unauthorized reference is not a subtype of a reference to a composite type `&V`
			// (e.g. reference to a restricted type `&T{Us}`, or reference to an interface type `&T`)
			//
			// The holder of the reference may not gain more permissions or knowledge.

			return false

		case *InterfaceType:
			switch typedInnerSubType := typedSubType.Type.(type) {
			// An unauthorized reference to an interface type `&U`
			// is a supertype of a reference to a composite type `&T`:
			// if that composite type's conformance set includes that interface.
			//
			// This is equivalent in principle to the check we would perform to check
			// if `&T <: &{U}`, the singleton restricted set containing only `U`.
			case *CompositeType:
				return typedInnerSubType.ExplicitInterfaceConformanceSet().Contains(typedInnerSuperType)
			// An unauthorized reference to an interface type `&T`
			// is a supertype of a reference to a restricted type `&{U}`:
			// if the restriction set contains that explicit interface type.
			//
			// Note that this does not check whether the restricted type's restricted type conforms to the interface;
			// i.e. whether in `&R{X} <: &I`, `R <: I`. This is intentional;
			// when checking whether an attachment declared for `I` is accessible on a value of type `&R{X}`,
			// even if `R <: I`, we only want to allow access if `X <: I`
			//
			// Once interfaces can conform to interfaces,
			// this should instead check that at least one value in the restriction set
			// is a subtype of the interface supertype
			case *RestrictedType:
				return typedInnerSubType.RestrictionSet().Contains(typedInnerSuperType)
			}

			return false
		}

		switch typedSuperType.Type {

		case AnyType:

			// An unauthorized reference to a restricted type `&T{Us}`
			// or to a unrestricted type `&T`
			// is a subtype of the type `&Any`: always.

			return true

		case AnyResourceType:

			// An unauthorized reference to a restricted type `&T{Us}`
			// or to a unrestricted type `&T`
			// is a subtype of the type `&AnyResource`:
			// if `T == AnyResource` or `T` is a resource-kinded composite.

			switch typedInnerSubType := typedSubType.Type.(type) {
			case *RestrictedType:
				if typedInnerInnerSubType, ok := typedInnerSubType.Type.(*CompositeType); ok {
					return typedInnerInnerSubType.IsResourceType()
				}

				return typedInnerSubType.Type == AnyResourceType

			case *CompositeType:
				return typedInnerSubType.IsResourceType()
			}

		case AnyStructType:
			// `&T <: &AnyStruct` iff `T <: AnyStruct`
			return IsSubType(typedSubType.Type, typedSuperType.Type)
		case AnyResourceAttachmentType, AnyStructAttachmentType:
			// `&T <: &AnyResourceAttachmentType` iff `T <: AnyResourceAttachmentType` and
			// `&T <: &AnyStructAttachmentType` iff `T <: AnyStructAttachmentType`
			return IsSubType(typedSubType.Type, typedSuperType.Type)
		}

	case *FunctionType:
		typedSubType, ok := subType.(*FunctionType)
		if !ok {
			return false
		}

		if len(typedSubType.Parameters) != len(typedSuperType.Parameters) {
			return false
		}

		// Functions are contravariant in their parameter types

		for i, subParameter := range typedSubType.Parameters {
			superParameter := typedSuperType.Parameters[i]
			if !IsSubType(
				superParameter.TypeAnnotation.Type,
				subParameter.TypeAnnotation.Type,
			) {
				return false
			}
		}

		// Functions are covariant in their return type

		if typedSubType.ReturnTypeAnnotation.Type != nil {
			if typedSuperType.ReturnTypeAnnotation.Type == nil {
				return false
			}

			if !IsSubType(
				typedSubType.ReturnTypeAnnotation.Type,
				typedSuperType.ReturnTypeAnnotation.Type,
			) {
				return false
			}
		} else if typedSuperType.ReturnTypeAnnotation.Type != nil {
			return false
		}

		// Receiver type wouldn't matter for sub-typing.
		// i.e: In a bound function pointer `x.foo`, `x` is a closure,
		// and is not part of the function pointer's inputs/outputs.

		// Constructors?

		if typedSubType.IsConstructor != typedSuperType.IsConstructor {
			return false
		}

		return true

	case *RestrictedType:

		restrictedSuperType := typedSuperType.Type
		switch restrictedSuperType {
		case AnyResourceType, AnyStructType, AnyType:

			switch subType {
			case AnyResourceType:
				// `AnyResource` is a subtype of a restricted type
				// - `AnyResource{Us}`: not statically;
				// - `AnyStruct{Us}`: never.
				// - `Any{Us}`: not statically;

				return false

			case AnyStructType:
				// `AnyStruct` is a subtype of a restricted type
				// - `AnyStruct{Us}`: not statically.
				// - `AnyResource{Us}`: never;
				// - `Any{Us}`: not statically.

				return false

			case AnyType:
				// `Any` is a subtype of a restricted type
				// - `Any{Us}: not statically.`
				// - `AnyStruct{Us}`: never;
				// - `AnyResource{Us}`: never;

				return false
			}

			switch typedSubType := subType.(type) {
			case *RestrictedType:

				// A restricted type `T{Us}`
				// is a subtype of a restricted type `AnyResource{Vs}` / `AnyStruct{Vs}` / `Any{Vs}`:

				restrictedSubtype := typedSubType.Type
				switch restrictedSubtype {
				case AnyResourceType, AnyStructType, AnyType:
					// When `T == AnyResource || T == AnyStruct || T == Any`:
					// if the restricted type of the subtype
					// is a subtype of the restricted supertype,
					// and `Vs` is a subset of `Us`.

					return IsSubType(restrictedSubtype, restrictedSuperType) &&
						typedSuperType.RestrictionSet().
							IsSubsetOf(typedSubType.RestrictionSet())
				}

				if restrictedSubtype, ok := restrictedSubtype.(*CompositeType); ok {
					// When `T != AnyResource && T != AnyStruct && T != Any`:
					// if the restricted type of the subtype
					// is a subtype of the restricted supertype,
					// and `T` conforms to `Vs`.
					// `Us` and `Vs` do *not* have to be subsets.

					// TODO: once interfaces can conform to interfaces, include
					return IsSubType(restrictedSubtype, restrictedSuperType) &&
						typedSuperType.RestrictionSet().
							IsSubsetOf(restrictedSubtype.ExplicitInterfaceConformanceSet())
				}

			case *CompositeType:
				// An unrestricted type `T`
				// is a subtype of a restricted type `AnyResource{Us}` / `AnyStruct{Us}` / `Any{Us}`:
				// if `T` is a subtype of the restricted supertype,
				// and `T` conforms to `Us`.

				return IsSubType(typedSubType, typedSuperType.Type) &&
					typedSuperType.RestrictionSet().
						IsSubsetOf(typedSubType.ExplicitInterfaceConformanceSet())
			}

		default:

			switch typedSubType := subType.(type) {
			case *RestrictedType:

				// A restricted type `T{Us}`
				// is a subtype of a restricted type `V{Ws}`:

				switch typedSubType.Type {
				case AnyResourceType, AnyStructType, AnyType:
					// When `T == AnyResource || T == AnyStruct || T == Any`:
					// not statically.
					return false
				}

				if restrictedSubType, ok := typedSubType.Type.(*CompositeType); ok {
					// When `T != AnyResource && T != AnyStructType && T != Any`: if `T == V`.
					//
					// `Us` and `Ws` do *not* have to be subsets:
					// The owner may freely restrict and unrestrict.

					return restrictedSubType == typedSuperType.Type
				}

			case *CompositeType:
				// An unrestricted type `T`
				// is a subtype of a restricted type `U{Vs}`: if `T <: U`.
				//
				// The owner may freely restrict.

				return IsSubType(typedSubType, typedSuperType.Type)
			}

			switch subType {
			case AnyResourceType, AnyStructType, AnyType:
				// An unrestricted type `T`
				// is a subtype of a restricted type `AnyResource{Vs}` / `AnyStruct{Vs}` / `Any{Vs}`:
				// not statically.

				return false
			}
		}

	case *CompositeType:

		// NOTE: type equality case (composite type `T` is subtype of composite type `U`)
		// is already handled at beginning of function

		switch typedSubType := subType.(type) {
		case *RestrictedType:

			// A restricted type `T{Us}`
			// is a subtype of an unrestricted type `V`:

			switch typedSubType.Type {
			case AnyResourceType, AnyStructType, AnyType:
				// When `T == AnyResource || T == AnyStruct || T == Any`: not statically.
				return false
			}

			if restrictedSubType, ok := typedSubType.Type.(*CompositeType); ok {
				// When `T != AnyResource && T != AnyStruct`: if `T == V`.
				//
				// The owner may freely unrestrict.

				return restrictedSubType == typedSuperType
			}

		case *CompositeType:
			// The supertype composite type might be a type requirement.
			// Check if the subtype composite type implicitly conforms to it.

			for _, conformance := range typedSubType.ImplicitTypeRequirementConformances {
				if conformance == typedSuperType {
					return true
				}
			}
		}

	case *InterfaceType:

		switch typedSubType := subType.(type) {
		case *CompositeType:

			// A composite type `T` is a subtype of a interface type `V`:
			// if `T` conforms to `V`, and `V` and `T` are of the same kind

			if typedSubType.Kind != typedSuperType.CompositeKind {
				return false
			}

			// TODO: once interfaces can conform to interfaces, include
			return typedSubType.ExplicitInterfaceConformanceSet().
				Contains(typedSuperType)

		// An interface type is a supertype of a restricted type if the restricted set contains
		// that explicit interface type. Once interfaces can conform to interfaces, this should instead
		// check that at least one value in the restriction set is a subtype of the interface supertype

		// This particular case comes up when checking attachment access; enabling the following expression to typechecking:
		// resource interface I { /* ... */ }
		// attachment A for I { /* ... */ }
		//
		// let i : &{I} = ... // some operation constructing `i`
		// let a = i[A] // must here check that `i`'s type is a subtype of `A`'s base type, or that {I} <: I
		case *RestrictedType:
			return typedSubType.RestrictionSet().Contains(typedSuperType)

		case *InterfaceType:
			// TODO: Once interfaces can conform to interfaces, check conformances here
			return false
		}

	case ParameterizedType:
		if superTypeBaseType := typedSuperType.BaseType(); superTypeBaseType != nil {

			// T<Us> <: V<Ws>
			// if T <: V  && |Us| == |Ws| && U_i <: W_i

			if typedSubType, ok := subType.(ParameterizedType); ok {
				if subTypeBaseType := typedSubType.BaseType(); subTypeBaseType != nil {

					if !IsSubType(subTypeBaseType, superTypeBaseType) {
						return false
					}

					subTypeTypeArguments := typedSubType.TypeArguments()
					superTypeTypeArguments := typedSuperType.TypeArguments()

					if len(subTypeTypeArguments) != len(superTypeTypeArguments) {
						return false
					}

					for i, superTypeTypeArgument := range superTypeTypeArguments {
						subTypeTypeArgument := subTypeTypeArguments[i]
						if !IsSubType(subTypeTypeArgument, superTypeTypeArgument) {
							return false
						}
					}

					return true
				}
			}
		}

	case *SimpleType:
		if typedSuperType.IsSuperTypeOf == nil {
			return false
		}
		return typedSuperType.IsSuperTypeOf(subType)
	}

	// TODO: enforce type arguments, remove this rule

	// T<Us> <: V
	// if T <: V

	if typedSubType, ok := subType.(ParameterizedType); ok {
		if baseType := typedSubType.BaseType(); baseType != nil {
			return IsSubType(baseType, superType)
		}
	}

	return false
}

// UnwrapOptionalType returns the type if it is not an optional type,
// or the inner-most type if it is (optional types are repeatedly unwrapped)
func UnwrapOptionalType(ty Type) Type {
	for {
		optionalType, ok := ty.(*OptionalType)
		if !ok {
			return ty
		}
		ty = optionalType.Type
	}
}

func AreCompatibleEquatableTypes(leftType, rightType Type) bool {
	unwrappedLeftType := UnwrapOptionalType(leftType)
	unwrappedRightType := UnwrapOptionalType(rightType)

	leftIsEquatable := unwrappedLeftType.IsEquatable()
	rightIsEquatable := unwrappedRightType.IsEquatable()

	if unwrappedLeftType.Equal(unwrappedRightType) &&
		leftIsEquatable && rightIsEquatable {

		return true
	}

	// The types are equatable if this is a comparison with `nil`,
	// which has type `Never?`

	if IsNilType(leftType) || IsNilType(rightType) {
		return true
	}

	return false
}

// IsNilType returns true if the given type is the type of `nil`, i.e. `Never?`.
func IsNilType(ty Type) bool {
	optionalType, ok := ty.(*OptionalType)
	if !ok {
		return false
	}

	if optionalType.Type != NeverType {
		return false
	}

	return true
}

type TransactionType struct {
	Members           *StringMemberOrderedMap
	Fields            []string
	PrepareParameters []Parameter
	Parameters        []Parameter
}

var _ Type = &TransactionType{}

func (t *TransactionType) EntryPointFunctionType() *FunctionType {
	return &FunctionType{
		Parameters:           append(t.Parameters, t.PrepareParameters...),
		ReturnTypeAnnotation: NewTypeAnnotation(VoidType),
	}
}

func (t *TransactionType) PrepareFunctionType() *FunctionType {
	return &FunctionType{
		IsConstructor:        true,
		Parameters:           t.PrepareParameters,
		ReturnTypeAnnotation: NewTypeAnnotation(VoidType),
	}
}

func (*TransactionType) ExecuteFunctionType() *FunctionType {
	return &FunctionType{
		IsConstructor:        true,
		Parameters:           []Parameter{},
		ReturnTypeAnnotation: NewTypeAnnotation(VoidType),
	}
}

func (*TransactionType) IsType() {}

func (t *TransactionType) Tag() TypeTag {
	return TransactionTypeTag
}

func (*TransactionType) String() string {
	return "Transaction"
}

func (*TransactionType) QualifiedString() string {
	return "Transaction"
}

func (*TransactionType) ID() TypeID {
	return "Transaction"
}

func (*TransactionType) Equal(other Type) bool {
	_, ok := other.(*TransactionType)
	return ok
}

func (*TransactionType) IsResourceType() bool {
	return false
}

func (*TransactionType) IsInvalidType() bool {
	return false
}

func (*TransactionType) IsStorable(_ map[*Member]bool) bool {
	return false
}

func (*TransactionType) IsExportable(_ map[*Member]bool) bool {
	return false
}

func (t *TransactionType) IsImportable(_ map[*Member]bool) bool {
	return false
}

func (*TransactionType) IsEquatable() bool {
	return false
}

func (*TransactionType) TypeAnnotationState() TypeAnnotationState {
	return TypeAnnotationStateValid
}

func (t *TransactionType) RewriteWithRestrictedTypes() (Type, bool) {
	return t, false
}

func (t *TransactionType) GetMembers() map[string]MemberResolver {
	// TODO: optimize
	var members map[string]MemberResolver
	if t.Members != nil {
		members = make(map[string]MemberResolver, t.Members.Len())
		t.Members.Foreach(func(name string, loopMember *Member) {
			// NOTE: don't capture loop variable
			member := loopMember
			members[name] = MemberResolver{
				Kind: member.DeclarationKind,
				Resolve: func(memoryGauge common.MemoryGauge, identifier string, _ ast.Range, _ func(error)) *Member {
					return member
				},
			}
		})
	}
	return withBuiltinMembers(t, members)
}

func (*TransactionType) Unify(_ Type, _ *TypeParameterTypeOrderedMap, _ func(err error), _ ast.Range) bool {
	return false
}

func (t *TransactionType) Resolve(_ *TypeParameterTypeOrderedMap) Type {
	return t
}

// RestrictedType
//
// No restrictions implies the type is fully restricted,
// i.e. no members of the underlying resource type are available.
type RestrictedType struct {
	Type         Type
	Restrictions []*InterfaceType
	// an internal set of field `Restrictions`
	restrictionSet     *InterfaceSet
	restrictionSetOnce sync.Once
}

var _ Type = &RestrictedType{}

func NewRestrictedType(memoryGauge common.MemoryGauge, typ Type, restrictions []*InterfaceType) *RestrictedType {
	common.UseMemory(memoryGauge, common.RestrictedSemaTypeMemoryUsage)

	// Also meter the cost for the `restrictionSet` here, since ordered maps are not separately metered.
	wrapperUsage, entryListUsage, entriesUsage := common.NewOrderedMapMemoryUsages(uint64(len(restrictions)))
	common.UseMemory(memoryGauge, wrapperUsage)
	common.UseMemory(memoryGauge, entryListUsage)
	common.UseMemory(memoryGauge, entriesUsage)

	return &RestrictedType{
		Type:         typ,
		Restrictions: restrictions,
	}
}

func (t *RestrictedType) RestrictionSet() *InterfaceSet {
	t.initializeRestrictionSet()
	return t.restrictionSet
}

func (t *RestrictedType) initializeRestrictionSet() {
	t.restrictionSetOnce.Do(func() {
		t.restrictionSet = NewInterfaceSet()
		for _, restriction := range t.Restrictions {
			t.restrictionSet.Add(restriction)
		}
	})
}

func (*RestrictedType) IsType() {}

func (t *RestrictedType) Tag() TypeTag {
	return RestrictedTypeTag
}

func (t *RestrictedType) string(separator string, typeFormatter func(Type) string) string {
	var result strings.Builder
	result.WriteString(typeFormatter(t.Type))
	result.WriteRune('{')
	for i, restriction := range t.Restrictions {
		if i > 0 {
			result.WriteRune(',')
			result.WriteString(separator)
		}
		result.WriteString(typeFormatter(restriction))
	}
	result.WriteRune('}')
	return result.String()
}

func (t *RestrictedType) String() string {
	return t.string(" ", func(ty Type) string {
		return ty.String()
	})
}

func (t *RestrictedType) QualifiedString() string {
	return t.string(" ", func(ty Type) string {
		return ty.QualifiedString()
	})
}

func (t *RestrictedType) ID() TypeID {
	return TypeID(
		t.string("", func(ty Type) string {
			return string(ty.ID())
		}),
	)
}

func (t *RestrictedType) Equal(other Type) bool {
	otherRestrictedType, ok := other.(*RestrictedType)
	if !ok {
		return false
	}

	if !otherRestrictedType.Type.Equal(t.Type) {
		return false
	}

	// Check that the set of restrictions are equal; order does not matter

	restrictionSet := t.RestrictionSet()
	otherRestrictionSet := otherRestrictedType.RestrictionSet()

	if restrictionSet.Len() != otherRestrictionSet.Len() {
		return false
	}

	return restrictionSet.IsSubsetOf(otherRestrictionSet)
}

func (t *RestrictedType) IsResourceType() bool {
	if t.Type == nil {
		return false
	}
	return t.Type.IsResourceType()
}

func (t *RestrictedType) IsInvalidType() bool {
	if t.Type != nil && t.Type.IsInvalidType() {
		return true
	}

	for _, restriction := range t.Restrictions {
		if restriction.IsInvalidType() {
			return true
		}
	}

	return false
}

func (t *RestrictedType) IsStorable(results map[*Member]bool) bool {
	if t.Type != nil && !t.Type.IsStorable(results) {
		return false
	}

	for _, restriction := range t.Restrictions {
		if !restriction.IsStorable(results) {
			return false
		}
	}

	return true
}

func (t *RestrictedType) IsExportable(results map[*Member]bool) bool {
	if t.Type != nil && !t.Type.IsExportable(results) {
		return false
	}

	for _, restriction := range t.Restrictions {
		if !restriction.IsExportable(results) {
			return false
		}
	}

	return true
}

func (t *RestrictedType) IsImportable(results map[*Member]bool) bool {
	if t.Type != nil && !t.Type.IsImportable(results) {
		return false
	}

	for _, restriction := range t.Restrictions {
		if !restriction.IsImportable(results) {
			return false
		}
	}

	return true
}

func (*RestrictedType) IsEquatable() bool {
	// TODO:
	return false
}

func (*RestrictedType) TypeAnnotationState() TypeAnnotationState {
	return TypeAnnotationStateValid
}

func (t *RestrictedType) RewriteWithRestrictedTypes() (Type, bool) {
	// Even though the restrictions should be resource interfaces,
	// they are not on the "first level", i.e. not the restricted type
	return t, false
}

func (t *RestrictedType) GetMembers() map[string]MemberResolver {

	members := map[string]MemberResolver{}

	// Return the members of all restrictions.
	// The invariant that restrictions may not have overlapping members is not checked here,
	// but implicitly when the resource declaration's conformances are checked.

	for _, restriction := range t.Restrictions {
		for name, resolver := range restriction.GetMembers() { //nolint:maprange
			if _, ok := members[name]; !ok {
				members[name] = resolver
			}
		}
	}

	// Also include members of the restricted type for convenience,
	// to help check the rest of the program and improve the developer experience,
	// *but* also report an error that this access is invalid when the entry is resolved.
	//
	// The restricted type may be `AnyResource`, in which case there are no members.

	for name, loopResolver := range t.Type.GetMembers() { //nolint:maprange

		if _, ok := members[name]; ok {
			continue
		}

		// NOTE: don't capture loop variable
		resolver := loopResolver

		members[name] = MemberResolver{
			Kind: resolver.Kind,
			Resolve: func(memoryGauge common.MemoryGauge, identifier string, targetRange ast.Range, report func(error)) *Member {
				member := resolver.Resolve(memoryGauge, identifier, targetRange, report)

				report(
					&InvalidRestrictedTypeMemberAccessError{
						Name:  identifier,
						Range: targetRange,
					},
				)

				return member
			},
		}
	}

	return members
}

func (*RestrictedType) Unify(_ Type, _ *TypeParameterTypeOrderedMap, _ func(err error), _ ast.Range) bool {
	// TODO: how do we unify the restriction sets?
	return false
}

func (t *RestrictedType) Resolve(_ *TypeParameterTypeOrderedMap) Type {
	// TODO:
	return t
}

// restricted types must be type indexable, because this is how we handle access control for attachments.
// Specifically, because in `v[A]`, `v` must be a subtype of `A`'s declared base,
// if `v` is a restricted type `{I}`, only attachments declared for `I` or a supertype can be accessed on `v`.
// Attachments declared for concrete types implementing `I` cannot be accessed.
// A good elucidating example here is that an attachment declared for `Vault` cannot be accessed on a value of type `&{Provider}`
func (t *RestrictedType) isTypeIndexableType() bool {
	// resources and structs only can be indexed for attachments, but all restricted types
	// are necessarily structs and resources, we return true
	return true
}

func (t *RestrictedType) TypeIndexingElementType(indexingType Type) Type {
	return &OptionalType{
		&ReferenceType{
			Type: indexingType,
		},
	}
}

func (t *RestrictedType) IsValidIndexingType(ty Type) bool {
	attachmentType, isComposite := ty.(*CompositeType)
	return isComposite &&
		IsSubType(t, attachmentType.baseType) &&
		attachmentType.IsResourceType() == t.IsResourceType()
}

// CapabilityType

type CapabilityType struct {
	BorrowType          Type
	memberResolvers     map[string]MemberResolver
	memberResolversOnce sync.Once
}

var _ Type = &CapabilityType{}
var _ ParameterizedType = &CapabilityType{}

func NewCapabilityType(memoryGauge common.MemoryGauge, borrowType Type) *CapabilityType {
	common.UseMemory(memoryGauge, common.CapabilitySemaTypeMemoryUsage)
	return &CapabilityType{
		BorrowType: borrowType,
	}
}

func (*CapabilityType) IsType() {}

func (t *CapabilityType) Tag() TypeTag {
	return CapabilityTypeTag
}

func (t *CapabilityType) string(typeFormatter func(Type) string) string {
	var builder strings.Builder
	builder.WriteString("Capability")
	if t.BorrowType != nil {
		builder.WriteRune('<')
		builder.WriteString(typeFormatter(t.BorrowType))
		builder.WriteRune('>')
	}
	return builder.String()
}

func (t *CapabilityType) String() string {
	return t.string(func(t Type) string {
		return t.String()
	})
}

func (t *CapabilityType) QualifiedString() string {
	return t.string(func(t Type) string {
		return t.QualifiedString()
	})
}

func (t *CapabilityType) ID() TypeID {
	return TypeID(t.string(func(t Type) string {
		return string(t.ID())
	}))
}

func (t *CapabilityType) Equal(other Type) bool {
	otherCapability, ok := other.(*CapabilityType)
	if !ok {
		return false
	}
	if otherCapability.BorrowType == nil {
		return t.BorrowType == nil
	}
	return otherCapability.BorrowType.Equal(t.BorrowType)
}

func (*CapabilityType) IsResourceType() bool {
	return false
}

func (t *CapabilityType) IsInvalidType() bool {
	if t.BorrowType == nil {
		return false
	}
	return t.BorrowType.IsInvalidType()
}

func (t *CapabilityType) TypeAnnotationState() TypeAnnotationState {
	if t.BorrowType == nil {
		return TypeAnnotationStateValid
	}
	return t.BorrowType.TypeAnnotationState()
}

func (*CapabilityType) IsStorable(_ map[*Member]bool) bool {
	return true
}

func (*CapabilityType) IsExportable(_ map[*Member]bool) bool {
	return true
}

func (t *CapabilityType) IsImportable(_ map[*Member]bool) bool {
	return true
}

func (*CapabilityType) IsEquatable() bool {
	// TODO:
	return false
}

func (t *CapabilityType) RewriteWithRestrictedTypes() (Type, bool) {
	if t.BorrowType == nil {
		return t, false
	}
	rewrittenType, rewritten := t.BorrowType.RewriteWithRestrictedTypes()
	if rewritten {
		return &CapabilityType{
			BorrowType: rewrittenType,
		}, true
	} else {
		return t, false
	}
}

func (t *CapabilityType) Unify(
	other Type,
	typeParameters *TypeParameterTypeOrderedMap,
	report func(err error),
	outerRange ast.Range,
) bool {
	otherCap, ok := other.(*CapabilityType)
	if !ok {
		return false
	}

	if t.BorrowType == nil {
		return false
	}

	return t.BorrowType.Unify(otherCap.BorrowType, typeParameters, report, outerRange)
}

func (t *CapabilityType) Resolve(typeArguments *TypeParameterTypeOrderedMap) Type {
	var resolvedBorrowType Type
	if t.BorrowType != nil {
		resolvedBorrowType = t.BorrowType.Resolve(typeArguments)
	}

	return &CapabilityType{
		BorrowType: resolvedBorrowType,
	}
}

var capabilityTypeParameter = &TypeParameter{
	Name: "T",
	TypeBound: &ReferenceType{
		Type: AnyType,
	},
}

func (t *CapabilityType) TypeParameters() []*TypeParameter {
	return []*TypeParameter{
		capabilityTypeParameter,
	}
}

func (t *CapabilityType) Instantiate(typeArguments []Type, _ func(err error)) Type {
	borrowType := typeArguments[0]
	return &CapabilityType{
		BorrowType: borrowType,
	}
}

func (t *CapabilityType) BaseType() Type {
	if t.BorrowType == nil {
		return nil
	}
	return &CapabilityType{}
}

func (t *CapabilityType) TypeArguments() []Type {
	borrowType := t.BorrowType
	if borrowType == nil {
		borrowType = &ReferenceType{
			Type: AnyType,
		}
	}
	return []Type{
		borrowType,
	}
}

func CapabilityTypeBorrowFunctionType(borrowType Type) *FunctionType {

	var typeParameters []*TypeParameter

	if borrowType == nil {
		typeParameter := capabilityTypeParameter

		typeParameters = []*TypeParameter{
			typeParameter,
		}

		borrowType = &GenericType{
			TypeParameter: typeParameter,
		}
	}

	return &FunctionType{
		TypeParameters: typeParameters,
		ReturnTypeAnnotation: NewTypeAnnotation(
			&OptionalType{
				Type: borrowType,
			},
		),
	}
}

func CapabilityTypeCheckFunctionType(borrowType Type) *FunctionType {

	var typeParameters []*TypeParameter

	if borrowType == nil {
		typeParameters = []*TypeParameter{
			capabilityTypeParameter,
		}
	}

	return &FunctionType{
		TypeParameters:       typeParameters,
		ReturnTypeAnnotation: NewTypeAnnotation(BoolType),
	}
}

const capabilityTypeBorrowFunctionDocString = `
Returns a reference to the object targeted by the capability, provided it can be borrowed using the given type
`

const capabilityTypeCheckFunctionDocString = `
Returns true if the capability currently targets an object that satisfies the given type, i.e. could be borrowed using the given type
`

const capabilityTypeAddressFieldDocString = `
The address of the capability
`

func (t *CapabilityType) GetMembers() map[string]MemberResolver {
	t.initializeMemberResolvers()
	return t.memberResolvers
}

const CapabilityTypeBorrowFunctionName = "borrow"
const CapabilityTypeCheckFunctionName = "check"
const CapabilityTypeAddressFieldName = "address"

func (t *CapabilityType) initializeMemberResolvers() {
	t.memberResolversOnce.Do(func() {
		t.memberResolvers = withBuiltinMembers(t, map[string]MemberResolver{
			CapabilityTypeBorrowFunctionName: {
				Kind: common.DeclarationKindFunction,
				Resolve: func(memoryGauge common.MemoryGauge, identifier string, _ ast.Range, _ func(error)) *Member {
					return NewPublicFunctionMember(
						memoryGauge,
						t,
						identifier,
						CapabilityTypeBorrowFunctionType(t.BorrowType),
						capabilityTypeBorrowFunctionDocString,
					)
				},
			},
			CapabilityTypeCheckFunctionName: {
				Kind: common.DeclarationKindFunction,
				Resolve: func(memoryGauge common.MemoryGauge, identifier string, _ ast.Range, _ func(error)) *Member {
					return NewPublicFunctionMember(
						memoryGauge,
						t,
						identifier,
						CapabilityTypeCheckFunctionType(t.BorrowType),
						capabilityTypeCheckFunctionDocString,
					)
				},
			},
			CapabilityTypeAddressFieldName: {
				Kind: common.DeclarationKindField,
				Resolve: func(memoryGauge common.MemoryGauge, identifier string, _ ast.Range, _ func(error)) *Member {
					return NewPublicConstantFieldMember(
						memoryGauge,
						t,
						identifier,
						TheAddressType,
						capabilityTypeAddressFieldDocString,
					)
				},
			},
		})
	})
}

var NativeCompositeTypes = map[string]*CompositeType{}

func init() {
	types := []*CompositeType{
		AccountKeyType,
		PublicKeyType,
		HashAlgorithmType,
		SignatureAlgorithmType,
		AuthAccountType,
		AuthAccountKeysType,
		AuthAccountContractsType,
		PublicAccountType,
		PublicAccountKeysType,
		PublicAccountContractsType,
	}

	for _, semaType := range types {
		NativeCompositeTypes[semaType.QualifiedIdentifier()] = semaType
	}
}

const AccountKeyTypeName = "AccountKey"
const AccountKeyKeyIndexFieldName = "keyIndex"
const AccountKeyPublicKeyFieldName = "publicKey"
const AccountKeyHashAlgoFieldName = "hashAlgorithm"
const AccountKeyWeightFieldName = "weight"
const AccountKeyIsRevokedFieldName = "isRevoked"

// AccountKeyType represents the key associated with an account.
var AccountKeyType = func() *CompositeType {

	accountKeyType := &CompositeType{
		Identifier: AccountKeyTypeName,
		Kind:       common.CompositeKindStructure,
		importable: false,
	}

	const accountKeyKeyIndexFieldDocString = `The index of the account key`
	const accountKeyPublicKeyFieldDocString = `The public key of the account`
	const accountKeyHashAlgorithmFieldDocString = `The hash algorithm used by the public key`
	const accountKeyWeightFieldDocString = `The weight assigned to the public key`
	const accountKeyIsRevokedFieldDocString = `Flag indicating whether the key is revoked`

	var members = []*Member{
		NewUnmeteredPublicConstantFieldMember(
			accountKeyType,
			AccountKeyKeyIndexFieldName,
			IntType,
			accountKeyKeyIndexFieldDocString,
		),
		NewUnmeteredPublicConstantFieldMember(
			accountKeyType,
			AccountKeyPublicKeyFieldName,
			PublicKeyType,
			accountKeyPublicKeyFieldDocString,
		),
		NewUnmeteredPublicConstantFieldMember(
			accountKeyType,
			AccountKeyHashAlgoFieldName,
			HashAlgorithmType,
			accountKeyHashAlgorithmFieldDocString,
		),
		NewUnmeteredPublicConstantFieldMember(
			accountKeyType,
			AccountKeyWeightFieldName,
			UFix64Type,
			accountKeyWeightFieldDocString,
		),
		NewUnmeteredPublicConstantFieldMember(
			accountKeyType,
			AccountKeyIsRevokedFieldName,
			BoolType,
			accountKeyIsRevokedFieldDocString,
		),
	}

	accountKeyType.Members = GetMembersAsMap(members)
	accountKeyType.Fields = GetFieldNames(members)
	return accountKeyType
}()

const PublicKeyTypeName = "PublicKey"
const PublicKeyTypePublicKeyFieldName = "publicKey"
const PublicKeyTypeSignAlgoFieldName = "signatureAlgorithm"
const PublicKeyTypeVerifyFunctionName = "verify"
const PublicKeyTypeVerifyPoPFunctionName = "verifyPoP"

const publicKeyKeyFieldDocString = `
The public key
`

const publicKeySignAlgoFieldDocString = `
The signature algorithm to be used with the key
`

const publicKeyVerifyFunctionDocString = `
Verifies a signature. Checks whether the signature was produced by signing
the given tag and data, using this public key and the given hash algorithm
`

const publicKeyVerifyPoPFunctionDocString = `
Verifies the proof of possession of the private key.
This function is only implemented if the signature algorithm
of the public key is BLS (BLS_BLS12_381).
If called with any other signature algorithm, the program aborts
`

// PublicKeyType represents the public key associated with an account key.
var PublicKeyType = func() *CompositeType {

	publicKeyType := &CompositeType{
		Identifier:         PublicKeyTypeName,
		Kind:               common.CompositeKindStructure,
		hasComputedMembers: true,
		importable:         true,
	}

	var members = []*Member{
		NewUnmeteredPublicConstantFieldMember(
			publicKeyType,
			PublicKeyTypePublicKeyFieldName,
			ByteArrayType,
			publicKeyKeyFieldDocString,
		),
		NewUnmeteredPublicConstantFieldMember(
			publicKeyType,
			PublicKeyTypeSignAlgoFieldName,
			SignatureAlgorithmType,
			publicKeySignAlgoFieldDocString,
		),
		NewUnmeteredPublicFunctionMember(
			publicKeyType,
			PublicKeyTypeVerifyFunctionName,
			PublicKeyVerifyFunctionType,
			publicKeyVerifyFunctionDocString,
		),
		NewUnmeteredPublicFunctionMember(
			publicKeyType,
			PublicKeyTypeVerifyPoPFunctionName,
			PublicKeyVerifyPoPFunctionType,
			publicKeyVerifyPoPFunctionDocString,
		),
	}

	publicKeyType.Members = GetMembersAsMap(members)
	publicKeyType.Fields = GetFieldNames(members)

	return publicKeyType
}()

var PublicKeyArrayType = &VariableSizedType{
	Type: PublicKeyType,
}

var PublicKeyVerifyFunctionType = &FunctionType{
	TypeParameters: []*TypeParameter{},
	Parameters: []Parameter{
		{
			Identifier: "signature",
			TypeAnnotation: NewTypeAnnotation(
				ByteArrayType,
			),
		},
		{
			Identifier: "signedData",
			TypeAnnotation: NewTypeAnnotation(
				ByteArrayType,
			),
		},
		{
			Identifier:     "domainSeparationTag",
			TypeAnnotation: NewTypeAnnotation(StringType),
		},
		{
			Identifier:     "hashAlgorithm",
			TypeAnnotation: NewTypeAnnotation(HashAlgorithmType),
		},
	},
	ReturnTypeAnnotation: NewTypeAnnotation(BoolType),
}

var PublicKeyVerifyPoPFunctionType = &FunctionType{
	TypeParameters: []*TypeParameter{},
	Parameters: []Parameter{
		{
			Label:      ArgumentLabelNotRequired,
			Identifier: "proof",
			TypeAnnotation: NewTypeAnnotation(
				ByteArrayType,
			),
		},
	},
	ReturnTypeAnnotation: NewTypeAnnotation(BoolType),
}

type CryptoAlgorithm interface {
	RawValue() uint8
	Name() string
	DocString() string
}

func GetMembersAsMap(members []*Member) *StringMemberOrderedMap {
	membersMap := &StringMemberOrderedMap{}
	for _, member := range members {
		name := member.Identifier.Identifier
		if membersMap.Contains(name) {
			panic(errors.NewUnexpectedError("invalid duplicate member: %s", name))
		}
		membersMap.Set(name, member)
	}

	return membersMap
}

func GetFieldNames(members []*Member) []string {
	fields := make([]string, 0)
	for _, member := range members {
		if member.DeclarationKind == common.DeclarationKindField {
			fields = append(fields, member.Identifier.Identifier)
		}
	}

	return fields
}

func isNumericSuperType(typ Type) bool {
	if numberType, ok := typ.(IntegerRangedType); ok {
		return numberType.IsSuperType()
	}

	return false
}<|MERGE_RESOLUTION|>--- conflicted
+++ resolved
@@ -3505,16 +3505,12 @@
 	cachedIdentifiersLock sync.RWMutex
 }
 
-<<<<<<< HEAD
-var _ CompositeKindedType = &CompositeType{}
-var _ TypeIndexableType = &CompositeType{}
-=======
 var _ Type = &CompositeType{}
 var _ ContainerType = &CompositeType{}
 var _ ContainedType = &CompositeType{}
 var _ LocatedType = &CompositeType{}
 var _ CompositeKindedType = &CompositeType{}
->>>>>>> 73d73b0b
+var _ TypeIndexableType = &CompositeType{}
 
 func (t *CompositeType) Tag() TypeTag {
 	return CompositeTypeTag
@@ -3836,7 +3832,6 @@
 	return t.NestedTypes
 }
 
-<<<<<<< HEAD
 func (t *CompositeType) isTypeIndexableType() bool {
 	// resources and structs only can be indexed for attachments
 	return t.Kind.SupportsAttachments()
@@ -3844,7 +3839,7 @@
 
 func (t *CompositeType) TypeIndexingElementType(indexingType Type) Type {
 	return &OptionalType{
-		&ReferenceType{
+		Type: &ReferenceType{
 			Type: indexingType,
 		},
 	}
@@ -3855,11 +3850,11 @@
 	return isComposite &&
 		IsSubType(t, attachmentType.baseType) &&
 		attachmentType.IsResourceType() == t.IsResourceType()
-=======
+}
+
 func (t *CompositeType) GetMembers() map[string]MemberResolver {
 	t.initializeMemberResolvers()
 	return t.memberResolvers
->>>>>>> 73d73b0b
 }
 
 func (t *CompositeType) initializeMemberResolvers() {
@@ -4755,14 +4750,11 @@
 	Type       Type
 }
 
-<<<<<<< HEAD
+var _ Type = &ReferenceType{}
+
+// Not all references are indexable, but some are, depending on the reference's type
+var _ ValueIndexableType = &ReferenceType{}
 var _ TypeIndexableType = &ReferenceType{}
-=======
-var _ Type = &ReferenceType{}
-
-// Not all references are indexable, but some, depending on the references type
-var _ ValueIndexableType = &ReferenceType{}
->>>>>>> 73d73b0b
 
 func NewReferenceType(memoryGauge common.MemoryGauge, typ Type, authorized bool) *ReferenceType {
 	common.UseMemory(memoryGauge, common.ReferenceSemaTypeMemoryUsage)
@@ -6209,7 +6201,7 @@
 
 func (t *RestrictedType) TypeIndexingElementType(indexingType Type) Type {
 	return &OptionalType{
-		&ReferenceType{
+		Type: &ReferenceType{
 			Type: indexingType,
 		},
 	}
