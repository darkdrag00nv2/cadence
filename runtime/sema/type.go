/*
 * Cadence - The resource-oriented smart contract programming language
 *
 * Copyright Dapper Labs, Inc.
 *
 * Licensed under the Apache License, Version 2.0 (the "License");
 * you may not use this file except in compliance with the License.
 * You may obtain a copy of the License at
 *
 *   http://www.apache.org/licenses/LICENSE-2.0
 *
 * Unless required by applicable law or agreed to in writing, software
 * distributed under the License is distributed on an "AS IS" BASIS,
 * WITHOUT WARRANTIES OR CONDITIONS OF ANY KIND, either express or implied.
 * See the License for the specific language governing permissions and
 * limitations under the License.
 */

package sema

import (
	"fmt"
	"math"
	"math/big"
	"strings"
	"sync"

	"github.com/onflow/cadence/fixedpoint"
	"github.com/onflow/cadence/runtime/ast"
	"github.com/onflow/cadence/runtime/common"
	"github.com/onflow/cadence/runtime/common/orderedmap"
	"github.com/onflow/cadence/runtime/errors"
)

func qualifiedIdentifier(identifier string, containerType Type) string {
	if containerType == nil {
		return identifier
	}

	// Gather all identifiers: this, parent, grand-parent, etc.
	const level = 0
	identifiers, bufSize := containerTypeNames(containerType, level+1)

	identifiers[level] = identifier
	bufSize += len(identifier)

	// Append all identifiers, in reverse order
	var sb strings.Builder

	// Grow the buffer at once.
	//
	// bytes needed for separator '.'
	// i.e: 1 x (length of identifiers - 1)
	bufSize += len(identifiers) - 1
	sb.Grow(bufSize)

	for i := len(identifiers) - 1; i >= 0; i-- {
		sb.WriteString(identifiers[i])
		if i != 0 {
			sb.WriteByte('.')
		}
	}

	return sb.String()
}

func containerTypeNames(typ Type, level int) (typeNames []string, bufSize int) {
	if typ == nil {
		return make([]string, level), 0
	}

	var typeName string
	var containerType Type

	switch typedContainerType := typ.(type) {
	case *InterfaceType:
		typeName = typedContainerType.Identifier
		containerType = typedContainerType.containerType
	case *CompositeType:
		typeName = typedContainerType.Identifier
		containerType = typedContainerType.containerType
	default:
		panic(errors.NewUnreachableError())
	}

	typeNames, bufSize = containerTypeNames(containerType, level+1)

	typeNames[level] = typeName
	bufSize += len(typeName)

	return typeNames, bufSize
}

type TypeID = common.TypeID

type Type interface {
	IsType()
	ID() TypeID
	Tag() TypeTag
	String() string
	QualifiedString() string
	Equal(other Type) bool

	// IsResourceType returns true if the type is itself a resource (a `CompositeType` with resource kind),
	// or it contains a resource type (e.g. for optionals, arrays, dictionaries, etc.)
	IsResourceType() bool

	// IsInvalidType returns true if the type is itself the invalid type (see `InvalidType`),
	// or it contains an invalid type (e.g. for optionals, arrays, dictionaries, etc.)
	IsInvalidType() bool

	// IsStorable returns true if the type is allowed to be a stored,
	// e.g. in a field of a composite type.
	//
	// The check if the type is storable is recursive,
	// the results parameter prevents cycles:
	// it is checked at the start of the recursively called function,
	// and pre-set before a recursive call.
	IsStorable(results map[*Member]bool) bool

	// IsExportable returns true if a value of this type can be exported.
	//
	// The check if the type is exportable is recursive,
	// the results parameter prevents cycles:
	// it is checked at the start of the recursively called function,
	// and pre-set before a recursive call.
	IsExportable(results map[*Member]bool) bool

	// IsImportable returns true if values of the type can be imported to a program as arguments
	IsImportable(results map[*Member]bool) bool

	// IsEquatable returns true if values of the type can be equated
	IsEquatable() bool

	// IsComparable returns true if values of the type can be compared
	IsComparable() bool

	TypeAnnotationState() TypeAnnotationState
	RewriteWithRestrictedTypes() (result Type, rewritten bool)

	// Unify attempts to unify the given type with this type, i.e., resolve type parameters
	// in generic types (see `GenericType`) using the given type parameters.
	//
	// For a generic type, unification assigns a given type with a type parameter.
	//
	// If the type parameter has not been previously unified with a type,
	// through an explicitly provided type argument in an invocation
	// or through a previous unification, the type parameter is assigned the given type.
	//
	// If the type parameter has already been previously unified with a type,
	// the type parameter's unified .
	//
	// The boolean return value indicates if a generic type was encountered during unification.
	// For primitives (e.g. `Int`, `String`, etc.) it would be false, as .
	// For types with nested types (e.g. optionals, arrays, and dictionaries)
	// the result is the successful unification of the inner types.
	//
	// The boolean return value does *not* indicate if unification succeeded or not.
	//
	Unify(
		other Type,
		typeParameters *TypeParameterTypeOrderedMap,
		report func(err error),
		outerRange ast.Range,
	) bool

	// Resolve returns a type that is free of generic types (see `GenericType`),
	// i.e. it resolves the type parameters in generic types given the type parameter
	// unifications of `typeParameters`.
	//
	// If resolution fails, it returns `nil`.
	//
	Resolve(typeArguments *TypeParameterTypeOrderedMap) Type

	GetMembers() map[string]MemberResolver

	// applies `f` to all the types syntactically comprising this type.
	// i.e. `[T]` would map to `f([f(T)])`, but the internals of composite types are not
	// inspected, as they appear simply as nominal types in annotations
<<<<<<< HEAD
	Map(memoryGauge common.MemoryGauge, f func(Type) Type) Type
=======
	Map(memoryGauge common.MemoryGauge, typeParamMap map[*TypeParameter]*TypeParameter, f func(Type) Type) Type
>>>>>>> 157f2e9e
}

// ValueIndexableType is a type which can be indexed into using a value
type ValueIndexableType interface {
	Type
	isValueIndexableType() bool
	AllowsValueIndexingAssignment() bool
	ElementType(isAssignment bool) Type
	IndexingType() Type
}

// TypeIndexableType is a type which can be indexed into using a type
type TypeIndexableType interface {
	Type
	isTypeIndexableType() bool
	IsValidIndexingType(indexingType Type) bool
	TypeIndexingElementType(indexingType Type, astRange func() ast.Range) (Type, error)
}

type MemberResolver struct {
	Resolve func(
		memoryGauge common.MemoryGauge,
		identifier string,
		targetRange ast.Range,
		report func(error),
	) *Member
	Kind     common.DeclarationKind
	Mutating bool
}

// supertype of interfaces and composites
type NominalType interface {
	Type
	MemberMap() *StringMemberOrderedMap
}

// entitlement supporting types
type EntitlementSupportingType interface {
	Type
	SupportedEntitlements() *EntitlementOrderedSet
}

// ContainedType is a type which might have a container type
type ContainedType interface {
	Type
	GetContainerType() Type
	SetContainerType(containerType Type)
}

// ContainerType is a type which might have nested types
type ContainerType interface {
	Type
	IsContainerType() bool
	GetNestedTypes() *StringTypeOrderedMap
}

func VisitThisAndNested(t Type, visit func(ty Type)) {
	visit(t)

	containerType, ok := t.(ContainerType)
	if !ok || !containerType.IsContainerType() {
		return
	}

	containerType.GetNestedTypes().Foreach(func(_ string, nestedType Type) {
		VisitThisAndNested(nestedType, visit)
	})
}

// CompositeKindedType is a type which has a composite kind
type CompositeKindedType interface {
	Type
	GetCompositeKind() common.CompositeKind
}

// LocatedType is a type which has a location
type LocatedType interface {
	Type
	GetLocation() common.Location
}

// ParameterizedType is a type which might have type parameters
type ParameterizedType interface {
	Type
	TypeParameters() []*TypeParameter
	Instantiate(typeArguments []Type, report func(err error)) Type
	BaseType() Type
	TypeArguments() []Type
}

func MustInstantiate(t ParameterizedType, typeArguments ...Type) Type {
	return t.Instantiate(
		typeArguments,
		func(err error) {
			panic(errors.NewUnexpectedErrorFromCause(err))
		},
	)
}

// TypeAnnotation

type TypeAnnotation struct {
	Type       Type
	IsResource bool
}

func (a TypeAnnotation) TypeAnnotationState() TypeAnnotationState {
	if a.Type.IsInvalidType() {
		return TypeAnnotationStateValid
	}

	innerState := a.Type.TypeAnnotationState()
	if innerState != TypeAnnotationStateValid {
		return innerState
	}

	isResourceType := a.Type.IsResourceType()
	switch {
	case isResourceType && !a.IsResource:
		return TypeAnnotationStateMissingResourceAnnotation
	case !isResourceType && a.IsResource:
		return TypeAnnotationStateInvalidResourceAnnotation
	default:
		return TypeAnnotationStateValid
	}
}

func (a TypeAnnotation) String() string {
	if a.IsResource {
		return fmt.Sprintf(
			"%s%s",
			common.CompositeKindResource.Annotation(),
			a.Type,
		)
	} else {
		return fmt.Sprint(a.Type)
	}
}

func (a TypeAnnotation) QualifiedString() string {
	qualifiedString := a.Type.QualifiedString()
	if a.IsResource {
		return fmt.Sprintf(
			"%s%s",
			common.CompositeKindResource.Annotation(),
			qualifiedString,
		)
	} else {
		return fmt.Sprint(qualifiedString)
	}
}

func (a TypeAnnotation) Equal(other TypeAnnotation) bool {
	return a.IsResource == other.IsResource &&
		a.Type.Equal(other.Type)
}

func NewTypeAnnotation(ty Type) TypeAnnotation {
	return TypeAnnotation{
		IsResource: ty.IsResourceType(),
		Type:       ty,
	}
}

<<<<<<< HEAD
func (a TypeAnnotation) Map(gauge common.MemoryGauge, f func(Type) Type) TypeAnnotation {
	return NewTypeAnnotation(a.Type.Map(gauge, f))
=======
func (a TypeAnnotation) Map(gauge common.MemoryGauge, typeParamMap map[*TypeParameter]*TypeParameter, f func(Type) Type) TypeAnnotation {
	return NewTypeAnnotation(a.Type.Map(gauge, typeParamMap, f))
>>>>>>> 157f2e9e
}

// isInstance

const IsInstanceFunctionName = "isInstance"

var IsInstanceFunctionType = NewSimpleFunctionType(
	FunctionPurityView,
	[]Parameter{
		{
			Label:          ArgumentLabelNotRequired,
			Identifier:     "type",
			TypeAnnotation: MetaTypeAnnotation,
		},
	},
	BoolTypeAnnotation,
)

const isInstanceFunctionDocString = `
Returns true if the object conforms to the given type at runtime
`

// getType

const GetTypeFunctionName = "getType"

var GetTypeFunctionType = NewSimpleFunctionType(
	FunctionPurityView,
	nil,
	MetaTypeAnnotation,
)

const getTypeFunctionDocString = `
Returns the type of the value
`

// toString

const ToStringFunctionName = "toString"

var ToStringFunctionType = NewSimpleFunctionType(
	FunctionPurityView,
	nil,
	StringTypeAnnotation,
)

const toStringFunctionDocString = `
A textual representation of this object
`

// fromString
const FromStringFunctionName = "fromString"

func FromStringFunctionDocstring(ty Type) string {

	builder := new(strings.Builder)
	builder.WriteString(
		fmt.Sprintf(
			"Attempts to parse %s from a string. Returns `nil` on overflow or invalid input. Whitespace or invalid digits will return a nil value.\n",
			ty.String(),
		))

	if IsSameTypeKind(ty, FixedPointType) {
		builder.WriteString(
			`Both decimal and fractional components must be supplied. For instance, both "0." and ".1" are invalid string representations, but "0.1" is accepted.\n`,
		)
	}
	if IsSameTypeKind(ty, SignedIntegerType) || IsSameTypeKind(ty, SignedFixedPointType) {
		builder.WriteString(
			"The string may optionally begin with a sign prefix of '-' or '+'.\n",
		)
	}

	return builder.String()
}

func FromStringFunctionType(ty Type) *FunctionType {
	return NewSimpleFunctionType(
		FunctionPurityView,
		[]Parameter{
			{
				Label:          ArgumentLabelNotRequired,
				Identifier:     "input",
				TypeAnnotation: StringTypeAnnotation,
			},
		},
		NewTypeAnnotation(
			&OptionalType{
				Type: ty,
			},
		),
	)
}

// toBigEndianBytes

const ToBigEndianBytesFunctionName = "toBigEndianBytes"

var ToBigEndianBytesFunctionType = NewSimpleFunctionType(
	FunctionPurityView,
	nil,
	ByteArrayTypeAnnotation,
)

const toBigEndianBytesFunctionDocString = `
Returns an array containing the big-endian byte representation of the number
`

func withBuiltinMembers(ty Type, members map[string]MemberResolver) map[string]MemberResolver {
	if members == nil {
		members = map[string]MemberResolver{}
	}

	// All types have a predeclared member `fun isInstance(_ type: Type): Bool`

	members[IsInstanceFunctionName] = MemberResolver{
		Kind: common.DeclarationKindFunction,
		Resolve: func(memoryGauge common.MemoryGauge, identifier string, _ ast.Range, _ func(error)) *Member {
			return NewPublicFunctionMember(
				memoryGauge,
				ty,
				identifier,
				IsInstanceFunctionType,
				isInstanceFunctionDocString,
			)
		},
	}

	// All types have a predeclared member `fun getType(): Type`

	members[GetTypeFunctionName] = MemberResolver{
		Kind: common.DeclarationKindFunction,
		Resolve: func(memoryGauge common.MemoryGauge, identifier string, _ ast.Range, _ func(error)) *Member {
			return NewPublicFunctionMember(
				memoryGauge,
				ty,
				identifier,
				GetTypeFunctionType,
				getTypeFunctionDocString,
			)
		},
	}

	// All number types, addresses, and path types have a `toString` function

	if IsSubType(ty, NumberType) || IsSubType(ty, TheAddressType) || IsSubType(ty, PathType) {

		members[ToStringFunctionName] = MemberResolver{
			Kind: common.DeclarationKindFunction,
			Resolve: func(memoryGauge common.MemoryGauge, identifier string, _ ast.Range, _ func(error)) *Member {
				return NewPublicFunctionMember(
					memoryGauge,
					ty,
					identifier,
					ToStringFunctionType,
					toStringFunctionDocString,
				)
			},
		}
	}

	// All number types have a `toBigEndianBytes` function

	if IsSubType(ty, NumberType) {

		members[ToBigEndianBytesFunctionName] = MemberResolver{
			Kind: common.DeclarationKindFunction,
			Resolve: func(memoryGauge common.MemoryGauge, identifier string, _ ast.Range, _ func(error)) *Member {
				return NewPublicFunctionMember(
					memoryGauge,
					ty,
					identifier,
					ToBigEndianBytesFunctionType,
					toBigEndianBytesFunctionDocString,
				)
			},
		}
	}

	return members
}

// OptionalType represents the optional variant of another type
type OptionalType struct {
	Type                Type
	memberResolvers     map[string]MemberResolver
	memberResolversOnce sync.Once
}

var _ Type = &OptionalType{}

func NewOptionalType(memoryGauge common.MemoryGauge, typ Type) *OptionalType {
	common.UseMemory(memoryGauge, common.OptionalSemaTypeMemoryUsage)
	return &OptionalType{
		Type: typ,
	}
}

func (*OptionalType) IsType() {}

func (t *OptionalType) Tag() TypeTag {
	if t.Type == NeverType {
		return NilTypeTag
	}

	return t.Type.Tag().Or(NilTypeTag)
}

func (t *OptionalType) String() string {
	if t.Type == nil {
		return "optional"
	}
	return fmt.Sprintf("%s?", t.Type)
}

func (t *OptionalType) QualifiedString() string {
	if t.Type == nil {
		return "optional"
	}
	return fmt.Sprintf("%s?", t.Type.QualifiedString())
}

func (t *OptionalType) ID() TypeID {
	var id string
	if t.Type != nil {
		id = string(t.Type.ID())
	}
	return TypeID(fmt.Sprintf("%s?", id))
}

func (t *OptionalType) Equal(other Type) bool {
	otherOptional, ok := other.(*OptionalType)
	if !ok {
		return false
	}
	return t.Type.Equal(otherOptional.Type)
}

func (t *OptionalType) IsResourceType() bool {
	return t.Type.IsResourceType()
}

func (t *OptionalType) IsInvalidType() bool {
	return t.Type.IsInvalidType()
}

func (t *OptionalType) IsStorable(results map[*Member]bool) bool {
	return t.Type.IsStorable(results)
}

func (t *OptionalType) IsExportable(results map[*Member]bool) bool {
	return t.Type.IsExportable(results)
}

func (t *OptionalType) IsImportable(results map[*Member]bool) bool {
	return t.Type.IsImportable(results)
}

func (t *OptionalType) IsEquatable() bool {
	return t.Type.IsEquatable()
}

func (*OptionalType) IsComparable() bool {
	return false
}

func (t *OptionalType) TypeAnnotationState() TypeAnnotationState {
	return t.Type.TypeAnnotationState()
}

func (t *OptionalType) RewriteWithRestrictedTypes() (Type, bool) {
	rewrittenType, rewritten := t.Type.RewriteWithRestrictedTypes()
	if rewritten {
		return &OptionalType{
			Type: rewrittenType,
		}, true
	} else {
		return t, false
	}
}

func (t *OptionalType) Unify(
	other Type,
	typeParameters *TypeParameterTypeOrderedMap,
	report func(err error),
	outerRange ast.Range,
) bool {

	otherOptional, ok := other.(*OptionalType)
	if !ok {
		return false
	}

	return t.Type.Unify(otherOptional.Type, typeParameters, report, outerRange)
}

func (t *OptionalType) Resolve(typeArguments *TypeParameterTypeOrderedMap) Type {

	newInnerType := t.Type.Resolve(typeArguments)
	if newInnerType == nil {
		return nil
	}

	return &OptionalType{
		Type: newInnerType,
	}
}

func (t *OptionalType) SupportedEntitlements() *EntitlementOrderedSet {
	if entitlementSupportingType, ok := t.Type.(EntitlementSupportingType); ok {
		return entitlementSupportingType.SupportedEntitlements()
	}
	return nil
}

const optionalTypeMapFunctionDocString = `
Returns an optional of the result of calling the given function
with the value of this optional when it is not nil.

Returns nil if this optional is nil
`

const OptionalTypeMapFunctionName = "map"

<<<<<<< HEAD
func (t *OptionalType) Map(memoryGauge common.MemoryGauge, f func(Type) Type) Type {
	return f(NewOptionalType(memoryGauge, t.Type.Map(memoryGauge, f)))
=======
func (t *OptionalType) Map(memoryGauge common.MemoryGauge, typeParamMap map[*TypeParameter]*TypeParameter, f func(Type) Type) Type {
	return f(NewOptionalType(memoryGauge, t.Type.Map(memoryGauge, typeParamMap, f)))
>>>>>>> 157f2e9e
}

func (t *OptionalType) GetMembers() map[string]MemberResolver {
	t.initializeMembers()
	return t.memberResolvers
}

func (t *OptionalType) initializeMembers() {
	t.memberResolversOnce.Do(func() {
		t.memberResolvers = withBuiltinMembers(t, map[string]MemberResolver{
			OptionalTypeMapFunctionName: {
				Kind: common.DeclarationKindFunction,
				Resolve: func(memoryGauge common.MemoryGauge, identifier string, targetRange ast.Range, report func(error)) *Member {

					// It's invalid for an optional of a resource to have a `map` function

					if t.Type.IsResourceType() {
						report(
							&InvalidResourceOptionalMemberError{
								Name:            identifier,
								DeclarationKind: common.DeclarationKindFunction,
								Range:           targetRange,
							},
						)
					}

					return NewPublicFunctionMember(
						memoryGauge,
						t,
						identifier,
						OptionalTypeMapFunctionType(t.Type),
						optionalTypeMapFunctionDocString,
					)
				},
			},
		})
	})
}

func OptionalTypeMapFunctionType(typ Type) *FunctionType {
	typeParameter := &TypeParameter{
		Name: "T",
	}

	resultType := &GenericType{
		TypeParameter: typeParameter,
	}

	const functionPurity = FunctionPurityImpure

	return &FunctionType{
		Purity: functionPurity,
		TypeParameters: []*TypeParameter{
			typeParameter,
		},
		Parameters: []Parameter{
			{
				Label:      ArgumentLabelNotRequired,
				Identifier: "transform",
				TypeAnnotation: NewTypeAnnotation(
					&FunctionType{
						Purity: functionPurity,
						Parameters: []Parameter{
							{
								Label:          ArgumentLabelNotRequired,
								Identifier:     "value",
								TypeAnnotation: NewTypeAnnotation(typ),
							},
						},
						ReturnTypeAnnotation: NewTypeAnnotation(
							resultType,
						),
					},
				),
			},
		},
		ReturnTypeAnnotation: NewTypeAnnotation(
			&OptionalType{
				Type: resultType,
			},
		),
	}
}

// GenericType
type GenericType struct {
	TypeParameter *TypeParameter
}

var _ Type = &GenericType{}

func (*GenericType) IsType() {}

func (t *GenericType) Tag() TypeTag {
	return GenericTypeTag
}

func (t *GenericType) String() string {
	return t.TypeParameter.Name
}

func (t *GenericType) QualifiedString() string {
	return t.TypeParameter.Name
}

func (t *GenericType) ID() TypeID {
	return TypeID(t.TypeParameter.Name)
}

func (t *GenericType) Equal(other Type) bool {
	otherType, ok := other.(*GenericType)
	if !ok {
		return false
	}
	return t.TypeParameter == otherType.TypeParameter
}

func (*GenericType) IsResourceType() bool {
	return false
}

func (*GenericType) IsInvalidType() bool {
	return false
}

func (*GenericType) IsStorable(_ map[*Member]bool) bool {
	return false
}

func (*GenericType) IsExportable(_ map[*Member]bool) bool {
	return false
}

func (t *GenericType) IsImportable(_ map[*Member]bool) bool {
	return false
}

func (*GenericType) IsEquatable() bool {
	return false
}

func (*GenericType) IsComparable() bool {
	return false
}

func (*GenericType) TypeAnnotationState() TypeAnnotationState {
	return TypeAnnotationStateValid
}

func (t *GenericType) RewriteWithRestrictedTypes() (result Type, rewritten bool) {
	return t, false
}

func (t *GenericType) Unify(
	other Type,
	typeParameters *TypeParameterTypeOrderedMap,
	report func(err error),
	outerRange ast.Range,
) bool {

	if unifiedType, ok := typeParameters.Get(t.TypeParameter); ok {

		// If the type parameter is already unified with a type argument
		// (either explicit by a type argument, or implicit through an argument's type),
		// check that this argument's type matches the unified type

		if !other.Equal(unifiedType) {
			report(
				&TypeParameterTypeMismatchError{
					TypeParameter: t.TypeParameter,
					ExpectedType:  unifiedType,
					ActualType:    other,
					Range:         outerRange,
				},
			)
		}

	} else {
		// If the type parameter is not yet unified to a type argument, unify it.

		typeParameters.Set(t.TypeParameter, other)

		// If the type parameter corresponding to the type argument has a type bound,
		// then check that the argument's type is a subtype of the type bound.

		err := t.TypeParameter.checkTypeBound(other, outerRange)
		if err != nil {
			report(err)
		}
	}

	return true
}

func (t *GenericType) Resolve(typeArguments *TypeParameterTypeOrderedMap) Type {
	ty, ok := typeArguments.Get(t.TypeParameter)
	if !ok {
		return nil
	}
	return ty
}

<<<<<<< HEAD
func (t *GenericType) Map(gauge common.MemoryGauge, f func(Type) Type) Type {
	typeParameter := &TypeParameter{
		Name:      t.TypeParameter.Name,
		Optional:  t.TypeParameter.Optional,
		TypeBound: t.TypeParameter.TypeBound.Map(gauge, f),
	}

=======
func (t *GenericType) Map(gauge common.MemoryGauge, typeParamMap map[*TypeParameter]*TypeParameter, f func(Type) Type) Type {
	if param, ok := typeParamMap[t.TypeParameter]; ok {
		return f(&GenericType{
			TypeParameter: param,
		})
	}

	typeParameter := &TypeParameter{
		Name:      t.TypeParameter.Name,
		Optional:  t.TypeParameter.Optional,
		TypeBound: t.TypeParameter.TypeBound.Map(gauge, typeParamMap, f),
	}

	typeParamMap[t.TypeParameter] = typeParameter

>>>>>>> 157f2e9e
	return f(&GenericType{
		TypeParameter: typeParameter,
	})
}

func (t *GenericType) GetMembers() map[string]MemberResolver {
	return withBuiltinMembers(t, nil)
}

// IntegerRangedType

type IntegerRangedType interface {
	Type
	MinInt() *big.Int
	MaxInt() *big.Int
	IsSuperType() bool
}

type FractionalRangedType interface {
	IntegerRangedType
	Scale() uint
	MinFractional() *big.Int
	MaxFractional() *big.Int
}

// SaturatingArithmeticType is a type that supports saturating arithmetic functions
type SaturatingArithmeticType interface {
	Type
	SupportsSaturatingAdd() bool
	SupportsSaturatingSubtract() bool
	SupportsSaturatingMultiply() bool
	SupportsSaturatingDivide() bool
}

const NumericTypeSaturatingAddFunctionName = "saturatingAdd"
const numericTypeSaturatingAddFunctionDocString = `
self + other, saturating at the numeric bounds instead of overflowing.
`

const NumericTypeSaturatingSubtractFunctionName = "saturatingSubtract"
const numericTypeSaturatingSubtractFunctionDocString = `
self - other, saturating at the numeric bounds instead of overflowing.
`
const NumericTypeSaturatingMultiplyFunctionName = "saturatingMultiply"
const numericTypeSaturatingMultiplyFunctionDocString = `
self * other, saturating at the numeric bounds instead of overflowing.
`

const NumericTypeSaturatingDivideFunctionName = "saturatingDivide"
const numericTypeSaturatingDivideFunctionDocString = `
self / other, saturating at the numeric bounds instead of overflowing.
`

var SaturatingArithmeticTypeFunctionTypes = map[Type]*FunctionType{}

func addSaturatingArithmeticFunctions(t SaturatingArithmeticType, members map[string]MemberResolver) {

	arithmeticFunctionType := NewSimpleFunctionType(
		FunctionPurityView,
		[]Parameter{
			{
				Label:          ArgumentLabelNotRequired,
				Identifier:     "other",
				TypeAnnotation: NewTypeAnnotation(t),
			},
		},
		NewTypeAnnotation(t),
	)

	SaturatingArithmeticTypeFunctionTypes[t] = arithmeticFunctionType

	addArithmeticFunction := func(name string, docString string) {
		members[name] = MemberResolver{
			Kind: common.DeclarationKindFunction,
			Resolve: func(memoryGauge common.MemoryGauge, identifier string, targetRange ast.Range, report func(error)) *Member {
				return NewPublicFunctionMember(
					memoryGauge, t, name, arithmeticFunctionType, docString)
			},
		}
	}

	if t.SupportsSaturatingAdd() {
		addArithmeticFunction(
			NumericTypeSaturatingAddFunctionName,
			numericTypeSaturatingAddFunctionDocString,
		)
	}

	if t.SupportsSaturatingSubtract() {
		addArithmeticFunction(
			NumericTypeSaturatingSubtractFunctionName,
			numericTypeSaturatingSubtractFunctionDocString,
		)
	}

	if t.SupportsSaturatingMultiply() {
		addArithmeticFunction(
			NumericTypeSaturatingMultiplyFunctionName,
			numericTypeSaturatingMultiplyFunctionDocString,
		)
	}

	if t.SupportsSaturatingDivide() {
		addArithmeticFunction(
			NumericTypeSaturatingDivideFunctionName,
			numericTypeSaturatingDivideFunctionDocString,
		)
	}
}

// NumericType represent all the types in the integer range
// and non-fractional ranged types.
type NumericType struct {
	minInt                     *big.Int
	maxInt                     *big.Int
	memberResolvers            map[string]MemberResolver
	name                       string
	tag                        TypeTag
	memberResolversOnce        sync.Once
	supportsSaturatingAdd      bool
	supportsSaturatingSubtract bool
	supportsSaturatingMultiply bool
	supportsSaturatingDivide   bool
	isSuperType                bool
}

var _ Type = &NumericType{}
var _ IntegerRangedType = &NumericType{}
var _ SaturatingArithmeticType = &NumericType{}

func NewNumericType(typeName string) *NumericType {
	return &NumericType{name: typeName}
}

func (t *NumericType) Tag() TypeTag {
	return t.tag
}

func (t *NumericType) WithTag(tag TypeTag) *NumericType {
	t.tag = tag
	return t
}

func (t *NumericType) WithIntRange(min *big.Int, max *big.Int) *NumericType {
	t.minInt = min
	t.maxInt = max
	return t
}

func (t *NumericType) WithSaturatingAdd() *NumericType {
	t.supportsSaturatingAdd = true
	return t
}

func (t *NumericType) WithSaturatingSubtract() *NumericType {
	t.supportsSaturatingSubtract = true
	return t
}

func (t *NumericType) WithSaturatingMultiply() *NumericType {
	t.supportsSaturatingMultiply = true
	return t
}

func (t *NumericType) WithSaturatingDivide() *NumericType {
	t.supportsSaturatingDivide = true
	return t
}

func (t *NumericType) SupportsSaturatingAdd() bool {
	return t.supportsSaturatingAdd
}

func (t *NumericType) SupportsSaturatingSubtract() bool {
	return t.supportsSaturatingSubtract
}

func (t *NumericType) SupportsSaturatingMultiply() bool {
	return t.supportsSaturatingMultiply
}

func (t *NumericType) SupportsSaturatingDivide() bool {
	return t.supportsSaturatingDivide
}

func (*NumericType) IsType() {}

func (t *NumericType) String() string {
	return t.name
}

func (t *NumericType) QualifiedString() string {
	return t.name
}

func (t *NumericType) ID() TypeID {
	return TypeID(t.name)
}

func (t *NumericType) Equal(other Type) bool {
	// Numeric types are singletons. Hence their pointers should be equal.
	if t == other {
		return true
	}

	// Check for the value equality as well, as a backup strategy.
	otherNumericType, ok := other.(*NumericType)
	return ok && t.ID() == otherNumericType.ID()
}

func (*NumericType) IsResourceType() bool {
	return false
}

func (*NumericType) IsInvalidType() bool {
	return false
}

func (*NumericType) IsStorable(_ map[*Member]bool) bool {
	return true
}

func (*NumericType) IsExportable(_ map[*Member]bool) bool {
	return true
}

func (t *NumericType) IsImportable(_ map[*Member]bool) bool {
	return true
}

func (*NumericType) IsEquatable() bool {
	return true
}

func (t *NumericType) IsComparable() bool {
	return !t.IsSuperType()
}

func (*NumericType) TypeAnnotationState() TypeAnnotationState {
	return TypeAnnotationStateValid
}

func (t *NumericType) RewriteWithRestrictedTypes() (result Type, rewritten bool) {
	return t, false
}

func (t *NumericType) MinInt() *big.Int {
	return t.minInt
}

func (t *NumericType) MaxInt() *big.Int {
	return t.maxInt
}

func (*NumericType) Unify(_ Type, _ *TypeParameterTypeOrderedMap, _ func(err error), _ ast.Range) bool {
	return false
}

func (t *NumericType) Resolve(_ *TypeParameterTypeOrderedMap) Type {
	return t
}

<<<<<<< HEAD
func (t *NumericType) Map(_ common.MemoryGauge, f func(Type) Type) Type {
=======
func (t *NumericType) Map(_ common.MemoryGauge, _ map[*TypeParameter]*TypeParameter, f func(Type) Type) Type {
>>>>>>> 157f2e9e
	return f(t)
}

func (t *NumericType) GetMembers() map[string]MemberResolver {
	t.initializeMemberResolvers()
	return t.memberResolvers
}

func (t *NumericType) initializeMemberResolvers() {
	t.memberResolversOnce.Do(func() {
		members := map[string]MemberResolver{}

		addSaturatingArithmeticFunctions(t, members)

		t.memberResolvers = withBuiltinMembers(t, members)
	})
}

func (t *NumericType) AsSuperType() *NumericType {
	t.isSuperType = true
	return t
}

func (t *NumericType) IsSuperType() bool {
	return t.isSuperType
}

// FixedPointNumericType represents all the types in the fixed-point range.
type FixedPointNumericType struct {
	maxFractional              *big.Int
	minFractional              *big.Int
	memberResolvers            map[string]MemberResolver
	minInt                     *big.Int
	maxInt                     *big.Int
	name                       string
	tag                        TypeTag
	scale                      uint
	memberResolversOnce        sync.Once
	supportsSaturatingAdd      bool
	supportsSaturatingDivide   bool
	supportsSaturatingMultiply bool
	supportsSaturatingSubtract bool
	isSuperType                bool
}

var _ Type = &FixedPointNumericType{}
var _ IntegerRangedType = &FixedPointNumericType{}
var _ FractionalRangedType = &FixedPointNumericType{}
var _ SaturatingArithmeticType = &FixedPointNumericType{}

func NewFixedPointNumericType(typeName string) *FixedPointNumericType {
	return &FixedPointNumericType{
		name: typeName,
	}
}

func (t *FixedPointNumericType) Tag() TypeTag {
	return t.tag
}

func (t *FixedPointNumericType) WithTag(tag TypeTag) *FixedPointNumericType {
	t.tag = tag
	return t
}

func (t *FixedPointNumericType) WithIntRange(minInt *big.Int, maxInt *big.Int) *FixedPointNumericType {
	t.minInt = minInt
	t.maxInt = maxInt
	return t
}

func (t *FixedPointNumericType) WithFractionalRange(
	minFractional *big.Int,
	maxFractional *big.Int,
) *FixedPointNumericType {

	t.minFractional = minFractional
	t.maxFractional = maxFractional
	return t
}

func (t *FixedPointNumericType) WithScale(scale uint) *FixedPointNumericType {
	t.scale = scale
	return t
}

func (t *FixedPointNumericType) WithSaturatingAdd() *FixedPointNumericType {
	t.supportsSaturatingAdd = true
	return t
}

func (t *FixedPointNumericType) WithSaturatingSubtract() *FixedPointNumericType {
	t.supportsSaturatingSubtract = true
	return t
}

func (t *FixedPointNumericType) WithSaturatingMultiply() *FixedPointNumericType {
	t.supportsSaturatingMultiply = true
	return t
}

func (t *FixedPointNumericType) WithSaturatingDivide() *FixedPointNumericType {
	t.supportsSaturatingDivide = true
	return t
}

func (t *FixedPointNumericType) SupportsSaturatingAdd() bool {
	return t.supportsSaturatingAdd
}

func (t *FixedPointNumericType) SupportsSaturatingSubtract() bool {
	return t.supportsSaturatingSubtract
}

func (t *FixedPointNumericType) SupportsSaturatingMultiply() bool {
	return t.supportsSaturatingMultiply
}

func (t *FixedPointNumericType) SupportsSaturatingDivide() bool {
	return t.supportsSaturatingDivide
}

func (*FixedPointNumericType) IsType() {}

func (t *FixedPointNumericType) String() string {
	return t.name
}

func (t *FixedPointNumericType) QualifiedString() string {
	return t.name
}

func (t *FixedPointNumericType) ID() TypeID {
	return TypeID(t.name)
}

func (t *FixedPointNumericType) Equal(other Type) bool {
	// Numeric types are singletons. Hence their pointers should be equal.
	if t == other {
		return true
	}

	// Check for the value equality as well, as a backup strategy.
	otherNumericType, ok := other.(*FixedPointNumericType)
	return ok && t.ID() == otherNumericType.ID()
}

func (*FixedPointNumericType) IsResourceType() bool {
	return false
}

func (*FixedPointNumericType) IsInvalidType() bool {
	return false
}

func (*FixedPointNumericType) IsStorable(_ map[*Member]bool) bool {
	return true
}

func (*FixedPointNumericType) IsExportable(_ map[*Member]bool) bool {
	return true
}

func (t *FixedPointNumericType) IsImportable(_ map[*Member]bool) bool {
	return true
}

func (*FixedPointNumericType) IsEquatable() bool {
	return true
}

func (t *FixedPointNumericType) IsComparable() bool {
	return !t.IsSuperType()
}

func (*FixedPointNumericType) TypeAnnotationState() TypeAnnotationState {
	return TypeAnnotationStateValid
}

func (t *FixedPointNumericType) RewriteWithRestrictedTypes() (result Type, rewritten bool) {
	return t, false
}

func (t *FixedPointNumericType) MinInt() *big.Int {
	return t.minInt
}

func (t *FixedPointNumericType) MaxInt() *big.Int {
	return t.maxInt
}

func (t *FixedPointNumericType) MinFractional() *big.Int {
	return t.minFractional
}

func (t *FixedPointNumericType) MaxFractional() *big.Int {
	return t.maxFractional
}

func (t *FixedPointNumericType) Scale() uint {
	return t.scale
}

func (*FixedPointNumericType) Unify(_ Type, _ *TypeParameterTypeOrderedMap, _ func(err error), _ ast.Range) bool {
	return false
}

func (t *FixedPointNumericType) Resolve(_ *TypeParameterTypeOrderedMap) Type {
	return t
}

<<<<<<< HEAD
func (t *FixedPointNumericType) Map(_ common.MemoryGauge, f func(Type) Type) Type {
=======
func (t *FixedPointNumericType) Map(_ common.MemoryGauge, _ map[*TypeParameter]*TypeParameter, f func(Type) Type) Type {
>>>>>>> 157f2e9e
	return f(t)
}

func (t *FixedPointNumericType) GetMembers() map[string]MemberResolver {
	t.initializeMemberResolvers()
	return t.memberResolvers
}

func (t *FixedPointNumericType) initializeMemberResolvers() {
	t.memberResolversOnce.Do(func() {
		members := map[string]MemberResolver{}

		addSaturatingArithmeticFunctions(t, members)

		t.memberResolvers = withBuiltinMembers(t, members)
	})
}

func (t *FixedPointNumericType) AsSuperType() *FixedPointNumericType {
	t.isSuperType = true
	return t
}

func (t *FixedPointNumericType) IsSuperType() bool {
	return t.isSuperType
}

// Numeric types

var (

	// NumberType represents the super-type of all number types
	NumberType = NewNumericType(NumberTypeName).
			WithTag(NumberTypeTag).
			AsSuperType()

	NumberTypeAnnotation = NewTypeAnnotation(NumberType)

	// SignedNumberType represents the super-type of all signed number types
	SignedNumberType = NewNumericType(SignedNumberTypeName).
				WithTag(SignedNumberTypeTag).
				AsSuperType()

	SignedNumberTypeAnnotation = NewTypeAnnotation(SignedNumberType)

	// IntegerType represents the super-type of all integer types
	IntegerType = NewNumericType(IntegerTypeName).
			WithTag(IntegerTypeTag).
			AsSuperType()

	IntegerTypeAnnotation = NewTypeAnnotation(IntegerType)

	// SignedIntegerType represents the super-type of all signed integer types
	SignedIntegerType = NewNumericType(SignedIntegerTypeName).
				WithTag(SignedIntegerTypeTag).
				AsSuperType()

	SignedIntegerTypeAnnotation = NewTypeAnnotation(SignedIntegerType)

	// IntType represents the arbitrary-precision integer type `Int`
	IntType = NewNumericType(IntTypeName).
		WithTag(IntTypeTag)

	IntTypeAnnotation = NewTypeAnnotation(IntType)

	// Int8Type represents the 8-bit signed integer type `Int8`
	Int8Type = NewNumericType(Int8TypeName).
			WithTag(Int8TypeTag).
			WithIntRange(Int8TypeMinInt, Int8TypeMaxInt).
			WithSaturatingAdd().
			WithSaturatingSubtract().
			WithSaturatingMultiply().
			WithSaturatingDivide()

	Int8TypeAnnotation = NewTypeAnnotation(Int8Type)

	// Int16Type represents the 16-bit signed integer type `Int16`
	Int16Type = NewNumericType(Int16TypeName).
			WithTag(Int16TypeTag).
			WithIntRange(Int16TypeMinInt, Int16TypeMaxInt).
			WithSaturatingAdd().
			WithSaturatingSubtract().
			WithSaturatingMultiply().
			WithSaturatingDivide()

	Int16TypeAnnotation = NewTypeAnnotation(Int16Type)

	// Int32Type represents the 32-bit signed integer type `Int32`
	Int32Type = NewNumericType(Int32TypeName).
			WithTag(Int32TypeTag).
			WithIntRange(Int32TypeMinInt, Int32TypeMaxInt).
			WithSaturatingAdd().
			WithSaturatingSubtract().
			WithSaturatingMultiply().
			WithSaturatingDivide()

	Int32TypeAnnotation = NewTypeAnnotation(Int32Type)

	// Int64Type represents the 64-bit signed integer type `Int64`
	Int64Type = NewNumericType(Int64TypeName).
			WithTag(Int64TypeTag).
			WithIntRange(Int64TypeMinInt, Int64TypeMaxInt).
			WithSaturatingAdd().
			WithSaturatingSubtract().
			WithSaturatingMultiply().
			WithSaturatingDivide()

	Int64TypeAnnotation = NewTypeAnnotation(Int64Type)

	// Int128Type represents the 128-bit signed integer type `Int128`
	Int128Type = NewNumericType(Int128TypeName).
			WithTag(Int128TypeTag).
			WithIntRange(Int128TypeMinIntBig, Int128TypeMaxIntBig).
			WithSaturatingAdd().
			WithSaturatingSubtract().
			WithSaturatingMultiply().
			WithSaturatingDivide()

	Int128TypeAnnotation = NewTypeAnnotation(Int128Type)

	// Int256Type represents the 256-bit signed integer type `Int256`
	Int256Type = NewNumericType(Int256TypeName).
			WithTag(Int256TypeTag).
			WithIntRange(Int256TypeMinIntBig, Int256TypeMaxIntBig).
			WithSaturatingAdd().
			WithSaturatingSubtract().
			WithSaturatingMultiply().
			WithSaturatingDivide()

	Int256TypeAnnotation = NewTypeAnnotation(Int256Type)

	// UIntType represents the arbitrary-precision unsigned integer type `UInt`
	UIntType = NewNumericType(UIntTypeName).
			WithTag(UIntTypeTag).
			WithIntRange(UIntTypeMin, nil).
			WithSaturatingSubtract()

	UIntTypeAnnotation = NewTypeAnnotation(UIntType)

	// UInt8Type represents the 8-bit unsigned integer type `UInt8`
	// which checks for overflow and underflow
	UInt8Type = NewNumericType(UInt8TypeName).
			WithTag(UInt8TypeTag).
			WithIntRange(UInt8TypeMinInt, UInt8TypeMaxInt).
			WithSaturatingAdd().
			WithSaturatingSubtract().
			WithSaturatingMultiply()

	UInt8TypeAnnotation = NewTypeAnnotation(UInt8Type)

	// UInt16Type represents the 16-bit unsigned integer type `UInt16`
	// which checks for overflow and underflow
	UInt16Type = NewNumericType(UInt16TypeName).
			WithTag(UInt16TypeTag).
			WithIntRange(UInt16TypeMinInt, UInt16TypeMaxInt).
			WithSaturatingAdd().
			WithSaturatingSubtract().
			WithSaturatingMultiply()

	UInt16TypeAnnotation = NewTypeAnnotation(UInt16Type)

	// UInt32Type represents the 32-bit unsigned integer type `UInt32`
	// which checks for overflow and underflow
	UInt32Type = NewNumericType(UInt32TypeName).
			WithTag(UInt32TypeTag).
			WithIntRange(UInt32TypeMinInt, UInt32TypeMaxInt).
			WithSaturatingAdd().
			WithSaturatingSubtract().
			WithSaturatingMultiply()

	UInt32TypeAnnotation = NewTypeAnnotation(UInt32Type)

	// UInt64Type represents the 64-bit unsigned integer type `UInt64`
	// which checks for overflow and underflow
	UInt64Type = NewNumericType(UInt64TypeName).
			WithTag(UInt64TypeTag).
			WithIntRange(UInt64TypeMinInt, UInt64TypeMaxInt).
			WithSaturatingAdd().
			WithSaturatingSubtract().
			WithSaturatingMultiply()

	UInt64TypeAnnotation = NewTypeAnnotation(UInt64Type)

	// UInt128Type represents the 128-bit unsigned integer type `UInt128`
	// which checks for overflow and underflow
	UInt128Type = NewNumericType(UInt128TypeName).
			WithTag(UInt128TypeTag).
			WithIntRange(UInt128TypeMinIntBig, UInt128TypeMaxIntBig).
			WithSaturatingAdd().
			WithSaturatingSubtract().
			WithSaturatingMultiply()

	UInt128TypeAnnotation = NewTypeAnnotation(UInt128Type)

	// UInt256Type represents the 256-bit unsigned integer type `UInt256`
	// which checks for overflow and underflow
	UInt256Type = NewNumericType(UInt256TypeName).
			WithTag(UInt256TypeTag).
			WithIntRange(UInt256TypeMinIntBig, UInt256TypeMaxIntBig).
			WithSaturatingAdd().
			WithSaturatingSubtract().
			WithSaturatingMultiply()

	UInt256TypeAnnotation = NewTypeAnnotation(UInt256Type)

	// Word8Type represents the 8-bit unsigned integer type `Word8`
	// which does NOT check for overflow and underflow
	Word8Type = NewNumericType(Word8TypeName).
			WithTag(Word8TypeTag).
			WithIntRange(Word8TypeMinInt, Word8TypeMaxInt)

	Word8TypeAnnotation = NewTypeAnnotation(Word8Type)

	// Word16Type represents the 16-bit unsigned integer type `Word16`
	// which does NOT check for overflow and underflow
	Word16Type = NewNumericType(Word16TypeName).
			WithTag(Word16TypeTag).
			WithIntRange(Word16TypeMinInt, Word16TypeMaxInt)

	Word16TypeAnnotation = NewTypeAnnotation(Word16Type)

	// Word32Type represents the 32-bit unsigned integer type `Word32`
	// which does NOT check for overflow and underflow
	Word32Type = NewNumericType(Word32TypeName).
			WithTag(Word32TypeTag).
			WithIntRange(Word32TypeMinInt, Word32TypeMaxInt)

	Word32TypeAnnotation = NewTypeAnnotation(Word32Type)

	// Word64Type represents the 64-bit unsigned integer type `Word64`
	// which does NOT check for overflow and underflow
	Word64Type = NewNumericType(Word64TypeName).
			WithTag(Word64TypeTag).
			WithIntRange(Word64TypeMinInt, Word64TypeMaxInt)

	Word64TypeAnnotation = NewTypeAnnotation(Word64Type)

	// FixedPointType represents the super-type of all fixed-point types
	FixedPointType = NewNumericType(FixedPointTypeName).
			WithTag(FixedPointTypeTag).
			AsSuperType()

	FixedPointTypeAnnotation = NewTypeAnnotation(FixedPointType)

	// SignedFixedPointType represents the super-type of all signed fixed-point types
	SignedFixedPointType = NewNumericType(SignedFixedPointTypeName).
				WithTag(SignedFixedPointTypeTag).
				AsSuperType()

	SignedFixedPointTypeAnnotation = NewTypeAnnotation(SignedFixedPointType)

	// Fix64Type represents the 64-bit signed decimal fixed-point type `Fix64`
	// which has a scale of Fix64Scale, and checks for overflow and underflow
	Fix64Type = NewFixedPointNumericType(Fix64TypeName).
			WithTag(Fix64TypeTag).
			WithIntRange(Fix64TypeMinIntBig, Fix64TypeMaxIntBig).
			WithFractionalRange(Fix64TypeMinFractionalBig, Fix64TypeMaxFractionalBig).
			WithScale(Fix64Scale).
			WithSaturatingAdd().
			WithSaturatingSubtract().
			WithSaturatingMultiply().
			WithSaturatingDivide()

	Fix64TypeAnnotation = NewTypeAnnotation(Fix64Type)

	// UFix64Type represents the 64-bit unsigned decimal fixed-point type `UFix64`
	// which has a scale of 1E9, and checks for overflow and underflow
	UFix64Type = NewFixedPointNumericType(UFix64TypeName).
			WithTag(UFix64TypeTag).
			WithIntRange(UFix64TypeMinIntBig, UFix64TypeMaxIntBig).
			WithFractionalRange(UFix64TypeMinFractionalBig, UFix64TypeMaxFractionalBig).
			WithScale(Fix64Scale).
			WithSaturatingAdd().
			WithSaturatingSubtract().
			WithSaturatingMultiply()

	UFix64TypeAnnotation = NewTypeAnnotation(UFix64Type)
)

// Numeric type ranges
var (
	Int8TypeMinInt = new(big.Int).SetInt64(math.MinInt8)
	Int8TypeMaxInt = new(big.Int).SetInt64(math.MaxInt8)

	Int16TypeMinInt = new(big.Int).SetInt64(math.MinInt16)
	Int16TypeMaxInt = new(big.Int).SetInt64(math.MaxInt16)

	Int32TypeMinInt = new(big.Int).SetInt64(math.MinInt32)
	Int32TypeMaxInt = new(big.Int).SetInt64(math.MaxInt32)

	Int64TypeMinInt = new(big.Int).SetInt64(math.MinInt64)
	Int64TypeMaxInt = new(big.Int).SetInt64(math.MaxInt64)

	Int128TypeMinIntBig = func() *big.Int {
		int128TypeMin := big.NewInt(-1)
		int128TypeMin.Lsh(int128TypeMin, 127)
		return int128TypeMin
	}()

	Int128TypeMaxIntBig = func() *big.Int {
		int128TypeMax := big.NewInt(1)
		int128TypeMax.Lsh(int128TypeMax, 127)
		int128TypeMax.Sub(int128TypeMax, big.NewInt(1))
		return int128TypeMax
	}()

	Int256TypeMinIntBig = func() *big.Int {
		int256TypeMin := big.NewInt(-1)
		int256TypeMin.Lsh(int256TypeMin, 255)
		return int256TypeMin
	}()

	Int256TypeMaxIntBig = func() *big.Int {
		int256TypeMax := big.NewInt(1)
		int256TypeMax.Lsh(int256TypeMax, 255)
		int256TypeMax.Sub(int256TypeMax, big.NewInt(1))
		return int256TypeMax
	}()

	UIntTypeMin = new(big.Int)

	UInt8TypeMinInt = new(big.Int)
	UInt8TypeMaxInt = new(big.Int).SetUint64(math.MaxUint8)

	UInt16TypeMinInt = new(big.Int)
	UInt16TypeMaxInt = new(big.Int).SetUint64(math.MaxUint16)

	UInt32TypeMinInt = new(big.Int)
	UInt32TypeMaxInt = new(big.Int).SetUint64(math.MaxUint32)

	UInt64TypeMinInt = new(big.Int)
	UInt64TypeMaxInt = new(big.Int).SetUint64(math.MaxUint64)

	UInt128TypeMinIntBig = new(big.Int)

	UInt128TypeMaxIntBig = func() *big.Int {
		uInt128TypeMax := big.NewInt(1)
		uInt128TypeMax.Lsh(uInt128TypeMax, 128)
		uInt128TypeMax.Sub(uInt128TypeMax, big.NewInt(1))
		return uInt128TypeMax

	}()

	UInt256TypeMinIntBig = new(big.Int)

	UInt256TypeMaxIntBig = func() *big.Int {
		uInt256TypeMax := big.NewInt(1)
		uInt256TypeMax.Lsh(uInt256TypeMax, 256)
		uInt256TypeMax.Sub(uInt256TypeMax, big.NewInt(1))
		return uInt256TypeMax
	}()

	Word8TypeMinInt = new(big.Int)
	Word8TypeMaxInt = new(big.Int).SetUint64(math.MaxUint8)

	Word16TypeMinInt = new(big.Int)
	Word16TypeMaxInt = new(big.Int).SetUint64(math.MaxUint16)

	Word32TypeMinInt = new(big.Int)
	Word32TypeMaxInt = new(big.Int).SetUint64(math.MaxUint32)

	Word64TypeMinInt = new(big.Int)
	Word64TypeMaxInt = new(big.Int).SetUint64(math.MaxUint64)

	Fix64FactorBig = new(big.Int).SetUint64(uint64(Fix64Factor))

	Fix64TypeMinIntBig = fixedpoint.Fix64TypeMinIntBig
	Fix64TypeMaxIntBig = fixedpoint.Fix64TypeMaxIntBig

	Fix64TypeMinFractionalBig = fixedpoint.Fix64TypeMinFractionalBig
	Fix64TypeMaxFractionalBig = fixedpoint.Fix64TypeMaxFractionalBig

	UFix64TypeMinIntBig = fixedpoint.UFix64TypeMinIntBig
	UFix64TypeMaxIntBig = fixedpoint.UFix64TypeMaxIntBig

	UFix64TypeMinFractionalBig = fixedpoint.UFix64TypeMinFractionalBig
	UFix64TypeMaxFractionalBig = fixedpoint.UFix64TypeMaxFractionalBig
)

// size constants (in bytes) for fixed-width numeric types
const (
	Int8TypeSize    uint = 1
	UInt8TypeSize   uint = 1
	Word8TypeSize   uint = 1
	Int16TypeSize   uint = 2
	UInt16TypeSize  uint = 2
	Word16TypeSize  uint = 2
	Int32TypeSize   uint = 4
	UInt32TypeSize  uint = 4
	Word32TypeSize  uint = 4
	Int64TypeSize   uint = 8
	UInt64TypeSize  uint = 8
	Word64TypeSize  uint = 8
	Fix64TypeSize   uint = 8
	UFix64TypeSize  uint = 8
	Int128TypeSize  uint = 16
	UInt128TypeSize uint = 16
	Int256TypeSize  uint = 32
	UInt256TypeSize uint = 32
)

const Fix64Scale = fixedpoint.Fix64Scale
const Fix64Factor = fixedpoint.Fix64Factor

const Fix64TypeMinInt = fixedpoint.Fix64TypeMinInt
const Fix64TypeMaxInt = fixedpoint.Fix64TypeMaxInt

const Fix64TypeMinFractional = fixedpoint.Fix64TypeMinFractional
const Fix64TypeMaxFractional = fixedpoint.Fix64TypeMaxFractional

const UFix64TypeMinInt = fixedpoint.UFix64TypeMinInt
const UFix64TypeMaxInt = fixedpoint.UFix64TypeMaxInt

const UFix64TypeMinFractional = fixedpoint.UFix64TypeMinFractional
const UFix64TypeMaxFractional = fixedpoint.UFix64TypeMaxFractional

// ArrayType

type ArrayType interface {
	ValueIndexableType
	isArrayType()
}

const arrayTypeFirstIndexFunctionDocString = `
Returns the index of the first element matching the given object in the array, nil if no match.
Available if the array element type is not resource-kinded and equatable.
`

const arrayTypeContainsFunctionDocString = `
Returns true if the given object is in the array
`

const arrayTypeLengthFieldDocString = `
Returns the number of elements in the array
`

const arrayTypeAppendFunctionDocString = `
Adds the given element to the end of the array
`

const arrayTypeAppendAllFunctionDocString = `
Adds all the elements from the given array to the end of the array
`

const arrayTypeConcatFunctionDocString = `
Returns a new array which contains the given array concatenated to the end of the original array, but does not modify the original array
`

const arrayTypeInsertFunctionDocString = `
Inserts the given element at the given index of the array.

The index must be within the bounds of the array.
If the index is outside the bounds, the program aborts.

The existing element at the supplied index is not overwritten.

All the elements after the new inserted element are shifted to the right by one
`

const arrayTypeRemoveFunctionDocString = `
Removes the element at the given index from the array and returns it.

The index must be within the bounds of the array.
If the index is outside the bounds, the program aborts
`

const arrayTypeRemoveFirstFunctionDocString = `
Removes the first element from the array and returns it.

The array must not be empty. If the array is empty, the program aborts
`

const arrayTypeRemoveLastFunctionDocString = `
Removes the last element from the array and returns it.

The array must not be empty. If the array is empty, the program aborts
`

const arrayTypeSliceFunctionDocString = `
Returns a new variable-sized array containing the slice of the elements in the given array from start index ` + "`from`" + ` up to, but not including, the end index ` + "`upTo`" + `.

This function creates a new array whose length is ` + "`upTo - from`" + `.
It does not modify the original array.
If either of the parameters are out of the bounds of the array, or the indices are invalid (` + "`from > upTo`" + `), then the function will fail.
`

func getArrayMembers(arrayType ArrayType) map[string]MemberResolver {

	members := map[string]MemberResolver{
		"contains": {
			Kind: common.DeclarationKindFunction,
			Resolve: func(memoryGauge common.MemoryGauge, identifier string, targetRange ast.Range, report func(error)) *Member {

				elementType := arrayType.ElementType(false)

				// It is impossible for an array of resources to have a `contains` function:
				// if the resource is passed as an argument, it cannot be inside the array

				if elementType.IsResourceType() {
					report(
						&InvalidResourceArrayMemberError{
							Name:            identifier,
							DeclarationKind: common.DeclarationKindFunction,
							Range:           targetRange,
						},
					)
				}

				// TODO: implement Equatable interface: https://github.com/dapperlabs/bamboo-node/issues/78

				if !elementType.IsEquatable() {
					report(
						&NotEquatableTypeError{
							Type:  elementType,
							Range: targetRange,
						},
					)
				}

				return NewPublicFunctionMember(
					memoryGauge,
					arrayType,
					identifier,
					ArrayContainsFunctionType(elementType),
					arrayTypeContainsFunctionDocString,
				)
			},
		},
		"length": {
			Kind: common.DeclarationKindField,
			Resolve: func(memoryGauge common.MemoryGauge, identifier string, _ ast.Range, _ func(error)) *Member {
				return NewPublicConstantFieldMember(
					memoryGauge,
					arrayType,
					identifier,
					IntType,
					arrayTypeLengthFieldDocString,
				)
			},
		},
		"firstIndex": {
			Kind: common.DeclarationKindFunction,
			Resolve: func(memoryGauge common.MemoryGauge, identifier string, targetRange ast.Range, report func(error)) *Member {

				elementType := arrayType.ElementType(false)

				// It is impossible for an array of resources to have a `firstIndex` function:
				// if the resource is passed as an argument, it cannot be inside the array

				if elementType.IsResourceType() {
					report(
						&InvalidResourceArrayMemberError{
							Name:            identifier,
							DeclarationKind: common.DeclarationKindFunction,
							Range:           targetRange,
						},
					)
				}

				// TODO: implement Equatable interface

				if !elementType.IsEquatable() {
					report(
						&NotEquatableTypeError{
							Type:  elementType,
							Range: targetRange,
						},
					)
				}

				return NewPublicFunctionMember(
					memoryGauge,
					arrayType,
					identifier,
					ArrayFirstIndexFunctionType(elementType),
					arrayTypeFirstIndexFunctionDocString,
				)
			},
		},
	}

	// TODO: maybe still return members but report a helpful error?

	if _, ok := arrayType.(*VariableSizedType); ok {

		members["append"] = MemberResolver{
			Kind:     common.DeclarationKindFunction,
			Mutating: true,
			Resolve: func(memoryGauge common.MemoryGauge, identifier string, targetRange ast.Range, report func(error)) *Member {
				elementType := arrayType.ElementType(false)
				return NewPublicFunctionMember(
					memoryGauge,
					arrayType,
					identifier,
					ArrayAppendFunctionType(elementType),
					arrayTypeAppendFunctionDocString,
				)
			},
		}

		members["appendAll"] = MemberResolver{
			Kind:     common.DeclarationKindFunction,
			Mutating: true,
			Resolve: func(memoryGauge common.MemoryGauge, identifier string, targetRange ast.Range, report func(error)) *Member {

				elementType := arrayType.ElementType(false)

				if elementType.IsResourceType() {
					report(
						&InvalidResourceArrayMemberError{
							Name:            identifier,
							DeclarationKind: common.DeclarationKindFunction,
							Range:           targetRange,
						},
					)
				}

				return NewPublicFunctionMember(
					memoryGauge,
					arrayType,
					identifier,
					ArrayAppendAllFunctionType(arrayType),
					arrayTypeAppendAllFunctionDocString,
				)
			},
		}

		members["concat"] = MemberResolver{
			Kind: common.DeclarationKindFunction,
			Resolve: func(memoryGauge common.MemoryGauge, identifier string, targetRange ast.Range, report func(error)) *Member {

				// TODO: maybe allow for resource element type

				elementType := arrayType.ElementType(false)

				if elementType.IsResourceType() {
					report(
						&InvalidResourceArrayMemberError{
							Name:            identifier,
							DeclarationKind: common.DeclarationKindFunction,
							Range:           targetRange,
						},
					)
				}

				return NewPublicFunctionMember(
					memoryGauge,
					arrayType,
					identifier,
					ArrayConcatFunctionType(arrayType),
					arrayTypeConcatFunctionDocString,
				)
			},
		}

		members["slice"] = MemberResolver{
			Kind: common.DeclarationKindFunction,
			Resolve: func(memoryGauge common.MemoryGauge, identifier string, targetRange ast.Range, report func(error)) *Member {

				elementType := arrayType.ElementType(false)

				if elementType.IsResourceType() {
					report(
						&InvalidResourceArrayMemberError{
							Name:            identifier,
							DeclarationKind: common.DeclarationKindFunction,
							Range:           targetRange,
						},
					)
				}

				return NewPublicFunctionMember(
					memoryGauge,
					arrayType,
					identifier,
					ArraySliceFunctionType(elementType),
					arrayTypeSliceFunctionDocString,
				)
			},
		}

		members["insert"] = MemberResolver{
			Kind:     common.DeclarationKindFunction,
			Mutating: true,
			Resolve: func(memoryGauge common.MemoryGauge, identifier string, _ ast.Range, _ func(error)) *Member {

				elementType := arrayType.ElementType(false)

				return NewPublicFunctionMember(
					memoryGauge,
					arrayType,
					identifier,
					ArrayInsertFunctionType(elementType),
					arrayTypeInsertFunctionDocString,
				)
			},
		}

		members["remove"] = MemberResolver{
			Kind:     common.DeclarationKindFunction,
			Mutating: true,
			Resolve: func(memoryGauge common.MemoryGauge, identifier string, _ ast.Range, _ func(error)) *Member {

				elementType := arrayType.ElementType(false)

				return NewPublicFunctionMember(
					memoryGauge,
					arrayType,
					identifier,
					ArrayRemoveFunctionType(elementType),
					arrayTypeRemoveFunctionDocString,
				)
			},
		}

		members["removeFirst"] = MemberResolver{
			Kind:     common.DeclarationKindFunction,
			Mutating: true,
			Resolve: func(memoryGauge common.MemoryGauge, identifier string, _ ast.Range, _ func(error)) *Member {

				elementType := arrayType.ElementType(false)

				return NewPublicFunctionMember(
					memoryGauge,
					arrayType,
					identifier,
					ArrayRemoveFirstFunctionType(elementType),

					arrayTypeRemoveFirstFunctionDocString,
				)
			},
		}

		members["removeLast"] = MemberResolver{
			Kind:     common.DeclarationKindFunction,
			Mutating: true,
			Resolve: func(memoryGauge common.MemoryGauge, identifier string, _ ast.Range, _ func(error)) *Member {

				elementType := arrayType.ElementType(false)

				return NewPublicFunctionMember(
					memoryGauge,
					arrayType,
					identifier,
					ArrayRemoveLastFunctionType(elementType),
					arrayTypeRemoveLastFunctionDocString,
				)
			},
		}
	}

	return withBuiltinMembers(arrayType, members)
}

func ArrayRemoveLastFunctionType(elementType Type) *FunctionType {
	return NewSimpleFunctionType(
		FunctionPurityImpure,
		nil,
		NewTypeAnnotation(elementType),
	)
}

func ArrayRemoveFirstFunctionType(elementType Type) *FunctionType {
	return NewSimpleFunctionType(
		FunctionPurityImpure,
		nil,
		NewTypeAnnotation(elementType),
	)
}

func ArrayRemoveFunctionType(elementType Type) *FunctionType {
	return NewSimpleFunctionType(
		FunctionPurityImpure,
		[]Parameter{
			{
				Identifier:     "at",
				TypeAnnotation: IntegerTypeAnnotation,
			},
		},
		NewTypeAnnotation(elementType),
	)
}

func ArrayInsertFunctionType(elementType Type) *FunctionType {
	return NewSimpleFunctionType(
		FunctionPurityImpure,
		[]Parameter{
			{
				Identifier:     "at",
				TypeAnnotation: IntegerTypeAnnotation,
			},
			{
				Label:          ArgumentLabelNotRequired,
				Identifier:     "element",
				TypeAnnotation: NewTypeAnnotation(elementType),
			},
		},
		VoidTypeAnnotation,
	)
}

func ArrayConcatFunctionType(arrayType Type) *FunctionType {
	typeAnnotation := NewTypeAnnotation(arrayType)
	return NewSimpleFunctionType(
		FunctionPurityView,
		[]Parameter{
			{
				Label:          ArgumentLabelNotRequired,
				Identifier:     "other",
				TypeAnnotation: typeAnnotation,
			},
		},
		typeAnnotation,
	)
}

func ArrayFirstIndexFunctionType(elementType Type) *FunctionType {
	return NewSimpleFunctionType(
		FunctionPurityView,
		[]Parameter{
			{
				Identifier:     "of",
				TypeAnnotation: NewTypeAnnotation(elementType),
			},
		},
		NewTypeAnnotation(
			&OptionalType{Type: IntType},
		),
	)
}
func ArrayContainsFunctionType(elementType Type) *FunctionType {
	return NewSimpleFunctionType(
		FunctionPurityView,
		[]Parameter{
			{
				Label:          ArgumentLabelNotRequired,
				Identifier:     "element",
				TypeAnnotation: NewTypeAnnotation(elementType),
			},
		},
		BoolTypeAnnotation,
	)
}

func ArrayAppendAllFunctionType(arrayType Type) *FunctionType {
	return NewSimpleFunctionType(
		FunctionPurityImpure,
		[]Parameter{
			{
				Label:          ArgumentLabelNotRequired,
				Identifier:     "other",
				TypeAnnotation: NewTypeAnnotation(arrayType),
			},
		},
		VoidTypeAnnotation,
	)
}

func ArrayAppendFunctionType(elementType Type) *FunctionType {
	return NewSimpleFunctionType(
		FunctionPurityImpure,
		[]Parameter{
			{
				Label:          ArgumentLabelNotRequired,
				Identifier:     "element",
				TypeAnnotation: NewTypeAnnotation(elementType),
			},
		},
		VoidTypeAnnotation,
	)
}

func ArraySliceFunctionType(elementType Type) *FunctionType {
	return NewSimpleFunctionType(
		FunctionPurityView,
		[]Parameter{
			{
				Identifier:     "from",
				TypeAnnotation: IntTypeAnnotation,
			},
			{
				Identifier:     "upTo",
				TypeAnnotation: IntTypeAnnotation,
			},
		},
		NewTypeAnnotation(&VariableSizedType{
			Type: elementType,
		}),
	)
}

// VariableSizedType is a variable sized array type
type VariableSizedType struct {
	Type                Type
	memberResolvers     map[string]MemberResolver
	memberResolversOnce sync.Once
}

var _ Type = &VariableSizedType{}
var _ ArrayType = &VariableSizedType{}
var _ ValueIndexableType = &VariableSizedType{}

func NewVariableSizedType(memoryGauge common.MemoryGauge, typ Type) *VariableSizedType {
	common.UseMemory(memoryGauge, common.VariableSizedSemaTypeMemoryUsage)
	return &VariableSizedType{
		Type: typ,
	}
}

func (*VariableSizedType) IsType() {}

func (*VariableSizedType) isArrayType() {}

func (t *VariableSizedType) Tag() TypeTag {
	return VariableSizedTypeTag
}

func (t *VariableSizedType) String() string {
	return fmt.Sprintf("[%s]", t.Type)
}

func (t *VariableSizedType) QualifiedString() string {
	return fmt.Sprintf("[%s]", t.Type.QualifiedString())
}

func (t *VariableSizedType) ID() TypeID {
	return TypeID(fmt.Sprintf("[%s]", t.Type.ID()))
}

func (t *VariableSizedType) Equal(other Type) bool {
	otherArray, ok := other.(*VariableSizedType)
	if !ok {
		return false
	}

	return t.Type.Equal(otherArray.Type)
}

<<<<<<< HEAD
func (t *VariableSizedType) Map(gauge common.MemoryGauge, f func(Type) Type) Type {
	return f(NewVariableSizedType(gauge, t.Type.Map(gauge, f)))
=======
func (t *VariableSizedType) Map(gauge common.MemoryGauge, typeParamMap map[*TypeParameter]*TypeParameter, f func(Type) Type) Type {
	return f(NewVariableSizedType(gauge, t.Type.Map(gauge, typeParamMap, f)))
>>>>>>> 157f2e9e
}

func (t *VariableSizedType) GetMembers() map[string]MemberResolver {
	t.initializeMemberResolvers()
	return t.memberResolvers
}

func (t *VariableSizedType) initializeMemberResolvers() {
	t.memberResolversOnce.Do(func() {
		t.memberResolvers = getArrayMembers(t)
	})
}

func (t *VariableSizedType) IsResourceType() bool {
	return t.Type.IsResourceType()
}

func (t *VariableSizedType) IsInvalidType() bool {
	return t.Type.IsInvalidType()
}

func (t *VariableSizedType) IsStorable(results map[*Member]bool) bool {
	return t.Type.IsStorable(results)
}

func (t *VariableSizedType) IsExportable(results map[*Member]bool) bool {
	return t.Type.IsExportable(results)
}

func (t *VariableSizedType) IsImportable(results map[*Member]bool) bool {
	return t.Type.IsImportable(results)
}

func (v *VariableSizedType) IsEquatable() bool {
	return v.Type.IsEquatable()
}

func (t *VariableSizedType) IsComparable() bool {
	return t.Type.IsComparable()
}

func (t *VariableSizedType) TypeAnnotationState() TypeAnnotationState {
	return t.Type.TypeAnnotationState()
}

func (t *VariableSizedType) RewriteWithRestrictedTypes() (Type, bool) {
	rewrittenType, rewritten := t.Type.RewriteWithRestrictedTypes()
	if rewritten {
		return &VariableSizedType{
			Type: rewrittenType,
		}, true
	} else {
		return t, false
	}
}

func (*VariableSizedType) isValueIndexableType() bool {
	return true
}

func (*VariableSizedType) AllowsValueIndexingAssignment() bool {
	return true
}

func (t *VariableSizedType) ElementType(_ bool) Type {
	return t.Type
}

func (t *VariableSizedType) IndexingType() Type {
	return IntegerType
}

func (t *VariableSizedType) Unify(
	other Type,
	typeParameters *TypeParameterTypeOrderedMap,
	report func(err error),
	outerRange ast.Range,
) bool {

	otherArray, ok := other.(*VariableSizedType)
	if !ok {
		return false
	}

	return t.Type.Unify(otherArray.Type, typeParameters, report, outerRange)
}

func (t *VariableSizedType) Resolve(typeArguments *TypeParameterTypeOrderedMap) Type {
	newInnerType := t.Type.Resolve(typeArguments)
	if newInnerType == nil {
		return nil
	}

	return &VariableSizedType{
		Type: newInnerType,
	}
}

// ConstantSizedType is a constant sized array type
type ConstantSizedType struct {
	Type                Type
	memberResolvers     map[string]MemberResolver
	Size                int64
	memberResolversOnce sync.Once
}

var _ Type = &ConstantSizedType{}
var _ ArrayType = &ConstantSizedType{}
var _ ValueIndexableType = &ConstantSizedType{}

func NewConstantSizedType(memoryGauge common.MemoryGauge, typ Type, size int64) *ConstantSizedType {
	common.UseMemory(memoryGauge, common.ConstantSizedSemaTypeMemoryUsage)
	return &ConstantSizedType{
		Type: typ,
		Size: size,
	}
}

func (*ConstantSizedType) IsType() {}

func (*ConstantSizedType) isArrayType() {}

func (t *ConstantSizedType) Tag() TypeTag {
	return ConstantSizedTypeTag
}

func (t *ConstantSizedType) String() string {
	return fmt.Sprintf("[%s; %d]", t.Type, t.Size)
}

func (t *ConstantSizedType) QualifiedString() string {
	return fmt.Sprintf("[%s; %d]", t.Type.QualifiedString(), t.Size)
}

func (t *ConstantSizedType) ID() TypeID {
	return TypeID(fmt.Sprintf("[%s;%d]", t.Type.ID(), t.Size))
}

func (t *ConstantSizedType) Equal(other Type) bool {
	otherArray, ok := other.(*ConstantSizedType)
	if !ok {
		return false
	}

	return t.Type.Equal(otherArray.Type) &&
		t.Size == otherArray.Size
}

<<<<<<< HEAD
func (t *ConstantSizedType) Map(gauge common.MemoryGauge, f func(Type) Type) Type {
	return f(NewConstantSizedType(gauge, t.Type.Map(gauge, f), t.Size))
=======
func (t *ConstantSizedType) Map(gauge common.MemoryGauge, typeParamMap map[*TypeParameter]*TypeParameter, f func(Type) Type) Type {
	return f(NewConstantSizedType(gauge, t.Type.Map(gauge, typeParamMap, f), t.Size))
>>>>>>> 157f2e9e
}

func (t *ConstantSizedType) GetMembers() map[string]MemberResolver {
	t.initializeMemberResolvers()
	return t.memberResolvers
}

func (t *ConstantSizedType) initializeMemberResolvers() {
	t.memberResolversOnce.Do(func() {
		t.memberResolvers = getArrayMembers(t)
	})
}

func (t *ConstantSizedType) IsResourceType() bool {
	return t.Type.IsResourceType()
}

func (t *ConstantSizedType) IsInvalidType() bool {
	return t.Type.IsInvalidType()
}

func (t *ConstantSizedType) IsStorable(results map[*Member]bool) bool {
	return t.Type.IsStorable(results)
}

func (t *ConstantSizedType) IsExportable(results map[*Member]bool) bool {
	return t.Type.IsStorable(results)
}

func (t *ConstantSizedType) IsImportable(results map[*Member]bool) bool {
	return t.Type.IsImportable(results)
}

func (t *ConstantSizedType) IsEquatable() bool {
	return t.Type.IsEquatable()
}

func (t *ConstantSizedType) IsComparable() bool {
	return t.Type.IsComparable()
}

func (t *ConstantSizedType) TypeAnnotationState() TypeAnnotationState {
	return t.Type.TypeAnnotationState()
}

func (t *ConstantSizedType) RewriteWithRestrictedTypes() (Type, bool) {
	rewrittenType, rewritten := t.Type.RewriteWithRestrictedTypes()
	if rewritten {
		return &ConstantSizedType{
			Type: rewrittenType,
			Size: t.Size,
		}, true
	} else {
		return t, false
	}
}

func (*ConstantSizedType) isValueIndexableType() bool {
	return true
}

func (*ConstantSizedType) AllowsValueIndexingAssignment() bool {
	return true
}

func (t *ConstantSizedType) ElementType(_ bool) Type {
	return t.Type
}

func (t *ConstantSizedType) IndexingType() Type {
	return IntegerType
}

func (t *ConstantSizedType) Unify(
	other Type,
	typeParameters *TypeParameterTypeOrderedMap,
	report func(err error),
	outerRange ast.Range,
) bool {

	otherArray, ok := other.(*ConstantSizedType)
	if !ok {
		return false
	}

	if t.Size != otherArray.Size {
		return false
	}

	return t.Type.Unify(otherArray.Type, typeParameters, report, outerRange)
}

func (t *ConstantSizedType) Resolve(typeArguments *TypeParameterTypeOrderedMap) Type {
	newInnerType := t.Type.Resolve(typeArguments)
	if newInnerType == nil {
		return nil
	}

	return &ConstantSizedType{
		Type: newInnerType,
		Size: t.Size,
	}
}

// Parameter

func formatParameter(spaces bool, label, identifier, typeAnnotation string) string {
	var builder strings.Builder

	if label != "" {
		builder.WriteString(label)
		if spaces {
			builder.WriteByte(' ')
		}
	}

	if identifier != "" {
		builder.WriteString(identifier)
		builder.WriteByte(':')
		if spaces {
			builder.WriteByte(' ')
		}
	}

	builder.WriteString(typeAnnotation)

	return builder.String()
}

type Parameter struct {
	TypeAnnotation TypeAnnotation
	Label          string
	Identifier     string
}

func (p Parameter) String() string {
	return formatParameter(
		true,
		p.Label,
		p.Identifier,
		p.TypeAnnotation.String(),
	)
}

func (p Parameter) QualifiedString() string {
	return formatParameter(
		true,
		p.Label,
		p.Identifier,
		p.TypeAnnotation.QualifiedString(),
	)
}

// EffectiveArgumentLabel returns the effective argument label that
// an argument in a call must use:
// If no argument label is declared for parameter,
// the parameter name is used as the argument label
func (p Parameter) EffectiveArgumentLabel() string {
	if p.Label != "" {
		return p.Label
	}
	return p.Identifier
}

// TypeParameter

type TypeParameter struct {
	TypeBound Type
	Name      string
	Optional  bool
}

func (p TypeParameter) string(typeFormatter func(Type) string) string {
	var builder strings.Builder
	builder.WriteString(p.Name)
	if p.TypeBound != nil {
		builder.WriteString(": ")
		builder.WriteString(typeFormatter(p.TypeBound))
	}
	return builder.String()
}

func (p TypeParameter) String() string {
	return p.string(func(t Type) string {
		return t.String()
	})
}

func (p TypeParameter) QualifiedString() string {
	return p.string(func(t Type) string {
		return t.QualifiedString()
	})
}

func (p TypeParameter) Equal(other *TypeParameter) bool {
	if p.Name != other.Name {
		return false
	}

	if p.TypeBound == nil {
		if other.TypeBound != nil {
			return false
		}
	} else {
		if other.TypeBound == nil ||
			!p.TypeBound.Equal(other.TypeBound) {

			return false
		}
	}

	return p.Optional == other.Optional
}

func (p TypeParameter) checkTypeBound(ty Type, typeRange ast.Range) error {
	if p.TypeBound == nil ||
		p.TypeBound.IsInvalidType() ||
		ty.IsInvalidType() {

		return nil
	}

	if !IsSubType(ty, p.TypeBound) {
		return &TypeMismatchError{
			ExpectedType: p.TypeBound,
			ActualType:   ty,
			Range:        typeRange,
		}
	}

	return nil
}

// Function types

func formatFunctionType(
	separator string,
	purity string,
	typeParameters []string,
	parameters []string,
	returnTypeAnnotation string,
) string {

	var builder strings.Builder

	if len(purity) > 0 {
		builder.WriteString(purity)
		builder.WriteByte(' ')
	}

	builder.WriteString("fun")

	if len(typeParameters) > 0 {
		builder.WriteByte('<')
		for i, typeParameter := range typeParameters {
			if i > 0 {
				builder.WriteByte(',')
				builder.WriteString(separator)
			}
			builder.WriteString(typeParameter)
		}
		builder.WriteByte('>')
	}
	builder.WriteByte('(')
	for i, parameter := range parameters {
		if i > 0 {
			builder.WriteByte(',')
			builder.WriteString(separator)
		}
		builder.WriteString(parameter)
	}
	builder.WriteString("):")
	builder.WriteString(separator)
	builder.WriteString(returnTypeAnnotation)
	return builder.String()
}

type FunctionPurity int

const (
	FunctionPurityImpure = iota
	FunctionPurityView
)

func (p FunctionPurity) String() string {
	if p == FunctionPurityImpure {
		return ""
	}
	return "view"
}

// FunctionType

type FunctionType struct {
	Purity                   FunctionPurity
	ReturnTypeAnnotation     TypeAnnotation
	RequiredArgumentCount    *int
	ArgumentExpressionsCheck ArgumentExpressionsCheck
	Members                  *StringMemberOrderedMap
	TypeParameters           []*TypeParameter
	Parameters               []Parameter
	memberResolvers          map[string]MemberResolver
	memberResolversOnce      sync.Once
	IsConstructor            bool
}

func NewSimpleFunctionType(
	purity FunctionPurity,
	parameters []Parameter,
	returnTypeAnnotation TypeAnnotation,
) *FunctionType {
	return &FunctionType{
		Purity:               purity,
		Parameters:           parameters,
		ReturnTypeAnnotation: returnTypeAnnotation,
	}
}

var _ Type = &FunctionType{}

func RequiredArgumentCount(count int) *int {
	return &count
}

func (*FunctionType) IsType() {}

func (t *FunctionType) Tag() TypeTag {
	return FunctionTypeTag
}

func (t *FunctionType) string(
	typeParameterFormatter func(*TypeParameter) string,
	parameterFormatter func(Parameter) string,
	returnTypeAnnotationFormatter func(TypeAnnotation) string,
) string {

	purity := t.Purity.String()

	var typeParameters []string
	typeParameterCount := len(t.TypeParameters)
	if typeParameterCount > 0 {
		typeParameters = make([]string, typeParameterCount)
		for i, typeParameter := range t.TypeParameters {
			typeParameters[i] = typeParameterFormatter(typeParameter)
		}
	}

	var parameters []string
	parameterCount := len(t.Parameters)
	if parameterCount > 0 {
		parameters = make([]string, parameterCount)
		for i, parameter := range t.Parameters {
			parameters[i] = parameterFormatter(parameter)
		}
	}

	returnTypeAnnotation := returnTypeAnnotationFormatter(t.ReturnTypeAnnotation)

	return formatFunctionType(
		" ",
		purity,
		typeParameters,
		parameters,
		returnTypeAnnotation,
	)
}

func FormatFunctionTypeID(
	purity string,
	typeParameters []string,
	parameters []string,
	returnTypeAnnotation string,
) string {
	return formatFunctionType(
		"",
		purity,
		typeParameters,
		parameters,
		returnTypeAnnotation,
	)
}

func (t *FunctionType) String() string {
	return t.string(
		func(parameter *TypeParameter) string {
			return parameter.String()
		},
		func(parameter Parameter) string {
			return parameter.String()
		},
		func(typeAnnotation TypeAnnotation) string {
			return typeAnnotation.String()
		},
	)
}

func (t *FunctionType) QualifiedString() string {
	return t.string(
		func(parameter *TypeParameter) string {
			return parameter.QualifiedString()
		},
		func(parameter Parameter) string {
			return parameter.QualifiedString()
		},
		func(typeAnnotation TypeAnnotation) string {
			return typeAnnotation.QualifiedString()
		},
	)
}

// NOTE: parameter names and argument labels are *not* part of the ID!
func (t *FunctionType) ID() TypeID {

	purity := t.Purity.String()

	typeParameterCount := len(t.TypeParameters)
	var typeParameters []string
	if typeParameterCount > 0 {
		typeParameters = make([]string, typeParameterCount)
		for i, typeParameter := range t.TypeParameters {
			typeParameters[i] = typeParameter.Name
		}
	}

	parameterCount := len(t.Parameters)
	var parameters []string
	if parameterCount > 0 {
		parameters = make([]string, parameterCount)
		for i, parameter := range t.Parameters {
			parameters[i] = string(parameter.TypeAnnotation.Type.ID())
		}
	}

	returnTypeAnnotation := string(t.ReturnTypeAnnotation.Type.ID())

	return TypeID(
		FormatFunctionTypeID(
			purity,
			typeParameters,
			parameters,
			returnTypeAnnotation,
		),
	)
}

// NOTE: parameter names and argument labels are intentionally *not* considered!
func (t *FunctionType) Equal(other Type) bool {
	otherFunction, ok := other.(*FunctionType)
	if !ok {
		return false
	}

	if t.Purity != otherFunction.Purity {
		return false
	}

	// type parameters

	if len(t.TypeParameters) != len(otherFunction.TypeParameters) {
		return false
	}

	for i, typeParameter := range t.TypeParameters {
		otherTypeParameter := otherFunction.TypeParameters[i]
		if !typeParameter.Equal(otherTypeParameter) {
			return false
		}
	}

	// parameters

	if len(t.Parameters) != len(otherFunction.Parameters) {
		return false
	}

	for i, parameter := range t.Parameters {
		otherParameter := otherFunction.Parameters[i]
		if !parameter.TypeAnnotation.Equal(otherParameter.TypeAnnotation) {
			return false
		}
	}

	// Ensures that a constructor function type is
	// NOT equal to a function type with the same parameters, return type, etc.

	if t.IsConstructor != otherFunction.IsConstructor {
		return false
	}

	// return type

	if !t.ReturnTypeAnnotation.Type.
		Equal(otherFunction.ReturnTypeAnnotation.Type) {
		return false
	}

	return true
}

func (t *FunctionType) HasSameArgumentLabels(other *FunctionType) bool {
	if len(t.Parameters) != len(other.Parameters) {
		return false
	}

	for i, parameter := range t.Parameters {
		otherParameter := other.Parameters[i]
		if parameter.EffectiveArgumentLabel() != otherParameter.EffectiveArgumentLabel() {
			return false
		}
	}

	return true
}

func (*FunctionType) IsResourceType() bool {
	return false
}

func (t *FunctionType) IsInvalidType() bool {

	for _, typeParameter := range t.TypeParameters {

		if typeParameter.TypeBound != nil &&
			typeParameter.TypeBound.IsInvalidType() {

			return true
		}
	}

	for _, parameter := range t.Parameters {
		if parameter.TypeAnnotation.Type.IsInvalidType() {
			return true
		}
	}

	return t.ReturnTypeAnnotation.Type.IsInvalidType()
}

func (t *FunctionType) IsStorable(_ map[*Member]bool) bool {
	// Functions cannot be stored, as they cannot be serialized
	return false
}

func (t *FunctionType) IsExportable(_ map[*Member]bool) bool {
	// Even though functions cannot be serialized,
	// they are still treated as exportable,
	// as values are simply omitted.
	return true
}

func (t *FunctionType) IsImportable(_ map[*Member]bool) bool {
	return false
}

func (*FunctionType) IsEquatable() bool {
	return false
}

func (*FunctionType) IsComparable() bool {
	return false
}

func (t *FunctionType) TypeAnnotationState() TypeAnnotationState {

	for _, typeParameter := range t.TypeParameters {
		TypeParameterTypeAnnotationState := typeParameter.TypeBound.TypeAnnotationState()
		if TypeParameterTypeAnnotationState != TypeAnnotationStateValid {
			return TypeParameterTypeAnnotationState
		}
	}

	for _, parameter := range t.Parameters {
		parameterTypeAnnotationState := parameter.TypeAnnotation.TypeAnnotationState()
		if parameterTypeAnnotationState != TypeAnnotationStateValid {
			return parameterTypeAnnotationState
		}
	}

	returnTypeAnnotationState := t.ReturnTypeAnnotation.TypeAnnotationState()
	if returnTypeAnnotationState != TypeAnnotationStateValid {
		return returnTypeAnnotationState
	}

	return TypeAnnotationStateValid
}

func (t *FunctionType) RewriteWithRestrictedTypes() (Type, bool) {
	anyRewritten := false

	rewrittenTypeParameterTypeBounds := map[*TypeParameter]Type{}

	for _, typeParameter := range t.TypeParameters {
		if typeParameter.TypeBound == nil {
			continue
		}

		rewrittenType, rewritten := typeParameter.TypeBound.RewriteWithRestrictedTypes()
		if rewritten {
			anyRewritten = true
			rewrittenTypeParameterTypeBounds[typeParameter] = rewrittenType
		}
	}

	rewrittenParameterTypes := map[*Parameter]Type{}

	for i := range t.Parameters {
		parameter := &t.Parameters[i]
		rewrittenType, rewritten := parameter.TypeAnnotation.Type.RewriteWithRestrictedTypes()
		if rewritten {
			anyRewritten = true
			rewrittenParameterTypes[parameter] = rewrittenType
		}
	}

	rewrittenReturnType, rewritten := t.ReturnTypeAnnotation.Type.RewriteWithRestrictedTypes()
	if rewritten {
		anyRewritten = true
	}

	if anyRewritten {
		var rewrittenTypeParameters []*TypeParameter
		if len(t.TypeParameters) > 0 {
			rewrittenTypeParameters = make([]*TypeParameter, len(t.TypeParameters))
			for i, typeParameter := range t.TypeParameters {
				rewrittenTypeBound, ok := rewrittenTypeParameterTypeBounds[typeParameter]
				if ok {
					rewrittenTypeParameters[i] = &TypeParameter{
						Name:      typeParameter.Name,
						TypeBound: rewrittenTypeBound,
						Optional:  typeParameter.Optional,
					}
				} else {
					rewrittenTypeParameters[i] = typeParameter
				}
			}
		}

		var rewrittenParameters []Parameter
		if len(t.Parameters) > 0 {
			rewrittenParameters = make([]Parameter, len(t.Parameters))
			for i := range t.Parameters {
				parameter := &t.Parameters[i]
				rewrittenParameterType, ok := rewrittenParameterTypes[parameter]
				if ok {
					rewrittenParameters[i] = Parameter{
						Label:          parameter.Label,
						Identifier:     parameter.Identifier,
						TypeAnnotation: NewTypeAnnotation(rewrittenParameterType),
					}
				} else {
					rewrittenParameters[i] = *parameter
				}
			}
		}

		return &FunctionType{
			Purity:                t.Purity,
			TypeParameters:        rewrittenTypeParameters,
			Parameters:            rewrittenParameters,
			ReturnTypeAnnotation:  NewTypeAnnotation(rewrittenReturnType),
			RequiredArgumentCount: t.RequiredArgumentCount,
		}, true
	} else {
		return t, false
	}
}

func (t *FunctionType) ArgumentLabels() (argumentLabels []string) {

	for _, parameter := range t.Parameters {

		argumentLabel := ArgumentLabelNotRequired
		if parameter.Label != "" {
			argumentLabel = parameter.Label
		} else if parameter.Identifier != "" {
			argumentLabel = parameter.Identifier
		}

		argumentLabels = append(argumentLabels, argumentLabel)
	}

	return
}

func (t *FunctionType) Unify(
	other Type,
	typeParameters *TypeParameterTypeOrderedMap,
	report func(err error),
	outerRange ast.Range,
) (
	result bool,
) {

	otherFunction, ok := other.(*FunctionType)
	if !ok {
		return false
	}

	// TODO: type parameters ?

	if len(t.TypeParameters) > 0 ||
		len(otherFunction.TypeParameters) > 0 {

		return false
	}

	// parameters

	if len(t.Parameters) != len(otherFunction.Parameters) {
		return false
	}

	for i, parameter := range t.Parameters {
		otherParameter := otherFunction.Parameters[i]
		parameterUnified := parameter.TypeAnnotation.Type.Unify(
			otherParameter.TypeAnnotation.Type,
			typeParameters,
			report,
			outerRange,
		)
		result = result || parameterUnified
	}

	// return type

	returnTypeUnified := t.ReturnTypeAnnotation.Type.Unify(
		otherFunction.ReturnTypeAnnotation.Type,
		typeParameters,
		report,
		outerRange,
	)

	result = result || returnTypeUnified

	return
}

func (t *FunctionType) Resolve(typeArguments *TypeParameterTypeOrderedMap) Type {

	// TODO: type parameters ?

	// parameters

	var newParameters []Parameter

	for _, parameter := range t.Parameters {
		newParameterType := parameter.TypeAnnotation.Type.Resolve(typeArguments)
		if newParameterType == nil {
			return nil
		}

		newParameters = append(
			newParameters,
			Parameter{
				Label:          parameter.Label,
				Identifier:     parameter.Identifier,
				TypeAnnotation: NewTypeAnnotation(newParameterType),
			},
		)
	}

	// return type

	newReturnType := t.ReturnTypeAnnotation.Type.Resolve(typeArguments)
	if newReturnType == nil {
		return nil
	}

	return &FunctionType{
		Purity:                t.Purity,
		Parameters:            newParameters,
		ReturnTypeAnnotation:  NewTypeAnnotation(newReturnType),
		RequiredArgumentCount: t.RequiredArgumentCount,
	}

}

<<<<<<< HEAD
func (t *FunctionType) Map(gauge common.MemoryGauge, f func(Type) Type) Type {
	returnType := t.ReturnTypeAnnotation.Map(gauge, f)

	var newParameters []Parameter = make([]Parameter, 0, len(t.Parameters))
	for _, parameter := range t.Parameters {
		newParameterTypeAnnot := parameter.TypeAnnotation.Map(gauge, f)
=======
func (t *FunctionType) Map(gauge common.MemoryGauge, typeParamMap map[*TypeParameter]*TypeParameter, f func(Type) Type) Type {

	var newTypeParameters []*TypeParameter = make([]*TypeParameter, 0, len(t.TypeParameters))
	for _, parameter := range t.TypeParameters {

		if param, ok := typeParamMap[parameter]; ok {
			newTypeParameters = append(newTypeParameters, param)
			continue
		}

		newTypeParameterTypeBound := parameter.TypeBound.Map(gauge, typeParamMap, f)
		newParam := &TypeParameter{
			Name:      parameter.Name,
			Optional:  parameter.Optional,
			TypeBound: newTypeParameterTypeBound,
		}
		typeParamMap[parameter] = newParam

		newTypeParameters = append(
			newTypeParameters,
			newParam,
		)
	}

	var newParameters []Parameter = make([]Parameter, 0, len(t.Parameters))
	for _, parameter := range t.Parameters {
		newParameterTypeAnnot := parameter.TypeAnnotation.Map(gauge, typeParamMap, f)
>>>>>>> 157f2e9e

		newParameters = append(
			newParameters,
			Parameter{
				Label:          parameter.Label,
				Identifier:     parameter.Identifier,
				TypeAnnotation: newParameterTypeAnnot,
			},
		)
	}

<<<<<<< HEAD
	var newTypeParameters []*TypeParameter = make([]*TypeParameter, 0, len(t.TypeParameters))
	for _, parameter := range t.TypeParameters {
		newTypeParameterTypeBound := parameter.TypeBound.Map(gauge, f)

		newTypeParameters = append(
			newTypeParameters,
			&TypeParameter{
				Name:      parameter.Name,
				Optional:  parameter.Optional,
				TypeBound: newTypeParameterTypeBound,
			},
		)
	}
=======
	returnType := t.ReturnTypeAnnotation.Map(gauge, typeParamMap, f)
>>>>>>> 157f2e9e

	functionType := NewSimpleFunctionType(t.Purity, newParameters, returnType)
	functionType.TypeParameters = newTypeParameters
	return f(functionType)
}

func (t *FunctionType) GetMembers() map[string]MemberResolver {
	t.initializeMemberResolvers()
	return t.memberResolvers
}

func (t *FunctionType) initializeMemberResolvers() {
	t.memberResolversOnce.Do(func() {
		var memberResolvers map[string]MemberResolver
		if t.Members != nil {
			memberResolvers = MembersMapAsResolvers(t.Members)
		}
		t.memberResolvers = withBuiltinMembers(t, memberResolvers)
	})
}

type ArgumentExpressionsCheck func(
	checker *Checker,
	argumentExpressions []ast.Expression,
	invocationRange ast.Range,
)

// BaseTypeActivation is the base activation that contains
// the types available in programs
var BaseTypeActivation = NewVariableActivation(nil)

func init() {

	types := AllNumberTypes[:]

	types = append(
		types,
		MetaType,
		VoidType,
		AnyStructType,
		AnyStructAttachmentType,
		AnyResourceType,
		AnyResourceAttachmentType,
		NeverType,
		BoolType,
		CharacterType,
		StringType,
		TheAddressType,
		AuthAccountType,
		PublicAccountType,
		PathType,
		StoragePathType,
		CapabilityPathType,
		PrivatePathType,
		PublicPathType,
		&CapabilityType{},
		DeployedContractType,
		BlockType,
		AccountKeyType,
		PublicKeyType,
		SignatureAlgorithmType,
		HashAlgorithmType,
	)

	for _, ty := range types {
		typeName := ty.String()

		// Check that the type is not accidentally redeclared

		if BaseTypeActivation.Find(typeName) != nil {
			panic(errors.NewUnreachableError())
		}

		BaseTypeActivation.Set(
			typeName,
			baseTypeVariable(typeName, ty),
		)
	}

	// The AST contains empty type annotations, resolve them to Void

	BaseTypeActivation.Set(
		"",
		BaseTypeActivation.Find("Void"),
	)
}

func baseTypeVariable(name string, ty Type) *Variable {
	return &Variable{
		Identifier:      name,
		Type:            ty,
		DeclarationKind: common.DeclarationKindType,
		IsConstant:      true,
		Access:          PrimitiveAccess(ast.AccessPublic),
	}
}

// BaseValueActivation is the base activation that contains
// the values available in programs
var BaseValueActivation = NewVariableActivation(nil)

var AllSignedFixedPointTypes = []Type{
	Fix64Type,
}

var AllUnsignedFixedPointTypes = []Type{
	UFix64Type,
}

var AllFixedPointTypes = append(
	append(
		AllUnsignedFixedPointTypes[:],
		AllSignedFixedPointTypes...,
	),
	FixedPointType,
	SignedFixedPointType,
)

var AllSignedIntegerTypes = []Type{
	IntType,
	Int8Type,
	Int16Type,
	Int32Type,
	Int64Type,
	Int128Type,
	Int256Type,
}

var AllUnsignedIntegerTypes = []Type{
	// UInt*
	UIntType,
	UInt8Type,
	UInt16Type,
	UInt32Type,
	UInt64Type,
	UInt128Type,
	UInt256Type,
	// Word*
	Word8Type,
	Word16Type,
	Word32Type,
	Word64Type,
}

var AllIntegerTypes = append(
	append(
		AllUnsignedIntegerTypes[:],
		AllSignedIntegerTypes...,
	),
	IntegerType,
	SignedIntegerType,
)

var AllNumberTypes = append(
	append(
		AllIntegerTypes[:],
		AllFixedPointTypes...,
	),
	NumberType,
	SignedNumberType,
)

const NumberTypeMinFieldName = "min"
const NumberTypeMaxFieldName = "max"

const numberTypeMinFieldDocString = `The minimum integer of this type`
const numberTypeMaxFieldDocString = `The maximum integer of this type`

const fixedPointNumberTypeMinFieldDocString = `The minimum fixed-point value of this type`
const fixedPointNumberTypeMaxFieldDocString = `The maximum fixed-point value of this type`

const numberConversionFunctionDocStringSuffix = `
The value must be within the bounds of this type.
If a value is passed that is outside the bounds, the program aborts.`

func init() {

	// Declare a conversion function for all (leaf) number types

	for _, numberType := range AllNumberTypes {

		switch numberType {
		case NumberType, SignedNumberType,
			IntegerType, SignedIntegerType,
			FixedPointType, SignedFixedPointType:
			continue

		default:
			typeName := numberType.String()

			// Check that the function is not accidentally redeclared

			if BaseValueActivation.Find(typeName) != nil {
				panic(errors.NewUnreachableError())
			}

			functionType := NumberConversionFunctionType(numberType)

			addMember := func(member *Member) {
				if functionType.Members == nil {
					functionType.Members = &StringMemberOrderedMap{}
				}
				name := member.Identifier.Identifier
				if functionType.Members.Contains(name) {
					panic(errors.NewUnreachableError())
				}
				functionType.Members.Set(name, member)
			}

			switch numberType := numberType.(type) {
			case *NumericType:
				if numberType.minInt != nil {
					addMember(NewUnmeteredPublicConstantFieldMember(
						functionType,
						NumberTypeMinFieldName,
						numberType,
						numberTypeMinFieldDocString,
					))
				}

				if numberType.maxInt != nil {
					addMember(NewUnmeteredPublicConstantFieldMember(
						functionType,
						NumberTypeMaxFieldName,
						numberType,
						numberTypeMaxFieldDocString,
					))
				}

			case *FixedPointNumericType:
				if numberType.minInt != nil {
					// If a minimum integer is set, a minimum fractional must be set
					if numberType.minFractional == nil {
						panic(errors.NewUnreachableError())
					}

					addMember(NewUnmeteredPublicConstantFieldMember(
						functionType,
						NumberTypeMinFieldName,
						numberType,
						fixedPointNumberTypeMinFieldDocString,
					))
				}

				if numberType.maxInt != nil {
					// If a maximum integer is set, a maximum fractional must be set
					if numberType.maxFractional == nil {
						panic(errors.NewUnreachableError())
					}

					addMember(NewUnmeteredPublicConstantFieldMember(
						functionType,
						NumberTypeMaxFieldName,
						numberType,
						fixedPointNumberTypeMaxFieldDocString,
					))
				}
			}

			// add .fromString() method
			fromStringFnType := FromStringFunctionType(numberType)
			fromStringDocstring := FromStringFunctionDocstring(numberType)
			addMember(NewUnmeteredPublicFunctionMember(
				functionType,
				FromStringFunctionName,
				fromStringFnType,
				fromStringDocstring,
			))

			BaseValueActivation.Set(
				typeName,
				baseFunctionVariable(
					typeName,
					functionType,
					numberConversionDocString(
						fmt.Sprintf("the type %s", numberType.String()),
					),
				),
			)
		}
	}
}

func NumberConversionFunctionType(numberType Type) *FunctionType {
	return &FunctionType{
		Purity: FunctionPurityView,
		Parameters: []Parameter{
			{
				Label:          ArgumentLabelNotRequired,
				Identifier:     "value",
				TypeAnnotation: NumberTypeAnnotation,
			},
		},
		ReturnTypeAnnotation:     NewTypeAnnotation(numberType),
		ArgumentExpressionsCheck: numberFunctionArgumentExpressionsChecker(numberType),
	}
}

func numberConversionDocString(targetDescription string) string {
	return fmt.Sprintf(
		"Converts the given number to %s. %s",
		targetDescription,
		numberConversionFunctionDocStringSuffix,
	)
}

func baseFunctionVariable(name string, ty *FunctionType, docString string) *Variable {
	return &Variable{
		Identifier:      name,
		DeclarationKind: common.DeclarationKindFunction,
		ArgumentLabels:  ty.ArgumentLabels(),
		IsConstant:      true,
		Type:            ty,
		Access:          PrimitiveAccess(ast.AccessPublic),
		DocString:       docString,
	}
}

var AddressConversionFunctionType = &FunctionType{
	Purity: FunctionPurityView,
	Parameters: []Parameter{
		{
			Label:          ArgumentLabelNotRequired,
			Identifier:     "value",
			TypeAnnotation: IntegerTypeAnnotation,
		},
	},
	ReturnTypeAnnotation: AddressTypeAnnotation,
	ArgumentExpressionsCheck: func(checker *Checker, argumentExpressions []ast.Expression, _ ast.Range) {
		if len(argumentExpressions) < 1 {
			return
		}

		intExpression, ok := argumentExpressions[0].(*ast.IntegerExpression)
		if !ok {
			return
		}

		// No need to meter. This is only checked once.
		CheckAddressLiteral(nil, intExpression, checker.report)
	},
}

const AddressTypeFromBytesFunctionName = "fromBytes"
const AddressTypeFromBytesFunctionDocString = `
Returns an Address from the given byte array
`

var AddressTypeFromBytesFunctionType = &FunctionType{
	Parameters: []Parameter{
		{
			Label:          ArgumentLabelNotRequired,
			Identifier:     "bytes",
			TypeAnnotation: NewTypeAnnotation(ByteArrayType),
		},
	},
	ReturnTypeAnnotation: NewTypeAnnotation(TheAddressType),
}

func init() {
	// Declare a conversion function for the address type

	// Check that the function is not accidentally redeclared

	typeName := AddressTypeName

	if BaseValueActivation.Find(typeName) != nil {
		panic(errors.NewUnreachableError())
	}

	functionType := AddressConversionFunctionType

	addMember := func(member *Member) {
		if functionType.Members == nil {
			functionType.Members = &StringMemberOrderedMap{}
		}
		name := member.Identifier.Identifier
		if functionType.Members.Contains(name) {
			panic(errors.NewUnreachableError())
		}
		functionType.Members.Set(name, member)
	}

	addMember(NewUnmeteredPublicFunctionMember(
		functionType,
		AddressTypeFromBytesFunctionName,
		AddressTypeFromBytesFunctionType,
		AddressTypeFromBytesFunctionDocString,
	))

	BaseValueActivation.Set(
		typeName,
		baseFunctionVariable(
			typeName,
			functionType,
			numberConversionDocString("an address"),
		),
	)
}

func numberFunctionArgumentExpressionsChecker(targetType Type) ArgumentExpressionsCheck {
	return func(checker *Checker, arguments []ast.Expression, invocationRange ast.Range) {
		if len(arguments) < 1 {
			return
		}

		argument := arguments[0]

		switch argument := argument.(type) {
		case *ast.IntegerExpression:
			if CheckIntegerLiteral(nil, argument, targetType, checker.report) {
				if checker.Config.ExtendedElaborationEnabled {
					checker.Elaboration.SetNumberConversionArgumentTypes(
						argument,
						NumberConversionArgumentTypes{
							Type:  targetType,
							Range: invocationRange,
						},
					)
				}
			}

		case *ast.FixedPointExpression:
			if CheckFixedPointLiteral(nil, argument, targetType, checker.report) {
				if checker.Config.ExtendedElaborationEnabled {
					checker.Elaboration.SetNumberConversionArgumentTypes(
						argument,
						NumberConversionArgumentTypes{
							Type:  targetType,
							Range: invocationRange,
						},
					)
				}
			}
		}
	}
}

func pathConversionFunctionType(pathType Type) *FunctionType {
	return NewSimpleFunctionType(
		FunctionPurityView,
		[]Parameter{
			{
				Identifier:     "identifier",
				TypeAnnotation: StringTypeAnnotation,
			},
		},
		NewTypeAnnotation(
			&OptionalType{
				Type: pathType,
			},
		),
	)
}

var PublicPathConversionFunctionType = pathConversionFunctionType(PublicPathType)
var PrivatePathConversionFunctionType = pathConversionFunctionType(PrivatePathType)
var StoragePathConversionFunctionType = pathConversionFunctionType(StoragePathType)

func init() {

	// Declare the run-time type construction function

	typeName := MetaTypeName

	// Check that the function is not accidentally redeclared

	if BaseValueActivation.Find(typeName) != nil {
		panic(errors.NewUnreachableError())
	}

	BaseValueActivation.Set(
		typeName,
		baseFunctionVariable(
			typeName,
			&FunctionType{
				Purity:               FunctionPurityView,
				TypeParameters:       []*TypeParameter{{Name: "T"}},
				ReturnTypeAnnotation: MetaTypeAnnotation,
			},
			"Creates a run-time type representing the given static type as a value",
		),
	)

	BaseValueActivation.Set(
		PublicPathType.String(),
		baseFunctionVariable(
			PublicPathType.String(),
			PublicPathConversionFunctionType,
			"Converts the given string into a public path. Returns nil if the string does not specify a public path",
		),
	)

	BaseValueActivation.Set(
		PrivatePathType.String(),
		baseFunctionVariable(
			PrivatePathType.String(),
			PrivatePathConversionFunctionType,
			"Converts the given string into a private path. Returns nil if the string does not specify a private path",
		),
	)

	BaseValueActivation.Set(
		StoragePathType.String(),
		baseFunctionVariable(
			StoragePathType.String(),
			StoragePathConversionFunctionType,
			"Converts the given string into a storage path. Returns nil if the string does not specify a storage path",
		),
	)

	for _, v := range runtimeTypeConstructors {
		BaseValueActivation.Set(
			v.Name,
			baseFunctionVariable(
				v.Name,
				v.Value,
				v.DocString,
			))
	}
}

// CompositeType

type EnumInfo struct {
	RawType Type
	Cases   []string
}

type CompositeType struct {
	Location      common.Location
	EnumRawType   Type
	containerType Type
	NestedTypes   *StringTypeOrderedMap

	// in a language with support for algebraic data types,
	// we would implement this as an argument to the CompositeKind type constructor.
	// Alas, this is Go, so for now these fields are only non-nil when Kind is CompositeKindAttachment
	baseType                    Type
	baseTypeDocString           string
	RequiredEntitlements        *EntitlementOrderedSet
	AttachmentEntitlementAccess *EntitlementMapAccess

	cachedIdentifiers *struct {
		TypeID              TypeID
		QualifiedIdentifier string
	}
	Members                             *StringMemberOrderedMap
	memberResolvers                     map[string]MemberResolver
	Identifier                          string
	Fields                              []string
	ConstructorParameters               []Parameter
	ImplicitTypeRequirementConformances []*CompositeType
	// an internal set of field `ExplicitInterfaceConformances`
	explicitInterfaceConformanceSet     *InterfaceSet
	ExplicitInterfaceConformances       []*InterfaceType
	Kind                                common.CompositeKind
	cachedIdentifiersLock               sync.RWMutex
	explicitInterfaceConformanceSetOnce sync.Once
	memberResolversOnce                 sync.Once
	ConstructorPurity                   FunctionPurity
	hasComputedMembers                  bool
	// Only applicable for native composite types
	importable            bool
	supportedEntitlements *EntitlementOrderedSet
}

var _ Type = &CompositeType{}
var _ ContainerType = &CompositeType{}
var _ ContainedType = &CompositeType{}
var _ LocatedType = &CompositeType{}
var _ CompositeKindedType = &CompositeType{}
var _ TypeIndexableType = &CompositeType{}

func (t *CompositeType) Tag() TypeTag {
	return CompositeTypeTag
}

func (t *CompositeType) ExplicitInterfaceConformanceSet() *InterfaceSet {
	t.initializeExplicitInterfaceConformanceSet()
	return t.explicitInterfaceConformanceSet
}

func (t *CompositeType) initializeExplicitInterfaceConformanceSet() {
	t.explicitInterfaceConformanceSetOnce.Do(func() {
		// TODO: also include conformances' conformances recursively
		//   once interface can have conformances

		t.explicitInterfaceConformanceSet = NewInterfaceSet()
		for _, conformance := range t.ExplicitInterfaceConformances {
			t.explicitInterfaceConformanceSet.Add(conformance)
		}
	})
}

func (t *CompositeType) addImplicitTypeRequirementConformance(typeRequirement *CompositeType) {
	t.ImplicitTypeRequirementConformances =
		append(t.ImplicitTypeRequirementConformances, typeRequirement)
}

func (*CompositeType) IsType() {}

func (t *CompositeType) String() string {
	return t.Identifier
}

func (t *CompositeType) QualifiedString() string {
	return t.QualifiedIdentifier()
}

func (t *CompositeType) GetContainerType() Type {
	return t.containerType
}

func (t *CompositeType) SetContainerType(containerType Type) {
	t.checkIdentifiersCached()
	t.containerType = containerType
}

func (t *CompositeType) checkIdentifiersCached() {
	t.cachedIdentifiersLock.Lock()
	defer t.cachedIdentifiersLock.Unlock()

	if t.cachedIdentifiers != nil {
		panic(errors.NewUnreachableError())
	}

	if t.NestedTypes != nil {
		t.NestedTypes.Foreach(checkIdentifiersCached)
	}
}

func checkIdentifiersCached(_ string, typ Type) {
	switch semaType := typ.(type) {
	case *CompositeType:
		semaType.checkIdentifiersCached()
	case *InterfaceType:
		semaType.checkIdentifiersCached()
	}
}

func (t *CompositeType) GetCompositeKind() common.CompositeKind {
	return t.Kind
}

func (t *CompositeType) getBaseCompositeKind() common.CompositeKind {
	if t.Kind != common.CompositeKindAttachment {
		return common.CompositeKindUnknown
	}
	switch base := t.baseType.(type) {
	case *CompositeType:
		return base.Kind
	case *InterfaceType:
		return base.CompositeKind
	case *SimpleType:
		return base.CompositeKind()
	}
	return common.CompositeKindUnknown
}

func isAttachmentType(t Type) bool {
	composite, ok := t.(*CompositeType)
	return (ok && composite.Kind == common.CompositeKindAttachment) ||
		t == AnyResourceAttachmentType ||
		t == AnyStructAttachmentType
}

func (t *CompositeType) GetBaseType() Type {
	return t.baseType
}

func (t *CompositeType) GetLocation() common.Location {
	return t.Location
}

func (t *CompositeType) QualifiedIdentifier() string {
	t.initializeIdentifiers()
	return t.cachedIdentifiers.QualifiedIdentifier
}

func (t *CompositeType) ID() TypeID {
	t.initializeIdentifiers()
	return t.cachedIdentifiers.TypeID
}

func (t *CompositeType) initializeIdentifiers() {
	t.cachedIdentifiersLock.Lock()
	defer t.cachedIdentifiersLock.Unlock()

	if t.cachedIdentifiers != nil {
		return
	}

	identifier := qualifiedIdentifier(t.Identifier, t.containerType)

	var typeID TypeID
	if t.Location == nil {
		typeID = TypeID(identifier)
	} else {
		typeID = t.Location.TypeID(nil, identifier)
	}

	t.cachedIdentifiers = &struct {
		TypeID              TypeID
		QualifiedIdentifier string
	}{
		TypeID:              typeID,
		QualifiedIdentifier: identifier,
	}
}

func (t *CompositeType) Equal(other Type) bool {
	otherStructure, ok := other.(*CompositeType)
	if !ok {
		return false
	}

	return otherStructure.Kind == t.Kind &&
		otherStructure.ID() == t.ID()
}

func (t *CompositeType) MemberMap() *StringMemberOrderedMap {
	return t.Members
}

func (t *CompositeType) SupportedEntitlements() (set *EntitlementOrderedSet) {
	supportedEntitlements := t.supportedEntitlements
	if supportedEntitlements != nil {
		return supportedEntitlements
	}

	set = orderedmap.New[EntitlementOrderedSet](t.Members.Len())
	t.Members.Foreach(func(_ string, member *Member) {
		switch access := member.Access.(type) {
		case EntitlementMapAccess:
			set.SetAll(access.Domain().Entitlements)
		case EntitlementSetAccess:
			set.SetAll(access.Entitlements)
		}
	})
	t.ExplicitInterfaceConformanceSet().ForEach(func(it *InterfaceType) {
		set.SetAll(it.SupportedEntitlements())
	})

	t.supportedEntitlements = set
	return set
}

func (t *CompositeType) IsResourceType() bool {
	return t.Kind == common.CompositeKindResource ||
		// attachments are always the same kind as their base type
		(t.Kind == common.CompositeKindAttachment &&
			// this check is necessary to prevent `attachment A for A {}`
			// from causing an infinite recursion case here
			t.baseType != t &&
			t.baseType.IsResourceType())
}

func (*CompositeType) IsInvalidType() bool {
	return false
}

func (t *CompositeType) IsStorable(results map[*Member]bool) bool {
	if t.hasComputedMembers {
		return false
	}

	// Only structures, resources, attachments, and enums can be stored

	switch t.Kind {
	case common.CompositeKindStructure,
		common.CompositeKindResource,
		common.CompositeKindEnum,
		common.CompositeKindAttachment:
		break
	default:
		return false
	}

	// Native/built-in types are not storable for now
	if t.Location == nil {
		return false
	}

	// If this composite type has a member which is non-storable,
	// then the composite type is not storable.

	for pair := t.Members.Oldest(); pair != nil; pair = pair.Next() {
		if !pair.Value.IsStorable(results) {
			return false
		}
	}

	return true
}

func (t *CompositeType) IsImportable(results map[*Member]bool) bool {
	// Use the pre-determined flag for native types
	if t.Location == nil {
		return t.importable
	}

	// Only structures and enums can be imported

	switch t.Kind {
	case common.CompositeKindStructure,
		common.CompositeKindEnum:
		break
	// attachments can be imported iff they are attached to a structure
	case common.CompositeKindAttachment:
		return t.baseType.IsImportable(results)
	default:
		return false
	}

	// If this composite type has a member which is not importable,
	// then the composite type is not importable.

	for pair := t.Members.Oldest(); pair != nil; pair = pair.Next() {
		if !pair.Value.IsImportable(results) {
			return false
		}
	}

	return true
}

func (t *CompositeType) IsExportable(results map[*Member]bool) bool {
	// Only structures, resources, attachment, and enums can be stored

	switch t.Kind {
	case common.CompositeKindStructure,
		common.CompositeKindResource,
		common.CompositeKindEnum,
		common.CompositeKindAttachment:
		break
	default:
		return false
	}

	// If this composite type has a member which is not exportable,
	// then the composite type is not exportable.

	for p := t.Members.Oldest(); p != nil; p = p.Next() {
		if !p.Value.IsExportable(results) {
			return false
		}
	}

	return true
}

func (t *CompositeType) IsEquatable() bool {
	// TODO: add support for more composite kinds
	return t.Kind == common.CompositeKindEnum
}

func (*CompositeType) IsComparable() bool {
	return false
}

func (c *CompositeType) TypeAnnotationState() TypeAnnotationState {
	if c.Kind == common.CompositeKindAttachment {
		return TypeAnnotationStateDirectAttachmentTypeAnnotation
	}
	return TypeAnnotationStateValid
}

func (t *CompositeType) RewriteWithRestrictedTypes() (result Type, rewritten bool) {
	return t, false
}

func (t *CompositeType) InterfaceType() *InterfaceType {
	return &InterfaceType{
		Location:              t.Location,
		Identifier:            t.Identifier,
		CompositeKind:         t.Kind,
		Members:               t.Members,
		Fields:                t.Fields,
		InitializerParameters: t.ConstructorParameters,
		InitializerPurity:     t.ConstructorPurity,
		containerType:         t.containerType,
		NestedTypes:           t.NestedTypes,
	}
}

func (t *CompositeType) TypeRequirements() []*CompositeType {

	var typeRequirements []*CompositeType

	if containerComposite, ok := t.containerType.(*CompositeType); ok {
		for _, conformance := range containerComposite.ExplicitInterfaceConformances {
			ty, ok := conformance.NestedTypes.Get(t.Identifier)
			if !ok {
				continue
			}

			typeRequirement, ok := ty.(*CompositeType)
			if !ok {
				continue
			}

			typeRequirements = append(typeRequirements, typeRequirement)
		}
	}

	return typeRequirements
}

func (*CompositeType) Unify(_ Type, _ *TypeParameterTypeOrderedMap, _ func(err error), _ ast.Range) bool {
	// TODO:
	return false
}

func (t *CompositeType) Resolve(_ *TypeParameterTypeOrderedMap) Type {
	return t
}

func (t *CompositeType) IsContainerType() bool {
	return t.NestedTypes != nil
}

func (t *CompositeType) GetNestedTypes() *StringTypeOrderedMap {
	return t.NestedTypes
}

func (t *CompositeType) isTypeIndexableType() bool {
	// resources and structs only can be indexed for attachments
	return t.Kind.SupportsAttachments()
}

func (t *CompositeType) TypeIndexingElementType(indexingType Type, _ func() ast.Range) (Type, error) {
	var access Access = UnauthorizedAccess
	switch attachment := indexingType.(type) {
	case *CompositeType:
		attachmentEntitlementAccess := attachment.AttachmentEntitlementAccess
		if attachmentEntitlementAccess != nil {
			access = attachmentEntitlementAccess.Codomain()
		}
	}

	return &OptionalType{
		Type: &ReferenceType{
			Type:          indexingType,
			Authorization: access,
		},
	}, nil
}

func (t *CompositeType) IsValidIndexingType(ty Type) bool {
	attachmentType, isComposite := ty.(*CompositeType)
	return isComposite &&
		IsSubType(t, attachmentType.baseType) &&
		attachmentType.IsResourceType() == t.IsResourceType()
}

<<<<<<< HEAD
func (t *CompositeType) Map(_ common.MemoryGauge, f func(Type) Type) Type {
=======
func (t *CompositeType) Map(_ common.MemoryGauge, _ map[*TypeParameter]*TypeParameter, f func(Type) Type) Type {
>>>>>>> 157f2e9e
	return f(t)
}

func (t *CompositeType) GetMembers() map[string]MemberResolver {
	t.initializeMemberResolvers()
	return t.memberResolvers
}

func (t *CompositeType) initializeMemberResolvers() {
	t.memberResolversOnce.Do(func() {
		memberResolvers := MembersMapAsResolvers(t.Members)

		// Check conformances.
		// If this composite type results from a normal composite declaration,
		// it must have members declared for all interfaces it conforms to.
		// However, if this composite type is a type requirement,
		// it acts like an interface and does not have to declare members.

		t.ExplicitInterfaceConformanceSet().
			ForEach(func(conformance *InterfaceType) {
				for name, resolver := range conformance.GetMembers() { //nolint:maprange
					if _, ok := memberResolvers[name]; !ok {
						memberResolvers[name] = resolver
					}
				}
			})

		t.memberResolvers = withBuiltinMembers(t, memberResolvers)
	})
}

func (t *CompositeType) FieldPosition(name string, declaration ast.CompositeLikeDeclaration) ast.Position {
	var pos ast.Position
	if t.Kind == common.CompositeKindEnum &&
		name == EnumRawValueFieldName {

		if len(declaration.ConformanceList()) > 0 {
			pos = declaration.ConformanceList()[0].StartPosition()
		}
	} else {
		pos = declaration.DeclarationMembers().FieldPosition(name, declaration.Kind())
	}
	return pos
}

func (t *CompositeType) SetNestedType(name string, nestedType ContainedType) {
	if t.NestedTypes == nil {
		t.NestedTypes = &StringTypeOrderedMap{}
	}
	t.NestedTypes.Set(name, nestedType)
	nestedType.SetContainerType(t)
}

// Member

type Member struct {
	TypeAnnotation TypeAnnotation
	// Parent type where this member can be resolved
	ContainerType  Type
	DocString      string
	ArgumentLabels []string
	Identifier     ast.Identifier
	Access         Access
	// TODO: replace with dedicated MemberKind enum
	DeclarationKind common.DeclarationKind
	VariableKind    ast.VariableKind
	// Predeclared fields can be considered initialized
	Predeclared       bool
	HasImplementation bool
	// IgnoreInSerialization determines if the field is ignored in serialization
	IgnoreInSerialization bool
}

func NewUnmeteredPublicFunctionMember(
	containerType Type,
	identifier string,
	functionType *FunctionType,
	docString string,
) *Member {
	return NewPublicFunctionMember(
		nil,
		containerType,
		identifier,
		functionType,
		docString,
	)
}

func NewPublicFunctionMember(
	memoryGauge common.MemoryGauge,
	containerType Type,
	identifier string,
	functionType *FunctionType,
	docString string,
) *Member {

	return &Member{
		ContainerType: containerType,
		Access:        PrimitiveAccess(ast.AccessPublic),
		Identifier: ast.NewIdentifier(
			memoryGauge,
			identifier,
			ast.EmptyPosition,
		),
		DeclarationKind: common.DeclarationKindFunction,
		VariableKind:    ast.VariableKindConstant,
		TypeAnnotation:  NewTypeAnnotation(functionType),
		ArgumentLabels:  functionType.ArgumentLabels(),
		DocString:       docString,
	}
}

func NewUnmeteredPublicConstantFieldMember(
	containerType Type,
	identifier string,
	fieldType Type,
	docString string,
) *Member {
	return NewPublicConstantFieldMember(
		nil,
		containerType,
		identifier,
		fieldType,
		docString,
	)
}

func NewPublicConstantFieldMember(
	memoryGauge common.MemoryGauge,
	containerType Type,
	identifier string,
	fieldType Type,
	docString string,
) *Member {
	return &Member{
		ContainerType: containerType,
		Access:        PrimitiveAccess(ast.AccessPublic),
		Identifier: ast.NewIdentifier(
			memoryGauge,
			identifier,
			ast.EmptyPosition,
		),
		DeclarationKind: common.DeclarationKindField,
		VariableKind:    ast.VariableKindConstant,
		TypeAnnotation:  NewTypeAnnotation(fieldType),
		DocString:       docString,
	}
}

// IsStorable returns whether a member is a storable field
func (m *Member) IsStorable(results map[*Member]bool) (result bool) {
	test := func(t Type) bool {
		return t.IsStorable(results)
	}
	return m.testType(test, results)
}

// IsExportable returns whether a member is exportable
func (m *Member) IsExportable(results map[*Member]bool) (result bool) {
	test := func(t Type) bool {
		return t.IsExportable(results)
	}
	return m.testType(test, results)
}

// IsImportable returns whether a member can be imported to a program
func (m *Member) IsImportable(results map[*Member]bool) (result bool) {
	test := func(t Type) bool {
		return t.IsImportable(results)
	}
	return m.testType(test, results)
}

// IsValidEventParameterType returns whether has a valid event parameter type
func (m *Member) IsValidEventParameterType(results map[*Member]bool) bool {
	test := func(t Type) bool {
		return IsValidEventParameterType(t, results)
	}
	return m.testType(test, results)
}

func (m *Member) testType(test func(Type) bool, results map[*Member]bool) (result bool) {

	// Prevent a potential stack overflow due to cyclic declarations
	// by keeping track of the result for each member

	// If a result for the member is available, return it,
	// instead of checking the type

	var ok bool
	if result, ok = results[m]; ok {
		return result
	}

	// Temporarily assume the member passes the test while it's type is tested.
	// If a recursive call occurs, the check for an existing result will prevent infinite recursion

	results[m] = true

	result = func() bool {
		// Skip checking predeclared members

		if m.Predeclared {
			return true
		}

		if m.DeclarationKind == common.DeclarationKindField {

			fieldType := m.TypeAnnotation.Type

			if !fieldType.IsInvalidType() && !test(fieldType) {
				return false
			}
		}

		return true
	}()

	results[m] = result
	return result
}

// InterfaceType

type InterfaceType struct {
	Location          common.Location
	containerType     Type
	Members           *StringMemberOrderedMap
	memberResolvers   map[string]MemberResolver
	NestedTypes       *StringTypeOrderedMap
	cachedIdentifiers *struct {
		TypeID              TypeID
		QualifiedIdentifier string
	}
	Identifier            string
	Fields                []string
	InitializerParameters []Parameter
	CompositeKind         common.CompositeKind
	cachedIdentifiersLock sync.RWMutex
	memberResolversOnce   sync.Once
	InitializerPurity     FunctionPurity
	supportedEntitlements *EntitlementOrderedSet
}

var _ Type = &InterfaceType{}
var _ ContainerType = &InterfaceType{}
var _ ContainedType = &InterfaceType{}
var _ LocatedType = &InterfaceType{}
var _ CompositeKindedType = &InterfaceType{}

func (*InterfaceType) IsType() {}

func (t *InterfaceType) Tag() TypeTag {
	return InterfaceTypeTag
}

func (t *InterfaceType) String() string {
	return t.Identifier
}

func (t *InterfaceType) QualifiedString() string {
	return t.QualifiedIdentifier()
}

func (t *InterfaceType) GetContainerType() Type {
	return t.containerType
}

func (t *InterfaceType) SetContainerType(containerType Type) {
	t.checkIdentifiersCached()
	t.containerType = containerType
}

func (t *InterfaceType) checkIdentifiersCached() {
	t.cachedIdentifiersLock.Lock()
	defer t.cachedIdentifiersLock.Unlock()

	if t.cachedIdentifiers != nil {
		panic(errors.NewUnreachableError())
	}

	if t.NestedTypes != nil {
		t.NestedTypes.Foreach(checkIdentifiersCached)
	}
}

func (t *InterfaceType) GetCompositeKind() common.CompositeKind {
	return t.CompositeKind
}

func (t *InterfaceType) GetLocation() common.Location {
	return t.Location
}

func (t *InterfaceType) QualifiedIdentifier() string {
	t.initializeIdentifiers()
	return t.cachedIdentifiers.QualifiedIdentifier
}

func (t *InterfaceType) ID() TypeID {
	t.initializeIdentifiers()
	return t.cachedIdentifiers.TypeID
}

func (t *InterfaceType) initializeIdentifiers() {
	t.cachedIdentifiersLock.Lock()
	defer t.cachedIdentifiersLock.Unlock()

	if t.cachedIdentifiers != nil {
		return
	}

	identifier := qualifiedIdentifier(t.Identifier, t.containerType)

	var typeID TypeID
	if t.Location == nil {
		typeID = TypeID(identifier)
	} else {
		typeID = t.Location.TypeID(nil, identifier)
	}

	t.cachedIdentifiers = &struct {
		TypeID              TypeID
		QualifiedIdentifier string
	}{
		TypeID:              typeID,
		QualifiedIdentifier: identifier,
	}
}

func (t *InterfaceType) Equal(other Type) bool {
	otherInterface, ok := other.(*InterfaceType)
	if !ok {
		return false
	}

	return otherInterface.CompositeKind == t.CompositeKind &&
		otherInterface.ID() == t.ID()
}

func (t *InterfaceType) MemberMap() *StringMemberOrderedMap {
	return t.Members
}

func (t *InterfaceType) SupportedEntitlements() (set *EntitlementOrderedSet) {
	supportedEntitlements := t.supportedEntitlements
	if supportedEntitlements != nil {
		return supportedEntitlements
	}

	set = orderedmap.New[EntitlementOrderedSet](t.Members.Len())
	t.Members.Foreach(func(_ string, member *Member) {
		switch access := member.Access.(type) {
		case EntitlementMapAccess:
			access.Domain().Entitlements.Foreach(func(entitlement *EntitlementType, _ struct{}) {
				set.Set(entitlement, struct{}{})
			})
		case EntitlementSetAccess:
			access.Entitlements.Foreach(func(entitlement *EntitlementType, _ struct{}) {
				set.Set(entitlement, struct{}{})
			})
		}
	})
	// TODO: include inherited entitlements

	t.supportedEntitlements = set
	return set
}

<<<<<<< HEAD
func (t *InterfaceType) Map(_ common.MemoryGauge, f func(Type) Type) Type {
=======
func (t *InterfaceType) Map(_ common.MemoryGauge, _ map[*TypeParameter]*TypeParameter, f func(Type) Type) Type {
>>>>>>> 157f2e9e
	return f(t)
}

func (t *InterfaceType) GetMembers() map[string]MemberResolver {
	t.initializeMemberResolvers()
	return t.memberResolvers
}

func (t *InterfaceType) initializeMemberResolvers() {
	t.memberResolversOnce.Do(func() {
		members := MembersMapAsResolvers(t.Members)

		t.memberResolvers = withBuiltinMembers(t, members)
	})
}

func (t *InterfaceType) IsResourceType() bool {
	return t.CompositeKind == common.CompositeKindResource
}

func (t *InterfaceType) IsInvalidType() bool {
	return false
}

func (t *InterfaceType) IsStorable(results map[*Member]bool) bool {

	// If this interface type has a member which is non-storable,
	// then the interface type is not storable.

	for pair := t.Members.Oldest(); pair != nil; pair = pair.Next() {
		if !pair.Value.IsStorable(results) {
			return false
		}
	}

	return true
}

func (t *InterfaceType) IsExportable(results map[*Member]bool) bool {

	if t.CompositeKind != common.CompositeKindStructure {
		return false
	}

	// If this interface type has a member which is not exportable,
	// then the interface type is not exportable.

	for pair := t.Members.Oldest(); pair != nil; pair = pair.Next() {
		if !pair.Value.IsExportable(results) {
			return false
		}
	}

	return true
}

func (t *InterfaceType) IsImportable(results map[*Member]bool) bool {
	if t.CompositeKind != common.CompositeKindStructure {
		return false
	}

	// If this interface type has a member which is not importable,
	// then the interface type is not importable.

	for pair := t.Members.Oldest(); pair != nil; pair = pair.Next() {
		if !pair.Value.IsImportable(results) {
			return false
		}
	}

	return true
}

func (*InterfaceType) IsEquatable() bool {
	// TODO:
	return false
}

func (*InterfaceType) IsComparable() bool {
	return false
}

func (*InterfaceType) TypeAnnotationState() TypeAnnotationState {
	return TypeAnnotationStateValid
}

func (t *InterfaceType) RewriteWithRestrictedTypes() (Type, bool) {
	switch t.CompositeKind {
	case common.CompositeKindResource:
		return &RestrictedType{
			Type:         AnyResourceType,
			Restrictions: []*InterfaceType{t},
		}, true

	case common.CompositeKindStructure:
		return &RestrictedType{
			Type:         AnyStructType,
			Restrictions: []*InterfaceType{t},
		}, true

	default:
		return t, false
	}
}

func (*InterfaceType) Unify(_ Type, _ *TypeParameterTypeOrderedMap, _ func(err error), _ ast.Range) bool {
	// TODO:
	return false
}

func (t *InterfaceType) Resolve(_ *TypeParameterTypeOrderedMap) Type {
	return t
}

func (t *InterfaceType) IsContainerType() bool {
	return t.NestedTypes != nil
}

func (t *InterfaceType) GetNestedTypes() *StringTypeOrderedMap {
	return t.NestedTypes
}

func (t *InterfaceType) FieldPosition(name string, declaration *ast.InterfaceDeclaration) ast.Position {
	return declaration.Members.FieldPosition(name, declaration.CompositeKind)
}

// DictionaryType consists of the key and value type
// for all key-value pairs in the dictionary:
// All keys have to be a subtype of the key type,
// and all values have to be a subtype of the value type.

type DictionaryType struct {
	KeyType             Type
	ValueType           Type
	memberResolvers     map[string]MemberResolver
	memberResolversOnce sync.Once
}

var _ Type = &DictionaryType{}
var _ ValueIndexableType = &DictionaryType{}

func NewDictionaryType(memoryGauge common.MemoryGauge, keyType, valueType Type) *DictionaryType {
	common.UseMemory(memoryGauge, common.DictionarySemaTypeMemoryUsage)
	return &DictionaryType{
		KeyType:   keyType,
		ValueType: valueType,
	}
}

func (*DictionaryType) IsType() {}

func (t *DictionaryType) Tag() TypeTag {
	return DictionaryTypeTag
}

func (t *DictionaryType) String() string {
	return fmt.Sprintf(
		"{%s: %s}",
		t.KeyType,
		t.ValueType,
	)
}

func (t *DictionaryType) QualifiedString() string {
	return fmt.Sprintf(
		"{%s: %s}",
		t.KeyType.QualifiedString(),
		t.ValueType.QualifiedString(),
	)
}

func (t *DictionaryType) ID() TypeID {
	return TypeID(fmt.Sprintf(
		"{%s:%s}",
		t.KeyType.ID(),
		t.ValueType.ID(),
	))
}

func (t *DictionaryType) Equal(other Type) bool {
	otherDictionary, ok := other.(*DictionaryType)
	if !ok {
		return false
	}

	return otherDictionary.KeyType.Equal(t.KeyType) &&
		otherDictionary.ValueType.Equal(t.ValueType)
}

func (t *DictionaryType) IsResourceType() bool {
	return t.KeyType.IsResourceType() ||
		t.ValueType.IsResourceType()
}

func (t *DictionaryType) IsInvalidType() bool {
	return t.KeyType.IsInvalidType() ||
		t.ValueType.IsInvalidType()
}

func (t *DictionaryType) IsStorable(results map[*Member]bool) bool {
	return t.KeyType.IsStorable(results) &&
		t.ValueType.IsStorable(results)
}

func (t *DictionaryType) IsExportable(results map[*Member]bool) bool {
	return t.KeyType.IsExportable(results) &&
		t.ValueType.IsExportable(results)
}

func (t *DictionaryType) IsImportable(results map[*Member]bool) bool {
	return t.KeyType.IsImportable(results) &&
		t.ValueType.IsImportable(results)
}

func (t *DictionaryType) IsEquatable() bool {
	return t.KeyType.IsEquatable() &&
		t.ValueType.IsEquatable()
}

func (*DictionaryType) IsComparable() bool {
	return false
}

func (t *DictionaryType) TypeAnnotationState() TypeAnnotationState {
	keyTypeAnnotationState := t.KeyType.TypeAnnotationState()
	if keyTypeAnnotationState != TypeAnnotationStateValid {
		return keyTypeAnnotationState
	}

	valueTypeAnnotationState := t.ValueType.TypeAnnotationState()
	if valueTypeAnnotationState != TypeAnnotationStateValid {
		return valueTypeAnnotationState
	}

	return TypeAnnotationStateValid
}

func (t *DictionaryType) RewriteWithRestrictedTypes() (Type, bool) {
	rewrittenKeyType, keyTypeRewritten := t.KeyType.RewriteWithRestrictedTypes()
	rewrittenValueType, valueTypeRewritten := t.ValueType.RewriteWithRestrictedTypes()
	rewritten := keyTypeRewritten || valueTypeRewritten
	if rewritten {
		return &DictionaryType{
			KeyType:   rewrittenKeyType,
			ValueType: rewrittenValueType,
		}, true
	} else {
		return t, false
	}
}

const dictionaryTypeContainsKeyFunctionDocString = `
Returns true if the given key is in the dictionary
`

const dictionaryTypeLengthFieldDocString = `
The number of entries in the dictionary
`

const dictionaryTypeKeysFieldDocString = `
An array containing all keys of the dictionary
`

const dictionaryTypeForEachKeyFunctionDocString = `
Iterate over each key in this dictionary, exiting early if the passed function returns false.
This method is more performant than calling .keys and then iterating over the resulting array,
since no intermediate storage is allocated.

The order of iteration is undefined
`

const dictionaryTypeValuesFieldDocString = `
An array containing all values of the dictionary
`

const dictionaryTypeInsertFunctionDocString = `
Inserts the given value into the dictionary under the given key.

Returns the previous value as an optional if the dictionary contained the key, or nil if the dictionary did not contain the key
`

const dictionaryTypeRemoveFunctionDocString = `
Removes the value for the given key from the dictionary.

Returns the value as an optional if the dictionary contained the key, or nil if the dictionary did not contain the key
`

<<<<<<< HEAD
func (t *DictionaryType) Map(gauge common.MemoryGauge, f func(Type) Type) Type {
	return f(NewDictionaryType(
		gauge,
		t.KeyType.Map(gauge, f),
		t.ValueType.Map(gauge, f),
=======
func (t *DictionaryType) Map(gauge common.MemoryGauge, typeParamMap map[*TypeParameter]*TypeParameter, f func(Type) Type) Type {
	return f(NewDictionaryType(
		gauge,
		t.KeyType.Map(gauge, typeParamMap, f),
		t.ValueType.Map(gauge, typeParamMap, f),
>>>>>>> 157f2e9e
	))
}

func (t *DictionaryType) GetMembers() map[string]MemberResolver {
	t.initializeMemberResolvers()
	return t.memberResolvers
}

func (t *DictionaryType) initializeMemberResolvers() {
	t.memberResolversOnce.Do(func() {

		t.memberResolvers = withBuiltinMembers(t, map[string]MemberResolver{
			"containsKey": {
				Kind: common.DeclarationKindFunction,
				Resolve: func(memoryGauge common.MemoryGauge, identifier string, targetRange ast.Range, report func(error)) *Member {

					return NewPublicFunctionMember(
						memoryGauge,
						t,
						identifier,
						DictionaryContainsKeyFunctionType(t),
						dictionaryTypeContainsKeyFunctionDocString,
					)
				},
			},
			"length": {
				Kind: common.DeclarationKindField,
				Resolve: func(memoryGauge common.MemoryGauge, identifier string, _ ast.Range, _ func(error)) *Member {
					return NewPublicConstantFieldMember(
						memoryGauge,
						t,
						identifier,
						IntType,
						dictionaryTypeLengthFieldDocString,
					)
				},
			},
			"keys": {
				Kind: common.DeclarationKindField,
				Resolve: func(memoryGauge common.MemoryGauge, identifier string, targetRange ast.Range, report func(error)) *Member {
					// TODO: maybe allow for resource key type

					if t.KeyType.IsResourceType() {
						report(
							&InvalidResourceDictionaryMemberError{
								Name:            identifier,
								DeclarationKind: common.DeclarationKindField,
								Range:           targetRange,
							},
						)
					}

					return NewPublicConstantFieldMember(
						memoryGauge,
						t,
						identifier,
						&VariableSizedType{Type: t.KeyType},
						dictionaryTypeKeysFieldDocString,
					)
				},
			},
			"values": {
				Kind: common.DeclarationKindField,
				Resolve: func(memoryGauge common.MemoryGauge, identifier string, targetRange ast.Range, report func(error)) *Member {
					// TODO: maybe allow for resource value type

					if t.ValueType.IsResourceType() {
						report(
							&InvalidResourceDictionaryMemberError{
								Name:            identifier,
								DeclarationKind: common.DeclarationKindField,
								Range:           targetRange,
							},
						)
					}

					return NewPublicConstantFieldMember(
						memoryGauge,
						t,
						identifier,
						&VariableSizedType{Type: t.ValueType},
						dictionaryTypeValuesFieldDocString,
					)
				},
			},
			"insert": {
				Kind:     common.DeclarationKindFunction,
				Mutating: true,
				Resolve: func(memoryGauge common.MemoryGauge, identifier string, _ ast.Range, _ func(error)) *Member {
					return NewPublicFunctionMember(
						memoryGauge,
						t,
						identifier,
						DictionaryInsertFunctionType(t),
						dictionaryTypeInsertFunctionDocString,
					)
				},
			},
			"remove": {
				Kind:     common.DeclarationKindFunction,
				Mutating: true,
				Resolve: func(memoryGauge common.MemoryGauge, identifier string, _ ast.Range, _ func(error)) *Member {
					return NewPublicFunctionMember(
						memoryGauge,
						t,
						identifier,
						DictionaryRemoveFunctionType(t),
						dictionaryTypeRemoveFunctionDocString,
					)
				},
			},
			"forEachKey": {
				Kind: common.DeclarationKindFunction,
				Resolve: func(memoryGauge common.MemoryGauge, identifier string, targetRange ast.Range, report func(error)) *Member {
					if t.KeyType.IsResourceType() {
						report(
							&InvalidResourceDictionaryMemberError{
								Name:            identifier,
								DeclarationKind: common.DeclarationKindField,
								Range:           targetRange,
							},
						)
					}

					return NewPublicFunctionMember(
						memoryGauge,
						t,
						identifier,
						DictionaryForEachKeyFunctionType(t),
						dictionaryTypeForEachKeyFunctionDocString,
					)
				},
			},
		})
	})
}

func DictionaryContainsKeyFunctionType(t *DictionaryType) *FunctionType {
	return NewSimpleFunctionType(
		FunctionPurityView,
		[]Parameter{
			{
				Label:          ArgumentLabelNotRequired,
				Identifier:     "key",
				TypeAnnotation: NewTypeAnnotation(t.KeyType),
			},
		},
		BoolTypeAnnotation,
	)
}

func DictionaryInsertFunctionType(t *DictionaryType) *FunctionType {
	return NewSimpleFunctionType(
		FunctionPurityImpure,
		[]Parameter{
			{
				Identifier:     "key",
				TypeAnnotation: NewTypeAnnotation(t.KeyType),
			},
			{
				Label:          ArgumentLabelNotRequired,
				Identifier:     "value",
				TypeAnnotation: NewTypeAnnotation(t.ValueType),
			},
		},
		NewTypeAnnotation(
			&OptionalType{
				Type: t.ValueType,
			},
		),
	)
}

func DictionaryRemoveFunctionType(t *DictionaryType) *FunctionType {
	return NewSimpleFunctionType(
		FunctionPurityImpure,
		[]Parameter{
			{
				Identifier:     "key",
				TypeAnnotation: NewTypeAnnotation(t.KeyType),
			},
		},
		NewTypeAnnotation(
			&OptionalType{
				Type: t.ValueType,
			},
		),
	)
}

func DictionaryForEachKeyFunctionType(t *DictionaryType) *FunctionType {
	const functionPurity = FunctionPurityImpure

	// fun(K): Bool
	funcType := NewSimpleFunctionType(
		functionPurity,
		[]Parameter{
			{
				Identifier:     "key",
				TypeAnnotation: NewTypeAnnotation(t.KeyType),
			},
		},
		BoolTypeAnnotation,
	)

	// fun forEachKey(_ function: fun(K): Bool): Void
	return NewSimpleFunctionType(
		functionPurity,
		[]Parameter{
			{
				Label:          ArgumentLabelNotRequired,
				Identifier:     "function",
				TypeAnnotation: NewTypeAnnotation(funcType),
			},
		},
		VoidTypeAnnotation,
	)
}

func (*DictionaryType) isValueIndexableType() bool {
	return true
}

func (t *DictionaryType) ElementType(_ bool) Type {
	return &OptionalType{Type: t.ValueType}
}

func (*DictionaryType) AllowsValueIndexingAssignment() bool {
	return true
}

func (t *DictionaryType) IndexingType() Type {
	return t.KeyType
}

type DictionaryEntryType struct {
	KeyType   Type
	ValueType Type
}

func (t *DictionaryType) Unify(
	other Type,
	typeParameters *TypeParameterTypeOrderedMap,
	report func(err error),
	outerRange ast.Range,
) bool {

	otherDictionary, ok := other.(*DictionaryType)
	if !ok {
		return false
	}

	keyUnified := t.KeyType.Unify(otherDictionary.KeyType, typeParameters, report, outerRange)
	valueUnified := t.ValueType.Unify(otherDictionary.ValueType, typeParameters, report, outerRange)
	return keyUnified || valueUnified
}

func (t *DictionaryType) Resolve(typeArguments *TypeParameterTypeOrderedMap) Type {
	newKeyType := t.KeyType.Resolve(typeArguments)
	if newKeyType == nil {
		return nil
	}

	newValueType := t.ValueType.Resolve(typeArguments)
	if newValueType == nil {
		return nil
	}

	return &DictionaryType{
		KeyType:   newKeyType,
		ValueType: newValueType,
	}
}

// ReferenceType represents the reference to a value
type ReferenceType struct {
	Type          Type
	Authorization Access
}

var _ Type = &ReferenceType{}

// Not all references are indexable, but some are, depending on the reference's type
var _ ValueIndexableType = &ReferenceType{}
var _ TypeIndexableType = &ReferenceType{}

var UnauthorizedAccess Access = PrimitiveAccess(ast.AccessPublic)

func NewReferenceType(memoryGauge common.MemoryGauge, typ Type, authorization Access) *ReferenceType {
	common.UseMemory(memoryGauge, common.ReferenceSemaTypeMemoryUsage)
	return &ReferenceType{
		Type:          typ,
		Authorization: authorization,
	}
}

func (*ReferenceType) IsType() {}

func (t *ReferenceType) Tag() TypeTag {
	return ReferenceTypeTag
}

func formatReferenceType(
	separator string,
	authorization string,
	typeString string,
) string {
	var builder strings.Builder
	if authorization != "" {
		builder.WriteString("auth(")
		builder.WriteString(authorization)
		builder.WriteString(")")
		builder.WriteString(separator)
	}
	builder.WriteByte('&')
	builder.WriteString(typeString)
	return builder.String()
}

func FormatReferenceTypeID(authorization string, typeString string) string {
	return formatReferenceType("", authorization, typeString)
}

func (t *ReferenceType) string(typeFormatter func(Type) string) string {
	if t.Type == nil {
		return "reference"
	}
	if t.Authorization != UnauthorizedAccess {
		return formatReferenceType(" ", t.Authorization.string(typeFormatter), typeFormatter(t.Type))
	}
	return formatReferenceType(" ", "", typeFormatter(t.Type))
}

func (t *ReferenceType) String() string {
	return t.string(func(t Type) string {
		return t.String()
	})
}

func (t *ReferenceType) QualifiedString() string {
	return t.string(func(t Type) string {
		return t.QualifiedString()
	})
}

func (t *ReferenceType) ID() TypeID {
	if t.Type == nil {
		return "reference"
	}
	if t.Authorization != UnauthorizedAccess {
		return TypeID(FormatReferenceTypeID(t.Authorization.AccessKeyword(), string(t.Type.ID())))
	}
	return TypeID(FormatReferenceTypeID("", string(t.Type.ID())))
}

func (t *ReferenceType) Equal(other Type) bool {
	otherReference, ok := other.(*ReferenceType)
	if !ok {
		return false
	}

	if !t.Authorization.Equal(otherReference.Authorization) {
		return false
	}

	return t.Type.Equal(otherReference.Type)
}

func (t *ReferenceType) IsResourceType() bool {
	return false
}

func (t *ReferenceType) IsInvalidType() bool {
	return t.Type.IsInvalidType()
}

func (t *ReferenceType) IsStorable(_ map[*Member]bool) bool {
	return false
}

func (t *ReferenceType) IsExportable(_ map[*Member]bool) bool {
	return true
}

func (t *ReferenceType) IsImportable(_ map[*Member]bool) bool {
	return false
}

func (*ReferenceType) IsEquatable() bool {
	return true
}

func (*ReferenceType) IsComparable() bool {
	return false
}

func (r *ReferenceType) TypeAnnotationState() TypeAnnotationState {
	if r.Type.TypeAnnotationState() == TypeAnnotationStateDirectEntitlementTypeAnnotation {
		return TypeAnnotationStateDirectEntitlementTypeAnnotation
	}
	return TypeAnnotationStateValid
}

func (t *ReferenceType) RewriteWithRestrictedTypes() (Type, bool) {
	rewrittenType, rewritten := t.Type.RewriteWithRestrictedTypes()
	if rewritten {
		return &ReferenceType{
			Authorization: t.Authorization,
			Type:          rewrittenType,
		}, true
	} else {
		return t, false
	}
}

<<<<<<< HEAD
func (t *ReferenceType) Map(gauge common.MemoryGauge, f func(Type) Type) Type {
	return f(NewReferenceType(gauge, t.Type.Map(gauge, f), t.Authorization))
=======
func (t *ReferenceType) Map(gauge common.MemoryGauge, typeParamMap map[*TypeParameter]*TypeParameter, f func(Type) Type) Type {
	return f(NewReferenceType(gauge, t.Type.Map(gauge, typeParamMap, f), t.Authorization))
>>>>>>> 157f2e9e
}

func (t *ReferenceType) GetMembers() map[string]MemberResolver {
	return t.Type.GetMembers()
}

func (t *ReferenceType) isValueIndexableType() bool {
	referencedType, ok := t.Type.(ValueIndexableType)
	if !ok {
		return false
	}
	return referencedType.isValueIndexableType()
}

func (t *ReferenceType) isTypeIndexableType() bool {
	referencedType, ok := t.Type.(TypeIndexableType)
	return ok && referencedType.isTypeIndexableType()
}

func (t *ReferenceType) TypeIndexingElementType(indexingType Type, astRange func() ast.Range) (Type, error) {
	_, ok := t.Type.(TypeIndexableType)
	if !ok {
		return nil, nil
	}

	var access Access = UnauthorizedAccess
	switch attachment := indexingType.(type) {
	case *CompositeType:
		if attachment.AttachmentEntitlementAccess != nil {
			var err error
			access, err = attachment.AttachmentEntitlementAccess.Image(t.Authorization, astRange)
			if err != nil {
				return nil, err
			}
		}
	}

	return &OptionalType{
		Type: &ReferenceType{
			Type:          indexingType,
			Authorization: access,
		},
	}, nil
}

func (t *ReferenceType) IsValidIndexingType(ty Type) bool {
	attachmentType, isComposite := ty.(*CompositeType)
	return isComposite &&
		// we can index into reference types only if their referenced type
		// is a valid base for the attachement;
		// i.e. (&v)[A] is valid only if `v` is a valid base for `A`
		IsSubType(t, &ReferenceType{
			Type:          attachmentType.baseType,
			Authorization: UnauthorizedAccess,
		}) &&
		attachmentType.IsResourceType() == t.Type.IsResourceType()
}

func (t *ReferenceType) AllowsValueIndexingAssignment() bool {
	referencedType, ok := t.Type.(ValueIndexableType)
	if !ok {
		return false
	}
	return referencedType.AllowsValueIndexingAssignment()
}

func (t *ReferenceType) ElementType(isAssignment bool) Type {
	referencedType, ok := t.Type.(ValueIndexableType)
	if !ok {
		return nil
	}
	return referencedType.ElementType(isAssignment)
}

func (t *ReferenceType) IndexingType() Type {
	referencedType, ok := t.Type.(ValueIndexableType)
	if !ok {
		return nil
	}
	return referencedType.IndexingType()
}

func (t *ReferenceType) Unify(
	other Type,
	typeParameters *TypeParameterTypeOrderedMap,
	report func(err error),
	outerRange ast.Range,
) bool {
	otherReference, ok := other.(*ReferenceType)
	if !ok {
		return false
	}

	return t.Type.Unify(otherReference.Type, typeParameters, report, outerRange)
}

func (t *ReferenceType) Resolve(typeArguments *TypeParameterTypeOrderedMap) Type {
	newInnerType := t.Type.Resolve(typeArguments)
	if newInnerType == nil {
		return nil
	}

	return &ReferenceType{
		Authorization: t.Authorization,
		Type:          newInnerType,
	}
}

const AddressTypeName = "Address"

// AddressType represents the address type
type AddressType struct {
	memberResolvers     map[string]MemberResolver
	memberResolversOnce sync.Once
}

var TheAddressType = &AddressType{}
var AddressTypeAnnotation = NewTypeAnnotation(TheAddressType)

var _ Type = &AddressType{}
var _ IntegerRangedType = &AddressType{}

func (*AddressType) IsType() {}

func (t *AddressType) Tag() TypeTag {
	return AddressTypeTag
}

func (*AddressType) String() string {
	return AddressTypeName
}

func (*AddressType) QualifiedString() string {
	return AddressTypeName
}

func (*AddressType) ID() TypeID {
	return AddressTypeName
}

func (*AddressType) Equal(other Type) bool {
	_, ok := other.(*AddressType)
	return ok
}

func (*AddressType) IsResourceType() bool {
	return false
}

func (*AddressType) IsInvalidType() bool {
	return false
}

func (*AddressType) IsStorable(_ map[*Member]bool) bool {
	return true
}

func (*AddressType) IsExportable(_ map[*Member]bool) bool {
	return true
}

func (t *AddressType) IsImportable(_ map[*Member]bool) bool {
	return true
}

func (*AddressType) IsEquatable() bool {
	return true
}

func (*AddressType) IsComparable() bool {
	return false
}

func (*AddressType) TypeAnnotationState() TypeAnnotationState {
	return TypeAnnotationStateValid
}

func (t *AddressType) RewriteWithRestrictedTypes() (Type, bool) {
	return t, false
}

var AddressTypeMinIntBig = new(big.Int)
var AddressTypeMaxIntBig = new(big.Int).SetUint64(math.MaxUint64)

func (*AddressType) MinInt() *big.Int {
	return AddressTypeMinIntBig
}

func (*AddressType) MaxInt() *big.Int {
	return AddressTypeMaxIntBig
}

func (*AddressType) IsSuperType() bool {
	return false
}

func (*AddressType) Unify(_ Type, _ *TypeParameterTypeOrderedMap, _ func(err error), _ ast.Range) bool {
	return false
}

func (t *AddressType) Resolve(_ *TypeParameterTypeOrderedMap) Type {
	return t
}

const AddressTypeToBytesFunctionName = `toBytes`

var AddressTypeToBytesFunctionType = NewSimpleFunctionType(
	FunctionPurityView,
	nil,
	ByteArrayTypeAnnotation,
)

const addressTypeToBytesFunctionDocString = `
Returns an array containing the byte representation of the address
`

<<<<<<< HEAD
func (t *AddressType) Map(_ common.MemoryGauge, f func(Type) Type) Type {
=======
func (t *AddressType) Map(_ common.MemoryGauge, _ map[*TypeParameter]*TypeParameter, f func(Type) Type) Type {
>>>>>>> 157f2e9e
	return f(t)
}

func (t *AddressType) GetMembers() map[string]MemberResolver {
	t.initializeMemberResolvers()
	return t.memberResolvers
}

func (t *AddressType) initializeMemberResolvers() {
	t.memberResolversOnce.Do(func() {
		memberResolvers := MembersAsResolvers([]*Member{
			NewUnmeteredPublicFunctionMember(
				t,
				AddressTypeToBytesFunctionName,
				AddressTypeToBytesFunctionType,
				addressTypeToBytesFunctionDocString,
			),
		})
		t.memberResolvers = withBuiltinMembers(t, memberResolvers)
	})
}

// IsSubType determines if the given subtype is a subtype
// of the given supertype.
//
// Types are subtypes of themselves.
//
// NOTE: This method can be used to check the assignability of `subType` to `superType`.
// However, to check if a type *strictly* belongs to a certain category, then consider
// using `IsSameTypeKind` method. e.g: "Is type `T` an Integer type?". Using this method
// for the later use-case may produce incorrect results.
//
// The differences between these methods is as follows:
//
//   - IsSubType():
//
//     To check the assignability, e.g: is argument type T is a sub-type
//     of parameter type R? This is the more frequent use-case.
//
//   - IsSameTypeKind():
//
//     To check if a type strictly belongs to a certain category. e.g: Is the
//     expression type T is any of the integer types, but nothing else.
//     Another way to check is, asking the question of "if the subType is Never,
//     should the check still pass?". A common code-smell for potential incorrect
//     usage is, using IsSubType() method with a constant/pre-defined superType.
//     e.g: IsSubType(<<someType>>, FixedPointType)
func IsSubType(subType Type, superType Type) bool {

	if subType == nil {
		return false
	}

	if subType.Equal(superType) {
		return true
	}

	return checkSubTypeWithoutEquality(subType, superType)
}

// IsSameTypeKind determines if the given subtype belongs to the
// same kind as the supertype.
//
// e.g: 'Never' type is a subtype of 'Integer', but not of the
// same kind as 'Integer'. Whereas, 'Int8' is both a subtype
// and also of same kind as 'Integer'.
func IsSameTypeKind(subType Type, superType Type) bool {

	if subType == NeverType {
		return false
	}

	return IsSubType(subType, superType)
}

// IsProperSubType is similar to IsSubType,
// i.e. it determines if the given subtype is a subtype
// of the given supertype, but returns false
// if the subtype and supertype refer to the same type.
func IsProperSubType(subType Type, superType Type) bool {

	if subType.Equal(superType) {
		return false
	}

	return checkSubTypeWithoutEquality(subType, superType)
}

// checkSubTypeWithoutEquality determines if the given subtype
// is a subtype of the given supertype, BUT it does NOT check
// the equality of the two types, so does NOT return a specific
// value when the two types are equal or are not.
//
// Consider using IsSubType or IsProperSubType
func checkSubTypeWithoutEquality(subType Type, superType Type) bool {

	if subType == NeverType {
		return true
	}

	switch superType {
	case AnyType:
		return true

	case AnyStructType:
		if subType.IsResourceType() {
			return false
		}
		return subType != AnyType

	case AnyResourceType:
		return subType.IsResourceType()

	case AnyResourceAttachmentType:
		return subType.IsResourceType() && isAttachmentType(subType)

	case AnyStructAttachmentType:
		return !subType.IsResourceType() && isAttachmentType(subType)

	case NumberType:
		switch subType {
		case NumberType, SignedNumberType:
			return true
		}

		return IsSubType(subType, IntegerType) ||
			IsSubType(subType, FixedPointType)

	case SignedNumberType:
		if subType == SignedNumberType {
			return true
		}

		return IsSubType(subType, SignedIntegerType) ||
			IsSubType(subType, SignedFixedPointType)

	case IntegerType:
		switch subType {
		case IntegerType, SignedIntegerType,
			UIntType,
			UInt8Type, UInt16Type, UInt32Type, UInt64Type, UInt128Type, UInt256Type,
			Word8Type, Word16Type, Word32Type, Word64Type:

			return true

		default:
			return IsSubType(subType, SignedIntegerType)
		}

	case SignedIntegerType:
		switch subType {
		case SignedIntegerType,
			IntType,
			Int8Type, Int16Type, Int32Type, Int64Type, Int128Type, Int256Type:

			return true

		default:
			return false
		}

	case FixedPointType:
		switch subType {
		case FixedPointType, SignedFixedPointType,
			UFix64Type:

			return true

		default:
			return IsSubType(subType, SignedFixedPointType)
		}

	case SignedFixedPointType:
		switch subType {
		case SignedFixedPointType, Fix64Type:
			return true

		default:
			return false
		}
	}

	switch typedSuperType := superType.(type) {
	case *OptionalType:
		optionalSubType, ok := subType.(*OptionalType)
		if !ok {
			// T <: U? if T <: U
			return IsSubType(subType, typedSuperType.Type)
		}
		// Optionals are covariant: T? <: U? if T <: U
		return IsSubType(optionalSubType.Type, typedSuperType.Type)

	case *DictionaryType:
		typedSubType, ok := subType.(*DictionaryType)
		if !ok {
			return false
		}

		return IsSubType(typedSubType.KeyType, typedSuperType.KeyType) &&
			IsSubType(typedSubType.ValueType, typedSuperType.ValueType)

	case *VariableSizedType:
		typedSubType, ok := subType.(*VariableSizedType)
		if !ok {
			return false
		}

		return IsSubType(
			typedSubType.ElementType(false),
			typedSuperType.ElementType(false),
		)

	case *ConstantSizedType:
		typedSubType, ok := subType.(*ConstantSizedType)
		if !ok {
			return false
		}

		if typedSubType.Size != typedSuperType.Size {
			return false
		}

		return IsSubType(
			typedSubType.ElementType(false),
			typedSuperType.ElementType(false),
		)

	case *ReferenceType:
		typedSubType, ok := subType.(*ReferenceType)
		if !ok {
			return false
		}

		// the authorization of the subtype reference must be usable in all situations where the supertype reference is usable
		if !typedSuperType.Authorization.PermitsAccess(typedSubType.Authorization) {
			return false
		}

		// references are covariant in their referenced type
		return IsSubType(typedSubType.Type, typedSuperType.Type)

	case *FunctionType:
		typedSubType, ok := subType.(*FunctionType)
		if !ok {
			return false
		}

		// view functions are subtypes of impure functions
		if typedSubType.Purity != typedSuperType.Purity && typedSubType.Purity != FunctionPurityView {
			return false
		}

		if len(typedSubType.Parameters) != len(typedSuperType.Parameters) {
			return false
		}

		// Functions are contravariant in their parameter types

		for i, subParameter := range typedSubType.Parameters {
			superParameter := typedSuperType.Parameters[i]
			if !IsSubType(
				superParameter.TypeAnnotation.Type,
				subParameter.TypeAnnotation.Type,
			) {
				return false
			}
		}

		// Functions are covariant in their return type

		if typedSubType.ReturnTypeAnnotation.Type != nil {
			if typedSuperType.ReturnTypeAnnotation.Type == nil {
				return false
			}

			if !IsSubType(
				typedSubType.ReturnTypeAnnotation.Type,
				typedSuperType.ReturnTypeAnnotation.Type,
			) {
				return false
			}
		} else if typedSuperType.ReturnTypeAnnotation.Type != nil {
			return false
		}

		// Receiver type wouldn't matter for sub-typing.
		// i.e: In a bound function pointer `x.foo`, `x` is a closure,
		// and is not part of the function pointer's inputs/outputs.

		// Constructors?

		if typedSubType.IsConstructor != typedSuperType.IsConstructor {
			return false
		}

		return true

	case *RestrictedType:

		restrictedSuperType := typedSuperType.Type
		switch restrictedSuperType {
		case AnyResourceType, AnyStructType, AnyType:

			switch subType {
			case AnyResourceType:
				// `AnyResource` is a subtype of a restricted type
				// - `AnyResource{Us}`: not statically;
				// - `AnyStruct{Us}`: never.
				// - `Any{Us}`: not statically;

				return false

			case AnyStructType:
				// `AnyStruct` is a subtype of a restricted type
				// - `AnyStruct{Us}`: not statically.
				// - `AnyResource{Us}`: never;
				// - `Any{Us}`: not statically.

				return false

			case AnyType:
				// `Any` is a subtype of a restricted type
				// - `Any{Us}: not statically.`
				// - `AnyStruct{Us}`: never;
				// - `AnyResource{Us}`: never;

				return false
			}

			switch typedSubType := subType.(type) {
			case *RestrictedType:

				// A restricted type `T{Us}`
				// is a subtype of a restricted type `AnyResource{Vs}` / `AnyStruct{Vs}` / `Any{Vs}`:

				restrictedSubtype := typedSubType.Type
				switch restrictedSubtype {
				case AnyResourceType, AnyStructType, AnyType:
					// When `T == AnyResource || T == AnyStruct || T == Any`:
					// if the restricted type of the subtype
					// is a subtype of the restricted supertype,
					// and `Vs` is a subset of `Us`.

					return IsSubType(restrictedSubtype, restrictedSuperType) &&
						typedSuperType.RestrictionSet().
							IsSubsetOf(typedSubType.RestrictionSet())
				}

				if restrictedSubtype, ok := restrictedSubtype.(*CompositeType); ok {
					// When `T != AnyResource && T != AnyStruct && T != Any`:
					// if the restricted type of the subtype
					// is a subtype of the restricted supertype,
					// and `T` conforms to `Vs`.
					// `Us` and `Vs` do *not* have to be subsets.

					// TODO: once interfaces can conform to interfaces, include
					return IsSubType(restrictedSubtype, restrictedSuperType) &&
						typedSuperType.RestrictionSet().
							IsSubsetOf(restrictedSubtype.ExplicitInterfaceConformanceSet())
				}

			case *CompositeType:
				// An unrestricted type `T`
				// is a subtype of a restricted type `AnyResource{Us}` / `AnyStruct{Us}` / `Any{Us}`:
				// if `T` is a subtype of the restricted supertype,
				// and `T` conforms to `Us`.

				return IsSubType(typedSubType, typedSuperType.Type) &&
					typedSuperType.RestrictionSet().
						IsSubsetOf(typedSubType.ExplicitInterfaceConformanceSet())
			}

		default:

			switch typedSubType := subType.(type) {
			case *RestrictedType:

				// A restricted type `T{Us}`
				// is a subtype of a restricted type `V{Ws}`:

				switch typedSubType.Type {
				case AnyResourceType, AnyStructType, AnyType:
					// When `T == AnyResource || T == AnyStruct || T == Any`:
					// not statically.
					return false
				}

				if restrictedSubType, ok := typedSubType.Type.(*CompositeType); ok {
					// When `T != AnyResource && T != AnyStructType && T != Any`: if `T == V`.
					//
					// `Us` and `Ws` do *not* have to be subsets:
					// The owner may freely restrict and unrestrict.

					return restrictedSubType == typedSuperType.Type
				}

			case *CompositeType:
				// An unrestricted type `T`
				// is a subtype of a restricted type `U{Vs}`: if `T <: U`.
				//
				// The owner may freely restrict.

				return IsSubType(typedSubType, typedSuperType.Type)
			}

			switch subType {
			case AnyResourceType, AnyStructType, AnyType:
				// An unrestricted type `T`
				// is a subtype of a restricted type `AnyResource{Vs}` / `AnyStruct{Vs}` / `Any{Vs}`:
				// not statically.

				return false
			}
		}

	case *CompositeType:

		// NOTE: type equality case (composite type `T` is subtype of composite type `U`)
		// is already handled at beginning of function

		switch typedSubType := subType.(type) {
		case *RestrictedType:

			// A restricted type `T{Us}`
			// is a subtype of an unrestricted type `V`:

			switch typedSubType.Type {
			case AnyResourceType, AnyStructType, AnyType:
				// When `T == AnyResource || T == AnyStruct || T == Any`: not statically.
				return false
			}

			if restrictedSubType, ok := typedSubType.Type.(*CompositeType); ok {
				// When `T != AnyResource && T != AnyStruct`: if `T == V`.
				//
				// The owner may freely unrestrict.

				return restrictedSubType == typedSuperType
			}

		case *CompositeType:
			// The supertype composite type might be a type requirement.
			// Check if the subtype composite type implicitly conforms to it.

			for _, conformance := range typedSubType.ImplicitTypeRequirementConformances {
				if conformance == typedSuperType {
					return true
				}
			}
		}

	case *InterfaceType:

		switch typedSubType := subType.(type) {
		case *CompositeType:

			// A composite type `T` is a subtype of a interface type `V`:
			// if `T` conforms to `V`, and `V` and `T` are of the same kind

			if typedSubType.Kind != typedSuperType.CompositeKind {
				return false
			}

			// TODO: once interfaces can conform to interfaces, include
			return typedSubType.ExplicitInterfaceConformanceSet().
				Contains(typedSuperType)

		// An interface type is a supertype of a restricted type if the restricted set contains
		// that explicit interface type. Once interfaces can conform to interfaces, this should instead
		// check that at least one value in the restriction set is a subtype of the interface supertype

		// This particular case comes up when checking attachment access; enabling the following expression to typechecking:
		// resource interface I { /* ... */ }
		// attachment A for I { /* ... */ }

		// let i : {I} = ... // some operation constructing `i`
		// let a = i[A] // must here check that `i`'s type is a subtype of `A`'s base type, or that {I} <: I
		case *RestrictedType:
			return typedSubType.RestrictionSet().Contains(typedSuperType)

		case *InterfaceType:
			// TODO: Once interfaces can conform to interfaces, check conformances here
			return false
		}

	case ParameterizedType:
		if superTypeBaseType := typedSuperType.BaseType(); superTypeBaseType != nil {

			// T<Us> <: V<Ws>
			// if T <: V  && |Us| == |Ws| && U_i <: W_i

			if typedSubType, ok := subType.(ParameterizedType); ok {
				if subTypeBaseType := typedSubType.BaseType(); subTypeBaseType != nil {

					if !IsSubType(subTypeBaseType, superTypeBaseType) {
						return false
					}

					subTypeTypeArguments := typedSubType.TypeArguments()
					superTypeTypeArguments := typedSuperType.TypeArguments()

					if len(subTypeTypeArguments) != len(superTypeTypeArguments) {
						return false
					}

					for i, superTypeTypeArgument := range superTypeTypeArguments {
						subTypeTypeArgument := subTypeTypeArguments[i]
						if !IsSubType(subTypeTypeArgument, superTypeTypeArgument) {
							return false
						}
					}

					return true
				}
			}
		}

	case *SimpleType:
		if typedSuperType.IsSuperTypeOf == nil {
			return false
		}
		return typedSuperType.IsSuperTypeOf(subType)
	}

	// TODO: enforce type arguments, remove this rule

	// T<Us> <: V
	// if T <: V

	if typedSubType, ok := subType.(ParameterizedType); ok {
		if baseType := typedSubType.BaseType(); baseType != nil {
			return IsSubType(baseType, superType)
		}
	}

	return false
}

// UnwrapOptionalType returns the type if it is not an optional type,
// or the inner-most type if it is (optional types are repeatedly unwrapped)
func UnwrapOptionalType(ty Type) Type {
	for {
		optionalType, ok := ty.(*OptionalType)
		if !ok {
			return ty
		}
		ty = optionalType.Type
	}
}

func AreCompatibleEquatableTypes(leftType, rightType Type) bool {
	unwrappedLeftType := UnwrapOptionalType(leftType)
	unwrappedRightType := UnwrapOptionalType(rightType)

	leftIsEquatable := unwrappedLeftType.IsEquatable()
	rightIsEquatable := unwrappedRightType.IsEquatable()

	if unwrappedLeftType.Equal(unwrappedRightType) &&
		leftIsEquatable && rightIsEquatable {

		return true
	}

	// The types are equatable if this is a comparison with `nil`,
	// which has type `Never?`

	if IsNilType(leftType) || IsNilType(rightType) {
		return true
	}

	return false
}

// IsNilType returns true if the given type is the type of `nil`, i.e. `Never?`.
func IsNilType(ty Type) bool {
	optionalType, ok := ty.(*OptionalType)
	if !ok {
		return false
	}

	if optionalType.Type != NeverType {
		return false
	}

	return true
}

type TransactionType struct {
	Fields              []string
	PrepareParameters   []Parameter
	Parameters          []Parameter
	Members             *StringMemberOrderedMap
	memberResolvers     map[string]MemberResolver
	memberResolversOnce sync.Once
}

var _ Type = &TransactionType{}

func (t *TransactionType) EntryPointFunctionType() *FunctionType {
	return NewSimpleFunctionType(
		FunctionPurityImpure,
		append(t.Parameters, t.PrepareParameters...),
		VoidTypeAnnotation,
	)
}

func (t *TransactionType) PrepareFunctionType() *FunctionType {
	return &FunctionType{
		Purity:               FunctionPurityImpure,
		IsConstructor:        true,
		Parameters:           t.PrepareParameters,
		ReturnTypeAnnotation: VoidTypeAnnotation,
	}
}

var transactionTypeExecuteFunctionType = &FunctionType{
	Purity:               FunctionPurityImpure,
	IsConstructor:        true,
	ReturnTypeAnnotation: VoidTypeAnnotation,
}

func (*TransactionType) ExecuteFunctionType() *FunctionType {
	return transactionTypeExecuteFunctionType
}

func (*TransactionType) IsType() {}

func (t *TransactionType) Tag() TypeTag {
	return TransactionTypeTag
}

func (*TransactionType) String() string {
	return "Transaction"
}

func (*TransactionType) QualifiedString() string {
	return "Transaction"
}

func (*TransactionType) ID() TypeID {
	return "Transaction"
}

func (*TransactionType) Equal(other Type) bool {
	_, ok := other.(*TransactionType)
	return ok
}

func (*TransactionType) IsResourceType() bool {
	return false
}

func (*TransactionType) IsInvalidType() bool {
	return false
}

func (*TransactionType) IsStorable(_ map[*Member]bool) bool {
	return false
}

func (*TransactionType) IsExportable(_ map[*Member]bool) bool {
	return false
}

func (t *TransactionType) IsImportable(_ map[*Member]bool) bool {
	return false
}

func (*TransactionType) IsEquatable() bool {
	return false
}

func (*TransactionType) IsComparable() bool {
	return false
}

func (*TransactionType) TypeAnnotationState() TypeAnnotationState {
	return TypeAnnotationStateValid
}

func (t *TransactionType) RewriteWithRestrictedTypes() (Type, bool) {
	return t, false
}

<<<<<<< HEAD
func (t *TransactionType) Map(_ common.MemoryGauge, f func(Type) Type) Type {
=======
func (t *TransactionType) Map(_ common.MemoryGauge, _ map[*TypeParameter]*TypeParameter, f func(Type) Type) Type {
>>>>>>> 157f2e9e
	return f(t)
}

func (t *TransactionType) GetMembers() map[string]MemberResolver {
	t.initializeMemberResolvers()
	return t.memberResolvers
}

func (t *TransactionType) initializeMemberResolvers() {
	t.memberResolversOnce.Do(func() {
		var memberResolvers map[string]MemberResolver
		if t.Members != nil {
			memberResolvers = MembersMapAsResolvers(t.Members)
		}
		t.memberResolvers = withBuiltinMembers(t, memberResolvers)
	})
}

func (*TransactionType) Unify(_ Type, _ *TypeParameterTypeOrderedMap, _ func(err error), _ ast.Range) bool {
	return false
}

func (t *TransactionType) Resolve(_ *TypeParameterTypeOrderedMap) Type {
	return t
}

// RestrictedType
//
// No restrictions implies the type is fully restricted,
// i.e. no members of the underlying resource type are available.
type RestrictedType struct {
	Type Type
	// an internal set of field `Restrictions`
	restrictionSet        *InterfaceSet
	Restrictions          []*InterfaceType
	restrictionSetOnce    sync.Once
	memberResolvers       map[string]MemberResolver
	memberResolversOnce   sync.Once
	supportedEntitlements *EntitlementOrderedSet
}

var _ Type = &RestrictedType{}

func NewRestrictedType(memoryGauge common.MemoryGauge, typ Type, restrictions []*InterfaceType) *RestrictedType {
	common.UseMemory(memoryGauge, common.RestrictedSemaTypeMemoryUsage)

	// Also meter the cost for the `restrictionSet` here, since ordered maps are not separately metered.
	wrapperUsage, entryListUsage, entriesUsage := common.NewOrderedMapMemoryUsages(uint64(len(restrictions)))
	common.UseMemory(memoryGauge, wrapperUsage)
	common.UseMemory(memoryGauge, entryListUsage)
	common.UseMemory(memoryGauge, entriesUsage)

	return &RestrictedType{
		Type:         typ,
		Restrictions: restrictions,
	}
}

func (t *RestrictedType) RestrictionSet() *InterfaceSet {
	t.initializeRestrictionSet()
	return t.restrictionSet
}

func (t *RestrictedType) initializeRestrictionSet() {
	t.restrictionSetOnce.Do(func() {
		t.restrictionSet = NewInterfaceSet()
		for _, restriction := range t.Restrictions {
			t.restrictionSet.Add(restriction)
		}
	})
}

func (*RestrictedType) IsType() {}

func (t *RestrictedType) Tag() TypeTag {
	return RestrictedTypeTag
}

func formatRestrictedType(separator string, typeString string, restrictionStrings []string) string {
	var result strings.Builder
	result.WriteString(typeString)
	result.WriteByte('{')
	for i, restrictionString := range restrictionStrings {
		if i > 0 {
			result.WriteByte(',')
			result.WriteString(separator)
		}
		result.WriteString(restrictionString)
	}
	result.WriteByte('}')
	return result.String()
}

func FormatRestrictedTypeID(typeString string, restrictionStrings []string) string {
	return formatRestrictedType("", typeString, restrictionStrings)
}

func (t *RestrictedType) string(separator string, typeFormatter func(Type) string) string {
	var restrictionStrings []string
	restrictionCount := len(t.Restrictions)
	if restrictionCount > 0 {
		restrictionStrings = make([]string, 0, restrictionCount)
		for _, restriction := range t.Restrictions {
			restrictionStrings = append(restrictionStrings, typeFormatter(restriction))
		}
	}
	return formatRestrictedType(separator, typeFormatter(t.Type), restrictionStrings)
}

func (t *RestrictedType) String() string {
	return t.string(" ", func(ty Type) string {
		return ty.String()
	})
}

func (t *RestrictedType) QualifiedString() string {
	return t.string(" ", func(ty Type) string {
		return ty.QualifiedString()
	})
}

func (t *RestrictedType) ID() TypeID {
	return TypeID(
		t.string("", func(ty Type) string {
			return string(ty.ID())
		}),
	)
}

func (t *RestrictedType) Equal(other Type) bool {
	otherRestrictedType, ok := other.(*RestrictedType)
	if !ok {
		return false
	}

	if !otherRestrictedType.Type.Equal(t.Type) {
		return false
	}

	// Check that the set of restrictions are equal; order does not matter

	restrictionSet := t.RestrictionSet()
	otherRestrictionSet := otherRestrictedType.RestrictionSet()

	if restrictionSet.Len() != otherRestrictionSet.Len() {
		return false
	}

	return restrictionSet.IsSubsetOf(otherRestrictionSet)
}

func (t *RestrictedType) IsResourceType() bool {
	if t.Type == nil {
		return false
	}
	return t.Type.IsResourceType()
}

func (t *RestrictedType) IsInvalidType() bool {
	if t.Type != nil && t.Type.IsInvalidType() {
		return true
	}

	for _, restriction := range t.Restrictions {
		if restriction.IsInvalidType() {
			return true
		}
	}

	return false
}

func (t *RestrictedType) IsStorable(results map[*Member]bool) bool {
	if t.Type != nil && !t.Type.IsStorable(results) {
		return false
	}

	for _, restriction := range t.Restrictions {
		if !restriction.IsStorable(results) {
			return false
		}
	}

	return true
}

func (t *RestrictedType) IsExportable(results map[*Member]bool) bool {
	if t.Type != nil && !t.Type.IsExportable(results) {
		return false
	}

	for _, restriction := range t.Restrictions {
		if !restriction.IsExportable(results) {
			return false
		}
	}

	return true
}

func (t *RestrictedType) IsImportable(results map[*Member]bool) bool {
	if t.Type != nil && !t.Type.IsImportable(results) {
		return false
	}

	for _, restriction := range t.Restrictions {
		if !restriction.IsImportable(results) {
			return false
		}
	}

	return true
}

func (*RestrictedType) IsEquatable() bool {
	// TODO:
	return false
}

func (t *RestrictedType) IsComparable() bool {
	return false
}

func (*RestrictedType) TypeAnnotationState() TypeAnnotationState {
	return TypeAnnotationStateValid
}

func (t *RestrictedType) RewriteWithRestrictedTypes() (Type, bool) {
	// Even though the restrictions should be resource interfaces,
	// they are not on the "first level", i.e. not the restricted type
	return t, false
}

<<<<<<< HEAD
func (t *RestrictedType) Map(gauge common.MemoryGauge, f func(Type) Type) Type {
	restrictions := make([]*InterfaceType, 0, len(t.Restrictions))
	for _, restriction := range t.Restrictions {
		if mappedRestriction, isRestriction := restriction.Map(gauge, f).(*InterfaceType); isRestriction {
=======
func (t *RestrictedType) Map(gauge common.MemoryGauge, typeParamMap map[*TypeParameter]*TypeParameter, f func(Type) Type) Type {
	restrictions := make([]*InterfaceType, 0, len(t.Restrictions))
	for _, restriction := range t.Restrictions {
		if mappedRestriction, isRestriction := restriction.Map(gauge, typeParamMap, f).(*InterfaceType); isRestriction {
>>>>>>> 157f2e9e
			restrictions = append(restrictions, mappedRestriction)
		}
	}

<<<<<<< HEAD
	return f(NewRestrictedType(gauge, t.Type.Map(gauge, f), restrictions))
=======
	return f(NewRestrictedType(gauge, t.Type.Map(gauge, typeParamMap, f), restrictions))
>>>>>>> 157f2e9e
}

func (t *RestrictedType) GetMembers() map[string]MemberResolver {
	t.initializeMemberResolvers()
	return t.memberResolvers
}

func (t *RestrictedType) initializeMemberResolvers() {
	t.memberResolversOnce.Do(func() {

		memberResolvers := map[string]MemberResolver{}

		// Return the members of all restrictions.
		// The invariant that restrictions may not have overlapping members is not checked here,
		// but implicitly when the resource declaration's conformances are checked.

		for _, restriction := range t.Restrictions {
			for name, resolver := range restriction.GetMembers() { //nolint:maprange
				if _, ok := memberResolvers[name]; !ok {
					memberResolvers[name] = resolver
				}
			}
		}

		// Also include members of the restricted type for convenience,
		// to help check the rest of the program and improve the developer experience,
		// *but* also report an error that this access is invalid when the entry is resolved.
		//
		// The restricted type may be `AnyResource`, in which case there are no members.

		for name, loopResolver := range t.Type.GetMembers() { //nolint:maprange

			if _, ok := memberResolvers[name]; ok {
				continue
			}

			// NOTE: don't capture loop variable
			resolver := loopResolver

			memberResolvers[name] = MemberResolver{
				Kind: resolver.Kind,
				Resolve: func(
					memoryGauge common.MemoryGauge,
					identifier string,
					targetRange ast.Range,
					report func(error),
				) *Member {
					member := resolver.Resolve(memoryGauge, identifier, targetRange, report)

					report(
						&InvalidRestrictedTypeMemberAccessError{
							Name:  identifier,
							Range: targetRange,
						},
					)

					return member
				},
			}
		}

		t.memberResolvers = memberResolvers
	})
}

func (t *RestrictedType) SupportedEntitlements() (set *EntitlementOrderedSet) {
	if t.supportedEntitlements != nil {
		return t.supportedEntitlements
	}

	// a restricted type supports all the entitlements of its interfaces and its restricted type
	set = orderedmap.New[EntitlementOrderedSet](t.RestrictionSet().Len())
	t.RestrictionSet().ForEach(func(it *InterfaceType) {
		set.SetAll(it.SupportedEntitlements())
	})
	if supportingType, ok := t.Type.(EntitlementSupportingType); ok {
		set.SetAll(supportingType.SupportedEntitlements())
	}

	t.supportedEntitlements = set
	return set
}

func (*RestrictedType) Unify(_ Type, _ *TypeParameterTypeOrderedMap, _ func(err error), _ ast.Range) bool {
	// TODO: how do we unify the restriction sets?
	return false
}

func (t *RestrictedType) Resolve(_ *TypeParameterTypeOrderedMap) Type {
	// TODO:
	return t
}

// restricted types must be type indexable, because this is how we handle access control for attachments.
// Specifically, because in `v[A]`, `v` must be a subtype of `A`'s declared base,
// if `v` is a restricted type `{I}`, only attachments declared for `I` or a supertype can be accessed on `v`.
// Attachments declared for concrete types implementing `I` cannot be accessed.
// A good elucidating example here is that an attachment declared for `Vault` cannot be accessed on a value of type `&{Provider}`
func (t *RestrictedType) isTypeIndexableType() bool {
	// resources and structs only can be indexed for attachments, but all restricted types
	// are necessarily structs and resources, we return true
	return true
}

func (t *RestrictedType) TypeIndexingElementType(indexingType Type, _ func() ast.Range) (Type, error) {
	var access Access = UnauthorizedAccess
	switch attachment := indexingType.(type) {
	case *CompositeType:
		if attachment.AttachmentEntitlementAccess != nil {
			access = attachment.AttachmentEntitlementAccess.Codomain()
		}
	}

	return &OptionalType{
		Type: &ReferenceType{
			Type:          indexingType,
			Authorization: access,
		},
	}, nil
}

func (t *RestrictedType) IsValidIndexingType(ty Type) bool {
	attachmentType, isComposite := ty.(*CompositeType)
	return isComposite &&
		IsSubType(t, attachmentType.baseType) &&
		attachmentType.IsResourceType() == t.IsResourceType()
}

// CapabilityType

type CapabilityType struct {
	BorrowType          Type
	memberResolvers     map[string]MemberResolver
	memberResolversOnce sync.Once
}

var _ Type = &CapabilityType{}
var _ ParameterizedType = &CapabilityType{}

func NewCapabilityType(memoryGauge common.MemoryGauge, borrowType Type) *CapabilityType {
	common.UseMemory(memoryGauge, common.CapabilitySemaTypeMemoryUsage)
	return &CapabilityType{
		BorrowType: borrowType,
	}
}

func (*CapabilityType) IsType() {}

func (t *CapabilityType) Tag() TypeTag {
	return CapabilityTypeTag
}

func formatCapabilityType(borrowTypeString string) string {
	var builder strings.Builder
	builder.WriteString("Capability")
	if borrowTypeString != "" {
		builder.WriteByte('<')
		builder.WriteString(borrowTypeString)
		builder.WriteByte('>')
	}
	return builder.String()
}

func FormatCapabilityTypeID(borrowTypeString string) string {
	return formatCapabilityType(borrowTypeString)
}

func (t *CapabilityType) String() string {
	var borrowTypeString string
	borrowType := t.BorrowType
	if borrowType != nil {
		borrowTypeString = borrowType.String()
	}
	return formatCapabilityType(borrowTypeString)
}

func (t *CapabilityType) QualifiedString() string {
	var borrowTypeString string
	borrowType := t.BorrowType
	if borrowType != nil {
		borrowTypeString = borrowType.QualifiedString()
	}
	return formatCapabilityType(borrowTypeString)
}

func (t *CapabilityType) ID() TypeID {
	var borrowTypeString string
	borrowType := t.BorrowType
	if borrowType != nil {
		borrowTypeString = string(borrowType.ID())
	}
	return TypeID(FormatCapabilityTypeID(borrowTypeString))
}

func (t *CapabilityType) Equal(other Type) bool {
	otherCapability, ok := other.(*CapabilityType)
	if !ok {
		return false
	}
	if otherCapability.BorrowType == nil {
		return t.BorrowType == nil
	}
	return otherCapability.BorrowType.Equal(t.BorrowType)
}

func (*CapabilityType) IsResourceType() bool {
	return false
}

func (t *CapabilityType) IsInvalidType() bool {
	if t.BorrowType == nil {
		return false
	}
	return t.BorrowType.IsInvalidType()
}

func (t *CapabilityType) TypeAnnotationState() TypeAnnotationState {
	if t.BorrowType == nil {
		return TypeAnnotationStateValid
	}
	return t.BorrowType.TypeAnnotationState()
}

func (*CapabilityType) IsStorable(_ map[*Member]bool) bool {
	return true
}

func (*CapabilityType) IsExportable(_ map[*Member]bool) bool {
	return true
}

func (t *CapabilityType) IsImportable(_ map[*Member]bool) bool {
	return true
}

func (*CapabilityType) IsEquatable() bool {
	// TODO:
	return false
}

func (*CapabilityType) IsComparable() bool {
	return false
}

func (t *CapabilityType) RewriteWithRestrictedTypes() (Type, bool) {
	if t.BorrowType == nil {
		return t, false
	}
	rewrittenType, rewritten := t.BorrowType.RewriteWithRestrictedTypes()
	if rewritten {
		return &CapabilityType{
			BorrowType: rewrittenType,
		}, true
	} else {
		return t, false
	}
}

func (t *CapabilityType) Unify(
	other Type,
	typeParameters *TypeParameterTypeOrderedMap,
	report func(err error),
	outerRange ast.Range,
) bool {
	otherCap, ok := other.(*CapabilityType)
	if !ok {
		return false
	}

	if t.BorrowType == nil {
		return false
	}

	return t.BorrowType.Unify(otherCap.BorrowType, typeParameters, report, outerRange)
}

func (t *CapabilityType) Resolve(typeArguments *TypeParameterTypeOrderedMap) Type {
	var resolvedBorrowType Type
	if t.BorrowType != nil {
		resolvedBorrowType = t.BorrowType.Resolve(typeArguments)
	}

	return &CapabilityType{
		BorrowType: resolvedBorrowType,
	}
}

var capabilityTypeParameter = &TypeParameter{
	Name: "T",
	TypeBound: &ReferenceType{
		Type:          AnyType,
		Authorization: UnauthorizedAccess,
	},
}

func (t *CapabilityType) TypeParameters() []*TypeParameter {
	return []*TypeParameter{
		capabilityTypeParameter,
	}
}

func (t *CapabilityType) Instantiate(typeArguments []Type, _ func(err error)) Type {
	borrowType := typeArguments[0]
	return &CapabilityType{
		BorrowType: borrowType,
	}
}

func (t *CapabilityType) BaseType() Type {
	if t.BorrowType == nil {
		return nil
	}
	return &CapabilityType{}
}

func (t *CapabilityType) TypeArguments() []Type {
	borrowType := t.BorrowType
	if borrowType == nil {
		borrowType = &ReferenceType{
			Type:          AnyType,
			Authorization: UnauthorizedAccess,
		}
	}
	return []Type{
		borrowType,
	}
}

func CapabilityTypeBorrowFunctionType(borrowType Type) *FunctionType {

	var typeParameters []*TypeParameter

	if borrowType == nil {
		typeParameter := capabilityTypeParameter

		typeParameters = []*TypeParameter{
			typeParameter,
		}

		borrowType = &GenericType{
			TypeParameter: typeParameter,
		}
	}

	return &FunctionType{
		Purity:         FunctionPurityView,
		TypeParameters: typeParameters,
		ReturnTypeAnnotation: NewTypeAnnotation(
			&OptionalType{
				Type: borrowType,
			},
		),
	}
}

func CapabilityTypeCheckFunctionType(borrowType Type) *FunctionType {

	var typeParameters []*TypeParameter

	if borrowType == nil {
		typeParameters = []*TypeParameter{
			capabilityTypeParameter,
		}
	}

	return &FunctionType{
		Purity:               FunctionPurityView,
		TypeParameters:       typeParameters,
		ReturnTypeAnnotation: BoolTypeAnnotation,
	}
}

const capabilityTypeBorrowFunctionDocString = `
Returns a reference to the object targeted by the capability.

If no object is stored at the target path, the function returns nil.

If there is an object stored, a reference is returned as an optional, provided it can be borrowed using the given type.
If the stored object cannot be borrowed using the given type, the function panics.
`

const capabilityTypeCheckFunctionDocString = `
Returns true if the capability currently targets an object that satisfies the given type, i.e. could be borrowed using the given type
`

const capabilityTypeAddressFieldDocString = `
The address of the capability
`

<<<<<<< HEAD
func (t *CapabilityType) Map(gauge common.MemoryGauge, f func(Type) Type) Type {
	var borrowType Type
	if t.BorrowType != nil {
		borrowType = t.BorrowType.Map(gauge, f)
=======
func (t *CapabilityType) Map(gauge common.MemoryGauge, typeParamMap map[*TypeParameter]*TypeParameter, f func(Type) Type) Type {
	var borrowType Type
	if t.BorrowType != nil {
		borrowType = t.BorrowType.Map(gauge, typeParamMap, f)
>>>>>>> 157f2e9e
	}

	return f(NewCapabilityType(gauge, borrowType))
}

func (t *CapabilityType) GetMembers() map[string]MemberResolver {
	t.initializeMemberResolvers()
	return t.memberResolvers
}

const CapabilityTypeBorrowFunctionName = "borrow"
const CapabilityTypeCheckFunctionName = "check"
const CapabilityTypeAddressFieldName = "address"

func (t *CapabilityType) initializeMemberResolvers() {
	t.memberResolversOnce.Do(func() {
		members := MembersAsResolvers([]*Member{
			NewUnmeteredPublicFunctionMember(
				t,
				CapabilityTypeBorrowFunctionName,
				CapabilityTypeBorrowFunctionType(t.BorrowType),
				capabilityTypeBorrowFunctionDocString,
			),
			NewUnmeteredPublicFunctionMember(
				t,
				CapabilityTypeCheckFunctionName,
				CapabilityTypeCheckFunctionType(t.BorrowType),
				capabilityTypeCheckFunctionDocString,
			),
			NewUnmeteredPublicConstantFieldMember(
				t,
				CapabilityTypeAddressFieldName,
				TheAddressType,
				capabilityTypeAddressFieldDocString,
			),
		})
		t.memberResolvers = withBuiltinMembers(t, members)
	})
}

var NativeCompositeTypes = map[string]*CompositeType{}

func init() {
	types := []*CompositeType{
		AccountKeyType,
		PublicKeyType,
		HashAlgorithmType,
		SignatureAlgorithmType,
		AuthAccountType,
		AuthAccountKeysType,
		AuthAccountContractsType,
		PublicAccountType,
		PublicAccountKeysType,
		PublicAccountContractsType,
	}

	for _, semaType := range types {
		NativeCompositeTypes[semaType.QualifiedIdentifier()] = semaType
	}
}

const AccountKeyTypeName = "AccountKey"
const AccountKeyKeyIndexFieldName = "keyIndex"
const AccountKeyPublicKeyFieldName = "publicKey"
const AccountKeyHashAlgoFieldName = "hashAlgorithm"
const AccountKeyWeightFieldName = "weight"
const AccountKeyIsRevokedFieldName = "isRevoked"

// AccountKeyType represents the key associated with an account.
var AccountKeyType = func() *CompositeType {

	accountKeyType := &CompositeType{
		Identifier: AccountKeyTypeName,
		Kind:       common.CompositeKindStructure,
		importable: false,
	}

	const accountKeyKeyIndexFieldDocString = `The index of the account key`
	const accountKeyPublicKeyFieldDocString = `The public key of the account`
	const accountKeyHashAlgorithmFieldDocString = `The hash algorithm used by the public key`
	const accountKeyWeightFieldDocString = `The weight assigned to the public key`
	const accountKeyIsRevokedFieldDocString = `Flag indicating whether the key is revoked`

	var members = []*Member{
		NewUnmeteredPublicConstantFieldMember(
			accountKeyType,
			AccountKeyKeyIndexFieldName,
			IntType,
			accountKeyKeyIndexFieldDocString,
		),
		NewUnmeteredPublicConstantFieldMember(
			accountKeyType,
			AccountKeyPublicKeyFieldName,
			PublicKeyType,
			accountKeyPublicKeyFieldDocString,
		),
		NewUnmeteredPublicConstantFieldMember(
			accountKeyType,
			AccountKeyHashAlgoFieldName,
			HashAlgorithmType,
			accountKeyHashAlgorithmFieldDocString,
		),
		NewUnmeteredPublicConstantFieldMember(
			accountKeyType,
			AccountKeyWeightFieldName,
			UFix64Type,
			accountKeyWeightFieldDocString,
		),
		NewUnmeteredPublicConstantFieldMember(
			accountKeyType,
			AccountKeyIsRevokedFieldName,
			BoolType,
			accountKeyIsRevokedFieldDocString,
		),
	}

	accountKeyType.Members = MembersAsMap(members)
	accountKeyType.Fields = MembersFieldNames(members)
	return accountKeyType
}()

var AccountKeyTypeAnnotation = NewTypeAnnotation(AccountKeyType)

const PublicKeyTypeName = "PublicKey"
const PublicKeyTypePublicKeyFieldName = "publicKey"
const PublicKeyTypeSignAlgoFieldName = "signatureAlgorithm"
const PublicKeyTypeVerifyFunctionName = "verify"
const PublicKeyTypeVerifyPoPFunctionName = "verifyPoP"

const publicKeyKeyFieldDocString = `
The public key
`

const publicKeySignAlgoFieldDocString = `
The signature algorithm to be used with the key
`

const publicKeyVerifyFunctionDocString = `
Verifies a signature. Checks whether the signature was produced by signing
the given tag and data, using this public key and the given hash algorithm
`

const publicKeyVerifyPoPFunctionDocString = `
Verifies the proof of possession of the private key.
This function is only implemented if the signature algorithm
of the public key is BLS (BLS_BLS12_381).
If called with any other signature algorithm, the program aborts
`

// PublicKeyType represents the public key associated with an account key.
var PublicKeyType = func() *CompositeType {

	publicKeyType := &CompositeType{
		Identifier:         PublicKeyTypeName,
		Kind:               common.CompositeKindStructure,
		hasComputedMembers: true,
		importable:         true,
	}

	var members = []*Member{
		NewUnmeteredPublicConstantFieldMember(
			publicKeyType,
			PublicKeyTypePublicKeyFieldName,
			ByteArrayType,
			publicKeyKeyFieldDocString,
		),
		NewUnmeteredPublicConstantFieldMember(
			publicKeyType,
			PublicKeyTypeSignAlgoFieldName,
			SignatureAlgorithmType,
			publicKeySignAlgoFieldDocString,
		),
		NewUnmeteredPublicFunctionMember(
			publicKeyType,
			PublicKeyTypeVerifyFunctionName,
			PublicKeyVerifyFunctionType,
			publicKeyVerifyFunctionDocString,
		),
		NewUnmeteredPublicFunctionMember(
			publicKeyType,
			PublicKeyTypeVerifyPoPFunctionName,
			PublicKeyVerifyPoPFunctionType,
			publicKeyVerifyPoPFunctionDocString,
		),
	}

	publicKeyType.Members = MembersAsMap(members)
	publicKeyType.Fields = MembersFieldNames(members)

	return publicKeyType
}()

var PublicKeyTypeAnnotation = NewTypeAnnotation(PublicKeyType)

var PublicKeyArrayType = &VariableSizedType{
	Type: PublicKeyType,
}

var PublicKeyArrayTypeAnnotation = NewTypeAnnotation(PublicKeyArrayType)

var PublicKeyVerifyFunctionType = NewSimpleFunctionType(
	FunctionPurityView,
	[]Parameter{
		{
			Identifier:     "signature",
			TypeAnnotation: ByteArrayTypeAnnotation,
		},
		{
			Identifier:     "signedData",
			TypeAnnotation: ByteArrayTypeAnnotation,
		},
		{
			Identifier:     "domainSeparationTag",
			TypeAnnotation: StringTypeAnnotation,
		},
		{
			Identifier:     "hashAlgorithm",
			TypeAnnotation: HashAlgorithmTypeAnnotation,
		},
	},
	BoolTypeAnnotation,
)

var PublicKeyVerifyPoPFunctionType = NewSimpleFunctionType(
	FunctionPurityView,
	[]Parameter{
		{
			Label:          ArgumentLabelNotRequired,
			Identifier:     "proof",
			TypeAnnotation: ByteArrayTypeAnnotation,
		},
	},
	BoolTypeAnnotation,
)

type CryptoAlgorithm interface {
	RawValue() uint8
	Name() string
	DocString() string
}

func MembersAsMap(members []*Member) *StringMemberOrderedMap {
	membersMap := &StringMemberOrderedMap{}
	for _, member := range members {
		name := member.Identifier.Identifier
		if membersMap.Contains(name) {
			panic(errors.NewUnexpectedError("invalid duplicate member: %s", name))
		}
		membersMap.Set(name, member)
	}

	return membersMap
}

func MembersFieldNames(members []*Member) []string {
	var fields []string
	for _, member := range members {
		if member.DeclarationKind == common.DeclarationKindField {
			fields = append(fields, member.Identifier.Identifier)
		}
	}

	return fields
}

func MembersMapAsResolvers(members *StringMemberOrderedMap) map[string]MemberResolver {
	resolvers := make(map[string]MemberResolver, members.Len())

	members.Foreach(func(name string, member *Member) {
		resolvers[name] = MemberResolver{
			Kind: member.DeclarationKind,
			Resolve: func(_ common.MemoryGauge, _ string, _ ast.Range, _ func(error)) *Member {
				return member
			},
		}
	})
	return resolvers
}

func MembersAsResolvers(members []*Member) map[string]MemberResolver {
	resolvers := make(map[string]MemberResolver, len(members))

	for _, loopMember := range members {
		// NOTE: don't capture loop variable
		member := loopMember
		resolvers[member.Identifier.Identifier] = MemberResolver{
			Kind: member.DeclarationKind,
			Resolve: func(_ common.MemoryGauge, _ string, _ ast.Range, _ func(error)) *Member {
				return member
			},
		}
	}
	return resolvers
}

func isNumericSuperType(typ Type) bool {
	if numberType, ok := typ.(IntegerRangedType); ok {
		return numberType.IsSuperType()
	}

	return false
}

// EntitlementType

type EntitlementType struct {
	Location      common.Location
	containerType Type
	Identifier    string
}

var _ Type = &EntitlementType{}
var _ ContainedType = &EntitlementType{}
var _ LocatedType = &EntitlementType{}

func NewEntitlementType(memoryGauge common.MemoryGauge, location common.Location, identifier string) *EntitlementType {
	common.UseMemory(memoryGauge, common.EntitlementSemaTypeMemoryUsage)
	return &EntitlementType{
		Location:   location,
		Identifier: identifier,
	}
}

func (*EntitlementType) IsType() {}

func (t *EntitlementType) Tag() TypeTag {
	return InvalidTypeTag // entitlement types may never appear as types, and thus cannot have a computed supertype
}

func (t *EntitlementType) String() string {
	return t.Identifier
}

func (t *EntitlementType) QualifiedString() string {
	return t.QualifiedIdentifier()
}

func (t *EntitlementType) GetContainerType() Type {
	return t.containerType
}

func (t *EntitlementType) SetContainerType(containerType Type) {
	t.containerType = containerType
}

func (t *EntitlementType) GetLocation() common.Location {
	return t.Location
}

func (t *EntitlementType) QualifiedIdentifier() string {
	return qualifiedIdentifier(t.Identifier, t.containerType)
}

func (t *EntitlementType) ID() TypeID {
	identifier := t.QualifiedIdentifier()
	if t.Location == nil {
		return TypeID(identifier)
	} else {
		return t.Location.TypeID(nil, identifier)
	}
}

func (t *EntitlementType) Equal(other Type) bool {
	otherEntitlement, ok := other.(*EntitlementType)
	if !ok {
		return false
	}

	return otherEntitlement.ID() == t.ID()
}

<<<<<<< HEAD
func (t *EntitlementType) Map(_ common.MemoryGauge, f func(Type) Type) Type {
=======
func (t *EntitlementType) Map(_ common.MemoryGauge, _ map[*TypeParameter]*TypeParameter, f func(Type) Type) Type {
>>>>>>> 157f2e9e
	return f(t)
}

func (t *EntitlementType) GetMembers() map[string]MemberResolver {
	return withBuiltinMembers(t, nil)
}

func (t *EntitlementType) IsInvalidType() bool {
	return false
}

func (t *EntitlementType) IsStorable(_ map[*Member]bool) bool {
	return false
}

func (t *EntitlementType) IsExportable(_ map[*Member]bool) bool {
	return false
}

func (t *EntitlementType) IsImportable(_ map[*Member]bool) bool {
	return false
}

func (*EntitlementType) IsEquatable() bool {
	return false
}

func (*EntitlementType) IsComparable() bool {
	return false
}

func (*EntitlementType) IsResourceType() bool {
	return false
}

func (*EntitlementType) TypeAnnotationState() TypeAnnotationState {
	return TypeAnnotationStateDirectEntitlementTypeAnnotation
}

func (t *EntitlementType) RewriteWithRestrictedTypes() (Type, bool) {
	return t, false
}

func (*EntitlementType) Unify(_ Type, _ *TypeParameterTypeOrderedMap, _ func(err error), _ ast.Range) bool {
	return false
}

func (t *EntitlementType) Resolve(_ *TypeParameterTypeOrderedMap) Type {
	return t
}

// EntitlementMapType

type EntitlementRelation struct {
	Input  *EntitlementType
	Output *EntitlementType
}

type EntitlementMapType struct {
	Location      common.Location
	containerType Type
	Identifier    string
	Relations     []EntitlementRelation
}

var _ Type = &EntitlementMapType{}
var _ ContainedType = &EntitlementMapType{}
var _ LocatedType = &EntitlementMapType{}

func NewEntitlementMapType(
	memoryGauge common.MemoryGauge,
	location common.Location,
	identifier string,
) *EntitlementMapType {
	common.UseMemory(memoryGauge, common.EntitlementMapSemaTypeMemoryUsage)
	return &EntitlementMapType{
		Location:   location,
		Identifier: identifier,
	}
}

func (*EntitlementMapType) IsType() {}

func (t *EntitlementMapType) Tag() TypeTag {
	return InvalidTypeTag // entitlement map types may never appear as types, and thus cannot have a computed supertype
}

func (t *EntitlementMapType) String() string {
	return t.Identifier
}

func (t *EntitlementMapType) QualifiedString() string {
	return t.QualifiedIdentifier()
}

func (t *EntitlementMapType) GetContainerType() Type {
	return t.containerType
}

func (t *EntitlementMapType) SetContainerType(containerType Type) {
	t.containerType = containerType
}

func (t *EntitlementMapType) GetLocation() common.Location {
	return t.Location
}

func (t *EntitlementMapType) QualifiedIdentifier() string {
	return qualifiedIdentifier(t.Identifier, t.containerType)
}

func (t *EntitlementMapType) ID() TypeID {
	identifier := t.QualifiedIdentifier()
	if t.Location == nil {
		return TypeID(identifier)
	} else {
		return t.Location.TypeID(nil, identifier)
	}
}

func (t *EntitlementMapType) Equal(other Type) bool {
	otherEntitlement, ok := other.(*EntitlementMapType)
	if !ok {
		return false
	}

	return otherEntitlement.ID() == t.ID()
}

<<<<<<< HEAD
func (t *EntitlementMapType) Map(_ common.MemoryGauge, f func(Type) Type) Type {
=======
func (t *EntitlementMapType) Map(_ common.MemoryGauge, _ map[*TypeParameter]*TypeParameter, f func(Type) Type) Type {
>>>>>>> 157f2e9e
	return f(t)
}

func (t *EntitlementMapType) GetMembers() map[string]MemberResolver {
	return withBuiltinMembers(t, nil)
}

func (t *EntitlementMapType) IsInvalidType() bool {
	return false
}

func (t *EntitlementMapType) IsStorable(_ map[*Member]bool) bool {
	return false
}

func (t *EntitlementMapType) IsExportable(_ map[*Member]bool) bool {
	return false
}

func (t *EntitlementMapType) IsImportable(_ map[*Member]bool) bool {
	return false
}

func (*EntitlementMapType) IsEquatable() bool {
	return false
}

func (*EntitlementMapType) IsComparable() bool {
	return false
}

func (*EntitlementMapType) IsResourceType() bool {
	return false
}

func (*EntitlementMapType) TypeAnnotationState() TypeAnnotationState {
	return TypeAnnotationStateDirectEntitlementTypeAnnotation
}

func (t *EntitlementMapType) RewriteWithRestrictedTypes() (Type, bool) {
	return t, false
}

func (*EntitlementMapType) Unify(_ Type, _ *TypeParameterTypeOrderedMap, _ func(err error), _ ast.Range) bool {
	return false
}

func (t *EntitlementMapType) Resolve(_ *TypeParameterTypeOrderedMap) Type {
	return t
}<|MERGE_RESOLUTION|>--- conflicted
+++ resolved
@@ -177,11 +177,7 @@
 	// applies `f` to all the types syntactically comprising this type.
 	// i.e. `[T]` would map to `f([f(T)])`, but the internals of composite types are not
 	// inspected, as they appear simply as nominal types in annotations
-<<<<<<< HEAD
-	Map(memoryGauge common.MemoryGauge, f func(Type) Type) Type
-=======
 	Map(memoryGauge common.MemoryGauge, typeParamMap map[*TypeParameter]*TypeParameter, f func(Type) Type) Type
->>>>>>> 157f2e9e
 }
 
 // ValueIndexableType is a type which can be indexed into using a value
@@ -346,13 +342,8 @@
 	}
 }
 
-<<<<<<< HEAD
-func (a TypeAnnotation) Map(gauge common.MemoryGauge, f func(Type) Type) TypeAnnotation {
-	return NewTypeAnnotation(a.Type.Map(gauge, f))
-=======
 func (a TypeAnnotation) Map(gauge common.MemoryGauge, typeParamMap map[*TypeParameter]*TypeParameter, f func(Type) Type) TypeAnnotation {
 	return NewTypeAnnotation(a.Type.Map(gauge, typeParamMap, f))
->>>>>>> 157f2e9e
 }
 
 // isInstance
@@ -677,13 +668,8 @@
 
 const OptionalTypeMapFunctionName = "map"
 
-<<<<<<< HEAD
-func (t *OptionalType) Map(memoryGauge common.MemoryGauge, f func(Type) Type) Type {
-	return f(NewOptionalType(memoryGauge, t.Type.Map(memoryGauge, f)))
-=======
 func (t *OptionalType) Map(memoryGauge common.MemoryGauge, typeParamMap map[*TypeParameter]*TypeParameter, f func(Type) Type) Type {
 	return f(NewOptionalType(memoryGauge, t.Type.Map(memoryGauge, typeParamMap, f)))
->>>>>>> 157f2e9e
 }
 
 func (t *OptionalType) GetMembers() map[string]MemberResolver {
@@ -886,15 +872,6 @@
 	return ty
 }
 
-<<<<<<< HEAD
-func (t *GenericType) Map(gauge common.MemoryGauge, f func(Type) Type) Type {
-	typeParameter := &TypeParameter{
-		Name:      t.TypeParameter.Name,
-		Optional:  t.TypeParameter.Optional,
-		TypeBound: t.TypeParameter.TypeBound.Map(gauge, f),
-	}
-
-=======
 func (t *GenericType) Map(gauge common.MemoryGauge, typeParamMap map[*TypeParameter]*TypeParameter, f func(Type) Type) Type {
 	if param, ok := typeParamMap[t.TypeParameter]; ok {
 		return f(&GenericType{
@@ -910,7 +887,6 @@
 
 	typeParamMap[t.TypeParameter] = typeParameter
 
->>>>>>> 157f2e9e
 	return f(&GenericType{
 		TypeParameter: typeParameter,
 	})
@@ -1173,11 +1149,7 @@
 	return t
 }
 
-<<<<<<< HEAD
-func (t *NumericType) Map(_ common.MemoryGauge, f func(Type) Type) Type {
-=======
 func (t *NumericType) Map(_ common.MemoryGauge, _ map[*TypeParameter]*TypeParameter, f func(Type) Type) Type {
->>>>>>> 157f2e9e
 	return f(t)
 }
 
@@ -1389,11 +1361,7 @@
 	return t
 }
 
-<<<<<<< HEAD
-func (t *FixedPointNumericType) Map(_ common.MemoryGauge, f func(Type) Type) Type {
-=======
 func (t *FixedPointNumericType) Map(_ common.MemoryGauge, _ map[*TypeParameter]*TypeParameter, f func(Type) Type) Type {
->>>>>>> 157f2e9e
 	return f(t)
 }
 
@@ -2332,13 +2300,8 @@
 	return t.Type.Equal(otherArray.Type)
 }
 
-<<<<<<< HEAD
-func (t *VariableSizedType) Map(gauge common.MemoryGauge, f func(Type) Type) Type {
-	return f(NewVariableSizedType(gauge, t.Type.Map(gauge, f)))
-=======
 func (t *VariableSizedType) Map(gauge common.MemoryGauge, typeParamMap map[*TypeParameter]*TypeParameter, f func(Type) Type) Type {
 	return f(NewVariableSizedType(gauge, t.Type.Map(gauge, typeParamMap, f)))
->>>>>>> 157f2e9e
 }
 
 func (t *VariableSizedType) GetMembers() map[string]MemberResolver {
@@ -2487,13 +2450,8 @@
 		t.Size == otherArray.Size
 }
 
-<<<<<<< HEAD
-func (t *ConstantSizedType) Map(gauge common.MemoryGauge, f func(Type) Type) Type {
-	return f(NewConstantSizedType(gauge, t.Type.Map(gauge, f), t.Size))
-=======
 func (t *ConstantSizedType) Map(gauge common.MemoryGauge, typeParamMap map[*TypeParameter]*TypeParameter, f func(Type) Type) Type {
 	return f(NewConstantSizedType(gauge, t.Type.Map(gauge, typeParamMap, f), t.Size))
->>>>>>> 157f2e9e
 }
 
 func (t *ConstantSizedType) GetMembers() map[string]MemberResolver {
@@ -3271,14 +3229,6 @@
 
 }
 
-<<<<<<< HEAD
-func (t *FunctionType) Map(gauge common.MemoryGauge, f func(Type) Type) Type {
-	returnType := t.ReturnTypeAnnotation.Map(gauge, f)
-
-	var newParameters []Parameter = make([]Parameter, 0, len(t.Parameters))
-	for _, parameter := range t.Parameters {
-		newParameterTypeAnnot := parameter.TypeAnnotation.Map(gauge, f)
-=======
 func (t *FunctionType) Map(gauge common.MemoryGauge, typeParamMap map[*TypeParameter]*TypeParameter, f func(Type) Type) Type {
 
 	var newTypeParameters []*TypeParameter = make([]*TypeParameter, 0, len(t.TypeParameters))
@@ -3306,7 +3256,6 @@
 	var newParameters []Parameter = make([]Parameter, 0, len(t.Parameters))
 	for _, parameter := range t.Parameters {
 		newParameterTypeAnnot := parameter.TypeAnnotation.Map(gauge, typeParamMap, f)
->>>>>>> 157f2e9e
 
 		newParameters = append(
 			newParameters,
@@ -3318,23 +3267,7 @@
 		)
 	}
 
-<<<<<<< HEAD
-	var newTypeParameters []*TypeParameter = make([]*TypeParameter, 0, len(t.TypeParameters))
-	for _, parameter := range t.TypeParameters {
-		newTypeParameterTypeBound := parameter.TypeBound.Map(gauge, f)
-
-		newTypeParameters = append(
-			newTypeParameters,
-			&TypeParameter{
-				Name:      parameter.Name,
-				Optional:  parameter.Optional,
-				TypeBound: newTypeParameterTypeBound,
-			},
-		)
-	}
-=======
 	returnType := t.ReturnTypeAnnotation.Map(gauge, typeParamMap, f)
->>>>>>> 157f2e9e
 
 	functionType := NewSimpleFunctionType(t.Purity, newParameters, returnType)
 	functionType.TypeParameters = newTypeParameters
@@ -4291,11 +4224,7 @@
 		attachmentType.IsResourceType() == t.IsResourceType()
 }
 
-<<<<<<< HEAD
-func (t *CompositeType) Map(_ common.MemoryGauge, f func(Type) Type) Type {
-=======
 func (t *CompositeType) Map(_ common.MemoryGauge, _ map[*TypeParameter]*TypeParameter, f func(Type) Type) Type {
->>>>>>> 157f2e9e
 	return f(t)
 }
 
@@ -4665,11 +4594,7 @@
 	return set
 }
 
-<<<<<<< HEAD
-func (t *InterfaceType) Map(_ common.MemoryGauge, f func(Type) Type) Type {
-=======
 func (t *InterfaceType) Map(_ common.MemoryGauge, _ map[*TypeParameter]*TypeParameter, f func(Type) Type) Type {
->>>>>>> 157f2e9e
 	return f(t)
 }
 
@@ -4957,19 +4882,11 @@
 Returns the value as an optional if the dictionary contained the key, or nil if the dictionary did not contain the key
 `
 
-<<<<<<< HEAD
-func (t *DictionaryType) Map(gauge common.MemoryGauge, f func(Type) Type) Type {
-	return f(NewDictionaryType(
-		gauge,
-		t.KeyType.Map(gauge, f),
-		t.ValueType.Map(gauge, f),
-=======
 func (t *DictionaryType) Map(gauge common.MemoryGauge, typeParamMap map[*TypeParameter]*TypeParameter, f func(Type) Type) Type {
 	return f(NewDictionaryType(
 		gauge,
 		t.KeyType.Map(gauge, typeParamMap, f),
 		t.ValueType.Map(gauge, typeParamMap, f),
->>>>>>> 157f2e9e
 	))
 }
 
@@ -5385,13 +5302,8 @@
 	}
 }
 
-<<<<<<< HEAD
-func (t *ReferenceType) Map(gauge common.MemoryGauge, f func(Type) Type) Type {
-	return f(NewReferenceType(gauge, t.Type.Map(gauge, f), t.Authorization))
-=======
 func (t *ReferenceType) Map(gauge common.MemoryGauge, typeParamMap map[*TypeParameter]*TypeParameter, f func(Type) Type) Type {
 	return f(NewReferenceType(gauge, t.Type.Map(gauge, typeParamMap, f), t.Authorization))
->>>>>>> 157f2e9e
 }
 
 func (t *ReferenceType) GetMembers() map[string]MemberResolver {
@@ -5608,11 +5520,7 @@
 Returns an array containing the byte representation of the address
 `
 
-<<<<<<< HEAD
-func (t *AddressType) Map(_ common.MemoryGauge, f func(Type) Type) Type {
-=======
 func (t *AddressType) Map(_ common.MemoryGauge, _ map[*TypeParameter]*TypeParameter, f func(Type) Type) Type {
->>>>>>> 157f2e9e
 	return f(t)
 }
 
@@ -6297,11 +6205,7 @@
 	return t, false
 }
 
-<<<<<<< HEAD
-func (t *TransactionType) Map(_ common.MemoryGauge, f func(Type) Type) Type {
-=======
 func (t *TransactionType) Map(_ common.MemoryGauge, _ map[*TypeParameter]*TypeParameter, f func(Type) Type) Type {
->>>>>>> 157f2e9e
 	return f(t)
 }
 
@@ -6535,26 +6439,15 @@
 	return t, false
 }
 
-<<<<<<< HEAD
-func (t *RestrictedType) Map(gauge common.MemoryGauge, f func(Type) Type) Type {
-	restrictions := make([]*InterfaceType, 0, len(t.Restrictions))
-	for _, restriction := range t.Restrictions {
-		if mappedRestriction, isRestriction := restriction.Map(gauge, f).(*InterfaceType); isRestriction {
-=======
 func (t *RestrictedType) Map(gauge common.MemoryGauge, typeParamMap map[*TypeParameter]*TypeParameter, f func(Type) Type) Type {
 	restrictions := make([]*InterfaceType, 0, len(t.Restrictions))
 	for _, restriction := range t.Restrictions {
 		if mappedRestriction, isRestriction := restriction.Map(gauge, typeParamMap, f).(*InterfaceType); isRestriction {
->>>>>>> 157f2e9e
 			restrictions = append(restrictions, mappedRestriction)
 		}
 	}
 
-<<<<<<< HEAD
-	return f(NewRestrictedType(gauge, t.Type.Map(gauge, f), restrictions))
-=======
 	return f(NewRestrictedType(gauge, t.Type.Map(gauge, typeParamMap, f), restrictions))
->>>>>>> 157f2e9e
 }
 
 func (t *RestrictedType) GetMembers() map[string]MemberResolver {
@@ -6944,17 +6837,10 @@
 The address of the capability
 `
 
-<<<<<<< HEAD
-func (t *CapabilityType) Map(gauge common.MemoryGauge, f func(Type) Type) Type {
-	var borrowType Type
-	if t.BorrowType != nil {
-		borrowType = t.BorrowType.Map(gauge, f)
-=======
 func (t *CapabilityType) Map(gauge common.MemoryGauge, typeParamMap map[*TypeParameter]*TypeParameter, f func(Type) Type) Type {
 	var borrowType Type
 	if t.BorrowType != nil {
 		borrowType = t.BorrowType.Map(gauge, typeParamMap, f)
->>>>>>> 157f2e9e
 	}
 
 	return f(NewCapabilityType(gauge, borrowType))
@@ -7326,11 +7212,7 @@
 	return otherEntitlement.ID() == t.ID()
 }
 
-<<<<<<< HEAD
-func (t *EntitlementType) Map(_ common.MemoryGauge, f func(Type) Type) Type {
-=======
 func (t *EntitlementType) Map(_ common.MemoryGauge, _ map[*TypeParameter]*TypeParameter, f func(Type) Type) Type {
->>>>>>> 157f2e9e
 	return f(t)
 }
 
@@ -7460,11 +7342,7 @@
 	return otherEntitlement.ID() == t.ID()
 }
 
-<<<<<<< HEAD
-func (t *EntitlementMapType) Map(_ common.MemoryGauge, f func(Type) Type) Type {
-=======
 func (t *EntitlementMapType) Map(_ common.MemoryGauge, _ map[*TypeParameter]*TypeParameter, f func(Type) Type) Type {
->>>>>>> 157f2e9e
 	return f(t)
 }
 
