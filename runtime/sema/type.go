--- conflicted
+++ resolved
@@ -656,11 +656,7 @@
 	if entitlementSupportingType, ok := t.Type.(EntitlementSupportingType); ok {
 		return entitlementSupportingType.SupportedEntitlements()
 	}
-<<<<<<< HEAD
-	return orderedmap.New[EntitlementOrderedSet](0)
-=======
 	return nil
->>>>>>> b3b51802
 }
 
 const optionalTypeMapFunctionDocString = `
@@ -3795,13 +3791,8 @@
 	// Alas, this is Go, so for now these fields are only non-nil when Kind is CompositeKindAttachment
 	baseType                    Type
 	baseTypeDocString           string
-<<<<<<< HEAD
 	RequiredEntitlements        *EntitlementOrderedSet
 	AttachmentEntitlementAccess *EntitlementMapAccess
-=======
-	requiredEntitlements        *EntitlementOrderedSet
-	attachmentEntitlementAccess *EntitlementMapAccess
->>>>>>> b3b51802
 
 	cachedIdentifiers *struct {
 		TypeID              TypeID
@@ -3986,14 +3977,9 @@
 }
 
 func (t *CompositeType) SupportedEntitlements() (set *EntitlementOrderedSet) {
-<<<<<<< HEAD
-	if t.supportedEntitlements != nil {
-		return t.supportedEntitlements
-=======
 	supportedEntitlements := t.supportedEntitlements
 	if supportedEntitlements != nil {
 		return supportedEntitlements
->>>>>>> b3b51802
 	}
 
 	set = orderedmap.New[EntitlementOrderedSet](t.Members.Len())
@@ -4200,14 +4186,9 @@
 	var access Access = UnauthorizedAccess
 	switch attachment := indexingType.(type) {
 	case *CompositeType:
-<<<<<<< HEAD
-		if attachment.AttachmentEntitlementAccess != nil {
-			access = (*attachment.AttachmentEntitlementAccess).Codomain()
-=======
-		attachmentEntitlementAccess := attachment.attachmentEntitlementAccess
+		attachmentEntitlementAccess := attachment.AttachmentEntitlementAccess
 		if attachmentEntitlementAccess != nil {
 			access = (*attachmentEntitlementAccess).Codomain()
->>>>>>> b3b51802
 		}
 	}
 
@@ -4572,14 +4553,9 @@
 }
 
 func (t *InterfaceType) SupportedEntitlements() (set *EntitlementOrderedSet) {
-<<<<<<< HEAD
-	if t.supportedEntitlements != nil {
-		return t.supportedEntitlements
-=======
 	supportedEntitlements := t.supportedEntitlements
 	if supportedEntitlements != nil {
 		return supportedEntitlements
->>>>>>> b3b51802
 	}
 
 	set = orderedmap.New[EntitlementOrderedSet](t.Members.Len())
@@ -5339,15 +5315,9 @@
 	var access Access = UnauthorizedAccess
 	switch attachment := indexingType.(type) {
 	case *CompositeType:
-<<<<<<< HEAD
 		if attachment.AttachmentEntitlementAccess != nil {
 			var err error
 			access, err = (*attachment.AttachmentEntitlementAccess).Image(t.Authorization, astRange)
-=======
-		if attachment.attachmentEntitlementAccess != nil {
-			var err error
-			access, err = (*attachment.attachmentEntitlementAccess).Image(t.Authorization, astRange)
->>>>>>> b3b51802
 			if err != nil {
 				return nil, err
 			}
@@ -6569,13 +6539,8 @@
 	var access Access = UnauthorizedAccess
 	switch attachment := indexingType.(type) {
 	case *CompositeType:
-<<<<<<< HEAD
 		if attachment.AttachmentEntitlementAccess != nil {
 			access = (*attachment.AttachmentEntitlementAccess).Codomain()
-=======
-		if attachment.attachmentEntitlementAccess != nil {
-			access = (*attachment.attachmentEntitlementAccess).Codomain()
->>>>>>> b3b51802
 		}
 	}
 
