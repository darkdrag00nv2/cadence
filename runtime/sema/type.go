/*
 * Cadence - The resource-oriented smart contract programming language
 *
 * Copyright Dapper Labs, Inc.
 *
 * Licensed under the Apache License, Version 2.0 (the "License");
 * you may not use this file except in compliance with the License.
 * You may obtain a copy of the License at
 *
 *   http://www.apache.org/licenses/LICENSE-2.0
 *
 * Unless required by applicable law or agreed to in writing, software
 * distributed under the License is distributed on an "AS IS" BASIS,
 * WITHOUT WARRANTIES OR CONDITIONS OF ANY KIND, either express or implied.
 * See the License for the specific language governing permissions and
 * limitations under the License.
 */

package sema

import (
	"fmt"
	"math"
	"math/big"
	"strings"
	"sync"

	"github.com/onflow/cadence/fixedpoint"
	"github.com/onflow/cadence/runtime/ast"
	"github.com/onflow/cadence/runtime/common"
	"github.com/onflow/cadence/runtime/common/orderedmap"
	"github.com/onflow/cadence/runtime/errors"
)

func qualifiedIdentifier(identifier string, containerType Type) string {
	if containerType == nil {
		return identifier
	}

	// Gather all identifiers: this, parent, grand-parent, etc.
	const level = 0
	identifiers, bufSize := containerTypeNames(containerType, level+1)

	identifiers[level] = identifier
	bufSize += len(identifier)

	// Append all identifiers, in reverse order
	var sb strings.Builder

	// Grow the buffer at once.
	//
	// bytes needed for separator '.'
	// i.e: 1 x (length of identifiers - 1)
	bufSize += len(identifiers) - 1
	sb.Grow(bufSize)

	for i := len(identifiers) - 1; i >= 0; i-- {
		sb.WriteString(identifiers[i])
		if i != 0 {
			sb.WriteByte('.')
		}
	}

	return sb.String()
}

func containerTypeNames(typ Type, level int) (typeNames []string, bufSize int) {
	if typ == nil {
		return make([]string, level), 0
	}

	var typeName string
	var containerType Type

	switch typedContainerType := typ.(type) {
	case *InterfaceType:
		typeName = typedContainerType.Identifier
		containerType = typedContainerType.containerType
	case *CompositeType:
		typeName = typedContainerType.Identifier
		containerType = typedContainerType.containerType
	default:
		panic(errors.NewUnreachableError())
	}

	typeNames, bufSize = containerTypeNames(containerType, level+1)

	typeNames[level] = typeName
	bufSize += len(typeName)

	return typeNames, bufSize
}

type TypeID = common.TypeID

type Type interface {
	IsType()
	ID() TypeID
	Tag() TypeTag
	String() string
	QualifiedString() string
	Equal(other Type) bool

	// IsResourceType returns true if the type is itself a resource (a `CompositeType` with resource kind),
	// or it contains a resource type (e.g. for optionals, arrays, dictionaries, etc.)
	IsResourceType() bool

	// IsInvalidType returns true if the type is itself the invalid type (see `InvalidType`),
	// or it contains an invalid type (e.g. for optionals, arrays, dictionaries, etc.)
	IsInvalidType() bool

	// IsStorable returns true if the type is allowed to be a stored,
	// e.g. in a field of a composite type.
	//
	// The check if the type is storable is recursive,
	// the results parameter prevents cycles:
	// it is checked at the start of the recursively called function,
	// and pre-set before a recursive call.
	IsStorable(results map[*Member]bool) bool

	// IsExportable returns true if a value of this type can be exported.
	//
	// The check if the type is exportable is recursive,
	// the results parameter prevents cycles:
	// it is checked at the start of the recursively called function,
	// and pre-set before a recursive call.
	IsExportable(results map[*Member]bool) bool

	// IsImportable returns true if values of the type can be imported to a program as arguments
	IsImportable(results map[*Member]bool) bool

	// IsEquatable returns true if values of the type can be equated
	IsEquatable() bool

	TypeAnnotationState() TypeAnnotationState
	RewriteWithRestrictedTypes() (result Type, rewritten bool)

	// Unify attempts to unify the given type with this type, i.e., resolve type parameters
	// in generic types (see `GenericType`) using the given type parameters.
	//
	// For a generic type, unification assigns a given type with a type parameter.
	//
	// If the type parameter has not been previously unified with a type,
	// through an explicitly provided type argument in an invocation
	// or through a previous unification, the type parameter is assigned the given type.
	//
	// If the type parameter has already been previously unified with a type,
	// the type parameter's unified .
	//
	// The boolean return value indicates if a generic type was encountered during unification.
	// For primitives (e.g. `Int`, `String`, etc.) it would be false, as .
	// For types with nested types (e.g. optionals, arrays, and dictionaries)
	// the result is the successful unification of the inner types.
	//
	// The boolean return value does *not* indicate if unification succeeded or not.
	//
	Unify(
		other Type,
		typeParameters *TypeParameterTypeOrderedMap,
		report func(err error),
		outerRange ast.Range,
	) bool

	// Resolve returns a type that is free of generic types (see `GenericType`),
	// i.e. it resolves the type parameters in generic types given the type parameter
	// unifications of `typeParameters`.
	//
	// If resolution fails, it returns `nil`.
	//
	Resolve(typeArguments *TypeParameterTypeOrderedMap) Type

	GetMembers() map[string]MemberResolver

	// applies `f` to all the types syntactically comprising this type.
	// i.e. `[T]` would map to `f([f(T)])`, but the internals of composite types are not
	// inspected, as they appear simply as nominal types in annotations
	Map(memoryGauge common.MemoryGauge, f func(Type) Type) Type
}

// ValueIndexableType is a type which can be indexed into using a value
type ValueIndexableType interface {
	Type
	isValueIndexableType() bool
	AllowsValueIndexingAssignment() bool
	ElementType(isAssignment bool) Type
	IndexingType() Type
}

// TypeIndexableType is a type which can be indexed into using a type
type TypeIndexableType interface {
	Type
	isTypeIndexableType() bool
	IsValidIndexingType(indexingType Type) bool
	TypeIndexingElementType(indexingType Type, astRange ast.Range) (Type, error)
}

type MemberResolver struct {
	Resolve func(
		memoryGauge common.MemoryGauge,
		identifier string,
		targetRange ast.Range,
		report func(error),
	) *Member
	Kind     common.DeclarationKind
	Mutating bool
}

// supertype of interfaces and composites
type NominalType interface {
	Type
	MemberMap() *StringMemberOrderedMap
}

// entitlement supporting types
type EntitlementSupportingType interface {
	Type
	SupportedEntitlements() *EntitlementOrderedSet
}

// ContainedType is a type which might have a container type
type ContainedType interface {
	Type
	GetContainerType() Type
	SetContainerType(containerType Type)
}

// ContainerType is a type which might have nested types
type ContainerType interface {
	Type
	IsContainerType() bool
	GetNestedTypes() *StringTypeOrderedMap
}

func VisitThisAndNested(t Type, visit func(ty Type)) {
	visit(t)

	containerType, ok := t.(ContainerType)
	if !ok || !containerType.IsContainerType() {
		return
	}

	containerType.GetNestedTypes().Foreach(func(_ string, nestedType Type) {
		VisitThisAndNested(nestedType, visit)
	})
}

// CompositeKindedType is a type which has a composite kind
type CompositeKindedType interface {
	Type
	GetCompositeKind() common.CompositeKind
}

// LocatedType is a type which has a location
type LocatedType interface {
	Type
	GetLocation() common.Location
}

// ParameterizedType is a type which might have type parameters
type ParameterizedType interface {
	Type
	TypeParameters() []*TypeParameter
	Instantiate(typeArguments []Type, report func(err error)) Type
	BaseType() Type
	TypeArguments() []Type
}

func MustInstantiate(t ParameterizedType, typeArguments ...Type) Type {
	return t.Instantiate(
		typeArguments,
		func(err error) {
			panic(errors.NewUnexpectedErrorFromCause(err))
		},
	)
}

// TypeAnnotation

type TypeAnnotation struct {
	Type       Type
	IsResource bool
}

func (a TypeAnnotation) TypeAnnotationState() TypeAnnotationState {
	if a.Type.IsInvalidType() {
		return TypeAnnotationStateValid
	}

	innerState := a.Type.TypeAnnotationState()
	if innerState != TypeAnnotationStateValid {
		return innerState
	}

	isResourceType := a.Type.IsResourceType()
	switch {
	case isResourceType && !a.IsResource:
		return TypeAnnotationStateMissingResourceAnnotation
	case !isResourceType && a.IsResource:
		return TypeAnnotationStateInvalidResourceAnnotation
	default:
		return TypeAnnotationStateValid
	}
}

func (a TypeAnnotation) String() string {
	if a.IsResource {
		return fmt.Sprintf(
			"%s%s",
			common.CompositeKindResource.Annotation(),
			a.Type,
		)
	} else {
		return fmt.Sprint(a.Type)
	}
}

func (a TypeAnnotation) QualifiedString() string {
	qualifiedString := a.Type.QualifiedString()
	if a.IsResource {
		return fmt.Sprintf(
			"%s%s",
			common.CompositeKindResource.Annotation(),
			qualifiedString,
		)
	} else {
		return fmt.Sprint(qualifiedString)
	}
}

func (a TypeAnnotation) Equal(other TypeAnnotation) bool {
	return a.IsResource == other.IsResource &&
		a.Type.Equal(other.Type)
}

func NewTypeAnnotation(ty Type) TypeAnnotation {
	return TypeAnnotation{
		IsResource: ty.IsResourceType(),
		Type:       ty,
	}
}

func (a TypeAnnotation) Map(gauge common.MemoryGauge, f func(Type) Type) TypeAnnotation {
	return NewTypeAnnotation(a.Type.Map(gauge, f))
}

// isInstance

const IsInstanceFunctionName = "isInstance"

var IsInstanceFunctionType = NewSimpleFunctionType(
	FunctionPurityView,
	[]Parameter{
		{
			Label:          ArgumentLabelNotRequired,
			Identifier:     "type",
			TypeAnnotation: MetaTypeAnnotation,
		},
	},
	BoolTypeAnnotation,
)

const isInstanceFunctionDocString = `
Returns true if the object conforms to the given type at runtime
`

// getType

const GetTypeFunctionName = "getType"

var GetTypeFunctionType = NewSimpleFunctionType(
	FunctionPurityView,
	nil,
	MetaTypeAnnotation,
)

const getTypeFunctionDocString = `
Returns the type of the value
`

// toString

const ToStringFunctionName = "toString"

var ToStringFunctionType = NewSimpleFunctionType(
	FunctionPurityView,
	nil,
	StringTypeAnnotation,
)

const toStringFunctionDocString = `
A textual representation of this object
`

// fromString
const FromStringFunctionName = "fromString"

func FromStringFunctionDocstring(ty Type) string {

	builder := new(strings.Builder)
	builder.WriteString(
		fmt.Sprintf(
			"Attempts to parse %s from a string. Returns `nil` on overflow or invalid input. Whitespace or invalid digits will return a nil value.\n",
			ty.String(),
		))

	if IsSameTypeKind(ty, FixedPointType) {
		builder.WriteString(
			`Both decimal and fractional components must be supplied. For instance, both "0." and ".1" are invalid string representations, but "0.1" is accepted.\n`,
		)
	}
	if IsSameTypeKind(ty, SignedIntegerType) || IsSameTypeKind(ty, SignedFixedPointType) {
		builder.WriteString(
			"The string may optionally begin with a sign prefix of '-' or '+'.\n",
		)
	}

	return builder.String()
}

func FromStringFunctionType(ty Type) *FunctionType {
	return NewSimpleFunctionType(
		FunctionPurityView,
		[]Parameter{
			{
				Label:          ArgumentLabelNotRequired,
				Identifier:     "input",
				TypeAnnotation: StringTypeAnnotation,
			},
		},
		NewTypeAnnotation(
			&OptionalType{
				Type: ty,
			},
		),
	)
}

// toBigEndianBytes

const ToBigEndianBytesFunctionName = "toBigEndianBytes"

var ToBigEndianBytesFunctionType = NewSimpleFunctionType(
	FunctionPurityView,
	nil,
	ByteArrayTypeAnnotation,
)

const toBigEndianBytesFunctionDocString = `
Returns an array containing the big-endian byte representation of the number
`

func withBuiltinMembers(ty Type, members map[string]MemberResolver) map[string]MemberResolver {
	if members == nil {
		members = map[string]MemberResolver{}
	}

	// All types have a predeclared member `fun isInstance(_ type: Type): Bool`

	members[IsInstanceFunctionName] = MemberResolver{
		Kind: common.DeclarationKindFunction,
		Resolve: func(memoryGauge common.MemoryGauge, identifier string, _ ast.Range, _ func(error)) *Member {
			return NewPublicFunctionMember(
				memoryGauge,
				ty,
				identifier,
				IsInstanceFunctionType,
				isInstanceFunctionDocString,
			)
		},
	}

	// All types have a predeclared member `fun getType(): Type`

	members[GetTypeFunctionName] = MemberResolver{
		Kind: common.DeclarationKindFunction,
		Resolve: func(memoryGauge common.MemoryGauge, identifier string, _ ast.Range, _ func(error)) *Member {
			return NewPublicFunctionMember(
				memoryGauge,
				ty,
				identifier,
				GetTypeFunctionType,
				getTypeFunctionDocString,
			)
		},
	}

	// All number types, addresses, and path types have a `toString` function

	if IsSubType(ty, NumberType) || IsSubType(ty, TheAddressType) || IsSubType(ty, PathType) {

		members[ToStringFunctionName] = MemberResolver{
			Kind: common.DeclarationKindFunction,
			Resolve: func(memoryGauge common.MemoryGauge, identifier string, _ ast.Range, _ func(error)) *Member {
				return NewPublicFunctionMember(
					memoryGauge,
					ty,
					identifier,
					ToStringFunctionType,
					toStringFunctionDocString,
				)
			},
		}
	}

	// All number types have a `toBigEndianBytes` function

	if IsSubType(ty, NumberType) {

		members[ToBigEndianBytesFunctionName] = MemberResolver{
			Kind: common.DeclarationKindFunction,
			Resolve: func(memoryGauge common.MemoryGauge, identifier string, _ ast.Range, _ func(error)) *Member {
				return NewPublicFunctionMember(
					memoryGauge,
					ty,
					identifier,
					ToBigEndianBytesFunctionType,
					toBigEndianBytesFunctionDocString,
				)
			},
		}
	}

	return members
}

// OptionalType represents the optional variant of another type
type OptionalType struct {
	Type                Type
	memberResolvers     map[string]MemberResolver
	memberResolversOnce sync.Once
}

var _ Type = &OptionalType{}

func NewOptionalType(memoryGauge common.MemoryGauge, typ Type) *OptionalType {
	common.UseMemory(memoryGauge, common.OptionalSemaTypeMemoryUsage)
	return &OptionalType{
		Type: typ,
	}
}

func (*OptionalType) IsType() {}

func (t *OptionalType) Tag() TypeTag {
	if t.Type == NeverType {
		return NilTypeTag
	}

	return t.Type.Tag().Or(NilTypeTag)
}

func (t *OptionalType) String() string {
	if t.Type == nil {
		return "optional"
	}
	return fmt.Sprintf("%s?", t.Type)
}

func (t *OptionalType) QualifiedString() string {
	if t.Type == nil {
		return "optional"
	}
	return fmt.Sprintf("%s?", t.Type.QualifiedString())
}

func (t *OptionalType) ID() TypeID {
	var id string
	if t.Type != nil {
		id = string(t.Type.ID())
	}
	return TypeID(fmt.Sprintf("%s?", id))
}

func (t *OptionalType) Equal(other Type) bool {
	otherOptional, ok := other.(*OptionalType)
	if !ok {
		return false
	}
	return t.Type.Equal(otherOptional.Type)
}

func (t *OptionalType) IsResourceType() bool {
	return t.Type.IsResourceType()
}

func (t *OptionalType) IsInvalidType() bool {
	return t.Type.IsInvalidType()
}

func (t *OptionalType) IsStorable(results map[*Member]bool) bool {
	return t.Type.IsStorable(results)
}

func (t *OptionalType) IsExportable(results map[*Member]bool) bool {
	return t.Type.IsExportable(results)
}

func (t *OptionalType) IsImportable(results map[*Member]bool) bool {
	return t.Type.IsImportable(results)
}

func (t *OptionalType) IsEquatable() bool {
	return t.Type.IsEquatable()
}

func (t *OptionalType) TypeAnnotationState() TypeAnnotationState {
	return t.Type.TypeAnnotationState()
}

func (t *OptionalType) RewriteWithRestrictedTypes() (Type, bool) {
	rewrittenType, rewritten := t.Type.RewriteWithRestrictedTypes()
	if rewritten {
		return &OptionalType{
			Type: rewrittenType,
		}, true
	} else {
		return t, false
	}
}

func (t *OptionalType) Unify(
	other Type,
	typeParameters *TypeParameterTypeOrderedMap,
	report func(err error),
	outerRange ast.Range,
) bool {

	otherOptional, ok := other.(*OptionalType)
	if !ok {
		return false
	}

	return t.Type.Unify(otherOptional.Type, typeParameters, report, outerRange)
}

func (t *OptionalType) Resolve(typeArguments *TypeParameterTypeOrderedMap) Type {

	newInnerType := t.Type.Resolve(typeArguments)
	if newInnerType == nil {
		return nil
	}

	return &OptionalType{
		Type: newInnerType,
	}
}

func (t *OptionalType) SupportedEntitlements() *EntitlementOrderedSet {
	if entitlementSupportingType, ok := t.Type.(EntitlementSupportingType); ok {
		return entitlementSupportingType.SupportedEntitlements()
	}
	return orderedmap.New[EntitlementOrderedSet](0)
}

const optionalTypeMapFunctionDocString = `
Returns an optional of the result of calling the given function
with the value of this optional when it is not nil.

Returns nil if this optional is nil
`

const OptionalTypeMapFunctionName = "map"

func (t *OptionalType) Map(memoryGauge common.MemoryGauge, f func(Type) Type) Type {
	return f(NewOptionalType(memoryGauge, t.Type.Map(memoryGauge, f)))
}

func (t *OptionalType) GetMembers() map[string]MemberResolver {
	t.initializeMembers()
	return t.memberResolvers
}

func (t *OptionalType) initializeMembers() {
	t.memberResolversOnce.Do(func() {
		t.memberResolvers = withBuiltinMembers(t, map[string]MemberResolver{
			OptionalTypeMapFunctionName: {
				Kind: common.DeclarationKindFunction,
				Resolve: func(memoryGauge common.MemoryGauge, identifier string, targetRange ast.Range, report func(error)) *Member {

					// It's invalid for an optional of a resource to have a `map` function

					if t.Type.IsResourceType() {
						report(
							&InvalidResourceOptionalMemberError{
								Name:            identifier,
								DeclarationKind: common.DeclarationKindFunction,
								Range:           targetRange,
							},
						)
					}

					return NewPublicFunctionMember(
						memoryGauge,
						t,
						identifier,
						OptionalTypeMapFunctionType(t.Type),
						optionalTypeMapFunctionDocString,
					)
				},
			},
		})
	})
}

func OptionalTypeMapFunctionType(typ Type) *FunctionType {
	typeParameter := &TypeParameter{
		Name: "T",
	}

	resultType := &GenericType{
		TypeParameter: typeParameter,
	}

	const functionPurity = FunctionPurityImpure

	return &FunctionType{
		Purity: functionPurity,
		TypeParameters: []*TypeParameter{
			typeParameter,
		},
		Parameters: []Parameter{
			{
				Label:      ArgumentLabelNotRequired,
				Identifier: "transform",
				TypeAnnotation: NewTypeAnnotation(
					&FunctionType{
						Purity: functionPurity,
						Parameters: []Parameter{
							{
								Label:          ArgumentLabelNotRequired,
								Identifier:     "value",
								TypeAnnotation: NewTypeAnnotation(typ),
							},
						},
						ReturnTypeAnnotation: NewTypeAnnotation(
							resultType,
						),
					},
				),
			},
		},
		ReturnTypeAnnotation: NewTypeAnnotation(
			&OptionalType{
				Type: resultType,
			},
		),
	}
}

// GenericType
type GenericType struct {
	TypeParameter *TypeParameter
}

var _ Type = &GenericType{}

func (*GenericType) IsType() {}

func (t *GenericType) Tag() TypeTag {
	return GenericTypeTag
}

func (t *GenericType) String() string {
	return t.TypeParameter.Name
}

func (t *GenericType) QualifiedString() string {
	return t.TypeParameter.Name
}

func (t *GenericType) ID() TypeID {
	return TypeID(t.TypeParameter.Name)
}

func (t *GenericType) Equal(other Type) bool {
	otherType, ok := other.(*GenericType)
	if !ok {
		return false
	}
	return t.TypeParameter == otherType.TypeParameter
}

func (*GenericType) IsResourceType() bool {
	return false
}

func (*GenericType) IsInvalidType() bool {
	return false
}

func (*GenericType) IsStorable(_ map[*Member]bool) bool {
	return false
}

func (*GenericType) IsExportable(_ map[*Member]bool) bool {
	return false
}

func (t *GenericType) IsImportable(_ map[*Member]bool) bool {
	return false
}

func (*GenericType) IsEquatable() bool {
	return false
}

func (*GenericType) TypeAnnotationState() TypeAnnotationState {
	return TypeAnnotationStateValid
}

func (t *GenericType) RewriteWithRestrictedTypes() (result Type, rewritten bool) {
	return t, false
}

func (t *GenericType) Unify(
	other Type,
	typeParameters *TypeParameterTypeOrderedMap,
	report func(err error),
	outerRange ast.Range,
) bool {

	if unifiedType, ok := typeParameters.Get(t.TypeParameter); ok {

		// If the type parameter is already unified with a type argument
		// (either explicit by a type argument, or implicit through an argument's type),
		// check that this argument's type matches the unified type

		if !other.Equal(unifiedType) {
			report(
				&TypeParameterTypeMismatchError{
					TypeParameter: t.TypeParameter,
					ExpectedType:  unifiedType,
					ActualType:    other,
					Range:         outerRange,
				},
			)
		}

	} else {
		// If the type parameter is not yet unified to a type argument, unify it.

		typeParameters.Set(t.TypeParameter, other)

		// If the type parameter corresponding to the type argument has a type bound,
		// then check that the argument's type is a subtype of the type bound.

		err := t.TypeParameter.checkTypeBound(other, outerRange)
		if err != nil {
			report(err)
		}
	}

	return true
}

func (t *GenericType) Resolve(typeArguments *TypeParameterTypeOrderedMap) Type {
	ty, ok := typeArguments.Get(t.TypeParameter)
	if !ok {
		return nil
	}
	return ty
}

func (t *GenericType) Map(_ common.MemoryGauge, f func(Type) Type) Type {
	return f(t)
}

func (t *GenericType) GetMembers() map[string]MemberResolver {
	return withBuiltinMembers(t, nil)
}

// IntegerRangedType

type IntegerRangedType interface {
	Type
	MinInt() *big.Int
	MaxInt() *big.Int
	IsSuperType() bool
}

type FractionalRangedType interface {
	IntegerRangedType
	Scale() uint
	MinFractional() *big.Int
	MaxFractional() *big.Int
}

// SaturatingArithmeticType is a type that supports saturating arithmetic functions
type SaturatingArithmeticType interface {
	Type
	SupportsSaturatingAdd() bool
	SupportsSaturatingSubtract() bool
	SupportsSaturatingMultiply() bool
	SupportsSaturatingDivide() bool
}

const NumericTypeSaturatingAddFunctionName = "saturatingAdd"
const numericTypeSaturatingAddFunctionDocString = `
self + other, saturating at the numeric bounds instead of overflowing.
`

const NumericTypeSaturatingSubtractFunctionName = "saturatingSubtract"
const numericTypeSaturatingSubtractFunctionDocString = `
self - other, saturating at the numeric bounds instead of overflowing.
`
const NumericTypeSaturatingMultiplyFunctionName = "saturatingMultiply"
const numericTypeSaturatingMultiplyFunctionDocString = `
self * other, saturating at the numeric bounds instead of overflowing.
`

const NumericTypeSaturatingDivideFunctionName = "saturatingDivide"
const numericTypeSaturatingDivideFunctionDocString = `
self / other, saturating at the numeric bounds instead of overflowing.
`

var SaturatingArithmeticTypeFunctionTypes = map[Type]*FunctionType{}

func addSaturatingArithmeticFunctions(t SaturatingArithmeticType, members map[string]MemberResolver) {

	arithmeticFunctionType := NewSimpleFunctionType(
		FunctionPurityView,
		[]Parameter{
			{
				Label:          ArgumentLabelNotRequired,
				Identifier:     "other",
				TypeAnnotation: NewTypeAnnotation(t),
			},
		},
		NewTypeAnnotation(t),
	)

	SaturatingArithmeticTypeFunctionTypes[t] = arithmeticFunctionType

	addArithmeticFunction := func(name string, docString string) {
		members[name] = MemberResolver{
			Kind: common.DeclarationKindFunction,
			Resolve: func(memoryGauge common.MemoryGauge, identifier string, targetRange ast.Range, report func(error)) *Member {
				return NewPublicFunctionMember(
					memoryGauge, t, name, arithmeticFunctionType, docString)
			},
		}
	}

	if t.SupportsSaturatingAdd() {
		addArithmeticFunction(
			NumericTypeSaturatingAddFunctionName,
			numericTypeSaturatingAddFunctionDocString,
		)
	}

	if t.SupportsSaturatingSubtract() {
		addArithmeticFunction(
			NumericTypeSaturatingSubtractFunctionName,
			numericTypeSaturatingSubtractFunctionDocString,
		)
	}

	if t.SupportsSaturatingMultiply() {
		addArithmeticFunction(
			NumericTypeSaturatingMultiplyFunctionName,
			numericTypeSaturatingMultiplyFunctionDocString,
		)
	}

	if t.SupportsSaturatingDivide() {
		addArithmeticFunction(
			NumericTypeSaturatingDivideFunctionName,
			numericTypeSaturatingDivideFunctionDocString,
		)
	}
}

// NumericType represent all the types in the integer range
// and non-fractional ranged types.
type NumericType struct {
	minInt                     *big.Int
	maxInt                     *big.Int
	memberResolvers            map[string]MemberResolver
	name                       string
	tag                        TypeTag
	memberResolversOnce        sync.Once
	supportsSaturatingAdd      bool
	supportsSaturatingSubtract bool
	supportsSaturatingMultiply bool
	supportsSaturatingDivide   bool
	isSuperType                bool
}

var _ Type = &NumericType{}
var _ IntegerRangedType = &NumericType{}
var _ SaturatingArithmeticType = &NumericType{}

func NewNumericType(typeName string) *NumericType {
	return &NumericType{name: typeName}
}

func (t *NumericType) Tag() TypeTag {
	return t.tag
}

func (t *NumericType) WithTag(tag TypeTag) *NumericType {
	t.tag = tag
	return t
}

func (t *NumericType) WithIntRange(min *big.Int, max *big.Int) *NumericType {
	t.minInt = min
	t.maxInt = max
	return t
}

func (t *NumericType) WithSaturatingAdd() *NumericType {
	t.supportsSaturatingAdd = true
	return t
}

func (t *NumericType) WithSaturatingSubtract() *NumericType {
	t.supportsSaturatingSubtract = true
	return t
}

func (t *NumericType) WithSaturatingMultiply() *NumericType {
	t.supportsSaturatingMultiply = true
	return t
}

func (t *NumericType) WithSaturatingDivide() *NumericType {
	t.supportsSaturatingDivide = true
	return t
}

func (t *NumericType) SupportsSaturatingAdd() bool {
	return t.supportsSaturatingAdd
}

func (t *NumericType) SupportsSaturatingSubtract() bool {
	return t.supportsSaturatingSubtract
}

func (t *NumericType) SupportsSaturatingMultiply() bool {
	return t.supportsSaturatingMultiply
}

func (t *NumericType) SupportsSaturatingDivide() bool {
	return t.supportsSaturatingDivide
}

func (*NumericType) IsType() {}

func (t *NumericType) String() string {
	return t.name
}

func (t *NumericType) QualifiedString() string {
	return t.name
}

func (t *NumericType) ID() TypeID {
	return TypeID(t.name)
}

func (t *NumericType) Equal(other Type) bool {
	// Numeric types are singletons. Hence their pointers should be equal.
	if t == other {
		return true
	}

	// Check for the value equality as well, as a backup strategy.
	otherNumericType, ok := other.(*NumericType)
	return ok && t.ID() == otherNumericType.ID()
}

func (*NumericType) IsResourceType() bool {
	return false
}

func (*NumericType) IsInvalidType() bool {
	return false
}

func (*NumericType) IsStorable(_ map[*Member]bool) bool {
	return true
}

func (*NumericType) IsExportable(_ map[*Member]bool) bool {
	return true
}

func (t *NumericType) IsImportable(_ map[*Member]bool) bool {
	return true
}

func (*NumericType) IsEquatable() bool {
	return true
}

func (*NumericType) TypeAnnotationState() TypeAnnotationState {
	return TypeAnnotationStateValid
}

func (t *NumericType) RewriteWithRestrictedTypes() (result Type, rewritten bool) {
	return t, false
}

func (t *NumericType) MinInt() *big.Int {
	return t.minInt
}

func (t *NumericType) MaxInt() *big.Int {
	return t.maxInt
}

func (*NumericType) Unify(_ Type, _ *TypeParameterTypeOrderedMap, _ func(err error), _ ast.Range) bool {
	return false
}

func (t *NumericType) Resolve(_ *TypeParameterTypeOrderedMap) Type {
	return t
}

func (t *NumericType) Map(_ common.MemoryGauge, f func(Type) Type) Type {
	return f(t)
}

func (t *NumericType) GetMembers() map[string]MemberResolver {
	t.initializeMemberResolvers()
	return t.memberResolvers
}

func (t *NumericType) initializeMemberResolvers() {
	t.memberResolversOnce.Do(func() {
		members := map[string]MemberResolver{}

		addSaturatingArithmeticFunctions(t, members)

		t.memberResolvers = withBuiltinMembers(t, members)
	})
}

func (t *NumericType) AsSuperType() *NumericType {
	t.isSuperType = true
	return t
}

func (t *NumericType) IsSuperType() bool {
	return t.isSuperType
}

// FixedPointNumericType represents all the types in the fixed-point range.
type FixedPointNumericType struct {
	maxFractional              *big.Int
	minFractional              *big.Int
	memberResolvers            map[string]MemberResolver
	minInt                     *big.Int
	maxInt                     *big.Int
	name                       string
	tag                        TypeTag
	scale                      uint
	memberResolversOnce        sync.Once
	supportsSaturatingAdd      bool
	supportsSaturatingDivide   bool
	supportsSaturatingMultiply bool
	supportsSaturatingSubtract bool
	isSuperType                bool
}

var _ Type = &FixedPointNumericType{}
var _ IntegerRangedType = &FixedPointNumericType{}
var _ FractionalRangedType = &FixedPointNumericType{}
var _ SaturatingArithmeticType = &FixedPointNumericType{}

func NewFixedPointNumericType(typeName string) *FixedPointNumericType {
	return &FixedPointNumericType{
		name: typeName,
	}
}

func (t *FixedPointNumericType) Tag() TypeTag {
	return t.tag
}

func (t *FixedPointNumericType) WithTag(tag TypeTag) *FixedPointNumericType {
	t.tag = tag
	return t
}

func (t *FixedPointNumericType) WithIntRange(minInt *big.Int, maxInt *big.Int) *FixedPointNumericType {
	t.minInt = minInt
	t.maxInt = maxInt
	return t
}

func (t *FixedPointNumericType) WithFractionalRange(
	minFractional *big.Int,
	maxFractional *big.Int,
) *FixedPointNumericType {

	t.minFractional = minFractional
	t.maxFractional = maxFractional
	return t
}

func (t *FixedPointNumericType) WithScale(scale uint) *FixedPointNumericType {
	t.scale = scale
	return t
}

func (t *FixedPointNumericType) WithSaturatingAdd() *FixedPointNumericType {
	t.supportsSaturatingAdd = true
	return t
}

func (t *FixedPointNumericType) WithSaturatingSubtract() *FixedPointNumericType {
	t.supportsSaturatingSubtract = true
	return t
}

func (t *FixedPointNumericType) WithSaturatingMultiply() *FixedPointNumericType {
	t.supportsSaturatingMultiply = true
	return t
}

func (t *FixedPointNumericType) WithSaturatingDivide() *FixedPointNumericType {
	t.supportsSaturatingDivide = true
	return t
}

func (t *FixedPointNumericType) SupportsSaturatingAdd() bool {
	return t.supportsSaturatingAdd
}

func (t *FixedPointNumericType) SupportsSaturatingSubtract() bool {
	return t.supportsSaturatingSubtract
}

func (t *FixedPointNumericType) SupportsSaturatingMultiply() bool {
	return t.supportsSaturatingMultiply
}

func (t *FixedPointNumericType) SupportsSaturatingDivide() bool {
	return t.supportsSaturatingDivide
}

func (*FixedPointNumericType) IsType() {}

func (t *FixedPointNumericType) String() string {
	return t.name
}

func (t *FixedPointNumericType) QualifiedString() string {
	return t.name
}

func (t *FixedPointNumericType) ID() TypeID {
	return TypeID(t.name)
}

func (t *FixedPointNumericType) Equal(other Type) bool {
	// Numeric types are singletons. Hence their pointers should be equal.
	if t == other {
		return true
	}

	// Check for the value equality as well, as a backup strategy.
	otherNumericType, ok := other.(*FixedPointNumericType)
	return ok && t.ID() == otherNumericType.ID()
}

func (*FixedPointNumericType) IsResourceType() bool {
	return false
}

func (*FixedPointNumericType) IsInvalidType() bool {
	return false
}

func (*FixedPointNumericType) IsStorable(_ map[*Member]bool) bool {
	return true
}

func (*FixedPointNumericType) IsExportable(_ map[*Member]bool) bool {
	return true
}

func (t *FixedPointNumericType) IsImportable(_ map[*Member]bool) bool {
	return true
}

func (*FixedPointNumericType) IsEquatable() bool {
	return true
}

func (*FixedPointNumericType) TypeAnnotationState() TypeAnnotationState {
	return TypeAnnotationStateValid
}

func (t *FixedPointNumericType) RewriteWithRestrictedTypes() (result Type, rewritten bool) {
	return t, false
}

func (t *FixedPointNumericType) MinInt() *big.Int {
	return t.minInt
}

func (t *FixedPointNumericType) MaxInt() *big.Int {
	return t.maxInt
}

func (t *FixedPointNumericType) MinFractional() *big.Int {
	return t.minFractional
}

func (t *FixedPointNumericType) MaxFractional() *big.Int {
	return t.maxFractional
}

func (t *FixedPointNumericType) Scale() uint {
	return t.scale
}

func (*FixedPointNumericType) Unify(_ Type, _ *TypeParameterTypeOrderedMap, _ func(err error), _ ast.Range) bool {
	return false
}

func (t *FixedPointNumericType) Resolve(_ *TypeParameterTypeOrderedMap) Type {
	return t
}

func (t *FixedPointNumericType) Map(_ common.MemoryGauge, f func(Type) Type) Type {
	return f(t)
}

func (t *FixedPointNumericType) GetMembers() map[string]MemberResolver {
	t.initializeMemberResolvers()
	return t.memberResolvers
}

func (t *FixedPointNumericType) initializeMemberResolvers() {
	t.memberResolversOnce.Do(func() {
		members := map[string]MemberResolver{}

		addSaturatingArithmeticFunctions(t, members)

		t.memberResolvers = withBuiltinMembers(t, members)
	})
}

func (t *FixedPointNumericType) AsSuperType() *FixedPointNumericType {
	t.isSuperType = true
	return t
}

func (t *FixedPointNumericType) IsSuperType() bool {
	return t.isSuperType
}

// Numeric types

var (

	// NumberType represents the super-type of all number types
	NumberType = NewNumericType(NumberTypeName).
			WithTag(NumberTypeTag).
			AsSuperType()

	NumberTypeAnnotation = NewTypeAnnotation(NumberType)

	// SignedNumberType represents the super-type of all signed number types
	SignedNumberType = NewNumericType(SignedNumberTypeName).
				WithTag(SignedNumberTypeTag).
				AsSuperType()

	SignedNumberTypeAnnotation = NewTypeAnnotation(SignedNumberType)

	// IntegerType represents the super-type of all integer types
	IntegerType = NewNumericType(IntegerTypeName).
			WithTag(IntegerTypeTag).
			AsSuperType()

	IntegerTypeAnnotation = NewTypeAnnotation(IntegerType)

	// SignedIntegerType represents the super-type of all signed integer types
	SignedIntegerType = NewNumericType(SignedIntegerTypeName).
				WithTag(SignedIntegerTypeTag).
				AsSuperType()

	SignedIntegerTypeAnnotation = NewTypeAnnotation(SignedIntegerType)

	// IntType represents the arbitrary-precision integer type `Int`
	IntType = NewNumericType(IntTypeName).
		WithTag(IntTypeTag)

	IntTypeAnnotation = NewTypeAnnotation(IntType)

	// Int8Type represents the 8-bit signed integer type `Int8`
	Int8Type = NewNumericType(Int8TypeName).
			WithTag(Int8TypeTag).
			WithIntRange(Int8TypeMinInt, Int8TypeMaxInt).
			WithSaturatingAdd().
			WithSaturatingSubtract().
			WithSaturatingMultiply().
			WithSaturatingDivide()

	Int8TypeAnnotation = NewTypeAnnotation(Int8Type)

	// Int16Type represents the 16-bit signed integer type `Int16`
	Int16Type = NewNumericType(Int16TypeName).
			WithTag(Int16TypeTag).
			WithIntRange(Int16TypeMinInt, Int16TypeMaxInt).
			WithSaturatingAdd().
			WithSaturatingSubtract().
			WithSaturatingMultiply().
			WithSaturatingDivide()

	Int16TypeAnnotation = NewTypeAnnotation(Int16Type)

	// Int32Type represents the 32-bit signed integer type `Int32`
	Int32Type = NewNumericType(Int32TypeName).
			WithTag(Int32TypeTag).
			WithIntRange(Int32TypeMinInt, Int32TypeMaxInt).
			WithSaturatingAdd().
			WithSaturatingSubtract().
			WithSaturatingMultiply().
			WithSaturatingDivide()

	Int32TypeAnnotation = NewTypeAnnotation(Int32Type)

	// Int64Type represents the 64-bit signed integer type `Int64`
	Int64Type = NewNumericType(Int64TypeName).
			WithTag(Int64TypeTag).
			WithIntRange(Int64TypeMinInt, Int64TypeMaxInt).
			WithSaturatingAdd().
			WithSaturatingSubtract().
			WithSaturatingMultiply().
			WithSaturatingDivide()

	Int64TypeAnnotation = NewTypeAnnotation(Int64Type)

	// Int128Type represents the 128-bit signed integer type `Int128`
	Int128Type = NewNumericType(Int128TypeName).
			WithTag(Int128TypeTag).
			WithIntRange(Int128TypeMinIntBig, Int128TypeMaxIntBig).
			WithSaturatingAdd().
			WithSaturatingSubtract().
			WithSaturatingMultiply().
			WithSaturatingDivide()

	Int128TypeAnnotation = NewTypeAnnotation(Int128Type)

	// Int256Type represents the 256-bit signed integer type `Int256`
	Int256Type = NewNumericType(Int256TypeName).
			WithTag(Int256TypeTag).
			WithIntRange(Int256TypeMinIntBig, Int256TypeMaxIntBig).
			WithSaturatingAdd().
			WithSaturatingSubtract().
			WithSaturatingMultiply().
			WithSaturatingDivide()

	Int256TypeAnnotation = NewTypeAnnotation(Int256Type)

	// UIntType represents the arbitrary-precision unsigned integer type `UInt`
	UIntType = NewNumericType(UIntTypeName).
			WithTag(UIntTypeTag).
			WithIntRange(UIntTypeMin, nil).
			WithSaturatingSubtract()

	UIntTypeAnnotation = NewTypeAnnotation(UIntType)

	// UInt8Type represents the 8-bit unsigned integer type `UInt8`
	// which checks for overflow and underflow
	UInt8Type = NewNumericType(UInt8TypeName).
			WithTag(UInt8TypeTag).
			WithIntRange(UInt8TypeMinInt, UInt8TypeMaxInt).
			WithSaturatingAdd().
			WithSaturatingSubtract().
			WithSaturatingMultiply()

	UInt8TypeAnnotation = NewTypeAnnotation(UInt8Type)

	// UInt16Type represents the 16-bit unsigned integer type `UInt16`
	// which checks for overflow and underflow
	UInt16Type = NewNumericType(UInt16TypeName).
			WithTag(UInt16TypeTag).
			WithIntRange(UInt16TypeMinInt, UInt16TypeMaxInt).
			WithSaturatingAdd().
			WithSaturatingSubtract().
			WithSaturatingMultiply()

	UInt16TypeAnnotation = NewTypeAnnotation(UInt16Type)

	// UInt32Type represents the 32-bit unsigned integer type `UInt32`
	// which checks for overflow and underflow
	UInt32Type = NewNumericType(UInt32TypeName).
			WithTag(UInt32TypeTag).
			WithIntRange(UInt32TypeMinInt, UInt32TypeMaxInt).
			WithSaturatingAdd().
			WithSaturatingSubtract().
			WithSaturatingMultiply()

	UInt32TypeAnnotation = NewTypeAnnotation(UInt32Type)

	// UInt64Type represents the 64-bit unsigned integer type `UInt64`
	// which checks for overflow and underflow
	UInt64Type = NewNumericType(UInt64TypeName).
			WithTag(UInt64TypeTag).
			WithIntRange(UInt64TypeMinInt, UInt64TypeMaxInt).
			WithSaturatingAdd().
			WithSaturatingSubtract().
			WithSaturatingMultiply()

	UInt64TypeAnnotation = NewTypeAnnotation(UInt64Type)

	// UInt128Type represents the 128-bit unsigned integer type `UInt128`
	// which checks for overflow and underflow
	UInt128Type = NewNumericType(UInt128TypeName).
			WithTag(UInt128TypeTag).
			WithIntRange(UInt128TypeMinIntBig, UInt128TypeMaxIntBig).
			WithSaturatingAdd().
			WithSaturatingSubtract().
			WithSaturatingMultiply()

	UInt128TypeAnnotation = NewTypeAnnotation(UInt128Type)

	// UInt256Type represents the 256-bit unsigned integer type `UInt256`
	// which checks for overflow and underflow
	UInt256Type = NewNumericType(UInt256TypeName).
			WithTag(UInt256TypeTag).
			WithIntRange(UInt256TypeMinIntBig, UInt256TypeMaxIntBig).
			WithSaturatingAdd().
			WithSaturatingSubtract().
			WithSaturatingMultiply()

	UInt256TypeAnnotation = NewTypeAnnotation(UInt256Type)

	// Word8Type represents the 8-bit unsigned integer type `Word8`
	// which does NOT check for overflow and underflow
	Word8Type = NewNumericType(Word8TypeName).
			WithTag(Word8TypeTag).
			WithIntRange(Word8TypeMinInt, Word8TypeMaxInt)

	Word8TypeAnnotation = NewTypeAnnotation(Word8Type)

	// Word16Type represents the 16-bit unsigned integer type `Word16`
	// which does NOT check for overflow and underflow
	Word16Type = NewNumericType(Word16TypeName).
			WithTag(Word16TypeTag).
			WithIntRange(Word16TypeMinInt, Word16TypeMaxInt)

	Word16TypeAnnotation = NewTypeAnnotation(Word16Type)

	// Word32Type represents the 32-bit unsigned integer type `Word32`
	// which does NOT check for overflow and underflow
	Word32Type = NewNumericType(Word32TypeName).
			WithTag(Word32TypeTag).
			WithIntRange(Word32TypeMinInt, Word32TypeMaxInt)

	Word32TypeAnnotation = NewTypeAnnotation(Word32Type)

	// Word64Type represents the 64-bit unsigned integer type `Word64`
	// which does NOT check for overflow and underflow
	Word64Type = NewNumericType(Word64TypeName).
			WithTag(Word64TypeTag).
			WithIntRange(Word64TypeMinInt, Word64TypeMaxInt)

	Word64TypeAnnotation = NewTypeAnnotation(Word64Type)

	// FixedPointType represents the super-type of all fixed-point types
	FixedPointType = NewNumericType(FixedPointTypeName).
			WithTag(FixedPointTypeTag).
			AsSuperType()

	FixedPointTypeAnnotation = NewTypeAnnotation(FixedPointType)

	// SignedFixedPointType represents the super-type of all signed fixed-point types
	SignedFixedPointType = NewNumericType(SignedFixedPointTypeName).
				WithTag(SignedFixedPointTypeTag).
				AsSuperType()

	SignedFixedPointTypeAnnotation = NewTypeAnnotation(SignedFixedPointType)

	// Fix64Type represents the 64-bit signed decimal fixed-point type `Fix64`
	// which has a scale of Fix64Scale, and checks for overflow and underflow
	Fix64Type = NewFixedPointNumericType(Fix64TypeName).
			WithTag(Fix64TypeTag).
			WithIntRange(Fix64TypeMinIntBig, Fix64TypeMaxIntBig).
			WithFractionalRange(Fix64TypeMinFractionalBig, Fix64TypeMaxFractionalBig).
			WithScale(Fix64Scale).
			WithSaturatingAdd().
			WithSaturatingSubtract().
			WithSaturatingMultiply().
			WithSaturatingDivide()

	Fix64TypeAnnotation = NewTypeAnnotation(Fix64Type)

	// UFix64Type represents the 64-bit unsigned decimal fixed-point type `UFix64`
	// which has a scale of 1E9, and checks for overflow and underflow
	UFix64Type = NewFixedPointNumericType(UFix64TypeName).
			WithTag(UFix64TypeTag).
			WithIntRange(UFix64TypeMinIntBig, UFix64TypeMaxIntBig).
			WithFractionalRange(UFix64TypeMinFractionalBig, UFix64TypeMaxFractionalBig).
			WithScale(Fix64Scale).
			WithSaturatingAdd().
			WithSaturatingSubtract().
			WithSaturatingMultiply()

	UFix64TypeAnnotation = NewTypeAnnotation(UFix64Type)
)

// Numeric type ranges
var (
	Int8TypeMinInt = new(big.Int).SetInt64(math.MinInt8)
	Int8TypeMaxInt = new(big.Int).SetInt64(math.MaxInt8)

	Int16TypeMinInt = new(big.Int).SetInt64(math.MinInt16)
	Int16TypeMaxInt = new(big.Int).SetInt64(math.MaxInt16)

	Int32TypeMinInt = new(big.Int).SetInt64(math.MinInt32)
	Int32TypeMaxInt = new(big.Int).SetInt64(math.MaxInt32)

	Int64TypeMinInt = new(big.Int).SetInt64(math.MinInt64)
	Int64TypeMaxInt = new(big.Int).SetInt64(math.MaxInt64)

	Int128TypeMinIntBig = func() *big.Int {
		int128TypeMin := big.NewInt(-1)
		int128TypeMin.Lsh(int128TypeMin, 127)
		return int128TypeMin
	}()

	Int128TypeMaxIntBig = func() *big.Int {
		int128TypeMax := big.NewInt(1)
		int128TypeMax.Lsh(int128TypeMax, 127)
		int128TypeMax.Sub(int128TypeMax, big.NewInt(1))
		return int128TypeMax
	}()

	Int256TypeMinIntBig = func() *big.Int {
		int256TypeMin := big.NewInt(-1)
		int256TypeMin.Lsh(int256TypeMin, 255)
		return int256TypeMin
	}()

	Int256TypeMaxIntBig = func() *big.Int {
		int256TypeMax := big.NewInt(1)
		int256TypeMax.Lsh(int256TypeMax, 255)
		int256TypeMax.Sub(int256TypeMax, big.NewInt(1))
		return int256TypeMax
	}()

	UIntTypeMin = new(big.Int)

	UInt8TypeMinInt = new(big.Int)
	UInt8TypeMaxInt = new(big.Int).SetUint64(math.MaxUint8)

	UInt16TypeMinInt = new(big.Int)
	UInt16TypeMaxInt = new(big.Int).SetUint64(math.MaxUint16)

	UInt32TypeMinInt = new(big.Int)
	UInt32TypeMaxInt = new(big.Int).SetUint64(math.MaxUint32)

	UInt64TypeMinInt = new(big.Int)
	UInt64TypeMaxInt = new(big.Int).SetUint64(math.MaxUint64)

	UInt128TypeMinIntBig = new(big.Int)

	UInt128TypeMaxIntBig = func() *big.Int {
		uInt128TypeMax := big.NewInt(1)
		uInt128TypeMax.Lsh(uInt128TypeMax, 128)
		uInt128TypeMax.Sub(uInt128TypeMax, big.NewInt(1))
		return uInt128TypeMax

	}()

	UInt256TypeMinIntBig = new(big.Int)

	UInt256TypeMaxIntBig = func() *big.Int {
		uInt256TypeMax := big.NewInt(1)
		uInt256TypeMax.Lsh(uInt256TypeMax, 256)
		uInt256TypeMax.Sub(uInt256TypeMax, big.NewInt(1))
		return uInt256TypeMax
	}()

	Word8TypeMinInt = new(big.Int)
	Word8TypeMaxInt = new(big.Int).SetUint64(math.MaxUint8)

	Word16TypeMinInt = new(big.Int)
	Word16TypeMaxInt = new(big.Int).SetUint64(math.MaxUint16)

	Word32TypeMinInt = new(big.Int)
	Word32TypeMaxInt = new(big.Int).SetUint64(math.MaxUint32)

	Word64TypeMinInt = new(big.Int)
	Word64TypeMaxInt = new(big.Int).SetUint64(math.MaxUint64)

	Fix64FactorBig = new(big.Int).SetUint64(uint64(Fix64Factor))

	Fix64TypeMinIntBig = fixedpoint.Fix64TypeMinIntBig
	Fix64TypeMaxIntBig = fixedpoint.Fix64TypeMaxIntBig

	Fix64TypeMinFractionalBig = fixedpoint.Fix64TypeMinFractionalBig
	Fix64TypeMaxFractionalBig = fixedpoint.Fix64TypeMaxFractionalBig

	UFix64TypeMinIntBig = fixedpoint.UFix64TypeMinIntBig
	UFix64TypeMaxIntBig = fixedpoint.UFix64TypeMaxIntBig

	UFix64TypeMinFractionalBig = fixedpoint.UFix64TypeMinFractionalBig
	UFix64TypeMaxFractionalBig = fixedpoint.UFix64TypeMaxFractionalBig
)

// size constants (in bytes) for fixed-width numeric types
const (
	Int8TypeSize    uint = 1
	UInt8TypeSize   uint = 1
	Word8TypeSize   uint = 1
	Int16TypeSize   uint = 2
	UInt16TypeSize  uint = 2
	Word16TypeSize  uint = 2
	Int32TypeSize   uint = 4
	UInt32TypeSize  uint = 4
	Word32TypeSize  uint = 4
	Int64TypeSize   uint = 8
	UInt64TypeSize  uint = 8
	Word64TypeSize  uint = 8
	Fix64TypeSize   uint = 8
	UFix64TypeSize  uint = 8
	Int128TypeSize  uint = 16
	UInt128TypeSize uint = 16
	Int256TypeSize  uint = 32
	UInt256TypeSize uint = 32
)

const Fix64Scale = fixedpoint.Fix64Scale
const Fix64Factor = fixedpoint.Fix64Factor

const Fix64TypeMinInt = fixedpoint.Fix64TypeMinInt
const Fix64TypeMaxInt = fixedpoint.Fix64TypeMaxInt

const Fix64TypeMinFractional = fixedpoint.Fix64TypeMinFractional
const Fix64TypeMaxFractional = fixedpoint.Fix64TypeMaxFractional

const UFix64TypeMinInt = fixedpoint.UFix64TypeMinInt
const UFix64TypeMaxInt = fixedpoint.UFix64TypeMaxInt

const UFix64TypeMinFractional = fixedpoint.UFix64TypeMinFractional
const UFix64TypeMaxFractional = fixedpoint.UFix64TypeMaxFractional

// ArrayType

type ArrayType interface {
	ValueIndexableType
	isArrayType()
}

const arrayTypeFirstIndexFunctionDocString = `
Returns the index of the first element matching the given object in the array, nil if no match.
Available if the array element type is not resource-kinded and equatable.
`

const arrayTypeContainsFunctionDocString = `
Returns true if the given object is in the array
`

const arrayTypeLengthFieldDocString = `
Returns the number of elements in the array
`

const arrayTypeAppendFunctionDocString = `
Adds the given element to the end of the array
`

const arrayTypeAppendAllFunctionDocString = `
Adds all the elements from the given array to the end of the array
`

const arrayTypeConcatFunctionDocString = `
Returns a new array which contains the given array concatenated to the end of the original array, but does not modify the original array
`

const arrayTypeInsertFunctionDocString = `
Inserts the given element at the given index of the array.

The index must be within the bounds of the array.
If the index is outside the bounds, the program aborts.

The existing element at the supplied index is not overwritten.

All the elements after the new inserted element are shifted to the right by one
`

const arrayTypeRemoveFunctionDocString = `
Removes the element at the given index from the array and returns it.

The index must be within the bounds of the array.
If the index is outside the bounds, the program aborts
`

const arrayTypeRemoveFirstFunctionDocString = `
Removes the first element from the array and returns it.

The array must not be empty. If the array is empty, the program aborts
`

const arrayTypeRemoveLastFunctionDocString = `
Removes the last element from the array and returns it.

The array must not be empty. If the array is empty, the program aborts
`

const arrayTypeSliceFunctionDocString = `
Returns a new variable-sized array containing the slice of the elements in the given array from start index ` + "`from`" + ` up to, but not including, the end index ` + "`upTo`" + `.

This function creates a new array whose length is ` + "`upTo - from`" + `.
It does not modify the original array.
If either of the parameters are out of the bounds of the array, or the indices are invalid (` + "`from > upTo`" + `), then the function will fail.
`

func getArrayMembers(arrayType ArrayType) map[string]MemberResolver {

	members := map[string]MemberResolver{
		"contains": {
			Kind: common.DeclarationKindFunction,
			Resolve: func(memoryGauge common.MemoryGauge, identifier string, targetRange ast.Range, report func(error)) *Member {

				elementType := arrayType.ElementType(false)

				// It is impossible for an array of resources to have a `contains` function:
				// if the resource is passed as an argument, it cannot be inside the array

				if elementType.IsResourceType() {
					report(
						&InvalidResourceArrayMemberError{
							Name:            identifier,
							DeclarationKind: common.DeclarationKindFunction,
							Range:           targetRange,
						},
					)
				}

				// TODO: implement Equatable interface: https://github.com/dapperlabs/bamboo-node/issues/78

				if !elementType.IsEquatable() {
					report(
						&NotEquatableTypeError{
							Type:  elementType,
							Range: targetRange,
						},
					)
				}

				return NewPublicFunctionMember(
					memoryGauge,
					arrayType,
					identifier,
					ArrayContainsFunctionType(elementType),
					arrayTypeContainsFunctionDocString,
				)
			},
		},
		"length": {
			Kind: common.DeclarationKindField,
			Resolve: func(memoryGauge common.MemoryGauge, identifier string, _ ast.Range, _ func(error)) *Member {
				return NewPublicConstantFieldMember(
					memoryGauge,
					arrayType,
					identifier,
					IntType,
					arrayTypeLengthFieldDocString,
				)
			},
		},
		"firstIndex": {
			Kind: common.DeclarationKindFunction,
			Resolve: func(memoryGauge common.MemoryGauge, identifier string, targetRange ast.Range, report func(error)) *Member {

				elementType := arrayType.ElementType(false)

				// It is impossible for an array of resources to have a `firstIndex` function:
				// if the resource is passed as an argument, it cannot be inside the array

				if elementType.IsResourceType() {
					report(
						&InvalidResourceArrayMemberError{
							Name:            identifier,
							DeclarationKind: common.DeclarationKindFunction,
							Range:           targetRange,
						},
					)
				}

				// TODO: implement Equatable interface

				if !elementType.IsEquatable() {
					report(
						&NotEquatableTypeError{
							Type:  elementType,
							Range: targetRange,
						},
					)
				}

				return NewPublicFunctionMember(
					memoryGauge,
					arrayType,
					identifier,
					ArrayFirstIndexFunctionType(elementType),
					arrayTypeFirstIndexFunctionDocString,
				)
			},
		},
	}

	// TODO: maybe still return members but report a helpful error?

	if _, ok := arrayType.(*VariableSizedType); ok {

		members["append"] = MemberResolver{
			Kind:     common.DeclarationKindFunction,
			Mutating: true,
			Resolve: func(memoryGauge common.MemoryGauge, identifier string, targetRange ast.Range, report func(error)) *Member {
				elementType := arrayType.ElementType(false)
				return NewPublicFunctionMember(
					memoryGauge,
					arrayType,
					identifier,
					ArrayAppendFunctionType(elementType),
					arrayTypeAppendFunctionDocString,
				)
			},
		}

		members["appendAll"] = MemberResolver{
			Kind:     common.DeclarationKindFunction,
			Mutating: true,
			Resolve: func(memoryGauge common.MemoryGauge, identifier string, targetRange ast.Range, report func(error)) *Member {

				elementType := arrayType.ElementType(false)

				if elementType.IsResourceType() {
					report(
						&InvalidResourceArrayMemberError{
							Name:            identifier,
							DeclarationKind: common.DeclarationKindFunction,
							Range:           targetRange,
						},
					)
				}

				return NewPublicFunctionMember(
					memoryGauge,
					arrayType,
					identifier,
					ArrayAppendAllFunctionType(arrayType),
					arrayTypeAppendAllFunctionDocString,
				)
			},
		}

		members["concat"] = MemberResolver{
			Kind: common.DeclarationKindFunction,
			Resolve: func(memoryGauge common.MemoryGauge, identifier string, targetRange ast.Range, report func(error)) *Member {

				// TODO: maybe allow for resource element type

				elementType := arrayType.ElementType(false)

				if elementType.IsResourceType() {
					report(
						&InvalidResourceArrayMemberError{
							Name:            identifier,
							DeclarationKind: common.DeclarationKindFunction,
							Range:           targetRange,
						},
					)
				}

				return NewPublicFunctionMember(
					memoryGauge,
					arrayType,
					identifier,
					ArrayConcatFunctionType(arrayType),
					arrayTypeConcatFunctionDocString,
				)
			},
		}

		members["slice"] = MemberResolver{
			Kind: common.DeclarationKindFunction,
			Resolve: func(memoryGauge common.MemoryGauge, identifier string, targetRange ast.Range, report func(error)) *Member {

				elementType := arrayType.ElementType(false)

				if elementType.IsResourceType() {
					report(
						&InvalidResourceArrayMemberError{
							Name:            identifier,
							DeclarationKind: common.DeclarationKindFunction,
							Range:           targetRange,
						},
					)
				}

				return NewPublicFunctionMember(
					memoryGauge,
					arrayType,
					identifier,
					ArraySliceFunctionType(elementType),
					arrayTypeSliceFunctionDocString,
				)
			},
		}

		members["insert"] = MemberResolver{
			Kind:     common.DeclarationKindFunction,
			Mutating: true,
			Resolve: func(memoryGauge common.MemoryGauge, identifier string, _ ast.Range, _ func(error)) *Member {

				elementType := arrayType.ElementType(false)

				return NewPublicFunctionMember(
					memoryGauge,
					arrayType,
					identifier,
					ArrayInsertFunctionType(elementType),
					arrayTypeInsertFunctionDocString,
				)
			},
		}

		members["remove"] = MemberResolver{
			Kind:     common.DeclarationKindFunction,
			Mutating: true,
			Resolve: func(memoryGauge common.MemoryGauge, identifier string, _ ast.Range, _ func(error)) *Member {

				elementType := arrayType.ElementType(false)

				return NewPublicFunctionMember(
					memoryGauge,
					arrayType,
					identifier,
					ArrayRemoveFunctionType(elementType),
					arrayTypeRemoveFunctionDocString,
				)
			},
		}

		members["removeFirst"] = MemberResolver{
			Kind:     common.DeclarationKindFunction,
			Mutating: true,
			Resolve: func(memoryGauge common.MemoryGauge, identifier string, _ ast.Range, _ func(error)) *Member {

				elementType := arrayType.ElementType(false)

				return NewPublicFunctionMember(
					memoryGauge,
					arrayType,
					identifier,
					ArrayRemoveFirstFunctionType(elementType),

					arrayTypeRemoveFirstFunctionDocString,
				)
			},
		}

		members["removeLast"] = MemberResolver{
			Kind:     common.DeclarationKindFunction,
			Mutating: true,
			Resolve: func(memoryGauge common.MemoryGauge, identifier string, _ ast.Range, _ func(error)) *Member {

				elementType := arrayType.ElementType(false)

				return NewPublicFunctionMember(
					memoryGauge,
					arrayType,
					identifier,
					ArrayRemoveLastFunctionType(elementType),
					arrayTypeRemoveLastFunctionDocString,
				)
			},
		}
	}

	return withBuiltinMembers(arrayType, members)
}

func ArrayRemoveLastFunctionType(elementType Type) *FunctionType {
	return NewSimpleFunctionType(
		FunctionPurityImpure,
		nil,
		NewTypeAnnotation(elementType),
	)
}

func ArrayRemoveFirstFunctionType(elementType Type) *FunctionType {
	return NewSimpleFunctionType(
		FunctionPurityImpure,
		nil,
		NewTypeAnnotation(elementType),
	)
}

func ArrayRemoveFunctionType(elementType Type) *FunctionType {
	return NewSimpleFunctionType(
		FunctionPurityImpure,
		[]Parameter{
			{
				Identifier:     "at",
				TypeAnnotation: IntegerTypeAnnotation,
			},
		},
		NewTypeAnnotation(elementType),
	)
}

func ArrayInsertFunctionType(elementType Type) *FunctionType {
	return NewSimpleFunctionType(
		FunctionPurityImpure,
		[]Parameter{
			{
				Identifier:     "at",
				TypeAnnotation: IntegerTypeAnnotation,
			},
			{
				Label:          ArgumentLabelNotRequired,
				Identifier:     "element",
				TypeAnnotation: NewTypeAnnotation(elementType),
			},
		},
		VoidTypeAnnotation,
	)
}

func ArrayConcatFunctionType(arrayType Type) *FunctionType {
	typeAnnotation := NewTypeAnnotation(arrayType)
	return NewSimpleFunctionType(
		FunctionPurityView,
		[]Parameter{
			{
				Label:          ArgumentLabelNotRequired,
				Identifier:     "other",
				TypeAnnotation: typeAnnotation,
			},
		},
		typeAnnotation,
	)
}

func ArrayFirstIndexFunctionType(elementType Type) *FunctionType {
	return NewSimpleFunctionType(
		FunctionPurityView,
		[]Parameter{
			{
				Identifier:     "of",
				TypeAnnotation: NewTypeAnnotation(elementType),
			},
		},
		NewTypeAnnotation(
			&OptionalType{Type: IntType},
		),
	)
}
func ArrayContainsFunctionType(elementType Type) *FunctionType {
	return NewSimpleFunctionType(
		FunctionPurityView,
		[]Parameter{
			{
				Label:          ArgumentLabelNotRequired,
				Identifier:     "element",
				TypeAnnotation: NewTypeAnnotation(elementType),
			},
		},
		BoolTypeAnnotation,
	)
}

func ArrayAppendAllFunctionType(arrayType Type) *FunctionType {
	return NewSimpleFunctionType(
		FunctionPurityImpure,
		[]Parameter{
			{
				Label:          ArgumentLabelNotRequired,
				Identifier:     "other",
				TypeAnnotation: NewTypeAnnotation(arrayType),
			},
		},
		VoidTypeAnnotation,
	)
}

func ArrayAppendFunctionType(elementType Type) *FunctionType {
	return NewSimpleFunctionType(
		FunctionPurityImpure,
		[]Parameter{
			{
				Label:          ArgumentLabelNotRequired,
				Identifier:     "element",
				TypeAnnotation: NewTypeAnnotation(elementType),
			},
		},
		VoidTypeAnnotation,
	)
}

func ArraySliceFunctionType(elementType Type) *FunctionType {
	return NewSimpleFunctionType(
		FunctionPurityView,
		[]Parameter{
			{
				Identifier:     "from",
				TypeAnnotation: IntTypeAnnotation,
			},
			{
				Identifier:     "upTo",
				TypeAnnotation: IntTypeAnnotation,
			},
		},
		NewTypeAnnotation(&VariableSizedType{
			Type: elementType,
		}),
	)
}

// VariableSizedType is a variable sized array type
type VariableSizedType struct {
	Type                Type
	memberResolvers     map[string]MemberResolver
	memberResolversOnce sync.Once
}

var _ Type = &VariableSizedType{}
var _ ArrayType = &VariableSizedType{}
var _ ValueIndexableType = &VariableSizedType{}

func NewVariableSizedType(memoryGauge common.MemoryGauge, typ Type) *VariableSizedType {
	common.UseMemory(memoryGauge, common.VariableSizedSemaTypeMemoryUsage)
	return &VariableSizedType{
		Type: typ,
	}
}

func (*VariableSizedType) IsType() {}

func (*VariableSizedType) isArrayType() {}

func (t *VariableSizedType) Tag() TypeTag {
	return VariableSizedTypeTag
}

func (t *VariableSizedType) String() string {
	return fmt.Sprintf("[%s]", t.Type)
}

func (t *VariableSizedType) QualifiedString() string {
	return fmt.Sprintf("[%s]", t.Type.QualifiedString())
}

func (t *VariableSizedType) ID() TypeID {
	return TypeID(fmt.Sprintf("[%s]", t.Type.ID()))
}

func (t *VariableSizedType) Equal(other Type) bool {
	otherArray, ok := other.(*VariableSizedType)
	if !ok {
		return false
	}

	return t.Type.Equal(otherArray.Type)
}

func (t *VariableSizedType) Map(gauge common.MemoryGauge, f func(Type) Type) Type {
	return f(NewVariableSizedType(gauge, t.Type.Map(gauge, f)))
}

func (t *VariableSizedType) GetMembers() map[string]MemberResolver {
	t.initializeMemberResolvers()
	return t.memberResolvers
}

func (t *VariableSizedType) initializeMemberResolvers() {
	t.memberResolversOnce.Do(func() {
		t.memberResolvers = getArrayMembers(t)
	})
}

func (t *VariableSizedType) IsResourceType() bool {
	return t.Type.IsResourceType()
}

func (t *VariableSizedType) IsInvalidType() bool {
	return t.Type.IsInvalidType()
}

func (t *VariableSizedType) IsStorable(results map[*Member]bool) bool {
	return t.Type.IsStorable(results)
}

func (t *VariableSizedType) IsExportable(results map[*Member]bool) bool {
	return t.Type.IsExportable(results)
}

func (t *VariableSizedType) IsImportable(results map[*Member]bool) bool {
	return t.Type.IsImportable(results)
}

func (v *VariableSizedType) IsEquatable() bool {
	return v.Type.IsEquatable()
}

func (t *VariableSizedType) TypeAnnotationState() TypeAnnotationState {
	return t.Type.TypeAnnotationState()
}

func (t *VariableSizedType) RewriteWithRestrictedTypes() (Type, bool) {
	rewrittenType, rewritten := t.Type.RewriteWithRestrictedTypes()
	if rewritten {
		return &VariableSizedType{
			Type: rewrittenType,
		}, true
	} else {
		return t, false
	}
}

func (*VariableSizedType) isValueIndexableType() bool {
	return true
}

func (*VariableSizedType) AllowsValueIndexingAssignment() bool {
	return true
}

func (t *VariableSizedType) ElementType(_ bool) Type {
	return t.Type
}

func (t *VariableSizedType) IndexingType() Type {
	return IntegerType
}

func (t *VariableSizedType) Unify(
	other Type,
	typeParameters *TypeParameterTypeOrderedMap,
	report func(err error),
	outerRange ast.Range,
) bool {

	otherArray, ok := other.(*VariableSizedType)
	if !ok {
		return false
	}

	return t.Type.Unify(otherArray.Type, typeParameters, report, outerRange)
}

func (t *VariableSizedType) Resolve(typeArguments *TypeParameterTypeOrderedMap) Type {
	newInnerType := t.Type.Resolve(typeArguments)
	if newInnerType == nil {
		return nil
	}

	return &VariableSizedType{
		Type: newInnerType,
	}
}

// ConstantSizedType is a constant sized array type
type ConstantSizedType struct {
	Type                Type
	memberResolvers     map[string]MemberResolver
	Size                int64
	memberResolversOnce sync.Once
}

var _ Type = &ConstantSizedType{}
var _ ArrayType = &ConstantSizedType{}
var _ ValueIndexableType = &ConstantSizedType{}

func NewConstantSizedType(memoryGauge common.MemoryGauge, typ Type, size int64) *ConstantSizedType {
	common.UseMemory(memoryGauge, common.ConstantSizedSemaTypeMemoryUsage)
	return &ConstantSizedType{
		Type: typ,
		Size: size,
	}
}

func (*ConstantSizedType) IsType() {}

func (*ConstantSizedType) isArrayType() {}

func (t *ConstantSizedType) Tag() TypeTag {
	return ConstantSizedTypeTag
}

func (t *ConstantSizedType) String() string {
	return fmt.Sprintf("[%s; %d]", t.Type, t.Size)
}

func (t *ConstantSizedType) QualifiedString() string {
	return fmt.Sprintf("[%s; %d]", t.Type.QualifiedString(), t.Size)
}

func (t *ConstantSizedType) ID() TypeID {
	return TypeID(fmt.Sprintf("[%s;%d]", t.Type.ID(), t.Size))
}

func (t *ConstantSizedType) Equal(other Type) bool {
	otherArray, ok := other.(*ConstantSizedType)
	if !ok {
		return false
	}

	return t.Type.Equal(otherArray.Type) &&
		t.Size == otherArray.Size
}

func (t *ConstantSizedType) Map(gauge common.MemoryGauge, f func(Type) Type) Type {
	return f(NewConstantSizedType(gauge, t.Type.Map(gauge, f), t.Size))
}

func (t *ConstantSizedType) GetMembers() map[string]MemberResolver {
	t.initializeMemberResolvers()
	return t.memberResolvers
}

func (t *ConstantSizedType) initializeMemberResolvers() {
	t.memberResolversOnce.Do(func() {
		t.memberResolvers = getArrayMembers(t)
	})
}

func (t *ConstantSizedType) IsResourceType() bool {
	return t.Type.IsResourceType()
}

func (t *ConstantSizedType) IsInvalidType() bool {
	return t.Type.IsInvalidType()
}

func (t *ConstantSizedType) IsStorable(results map[*Member]bool) bool {
	return t.Type.IsStorable(results)
}

func (t *ConstantSizedType) IsExportable(results map[*Member]bool) bool {
	return t.Type.IsStorable(results)
}

func (t *ConstantSizedType) IsImportable(results map[*Member]bool) bool {
	return t.Type.IsImportable(results)
}

func (t *ConstantSizedType) IsEquatable() bool {
	return t.Type.IsEquatable()
}

func (t *ConstantSizedType) TypeAnnotationState() TypeAnnotationState {
	return t.Type.TypeAnnotationState()
}

func (t *ConstantSizedType) RewriteWithRestrictedTypes() (Type, bool) {
	rewrittenType, rewritten := t.Type.RewriteWithRestrictedTypes()
	if rewritten {
		return &ConstantSizedType{
			Type: rewrittenType,
			Size: t.Size,
		}, true
	} else {
		return t, false
	}
}

func (*ConstantSizedType) isValueIndexableType() bool {
	return true
}

func (*ConstantSizedType) AllowsValueIndexingAssignment() bool {
	return true
}

func (t *ConstantSizedType) ElementType(_ bool) Type {
	return t.Type
}

func (t *ConstantSizedType) IndexingType() Type {
	return IntegerType
}

func (t *ConstantSizedType) Unify(
	other Type,
	typeParameters *TypeParameterTypeOrderedMap,
	report func(err error),
	outerRange ast.Range,
) bool {

	otherArray, ok := other.(*ConstantSizedType)
	if !ok {
		return false
	}

	if t.Size != otherArray.Size {
		return false
	}

	return t.Type.Unify(otherArray.Type, typeParameters, report, outerRange)
}

func (t *ConstantSizedType) Resolve(typeArguments *TypeParameterTypeOrderedMap) Type {
	newInnerType := t.Type.Resolve(typeArguments)
	if newInnerType == nil {
		return nil
	}

	return &ConstantSizedType{
		Type: newInnerType,
		Size: t.Size,
	}
}

// Parameter

func formatParameter(spaces bool, label, identifier, typeAnnotation string) string {
	var builder strings.Builder

	if label != "" {
		builder.WriteString(label)
		if spaces {
			builder.WriteByte(' ')
		}
	}

	if identifier != "" {
		builder.WriteString(identifier)
		builder.WriteByte(':')
		if spaces {
			builder.WriteByte(' ')
		}
	}

	builder.WriteString(typeAnnotation)

	return builder.String()
}

type Parameter struct {
	TypeAnnotation TypeAnnotation
	Label          string
	Identifier     string
}

func (p Parameter) String() string {
	return formatParameter(
		true,
		p.Label,
		p.Identifier,
		p.TypeAnnotation.String(),
	)
}

func (p Parameter) QualifiedString() string {
	return formatParameter(
		true,
		p.Label,
		p.Identifier,
		p.TypeAnnotation.QualifiedString(),
	)
}

// EffectiveArgumentLabel returns the effective argument label that
// an argument in a call must use:
// If no argument label is declared for parameter,
// the parameter name is used as the argument label
func (p Parameter) EffectiveArgumentLabel() string {
	if p.Label != "" {
		return p.Label
	}
	return p.Identifier
}

// TypeParameter

type TypeParameter struct {
	TypeBound Type
	Name      string
	Optional  bool
}

func (p TypeParameter) string(typeFormatter func(Type) string) string {
	var builder strings.Builder
	builder.WriteString(p.Name)
	if p.TypeBound != nil {
		builder.WriteString(": ")
		builder.WriteString(typeFormatter(p.TypeBound))
	}
	return builder.String()
}

func (p TypeParameter) String() string {
	return p.string(func(t Type) string {
		return t.String()
	})
}

func (p TypeParameter) QualifiedString() string {
	return p.string(func(t Type) string {
		return t.QualifiedString()
	})
}

func (p TypeParameter) Equal(other *TypeParameter) bool {
	if p.Name != other.Name {
		return false
	}

	if p.TypeBound == nil {
		if other.TypeBound != nil {
			return false
		}
	} else {
		if other.TypeBound == nil ||
			!p.TypeBound.Equal(other.TypeBound) {

			return false
		}
	}

	return p.Optional == other.Optional
}

func (p TypeParameter) checkTypeBound(ty Type, typeRange ast.Range) error {
	if p.TypeBound == nil ||
		p.TypeBound.IsInvalidType() ||
		ty.IsInvalidType() {

		return nil
	}

	if !IsSubType(ty, p.TypeBound) {
		return &TypeMismatchError{
			ExpectedType: p.TypeBound,
			ActualType:   ty,
			Range:        typeRange,
		}
	}

	return nil
}

// Function types

func formatFunctionType(
	separator string,
	purity string,
	typeParameters []string,
	parameters []string,
	returnTypeAnnotation string,
) string {

	var builder strings.Builder

	if len(purity) > 0 {
		builder.WriteString(purity)
		builder.WriteByte(' ')
	}

	builder.WriteString("fun")

	if len(typeParameters) > 0 {
		builder.WriteByte('<')
		for i, typeParameter := range typeParameters {
			if i > 0 {
				builder.WriteByte(',')
				builder.WriteString(separator)
			}
			builder.WriteString(typeParameter)
		}
		builder.WriteByte('>')
	}
	builder.WriteByte('(')
	for i, parameter := range parameters {
		if i > 0 {
			builder.WriteByte(',')
			builder.WriteString(separator)
		}
		builder.WriteString(parameter)
	}
	builder.WriteString("):")
	builder.WriteString(separator)
	builder.WriteString(returnTypeAnnotation)
	return builder.String()
}

type FunctionPurity int

const (
	FunctionPurityImpure = iota
	FunctionPurityView
)

func (p FunctionPurity) String() string {
	if p == FunctionPurityImpure {
		return ""
	}
	return "view"
}

// FunctionType

type FunctionType struct {
	Purity                   FunctionPurity
	ReturnTypeAnnotation     TypeAnnotation
	RequiredArgumentCount    *int
	ArgumentExpressionsCheck ArgumentExpressionsCheck
	Members                  *StringMemberOrderedMap
	TypeParameters           []*TypeParameter
	Parameters               []Parameter
	memberResolvers          map[string]MemberResolver
	memberResolversOnce      sync.Once
	IsConstructor            bool
}

func NewSimpleFunctionType(
	purity FunctionPurity,
	parameters []Parameter,
	returnTypeAnnotation TypeAnnotation,
) *FunctionType {
	return &FunctionType{
		Purity:               purity,
		Parameters:           parameters,
		ReturnTypeAnnotation: returnTypeAnnotation,
	}
}

var _ Type = &FunctionType{}

func RequiredArgumentCount(count int) *int {
	return &count
}

func (*FunctionType) IsType() {}

func (t *FunctionType) Tag() TypeTag {
	return FunctionTypeTag
}

func (t *FunctionType) string(
	typeParameterFormatter func(*TypeParameter) string,
	parameterFormatter func(Parameter) string,
	returnTypeAnnotationFormatter func(TypeAnnotation) string,
) string {

	purity := t.Purity.String()

	var typeParameters []string
	typeParameterCount := len(t.TypeParameters)
	if typeParameterCount > 0 {
		typeParameters = make([]string, typeParameterCount)
		for i, typeParameter := range t.TypeParameters {
			typeParameters[i] = typeParameterFormatter(typeParameter)
		}
	}

	var parameters []string
	parameterCount := len(t.Parameters)
	if parameterCount > 0 {
		parameters = make([]string, parameterCount)
		for i, parameter := range t.Parameters {
			parameters[i] = parameterFormatter(parameter)
		}
	}

	returnTypeAnnotation := returnTypeAnnotationFormatter(t.ReturnTypeAnnotation)

	return formatFunctionType(
		" ",
		purity,
		typeParameters,
		parameters,
		returnTypeAnnotation,
	)
}

func FormatFunctionTypeID(
	purity string,
	typeParameters []string,
	parameters []string,
	returnTypeAnnotation string,
) string {
	return formatFunctionType(
		"",
		purity,
		typeParameters,
		parameters,
		returnTypeAnnotation,
	)
}

func (t *FunctionType) String() string {
	return t.string(
		func(parameter *TypeParameter) string {
			return parameter.String()
		},
		func(parameter Parameter) string {
			return parameter.String()
		},
		func(typeAnnotation TypeAnnotation) string {
			return typeAnnotation.String()
		},
	)
}

func (t *FunctionType) QualifiedString() string {
	return t.string(
		func(parameter *TypeParameter) string {
			return parameter.QualifiedString()
		},
		func(parameter Parameter) string {
			return parameter.QualifiedString()
		},
		func(typeAnnotation TypeAnnotation) string {
			return typeAnnotation.QualifiedString()
		},
	)
}

// NOTE: parameter names and argument labels are *not* part of the ID!
func (t *FunctionType) ID() TypeID {

	purity := t.Purity.String()

	typeParameterCount := len(t.TypeParameters)
	var typeParameters []string
	if typeParameterCount > 0 {
		typeParameters = make([]string, typeParameterCount)
		for i, typeParameter := range t.TypeParameters {
			typeParameters[i] = typeParameter.Name
		}
	}

	parameterCount := len(t.Parameters)
	var parameters []string
	if parameterCount > 0 {
		parameters = make([]string, parameterCount)
		for i, parameter := range t.Parameters {
			parameters[i] = string(parameter.TypeAnnotation.Type.ID())
		}
	}

	returnTypeAnnotation := string(t.ReturnTypeAnnotation.Type.ID())

	return TypeID(
		FormatFunctionTypeID(
			purity,
			typeParameters,
			parameters,
			returnTypeAnnotation,
		),
	)
}

// NOTE: parameter names and argument labels are intentionally *not* considered!
func (t *FunctionType) Equal(other Type) bool {
	otherFunction, ok := other.(*FunctionType)
	if !ok {
		return false
	}

	if t.Purity != otherFunction.Purity {
		return false
	}

	// type parameters

	if len(t.TypeParameters) != len(otherFunction.TypeParameters) {
		return false
	}

	for i, typeParameter := range t.TypeParameters {
		otherTypeParameter := otherFunction.TypeParameters[i]
		if !typeParameter.Equal(otherTypeParameter) {
			return false
		}
	}

	// parameters

	if len(t.Parameters) != len(otherFunction.Parameters) {
		return false
	}

	for i, parameter := range t.Parameters {
		otherParameter := otherFunction.Parameters[i]
		if !parameter.TypeAnnotation.Equal(otherParameter.TypeAnnotation) {
			return false
		}
	}

	// Ensures that a constructor function type is
	// NOT equal to a function type with the same parameters, return type, etc.

	if t.IsConstructor != otherFunction.IsConstructor {
		return false
	}

	// return type

	if !t.ReturnTypeAnnotation.Type.
		Equal(otherFunction.ReturnTypeAnnotation.Type) {
		return false
	}

	return true
}

func (t *FunctionType) HasSameArgumentLabels(other *FunctionType) bool {
	if len(t.Parameters) != len(other.Parameters) {
		return false
	}

	for i, parameter := range t.Parameters {
		otherParameter := other.Parameters[i]
		if parameter.EffectiveArgumentLabel() != otherParameter.EffectiveArgumentLabel() {
			return false
		}
	}

	return true
}

func (*FunctionType) IsResourceType() bool {
	return false
}

func (t *FunctionType) IsInvalidType() bool {

	for _, typeParameter := range t.TypeParameters {

		if typeParameter.TypeBound != nil &&
			typeParameter.TypeBound.IsInvalidType() {

			return true
		}
	}

	for _, parameter := range t.Parameters {
		if parameter.TypeAnnotation.Type.IsInvalidType() {
			return true
		}
	}

	return t.ReturnTypeAnnotation.Type.IsInvalidType()
}

func (t *FunctionType) IsStorable(_ map[*Member]bool) bool {
	// Functions cannot be stored, as they cannot be serialized
	return false
}

func (t *FunctionType) IsExportable(_ map[*Member]bool) bool {
	// Even though functions cannot be serialized,
	// they are still treated as exportable,
	// as values are simply omitted.
	return true
}

func (t *FunctionType) IsImportable(_ map[*Member]bool) bool {
	return false
}

func (*FunctionType) IsEquatable() bool {
	return false
}

func (t *FunctionType) TypeAnnotationState() TypeAnnotationState {

	for _, typeParameter := range t.TypeParameters {
		TypeParameterTypeAnnotationState := typeParameter.TypeBound.TypeAnnotationState()
		if TypeParameterTypeAnnotationState != TypeAnnotationStateValid {
			return TypeParameterTypeAnnotationState
		}
	}

	for _, parameter := range t.Parameters {
		parameterTypeAnnotationState := parameter.TypeAnnotation.TypeAnnotationState()
		if parameterTypeAnnotationState != TypeAnnotationStateValid {
			return parameterTypeAnnotationState
		}
	}

	returnTypeAnnotationState := t.ReturnTypeAnnotation.TypeAnnotationState()
	if returnTypeAnnotationState != TypeAnnotationStateValid {
		return returnTypeAnnotationState
	}

	return TypeAnnotationStateValid
}

func (t *FunctionType) RewriteWithRestrictedTypes() (Type, bool) {
	anyRewritten := false

	rewrittenTypeParameterTypeBounds := map[*TypeParameter]Type{}

	for _, typeParameter := range t.TypeParameters {
		if typeParameter.TypeBound == nil {
			continue
		}

		rewrittenType, rewritten := typeParameter.TypeBound.RewriteWithRestrictedTypes()
		if rewritten {
			anyRewritten = true
			rewrittenTypeParameterTypeBounds[typeParameter] = rewrittenType
		}
	}

	rewrittenParameterTypes := map[*Parameter]Type{}

	for i := range t.Parameters {
		parameter := &t.Parameters[i]
		rewrittenType, rewritten := parameter.TypeAnnotation.Type.RewriteWithRestrictedTypes()
		if rewritten {
			anyRewritten = true
			rewrittenParameterTypes[parameter] = rewrittenType
		}
	}

	rewrittenReturnType, rewritten := t.ReturnTypeAnnotation.Type.RewriteWithRestrictedTypes()
	if rewritten {
		anyRewritten = true
	}

	if anyRewritten {
		var rewrittenTypeParameters []*TypeParameter
		if len(t.TypeParameters) > 0 {
			rewrittenTypeParameters = make([]*TypeParameter, len(t.TypeParameters))
			for i, typeParameter := range t.TypeParameters {
				rewrittenTypeBound, ok := rewrittenTypeParameterTypeBounds[typeParameter]
				if ok {
					rewrittenTypeParameters[i] = &TypeParameter{
						Name:      typeParameter.Name,
						TypeBound: rewrittenTypeBound,
						Optional:  typeParameter.Optional,
					}
				} else {
					rewrittenTypeParameters[i] = typeParameter
				}
			}
		}

		var rewrittenParameters []Parameter
		if len(t.Parameters) > 0 {
			rewrittenParameters = make([]Parameter, len(t.Parameters))
			for i := range t.Parameters {
				parameter := &t.Parameters[i]
				rewrittenParameterType, ok := rewrittenParameterTypes[parameter]
				if ok {
					rewrittenParameters[i] = Parameter{
						Label:          parameter.Label,
						Identifier:     parameter.Identifier,
						TypeAnnotation: NewTypeAnnotation(rewrittenParameterType),
					}
				} else {
					rewrittenParameters[i] = *parameter
				}
			}
		}

		return &FunctionType{
			Purity:                t.Purity,
			TypeParameters:        rewrittenTypeParameters,
			Parameters:            rewrittenParameters,
			ReturnTypeAnnotation:  NewTypeAnnotation(rewrittenReturnType),
			RequiredArgumentCount: t.RequiredArgumentCount,
		}, true
	} else {
		return t, false
	}
}

func (t *FunctionType) ArgumentLabels() (argumentLabels []string) {

	for _, parameter := range t.Parameters {

		argumentLabel := ArgumentLabelNotRequired
		if parameter.Label != "" {
			argumentLabel = parameter.Label
		} else if parameter.Identifier != "" {
			argumentLabel = parameter.Identifier
		}

		argumentLabels = append(argumentLabels, argumentLabel)
	}

	return
}

func (t *FunctionType) Unify(
	other Type,
	typeParameters *TypeParameterTypeOrderedMap,
	report func(err error),
	outerRange ast.Range,
) (
	result bool,
) {

	otherFunction, ok := other.(*FunctionType)
	if !ok {
		return false
	}

	// TODO: type parameters ?

	if len(t.TypeParameters) > 0 ||
		len(otherFunction.TypeParameters) > 0 {

		return false
	}

	// parameters

	if len(t.Parameters) != len(otherFunction.Parameters) {
		return false
	}

	for i, parameter := range t.Parameters {
		otherParameter := otherFunction.Parameters[i]
		parameterUnified := parameter.TypeAnnotation.Type.Unify(
			otherParameter.TypeAnnotation.Type,
			typeParameters,
			report,
			outerRange,
		)
		result = result || parameterUnified
	}

	// return type

	returnTypeUnified := t.ReturnTypeAnnotation.Type.Unify(
		otherFunction.ReturnTypeAnnotation.Type,
		typeParameters,
		report,
		outerRange,
	)

	result = result || returnTypeUnified

	return
}

func (t *FunctionType) Resolve(typeArguments *TypeParameterTypeOrderedMap) Type {

	// TODO: type parameters ?

	// parameters

	var newParameters []Parameter

	for _, parameter := range t.Parameters {
		newParameterType := parameter.TypeAnnotation.Type.Resolve(typeArguments)
		if newParameterType == nil {
			return nil
		}

		newParameters = append(
			newParameters,
			Parameter{
				Label:          parameter.Label,
				Identifier:     parameter.Identifier,
				TypeAnnotation: NewTypeAnnotation(newParameterType),
			},
		)
	}

	// return type

	newReturnType := t.ReturnTypeAnnotation.Type.Resolve(typeArguments)
	if newReturnType == nil {
		return nil
	}

	return &FunctionType{
		Purity:                t.Purity,
		Parameters:            newParameters,
		ReturnTypeAnnotation:  NewTypeAnnotation(newReturnType),
		RequiredArgumentCount: t.RequiredArgumentCount,
	}

}

func (t *FunctionType) Map(gauge common.MemoryGauge, f func(Type) Type) Type {
	returnType := t.ReturnTypeAnnotation.Map(gauge, f)

	var newParameters []Parameter = make([]Parameter, 0, len(t.Parameters))
	for _, parameter := range t.Parameters {
		newParameterTypeAnnot := parameter.TypeAnnotation.Map(gauge, f)

		newParameters = append(
			newParameters,
			Parameter{
				Label:          parameter.Label,
				Identifier:     parameter.Identifier,
				TypeAnnotation: newParameterTypeAnnot,
			},
		)
	}

	var newTypeParameters []*TypeParameter = make([]*TypeParameter, 0, len(t.TypeParameters))
	for _, parameter := range t.TypeParameters {
		newTypeParameterTypeBound := parameter.TypeBound.Map(gauge, f)

		newTypeParameters = append(
			newTypeParameters,
			&TypeParameter{
				Name:      parameter.Name,
				Optional:  parameter.Optional,
				TypeBound: newTypeParameterTypeBound,
			},
		)
	}

	functionType := NewSimpleFunctionType(t.Purity, newParameters, returnType)
	functionType.TypeParameters = newTypeParameters
	return f(functionType)
}

func (t *FunctionType) GetMembers() map[string]MemberResolver {
	t.initializeMemberResolvers()
	return t.memberResolvers
}

func (t *FunctionType) initializeMemberResolvers() {
	t.memberResolversOnce.Do(func() {
		var memberResolvers map[string]MemberResolver
		if t.Members != nil {
			memberResolvers = MembersMapAsResolvers(t.Members)
		}
		t.memberResolvers = withBuiltinMembers(t, memberResolvers)
	})
}

type ArgumentExpressionsCheck func(
	checker *Checker,
	argumentExpressions []ast.Expression,
	invocationRange ast.Range,
)

// BaseTypeActivation is the base activation that contains
// the types available in programs
var BaseTypeActivation = NewVariableActivation(nil)

func init() {

	types := AllNumberTypes[:]

	types = append(
		types,
		MetaType,
		VoidType,
		AnyStructType,
		AnyStructAttachmentType,
		AnyResourceType,
		AnyResourceAttachmentType,
		NeverType,
		BoolType,
		CharacterType,
		StringType,
		TheAddressType,
		AuthAccountType,
		PublicAccountType,
		PathType,
		StoragePathType,
		CapabilityPathType,
		PrivatePathType,
		PublicPathType,
		&CapabilityType{},
		DeployedContractType,
		BlockType,
		AccountKeyType,
		PublicKeyType,
		SignatureAlgorithmType,
		HashAlgorithmType,
	)

	for _, ty := range types {
		typeName := ty.String()

		// Check that the type is not accidentally redeclared

		if BaseTypeActivation.Find(typeName) != nil {
			panic(errors.NewUnreachableError())
		}

		BaseTypeActivation.Set(
			typeName,
			baseTypeVariable(typeName, ty),
		)
	}

	// The AST contains empty type annotations, resolve them to Void

	BaseTypeActivation.Set(
		"",
		BaseTypeActivation.Find("Void"),
	)
}

func baseTypeVariable(name string, ty Type) *Variable {
	return &Variable{
		Identifier:      name,
		Type:            ty,
		DeclarationKind: common.DeclarationKindType,
		IsConstant:      true,
		Access:          PrimitiveAccess(ast.AccessPublic),
	}
}

// BaseValueActivation is the base activation that contains
// the values available in programs
var BaseValueActivation = NewVariableActivation(nil)

var AllSignedFixedPointTypes = []Type{
	Fix64Type,
}

var AllUnsignedFixedPointTypes = []Type{
	UFix64Type,
}

var AllFixedPointTypes = append(
	append(
		AllUnsignedFixedPointTypes[:],
		AllSignedFixedPointTypes...,
	),
	FixedPointType,
	SignedFixedPointType,
)

var AllSignedIntegerTypes = []Type{
	IntType,
	Int8Type,
	Int16Type,
	Int32Type,
	Int64Type,
	Int128Type,
	Int256Type,
}

var AllUnsignedIntegerTypes = []Type{
	// UInt*
	UIntType,
	UInt8Type,
	UInt16Type,
	UInt32Type,
	UInt64Type,
	UInt128Type,
	UInt256Type,
	// Word*
	Word8Type,
	Word16Type,
	Word32Type,
	Word64Type,
}

var AllIntegerTypes = append(
	append(
		AllUnsignedIntegerTypes[:],
		AllSignedIntegerTypes...,
	),
	IntegerType,
	SignedIntegerType,
)

var AllNumberTypes = append(
	append(
		AllIntegerTypes[:],
		AllFixedPointTypes...,
	),
	NumberType,
	SignedNumberType,
)

const NumberTypeMinFieldName = "min"
const NumberTypeMaxFieldName = "max"

const numberTypeMinFieldDocString = `The minimum integer of this type`
const numberTypeMaxFieldDocString = `The maximum integer of this type`

const fixedPointNumberTypeMinFieldDocString = `The minimum fixed-point value of this type`
const fixedPointNumberTypeMaxFieldDocString = `The maximum fixed-point value of this type`

const numberConversionFunctionDocStringSuffix = `
The value must be within the bounds of this type.
If a value is passed that is outside the bounds, the program aborts.`

func init() {

	// Declare a conversion function for all (leaf) number types

	for _, numberType := range AllNumberTypes {

		switch numberType {
		case NumberType, SignedNumberType,
			IntegerType, SignedIntegerType,
			FixedPointType, SignedFixedPointType:
			continue

		default:
			typeName := numberType.String()

			// Check that the function is not accidentally redeclared

			if BaseValueActivation.Find(typeName) != nil {
				panic(errors.NewUnreachableError())
			}

			functionType := NumberConversionFunctionType(numberType)

			addMember := func(member *Member) {
				if functionType.Members == nil {
					functionType.Members = &StringMemberOrderedMap{}
				}
				name := member.Identifier.Identifier
				if functionType.Members.Contains(name) {
					panic(errors.NewUnreachableError())
				}
				functionType.Members.Set(name, member)
			}

			switch numberType := numberType.(type) {
			case *NumericType:
				if numberType.minInt != nil {
					addMember(NewUnmeteredPublicConstantFieldMember(
						functionType,
						NumberTypeMinFieldName,
						numberType,
						numberTypeMinFieldDocString,
					))
				}

				if numberType.maxInt != nil {
					addMember(NewUnmeteredPublicConstantFieldMember(
						functionType,
						NumberTypeMaxFieldName,
						numberType,
						numberTypeMaxFieldDocString,
					))
				}

			case *FixedPointNumericType:
				if numberType.minInt != nil {
					// If a minimum integer is set, a minimum fractional must be set
					if numberType.minFractional == nil {
						panic(errors.NewUnreachableError())
					}

					addMember(NewUnmeteredPublicConstantFieldMember(
						functionType,
						NumberTypeMinFieldName,
						numberType,
						fixedPointNumberTypeMinFieldDocString,
					))
				}

				if numberType.maxInt != nil {
					// If a maximum integer is set, a maximum fractional must be set
					if numberType.maxFractional == nil {
						panic(errors.NewUnreachableError())
					}

					addMember(NewUnmeteredPublicConstantFieldMember(
						functionType,
						NumberTypeMaxFieldName,
						numberType,
						fixedPointNumberTypeMaxFieldDocString,
					))
				}
			}

			// add .fromString() method
			fromStringFnType := FromStringFunctionType(numberType)
			fromStringDocstring := FromStringFunctionDocstring(numberType)
			addMember(NewUnmeteredPublicFunctionMember(
				functionType,
				FromStringFunctionName,
				fromStringFnType,
				fromStringDocstring,
			))

			BaseValueActivation.Set(
				typeName,
				baseFunctionVariable(
					typeName,
					functionType,
					numberConversionDocString(
						fmt.Sprintf("the type %s", numberType.String()),
					),
				),
			)
		}
	}
}

func NumberConversionFunctionType(numberType Type) *FunctionType {
	return &FunctionType{
		Purity: FunctionPurityView,
		Parameters: []Parameter{
			{
				Label:          ArgumentLabelNotRequired,
				Identifier:     "value",
				TypeAnnotation: NumberTypeAnnotation,
			},
		},
		ReturnTypeAnnotation:     NewTypeAnnotation(numberType),
		ArgumentExpressionsCheck: numberFunctionArgumentExpressionsChecker(numberType),
	}
}

func numberConversionDocString(targetDescription string) string {
	return fmt.Sprintf(
		"Converts the given number to %s. %s",
		targetDescription,
		numberConversionFunctionDocStringSuffix,
	)
}

func baseFunctionVariable(name string, ty *FunctionType, docString string) *Variable {
	return &Variable{
		Identifier:      name,
		DeclarationKind: common.DeclarationKindFunction,
		ArgumentLabels:  ty.ArgumentLabels(),
		IsConstant:      true,
		Type:            ty,
		Access:          PrimitiveAccess(ast.AccessPublic),
		DocString:       docString,
	}
}

var AddressConversionFunctionType = &FunctionType{
	Purity: FunctionPurityView,
	Parameters: []Parameter{
		{
			Label:          ArgumentLabelNotRequired,
			Identifier:     "value",
			TypeAnnotation: IntegerTypeAnnotation,
		},
	},
	ReturnTypeAnnotation: AddressTypeAnnotation,
	ArgumentExpressionsCheck: func(checker *Checker, argumentExpressions []ast.Expression, _ ast.Range) {
		if len(argumentExpressions) < 1 {
			return
		}

		intExpression, ok := argumentExpressions[0].(*ast.IntegerExpression)
		if !ok {
			return
		}

		// No need to meter. This is only checked once.
		CheckAddressLiteral(nil, intExpression, checker.report)
	},
}

func init() {
	// Declare a conversion function for the address type

	// Check that the function is not accidentally redeclared

	typeName := AddressTypeName

	if BaseValueActivation.Find(typeName) != nil {
		panic(errors.NewUnreachableError())
	}

	BaseValueActivation.Set(
		typeName,
		baseFunctionVariable(
			typeName,
			AddressConversionFunctionType,
			numberConversionDocString("an address"),
		),
	)
}

func numberFunctionArgumentExpressionsChecker(targetType Type) ArgumentExpressionsCheck {
	return func(checker *Checker, arguments []ast.Expression, invocationRange ast.Range) {
		if len(arguments) < 1 {
			return
		}

		argument := arguments[0]

		switch argument := argument.(type) {
		case *ast.IntegerExpression:
			if CheckIntegerLiteral(nil, argument, targetType, checker.report) {
				if checker.Config.ExtendedElaborationEnabled {
					checker.Elaboration.SetNumberConversionArgumentTypes(
						argument,
						NumberConversionArgumentTypes{
							Type:  targetType,
							Range: invocationRange,
						},
					)
				}
			}

		case *ast.FixedPointExpression:
			if CheckFixedPointLiteral(nil, argument, targetType, checker.report) {
				if checker.Config.ExtendedElaborationEnabled {
					checker.Elaboration.SetNumberConversionArgumentTypes(
						argument,
						NumberConversionArgumentTypes{
							Type:  targetType,
							Range: invocationRange,
						},
					)
				}
			}
		}
	}
}

func pathConversionFunctionType(pathType Type) *FunctionType {
	return NewSimpleFunctionType(
		FunctionPurityView,
		[]Parameter{
			{
				Identifier:     "identifier",
				TypeAnnotation: StringTypeAnnotation,
			},
		},
		NewTypeAnnotation(
			&OptionalType{
				Type: pathType,
			},
		),
	)
}

var PublicPathConversionFunctionType = pathConversionFunctionType(PublicPathType)
var PrivatePathConversionFunctionType = pathConversionFunctionType(PrivatePathType)
var StoragePathConversionFunctionType = pathConversionFunctionType(StoragePathType)

func init() {

	// Declare the run-time type construction function

	typeName := MetaTypeName

	// Check that the function is not accidentally redeclared

	if BaseValueActivation.Find(typeName) != nil {
		panic(errors.NewUnreachableError())
	}

	BaseValueActivation.Set(
		typeName,
		baseFunctionVariable(
			typeName,
			&FunctionType{
				Purity:               FunctionPurityView,
				TypeParameters:       []*TypeParameter{{Name: "T"}},
				ReturnTypeAnnotation: MetaTypeAnnotation,
			},
			"Creates a run-time type representing the given static type as a value",
		),
	)

	BaseValueActivation.Set(
		PublicPathType.String(),
		baseFunctionVariable(
			PublicPathType.String(),
			PublicPathConversionFunctionType,
			"Converts the given string into a public path. Returns nil if the string does not specify a public path",
		),
	)

	BaseValueActivation.Set(
		PrivatePathType.String(),
		baseFunctionVariable(
			PrivatePathType.String(),
			PrivatePathConversionFunctionType,
			"Converts the given string into a private path. Returns nil if the string does not specify a private path",
		),
	)

	BaseValueActivation.Set(
		StoragePathType.String(),
		baseFunctionVariable(
			StoragePathType.String(),
			StoragePathConversionFunctionType,
			"Converts the given string into a storage path. Returns nil if the string does not specify a storage path",
		),
	)

	for _, v := range runtimeTypeConstructors {
		BaseValueActivation.Set(
			v.Name,
			baseFunctionVariable(
				v.Name,
				v.Value,
				v.DocString,
			))
	}
}

// CompositeType

type EnumInfo struct {
	RawType Type
	Cases   []string
}

type CompositeType struct {
	Location      common.Location
	EnumRawType   Type
	containerType Type
	NestedTypes   *StringTypeOrderedMap

	// in a language with support for algebraic data types,
	// we would implement this as an argument to the CompositeKind type constructor.
	// Alas, this is Go, so for now these fields are only non-nil when Kind is CompositeKindAttachment
	baseType                    Type
	baseTypeDocString           string
<<<<<<< HEAD
	AttachmentEntitlementAccess *EntitlementMapAccess
=======
	requiredEntitlements        *EntitlementOrderedSet
	attachmentEntitlementAccess *EntitlementMapAccess
>>>>>>> 78f58f90

	cachedIdentifiers *struct {
		TypeID              TypeID
		QualifiedIdentifier string
	}
	Members                             *StringMemberOrderedMap
	memberResolvers                     map[string]MemberResolver
	Identifier                          string
	Fields                              []string
	ConstructorParameters               []Parameter
	ImplicitTypeRequirementConformances []*CompositeType
	// an internal set of field `ExplicitInterfaceConformances`
	explicitInterfaceConformanceSet     *InterfaceSet
	ExplicitInterfaceConformances       []*InterfaceType
	Kind                                common.CompositeKind
	cachedIdentifiersLock               sync.RWMutex
	explicitInterfaceConformanceSetOnce sync.Once
	memberResolversOnce                 sync.Once
	ConstructorPurity                   FunctionPurity
	hasComputedMembers                  bool
	// Only applicable for native composite types
	importable bool
}

var _ Type = &CompositeType{}
var _ ContainerType = &CompositeType{}
var _ ContainedType = &CompositeType{}
var _ LocatedType = &CompositeType{}
var _ CompositeKindedType = &CompositeType{}
var _ TypeIndexableType = &CompositeType{}

func (t *CompositeType) Tag() TypeTag {
	return CompositeTypeTag
}

func (t *CompositeType) ExplicitInterfaceConformanceSet() *InterfaceSet {
	t.initializeExplicitInterfaceConformanceSet()
	return t.explicitInterfaceConformanceSet
}

func (t *CompositeType) initializeExplicitInterfaceConformanceSet() {
	t.explicitInterfaceConformanceSetOnce.Do(func() {
		// TODO: also include conformances' conformances recursively
		//   once interface can have conformances

		t.explicitInterfaceConformanceSet = NewInterfaceSet()
		for _, conformance := range t.ExplicitInterfaceConformances {
			t.explicitInterfaceConformanceSet.Add(conformance)
		}
	})
}

func (t *CompositeType) addImplicitTypeRequirementConformance(typeRequirement *CompositeType) {
	t.ImplicitTypeRequirementConformances =
		append(t.ImplicitTypeRequirementConformances, typeRequirement)
}

func (*CompositeType) IsType() {}

func (t *CompositeType) String() string {
	return t.Identifier
}

func (t *CompositeType) QualifiedString() string {
	return t.QualifiedIdentifier()
}

func (t *CompositeType) GetContainerType() Type {
	return t.containerType
}

func (t *CompositeType) SetContainerType(containerType Type) {
	t.checkIdentifiersCached()
	t.containerType = containerType
}

func (t *CompositeType) checkIdentifiersCached() {
	t.cachedIdentifiersLock.Lock()
	defer t.cachedIdentifiersLock.Unlock()

	if t.cachedIdentifiers != nil {
		panic(errors.NewUnreachableError())
	}

	if t.NestedTypes != nil {
		t.NestedTypes.Foreach(checkIdentifiersCached)
	}
}

func checkIdentifiersCached(_ string, typ Type) {
	switch semaType := typ.(type) {
	case *CompositeType:
		semaType.checkIdentifiersCached()
	case *InterfaceType:
		semaType.checkIdentifiersCached()
	}
}

func (t *CompositeType) GetCompositeKind() common.CompositeKind {
	return t.Kind
}

func (t *CompositeType) getBaseCompositeKind() common.CompositeKind {
	if t.Kind != common.CompositeKindAttachment {
		return common.CompositeKindUnknown
	}
	switch base := t.baseType.(type) {
	case *CompositeType:
		return base.Kind
	case *InterfaceType:
		return base.CompositeKind
	case *SimpleType:
		return base.CompositeKind()
	}
	return common.CompositeKindUnknown
}

func isAttachmentType(t Type) bool {
	composite, ok := t.(*CompositeType)
	return (ok && composite.Kind == common.CompositeKindAttachment) ||
		t == AnyResourceAttachmentType ||
		t == AnyStructAttachmentType
}

func (t *CompositeType) GetBaseType() Type {
	return t.baseType
}

func (t *CompositeType) GetLocation() common.Location {
	return t.Location
}

func (t *CompositeType) QualifiedIdentifier() string {
	t.initializeIdentifiers()
	return t.cachedIdentifiers.QualifiedIdentifier
}

func (t *CompositeType) ID() TypeID {
	t.initializeIdentifiers()
	return t.cachedIdentifiers.TypeID
}

func (t *CompositeType) initializeIdentifiers() {
	t.cachedIdentifiersLock.Lock()
	defer t.cachedIdentifiersLock.Unlock()

	if t.cachedIdentifiers != nil {
		return
	}

	identifier := qualifiedIdentifier(t.Identifier, t.containerType)

	var typeID TypeID
	if t.Location == nil {
		typeID = TypeID(identifier)
	} else {
		typeID = t.Location.TypeID(nil, identifier)
	}

	t.cachedIdentifiers = &struct {
		TypeID              TypeID
		QualifiedIdentifier string
	}{
		TypeID:              typeID,
		QualifiedIdentifier: identifier,
	}
}

func (t *CompositeType) Equal(other Type) bool {
	otherStructure, ok := other.(*CompositeType)
	if !ok {
		return false
	}

	return otherStructure.Kind == t.Kind &&
		otherStructure.ID() == t.ID()
}

func (t *CompositeType) MemberMap() *StringMemberOrderedMap {
	return t.Members
}

func (t *CompositeType) SupportedEntitlements() (set *EntitlementOrderedSet) {
	set = orderedmap.New[EntitlementOrderedSet](t.Members.Len())
	t.Members.Foreach(func(_ string, member *Member) {
		switch access := member.Access.(type) {
		case EntitlementMapAccess:
			set.SetAll(access.Domain().Entitlements)
		case EntitlementSetAccess:
			set.SetAll(access.Entitlements)
		}
	})
	return set
}

func (t *CompositeType) IsResourceType() bool {
	return t.Kind == common.CompositeKindResource ||
		// attachments are always the same kind as their base type
		(t.Kind == common.CompositeKindAttachment &&
			// this check is necessary to prevent `attachment A for A {}`
			// from causing an infinite recursion case here
			t.baseType != t &&
			t.baseType.IsResourceType())
}

func (*CompositeType) IsInvalidType() bool {
	return false
}

func (t *CompositeType) IsStorable(results map[*Member]bool) bool {
	if t.hasComputedMembers {
		return false
	}

	// Only structures, resources, attachments, and enums can be stored

	switch t.Kind {
	case common.CompositeKindStructure,
		common.CompositeKindResource,
		common.CompositeKindEnum,
		common.CompositeKindAttachment:
		break
	default:
		return false
	}

	// Native/built-in types are not storable for now
	if t.Location == nil {
		return false
	}

	// If this composite type has a member which is non-storable,
	// then the composite type is not storable.

	for pair := t.Members.Oldest(); pair != nil; pair = pair.Next() {
		if !pair.Value.IsStorable(results) {
			return false
		}
	}

	return true
}

func (t *CompositeType) IsImportable(results map[*Member]bool) bool {
	// Use the pre-determined flag for native types
	if t.Location == nil {
		return t.importable
	}

	// Only structures and enums can be imported

	switch t.Kind {
	case common.CompositeKindStructure,
		common.CompositeKindEnum:
		break
	// attachments can be imported iff they are attached to a structure
	case common.CompositeKindAttachment:
		return t.baseType.IsImportable(results)
	default:
		return false
	}

	// If this composite type has a member which is not importable,
	// then the composite type is not importable.

	for pair := t.Members.Oldest(); pair != nil; pair = pair.Next() {
		if !pair.Value.IsImportable(results) {
			return false
		}
	}

	return true
}

func (t *CompositeType) IsExportable(results map[*Member]bool) bool {
	// Only structures, resources, attachment, and enums can be stored

	switch t.Kind {
	case common.CompositeKindStructure,
		common.CompositeKindResource,
		common.CompositeKindEnum,
		common.CompositeKindAttachment:
		break
	default:
		return false
	}

	// If this composite type has a member which is not exportable,
	// then the composite type is not exportable.

	for p := t.Members.Oldest(); p != nil; p = p.Next() {
		if !p.Value.IsExportable(results) {
			return false
		}
	}

	return true
}

func (t *CompositeType) IsEquatable() bool {
	// TODO: add support for more composite kinds
	return t.Kind == common.CompositeKindEnum
}

func (c *CompositeType) TypeAnnotationState() TypeAnnotationState {
	if c.Kind == common.CompositeKindAttachment {
		return TypeAnnotationStateDirectAttachmentTypeAnnotation
	}
	return TypeAnnotationStateValid
}

func (t *CompositeType) RewriteWithRestrictedTypes() (result Type, rewritten bool) {
	return t, false
}

func (t *CompositeType) InterfaceType() *InterfaceType {
	return &InterfaceType{
		Location:              t.Location,
		Identifier:            t.Identifier,
		CompositeKind:         t.Kind,
		Members:               t.Members,
		Fields:                t.Fields,
		InitializerParameters: t.ConstructorParameters,
		InitializerPurity:     t.ConstructorPurity,
		containerType:         t.containerType,
		NestedTypes:           t.NestedTypes,
	}
}

func (t *CompositeType) TypeRequirements() []*CompositeType {

	var typeRequirements []*CompositeType

	if containerComposite, ok := t.containerType.(*CompositeType); ok {
		for _, conformance := range containerComposite.ExplicitInterfaceConformances {
			ty, ok := conformance.NestedTypes.Get(t.Identifier)
			if !ok {
				continue
			}

			typeRequirement, ok := ty.(*CompositeType)
			if !ok {
				continue
			}

			typeRequirements = append(typeRequirements, typeRequirement)
		}
	}

	return typeRequirements
}

func (*CompositeType) Unify(_ Type, _ *TypeParameterTypeOrderedMap, _ func(err error), _ ast.Range) bool {
	// TODO:
	return false
}

func (t *CompositeType) Resolve(_ *TypeParameterTypeOrderedMap) Type {
	return t
}

func (t *CompositeType) IsContainerType() bool {
	return t.NestedTypes != nil
}

func (t *CompositeType) GetNestedTypes() *StringTypeOrderedMap {
	return t.NestedTypes
}

func (t *CompositeType) isTypeIndexableType() bool {
	// resources and structs only can be indexed for attachments
	return t.Kind.SupportsAttachments()
}

func (t *CompositeType) TypeIndexingElementType(indexingType Type, _ ast.Range) (Type, error) {
	var access Access = UnauthorizedAccess
	switch attachment := indexingType.(type) {
	case *CompositeType:
		if attachment.AttachmentEntitlementAccess != nil {
			access = (*attachment.AttachmentEntitlementAccess).Codomain()
		}
	}

	return &OptionalType{
		Type: &ReferenceType{
			Type:          indexingType,
			Authorization: access,
		},
	}, nil
}

func (t *CompositeType) IsValidIndexingType(ty Type) bool {
	attachmentType, isComposite := ty.(*CompositeType)
	return isComposite &&
		IsSubType(t, attachmentType.baseType) &&
		attachmentType.IsResourceType() == t.IsResourceType()
}

func (t *CompositeType) Map(_ common.MemoryGauge, f func(Type) Type) Type {
	return f(t)
}

func (t *CompositeType) GetMembers() map[string]MemberResolver {
	t.initializeMemberResolvers()
	return t.memberResolvers
}

func (t *CompositeType) initializeMemberResolvers() {
	t.memberResolversOnce.Do(func() {
		memberResolvers := MembersMapAsResolvers(t.Members)

		// Check conformances.
		// If this composite type results from a normal composite declaration,
		// it must have members declared for all interfaces it conforms to.
		// However, if this composite type is a type requirement,
		// it acts like an interface and does not have to declare members.

		t.ExplicitInterfaceConformanceSet().
			ForEach(func(conformance *InterfaceType) {
				for name, resolver := range conformance.GetMembers() { //nolint:maprange
					if _, ok := memberResolvers[name]; !ok {
						memberResolvers[name] = resolver
					}
				}
			})

		t.memberResolvers = withBuiltinMembers(t, memberResolvers)
	})
}

func (t *CompositeType) FieldPosition(name string, declaration ast.CompositeLikeDeclaration) ast.Position {
	var pos ast.Position
	if t.Kind == common.CompositeKindEnum &&
		name == EnumRawValueFieldName {

		if len(declaration.ConformanceList()) > 0 {
			pos = declaration.ConformanceList()[0].StartPosition()
		}
	} else {
		pos = declaration.DeclarationMembers().FieldPosition(name, declaration.Kind())
	}
	return pos
}

func (t *CompositeType) SetNestedType(name string, nestedType ContainedType) {
	if t.NestedTypes == nil {
		t.NestedTypes = &StringTypeOrderedMap{}
	}
	t.NestedTypes.Set(name, nestedType)
	nestedType.SetContainerType(t)
}

// Member

type Member struct {
	TypeAnnotation TypeAnnotation
	// Parent type where this member can be resolved
	ContainerType  Type
	DocString      string
	ArgumentLabels []string
	Identifier     ast.Identifier
	Access         Access
	// TODO: replace with dedicated MemberKind enum
	DeclarationKind common.DeclarationKind
	VariableKind    ast.VariableKind
	// Predeclared fields can be considered initialized
	Predeclared       bool
	HasImplementation bool
	// IgnoreInSerialization determines if the field is ignored in serialization
	IgnoreInSerialization bool
}

func NewUnmeteredPublicFunctionMember(
	containerType Type,
	identifier string,
	functionType *FunctionType,
	docString string,
) *Member {
	return NewPublicFunctionMember(
		nil,
		containerType,
		identifier,
		functionType,
		docString,
	)
}

func NewPublicFunctionMember(
	memoryGauge common.MemoryGauge,
	containerType Type,
	identifier string,
	functionType *FunctionType,
	docString string,
) *Member {

	return &Member{
		ContainerType: containerType,
		Access:        PrimitiveAccess(ast.AccessPublic),
		Identifier: ast.NewIdentifier(
			memoryGauge,
			identifier,
			ast.EmptyPosition,
		),
		DeclarationKind: common.DeclarationKindFunction,
		VariableKind:    ast.VariableKindConstant,
		TypeAnnotation:  NewTypeAnnotation(functionType),
		ArgumentLabels:  functionType.ArgumentLabels(),
		DocString:       docString,
	}
}

func NewUnmeteredPublicConstantFieldMember(
	containerType Type,
	identifier string,
	fieldType Type,
	docString string,
) *Member {
	return NewPublicConstantFieldMember(
		nil,
		containerType,
		identifier,
		fieldType,
		docString,
	)
}

func NewPublicConstantFieldMember(
	memoryGauge common.MemoryGauge,
	containerType Type,
	identifier string,
	fieldType Type,
	docString string,
) *Member {
	return &Member{
		ContainerType: containerType,
		Access:        PrimitiveAccess(ast.AccessPublic),
		Identifier: ast.NewIdentifier(
			memoryGauge,
			identifier,
			ast.EmptyPosition,
		),
		DeclarationKind: common.DeclarationKindField,
		VariableKind:    ast.VariableKindConstant,
		TypeAnnotation:  NewTypeAnnotation(fieldType),
		DocString:       docString,
	}
}

// IsStorable returns whether a member is a storable field
func (m *Member) IsStorable(results map[*Member]bool) (result bool) {
	test := func(t Type) bool {
		return t.IsStorable(results)
	}
	return m.testType(test, results)
}

// IsExportable returns whether a member is exportable
func (m *Member) IsExportable(results map[*Member]bool) (result bool) {
	test := func(t Type) bool {
		return t.IsExportable(results)
	}
	return m.testType(test, results)
}

// IsImportable returns whether a member can be imported to a program
func (m *Member) IsImportable(results map[*Member]bool) (result bool) {
	test := func(t Type) bool {
		return t.IsImportable(results)
	}
	return m.testType(test, results)
}

// IsValidEventParameterType returns whether has a valid event parameter type
func (m *Member) IsValidEventParameterType(results map[*Member]bool) bool {
	test := func(t Type) bool {
		return IsValidEventParameterType(t, results)
	}
	return m.testType(test, results)
}

func (m *Member) testType(test func(Type) bool, results map[*Member]bool) (result bool) {

	// Prevent a potential stack overflow due to cyclic declarations
	// by keeping track of the result for each member

	// If a result for the member is available, return it,
	// instead of checking the type

	var ok bool
	if result, ok = results[m]; ok {
		return result
	}

	// Temporarily assume the member passes the test while it's type is tested.
	// If a recursive call occurs, the check for an existing result will prevent infinite recursion

	results[m] = true

	result = func() bool {
		// Skip checking predeclared members

		if m.Predeclared {
			return true
		}

		if m.DeclarationKind == common.DeclarationKindField {

			fieldType := m.TypeAnnotation.Type

			if !fieldType.IsInvalidType() && !test(fieldType) {
				return false
			}
		}

		return true
	}()

	results[m] = result
	return result
}

// InterfaceType

type InterfaceType struct {
	Location          common.Location
	containerType     Type
	Members           *StringMemberOrderedMap
	memberResolvers   map[string]MemberResolver
	NestedTypes       *StringTypeOrderedMap
	cachedIdentifiers *struct {
		TypeID              TypeID
		QualifiedIdentifier string
	}
	Identifier            string
	Fields                []string
	InitializerParameters []Parameter
	CompositeKind         common.CompositeKind
	cachedIdentifiersLock sync.RWMutex
	memberResolversOnce   sync.Once
	InitializerPurity     FunctionPurity
}

var _ Type = &InterfaceType{}
var _ ContainerType = &InterfaceType{}
var _ ContainedType = &InterfaceType{}
var _ LocatedType = &InterfaceType{}
var _ CompositeKindedType = &InterfaceType{}

func (*InterfaceType) IsType() {}

func (t *InterfaceType) Tag() TypeTag {
	return InterfaceTypeTag
}

func (t *InterfaceType) String() string {
	return t.Identifier
}

func (t *InterfaceType) QualifiedString() string {
	return t.QualifiedIdentifier()
}

func (t *InterfaceType) GetContainerType() Type {
	return t.containerType
}

func (t *InterfaceType) SetContainerType(containerType Type) {
	t.checkIdentifiersCached()
	t.containerType = containerType
}

func (t *InterfaceType) checkIdentifiersCached() {
	t.cachedIdentifiersLock.Lock()
	defer t.cachedIdentifiersLock.Unlock()

	if t.cachedIdentifiers != nil {
		panic(errors.NewUnreachableError())
	}

	if t.NestedTypes != nil {
		t.NestedTypes.Foreach(checkIdentifiersCached)
	}
}

func (t *InterfaceType) GetCompositeKind() common.CompositeKind {
	return t.CompositeKind
}

func (t *InterfaceType) GetLocation() common.Location {
	return t.Location
}

func (t *InterfaceType) QualifiedIdentifier() string {
	t.initializeIdentifiers()
	return t.cachedIdentifiers.QualifiedIdentifier
}

func (t *InterfaceType) ID() TypeID {
	t.initializeIdentifiers()
	return t.cachedIdentifiers.TypeID
}

func (t *InterfaceType) initializeIdentifiers() {
	t.cachedIdentifiersLock.Lock()
	defer t.cachedIdentifiersLock.Unlock()

	if t.cachedIdentifiers != nil {
		return
	}

	identifier := qualifiedIdentifier(t.Identifier, t.containerType)

	var typeID TypeID
	if t.Location == nil {
		typeID = TypeID(identifier)
	} else {
		typeID = t.Location.TypeID(nil, identifier)
	}

	t.cachedIdentifiers = &struct {
		TypeID              TypeID
		QualifiedIdentifier string
	}{
		TypeID:              typeID,
		QualifiedIdentifier: identifier,
	}
}

func (t *InterfaceType) Equal(other Type) bool {
	otherInterface, ok := other.(*InterfaceType)
	if !ok {
		return false
	}

	return otherInterface.CompositeKind == t.CompositeKind &&
		otherInterface.ID() == t.ID()
}

func (t *InterfaceType) MemberMap() *StringMemberOrderedMap {
	return t.Members
}

func (t *InterfaceType) SupportedEntitlements() (set *EntitlementOrderedSet) {
	set = orderedmap.New[EntitlementOrderedSet](t.Members.Len())
	t.Members.Foreach(func(_ string, member *Member) {
		switch access := member.Access.(type) {
		case EntitlementMapAccess:
			access.Domain().Entitlements.Foreach(func(entitlement *EntitlementType, _ struct{}) {
				set.Set(entitlement, struct{}{})
			})
		case EntitlementSetAccess:
			access.Entitlements.Foreach(func(entitlement *EntitlementType, _ struct{}) {
				set.Set(entitlement, struct{}{})
			})
		}
	})
	return set
}

func (t *InterfaceType) Map(_ common.MemoryGauge, f func(Type) Type) Type {
	return f(t)
}

func (t *InterfaceType) GetMembers() map[string]MemberResolver {
	t.initializeMemberResolvers()
	return t.memberResolvers
}

func (t *InterfaceType) initializeMemberResolvers() {
	t.memberResolversOnce.Do(func() {
		members := MembersMapAsResolvers(t.Members)

		t.memberResolvers = withBuiltinMembers(t, members)
	})
}

func (t *InterfaceType) IsResourceType() bool {
	return t.CompositeKind == common.CompositeKindResource
}

func (t *InterfaceType) IsInvalidType() bool {
	return false
}

func (t *InterfaceType) IsStorable(results map[*Member]bool) bool {

	// If this interface type has a member which is non-storable,
	// then the interface type is not storable.

	for pair := t.Members.Oldest(); pair != nil; pair = pair.Next() {
		if !pair.Value.IsStorable(results) {
			return false
		}
	}

	return true
}

func (t *InterfaceType) IsExportable(results map[*Member]bool) bool {

	if t.CompositeKind != common.CompositeKindStructure {
		return false
	}

	// If this interface type has a member which is not exportable,
	// then the interface type is not exportable.

	for pair := t.Members.Oldest(); pair != nil; pair = pair.Next() {
		if !pair.Value.IsExportable(results) {
			return false
		}
	}

	return true
}

func (t *InterfaceType) IsImportable(results map[*Member]bool) bool {
	if t.CompositeKind != common.CompositeKindStructure {
		return false
	}

	// If this interface type has a member which is not importable,
	// then the interface type is not importable.

	for pair := t.Members.Oldest(); pair != nil; pair = pair.Next() {
		if !pair.Value.IsImportable(results) {
			return false
		}
	}

	return true
}

func (*InterfaceType) IsEquatable() bool {
	// TODO:
	return false
}

func (*InterfaceType) TypeAnnotationState() TypeAnnotationState {
	return TypeAnnotationStateValid
}

func (t *InterfaceType) RewriteWithRestrictedTypes() (Type, bool) {
	switch t.CompositeKind {
	case common.CompositeKindResource:
		return &RestrictedType{
			Type:         AnyResourceType,
			Restrictions: []*InterfaceType{t},
		}, true

	case common.CompositeKindStructure:
		return &RestrictedType{
			Type:         AnyStructType,
			Restrictions: []*InterfaceType{t},
		}, true

	default:
		return t, false
	}
}

func (*InterfaceType) Unify(_ Type, _ *TypeParameterTypeOrderedMap, _ func(err error), _ ast.Range) bool {
	// TODO:
	return false
}

func (t *InterfaceType) Resolve(_ *TypeParameterTypeOrderedMap) Type {
	return t
}

func (t *InterfaceType) IsContainerType() bool {
	return t.NestedTypes != nil
}

func (t *InterfaceType) GetNestedTypes() *StringTypeOrderedMap {
	return t.NestedTypes
}

func (t *InterfaceType) FieldPosition(name string, declaration *ast.InterfaceDeclaration) ast.Position {
	return declaration.Members.FieldPosition(name, declaration.CompositeKind)
}

// DictionaryType consists of the key and value type
// for all key-value pairs in the dictionary:
// All keys have to be a subtype of the key type,
// and all values have to be a subtype of the value type.

type DictionaryType struct {
	KeyType             Type
	ValueType           Type
	memberResolvers     map[string]MemberResolver
	memberResolversOnce sync.Once
}

var _ Type = &DictionaryType{}
var _ ValueIndexableType = &DictionaryType{}

func NewDictionaryType(memoryGauge common.MemoryGauge, keyType, valueType Type) *DictionaryType {
	common.UseMemory(memoryGauge, common.DictionarySemaTypeMemoryUsage)
	return &DictionaryType{
		KeyType:   keyType,
		ValueType: valueType,
	}
}

func (*DictionaryType) IsType() {}

func (t *DictionaryType) Tag() TypeTag {
	return DictionaryTypeTag
}

func (t *DictionaryType) String() string {
	return fmt.Sprintf(
		"{%s: %s}",
		t.KeyType,
		t.ValueType,
	)
}

func (t *DictionaryType) QualifiedString() string {
	return fmt.Sprintf(
		"{%s: %s}",
		t.KeyType.QualifiedString(),
		t.ValueType.QualifiedString(),
	)
}

func (t *DictionaryType) ID() TypeID {
	return TypeID(fmt.Sprintf(
		"{%s:%s}",
		t.KeyType.ID(),
		t.ValueType.ID(),
	))
}

func (t *DictionaryType) Equal(other Type) bool {
	otherDictionary, ok := other.(*DictionaryType)
	if !ok {
		return false
	}

	return otherDictionary.KeyType.Equal(t.KeyType) &&
		otherDictionary.ValueType.Equal(t.ValueType)
}

func (t *DictionaryType) IsResourceType() bool {
	return t.KeyType.IsResourceType() ||
		t.ValueType.IsResourceType()
}

func (t *DictionaryType) IsInvalidType() bool {
	return t.KeyType.IsInvalidType() ||
		t.ValueType.IsInvalidType()
}

func (t *DictionaryType) IsStorable(results map[*Member]bool) bool {
	return t.KeyType.IsStorable(results) &&
		t.ValueType.IsStorable(results)
}

func (t *DictionaryType) IsExportable(results map[*Member]bool) bool {
	return t.KeyType.IsExportable(results) &&
		t.ValueType.IsExportable(results)
}

func (t *DictionaryType) IsImportable(results map[*Member]bool) bool {
	return t.KeyType.IsImportable(results) &&
		t.ValueType.IsImportable(results)
}

func (t *DictionaryType) IsEquatable() bool {
	return t.KeyType.IsEquatable() &&
		t.ValueType.IsEquatable()
}

func (t *DictionaryType) TypeAnnotationState() TypeAnnotationState {
	keyTypeAnnotationState := t.KeyType.TypeAnnotationState()
	if keyTypeAnnotationState != TypeAnnotationStateValid {
		return keyTypeAnnotationState
	}

	valueTypeAnnotationState := t.ValueType.TypeAnnotationState()
	if valueTypeAnnotationState != TypeAnnotationStateValid {
		return valueTypeAnnotationState
	}

	return TypeAnnotationStateValid
}

func (t *DictionaryType) RewriteWithRestrictedTypes() (Type, bool) {
	rewrittenKeyType, keyTypeRewritten := t.KeyType.RewriteWithRestrictedTypes()
	rewrittenValueType, valueTypeRewritten := t.ValueType.RewriteWithRestrictedTypes()
	rewritten := keyTypeRewritten || valueTypeRewritten
	if rewritten {
		return &DictionaryType{
			KeyType:   rewrittenKeyType,
			ValueType: rewrittenValueType,
		}, true
	} else {
		return t, false
	}
}

const dictionaryTypeContainsKeyFunctionDocString = `
Returns true if the given key is in the dictionary
`

const dictionaryTypeLengthFieldDocString = `
The number of entries in the dictionary
`

const dictionaryTypeKeysFieldDocString = `
An array containing all keys of the dictionary
`

const dictionaryTypeForEachKeyFunctionDocString = `
Iterate over each key in this dictionary, exiting early if the passed function returns false.
This method is more performant than calling .keys and then iterating over the resulting array,
since no intermediate storage is allocated.

The order of iteration is undefined
`

const dictionaryTypeValuesFieldDocString = `
An array containing all values of the dictionary
`

const dictionaryTypeInsertFunctionDocString = `
Inserts the given value into the dictionary under the given key.

Returns the previous value as an optional if the dictionary contained the key, or nil if the dictionary did not contain the key
`

const dictionaryTypeRemoveFunctionDocString = `
Removes the value for the given key from the dictionary.

Returns the value as an optional if the dictionary contained the key, or nil if the dictionary did not contain the key
`

func (t *DictionaryType) Map(gauge common.MemoryGauge, f func(Type) Type) Type {
	return f(NewDictionaryType(
		gauge,
		t.KeyType.Map(gauge, f),
		t.ValueType.Map(gauge, f),
	))
}

func (t *DictionaryType) GetMembers() map[string]MemberResolver {
	t.initializeMemberResolvers()
	return t.memberResolvers
}

func (t *DictionaryType) initializeMemberResolvers() {
	t.memberResolversOnce.Do(func() {

		t.memberResolvers = withBuiltinMembers(t, map[string]MemberResolver{
			"containsKey": {
				Kind: common.DeclarationKindFunction,
				Resolve: func(memoryGauge common.MemoryGauge, identifier string, targetRange ast.Range, report func(error)) *Member {

					return NewPublicFunctionMember(
						memoryGauge,
						t,
						identifier,
						DictionaryContainsKeyFunctionType(t),
						dictionaryTypeContainsKeyFunctionDocString,
					)
				},
			},
			"length": {
				Kind: common.DeclarationKindField,
				Resolve: func(memoryGauge common.MemoryGauge, identifier string, _ ast.Range, _ func(error)) *Member {
					return NewPublicConstantFieldMember(
						memoryGauge,
						t,
						identifier,
						IntType,
						dictionaryTypeLengthFieldDocString,
					)
				},
			},
			"keys": {
				Kind: common.DeclarationKindField,
				Resolve: func(memoryGauge common.MemoryGauge, identifier string, targetRange ast.Range, report func(error)) *Member {
					// TODO: maybe allow for resource key type

					if t.KeyType.IsResourceType() {
						report(
							&InvalidResourceDictionaryMemberError{
								Name:            identifier,
								DeclarationKind: common.DeclarationKindField,
								Range:           targetRange,
							},
						)
					}

					return NewPublicConstantFieldMember(
						memoryGauge,
						t,
						identifier,
						&VariableSizedType{Type: t.KeyType},
						dictionaryTypeKeysFieldDocString,
					)
				},
			},
			"values": {
				Kind: common.DeclarationKindField,
				Resolve: func(memoryGauge common.MemoryGauge, identifier string, targetRange ast.Range, report func(error)) *Member {
					// TODO: maybe allow for resource value type

					if t.ValueType.IsResourceType() {
						report(
							&InvalidResourceDictionaryMemberError{
								Name:            identifier,
								DeclarationKind: common.DeclarationKindField,
								Range:           targetRange,
							},
						)
					}

					return NewPublicConstantFieldMember(
						memoryGauge,
						t,
						identifier,
						&VariableSizedType{Type: t.ValueType},
						dictionaryTypeValuesFieldDocString,
					)
				},
			},
			"insert": {
				Kind:     common.DeclarationKindFunction,
				Mutating: true,
				Resolve: func(memoryGauge common.MemoryGauge, identifier string, _ ast.Range, _ func(error)) *Member {
					return NewPublicFunctionMember(
						memoryGauge,
						t,
						identifier,
						DictionaryInsertFunctionType(t),
						dictionaryTypeInsertFunctionDocString,
					)
				},
			},
			"remove": {
				Kind:     common.DeclarationKindFunction,
				Mutating: true,
				Resolve: func(memoryGauge common.MemoryGauge, identifier string, _ ast.Range, _ func(error)) *Member {
					return NewPublicFunctionMember(
						memoryGauge,
						t,
						identifier,
						DictionaryRemoveFunctionType(t),
						dictionaryTypeRemoveFunctionDocString,
					)
				},
			},
			"forEachKey": {
				Kind: common.DeclarationKindFunction,
				Resolve: func(memoryGauge common.MemoryGauge, identifier string, targetRange ast.Range, report func(error)) *Member {
					if t.KeyType.IsResourceType() {
						report(
							&InvalidResourceDictionaryMemberError{
								Name:            identifier,
								DeclarationKind: common.DeclarationKindField,
								Range:           targetRange,
							},
						)
					}

					return NewPublicFunctionMember(
						memoryGauge,
						t,
						identifier,
						DictionaryForEachKeyFunctionType(t),
						dictionaryTypeForEachKeyFunctionDocString,
					)
				},
			},
		})
	})
}

func DictionaryContainsKeyFunctionType(t *DictionaryType) *FunctionType {
	return NewSimpleFunctionType(
		FunctionPurityView,
		[]Parameter{
			{
				Label:          ArgumentLabelNotRequired,
				Identifier:     "key",
				TypeAnnotation: NewTypeAnnotation(t.KeyType),
			},
		},
		BoolTypeAnnotation,
	)
}

func DictionaryInsertFunctionType(t *DictionaryType) *FunctionType {
	return NewSimpleFunctionType(
		FunctionPurityImpure,
		[]Parameter{
			{
				Identifier:     "key",
				TypeAnnotation: NewTypeAnnotation(t.KeyType),
			},
			{
				Label:          ArgumentLabelNotRequired,
				Identifier:     "value",
				TypeAnnotation: NewTypeAnnotation(t.ValueType),
			},
		},
		NewTypeAnnotation(
			&OptionalType{
				Type: t.ValueType,
			},
		),
	)
}

func DictionaryRemoveFunctionType(t *DictionaryType) *FunctionType {
	return NewSimpleFunctionType(
		FunctionPurityImpure,
		[]Parameter{
			{
				Identifier:     "key",
				TypeAnnotation: NewTypeAnnotation(t.KeyType),
			},
		},
		NewTypeAnnotation(
			&OptionalType{
				Type: t.ValueType,
			},
		),
	)
}

func DictionaryForEachKeyFunctionType(t *DictionaryType) *FunctionType {
	const functionPurity = FunctionPurityImpure

	// fun(K): Bool
	funcType := NewSimpleFunctionType(
		functionPurity,
		[]Parameter{
			{
				Identifier:     "key",
				TypeAnnotation: NewTypeAnnotation(t.KeyType),
			},
		},
		BoolTypeAnnotation,
	)

	// fun forEachKey(_ function: fun(K): Bool): Void
	return NewSimpleFunctionType(
		functionPurity,
		[]Parameter{
			{
				Label:          ArgumentLabelNotRequired,
				Identifier:     "function",
				TypeAnnotation: NewTypeAnnotation(funcType),
			},
		},
		VoidTypeAnnotation,
	)
}

func (*DictionaryType) isValueIndexableType() bool {
	return true
}

func (t *DictionaryType) ElementType(_ bool) Type {
	return &OptionalType{Type: t.ValueType}
}

func (*DictionaryType) AllowsValueIndexingAssignment() bool {
	return true
}

func (t *DictionaryType) IndexingType() Type {
	return t.KeyType
}

type DictionaryEntryType struct {
	KeyType   Type
	ValueType Type
}

func (t *DictionaryType) Unify(
	other Type,
	typeParameters *TypeParameterTypeOrderedMap,
	report func(err error),
	outerRange ast.Range,
) bool {

	otherDictionary, ok := other.(*DictionaryType)
	if !ok {
		return false
	}

	keyUnified := t.KeyType.Unify(otherDictionary.KeyType, typeParameters, report, outerRange)
	valueUnified := t.ValueType.Unify(otherDictionary.ValueType, typeParameters, report, outerRange)
	return keyUnified || valueUnified
}

func (t *DictionaryType) Resolve(typeArguments *TypeParameterTypeOrderedMap) Type {
	newKeyType := t.KeyType.Resolve(typeArguments)
	if newKeyType == nil {
		return nil
	}

	newValueType := t.ValueType.Resolve(typeArguments)
	if newValueType == nil {
		return nil
	}

	return &DictionaryType{
		KeyType:   newKeyType,
		ValueType: newValueType,
	}
}

// ReferenceType represents the reference to a value
type ReferenceType struct {
	Type          Type
	Authorization Access
}

var _ Type = &ReferenceType{}

// Not all references are indexable, but some are, depending on the reference's type
var _ ValueIndexableType = &ReferenceType{}
var _ TypeIndexableType = &ReferenceType{}

var UnauthorizedAccess Access = PrimitiveAccess(ast.AccessPublic)

func NewReferenceType(memoryGauge common.MemoryGauge, typ Type, authorization Access) *ReferenceType {
	common.UseMemory(memoryGauge, common.ReferenceSemaTypeMemoryUsage)
	return &ReferenceType{
		Type:          typ,
		Authorization: authorization,
	}
}

func (*ReferenceType) IsType() {}

func (t *ReferenceType) Tag() TypeTag {
	return ReferenceTypeTag
}

func formatReferenceType(
	separator string,
	authorization string,
	typeString string,
) string {
	var builder strings.Builder
	if authorization != "" {
		builder.WriteString("auth(")
		builder.WriteString(authorization)
		builder.WriteString(")")
		builder.WriteString(separator)
	}
	builder.WriteByte('&')
	builder.WriteString(typeString)
	return builder.String()
}

func FormatReferenceTypeID(authorization string, typeString string) string {
	return formatReferenceType("", authorization, typeString)
}

func (t *ReferenceType) string(typeFormatter func(Type) string) string {
	if t.Type == nil {
		return "reference"
	}
	if t.Authorization != UnauthorizedAccess {
		return formatReferenceType(" ", t.Authorization.string(typeFormatter), typeFormatter(t.Type))
	}
	return formatReferenceType(" ", "", typeFormatter(t.Type))
}

func (t *ReferenceType) String() string {
	return t.string(func(t Type) string {
		return t.String()
	})
}

func (t *ReferenceType) QualifiedString() string {
	return t.string(func(t Type) string {
		return t.QualifiedString()
	})
}

func (t *ReferenceType) ID() TypeID {
	if t.Type == nil {
		return "reference"
	}
	if t.Authorization != UnauthorizedAccess {
		return TypeID(FormatReferenceTypeID(t.Authorization.AccessKeyword(), string(t.Type.ID())))
	}
	return TypeID(FormatReferenceTypeID("", string(t.Type.ID())))
}

func (t *ReferenceType) Equal(other Type) bool {
	otherReference, ok := other.(*ReferenceType)
	if !ok {
		return false
	}

	if !t.Authorization.Equal(otherReference.Authorization) {
		return false
	}

	return t.Type.Equal(otherReference.Type)
}

func (t *ReferenceType) IsResourceType() bool {
	return false
}

func (t *ReferenceType) IsInvalidType() bool {
	return t.Type.IsInvalidType()
}

func (t *ReferenceType) IsStorable(_ map[*Member]bool) bool {
	return false
}

func (t *ReferenceType) IsExportable(_ map[*Member]bool) bool {
	return true
}

func (t *ReferenceType) IsImportable(_ map[*Member]bool) bool {
	return false
}

func (*ReferenceType) IsEquatable() bool {
	return true
}

func (r *ReferenceType) TypeAnnotationState() TypeAnnotationState {
	if r.Type.TypeAnnotationState() == TypeAnnotationStateDirectEntitlementTypeAnnotation {
		return TypeAnnotationStateDirectEntitlementTypeAnnotation
	}
	return TypeAnnotationStateValid
}

func (t *ReferenceType) RewriteWithRestrictedTypes() (Type, bool) {
	rewrittenType, rewritten := t.Type.RewriteWithRestrictedTypes()
	if rewritten {
		return &ReferenceType{
			Authorization: t.Authorization,
			Type:          rewrittenType,
		}, true
	} else {
		return t, false
	}
}

func (t *ReferenceType) Map(gauge common.MemoryGauge, f func(Type) Type) Type {
	return f(NewReferenceType(gauge, t.Type.Map(gauge, f), t.Authorization))
}

func (t *ReferenceType) GetMembers() map[string]MemberResolver {
	return t.Type.GetMembers()
}

func (t *ReferenceType) isValueIndexableType() bool {
	referencedType, ok := t.Type.(ValueIndexableType)
	if !ok {
		return false
	}
	return referencedType.isValueIndexableType()
}

func (t *ReferenceType) isTypeIndexableType() bool {
	referencedType, ok := t.Type.(TypeIndexableType)
	return ok && referencedType.isTypeIndexableType()
}

func (t *ReferenceType) TypeIndexingElementType(indexingType Type, astRange ast.Range) (Type, error) {
	_, ok := t.Type.(TypeIndexableType)
	if !ok {
		return nil, nil
	}

	var access Access = UnauthorizedAccess
	switch attachment := indexingType.(type) {
	case *CompositeType:
		if attachment.AttachmentEntitlementAccess != nil {
			var err error
			access, err = (*attachment.AttachmentEntitlementAccess).Image(t.Authorization, astRange)
			if err != nil {
				return nil, err
			}
		}
	}

	return &OptionalType{
		Type: &ReferenceType{
			Type:          indexingType,
			Authorization: access,
		},
	}, nil
}

func (t *ReferenceType) IsValidIndexingType(ty Type) bool {
	attachmentType, isComposite := ty.(*CompositeType)
	return isComposite &&
		// we can index into reference types only if their referenced type
		// is a valid base for the attachement;
		// i.e. (&v)[A] is valid only if `v` is a valid base for `A`
		IsSubType(t, &ReferenceType{
			Type:          attachmentType.baseType,
			Authorization: UnauthorizedAccess,
		}) &&
		attachmentType.IsResourceType() == t.Type.IsResourceType()
}

func (t *ReferenceType) AllowsValueIndexingAssignment() bool {
	referencedType, ok := t.Type.(ValueIndexableType)
	if !ok {
		return false
	}
	return referencedType.AllowsValueIndexingAssignment()
}

func (t *ReferenceType) ElementType(isAssignment bool) Type {
	referencedType, ok := t.Type.(ValueIndexableType)
	if !ok {
		return nil
	}
	return referencedType.ElementType(isAssignment)
}

func (t *ReferenceType) IndexingType() Type {
	referencedType, ok := t.Type.(ValueIndexableType)
	if !ok {
		return nil
	}
	return referencedType.IndexingType()
}

func (t *ReferenceType) Unify(
	other Type,
	typeParameters *TypeParameterTypeOrderedMap,
	report func(err error),
	outerRange ast.Range,
) bool {
	otherReference, ok := other.(*ReferenceType)
	if !ok {
		return false
	}

	return t.Type.Unify(otherReference.Type, typeParameters, report, outerRange)
}

func (t *ReferenceType) Resolve(typeArguments *TypeParameterTypeOrderedMap) Type {
	newInnerType := t.Type.Resolve(typeArguments)
	if newInnerType == nil {
		return nil
	}

	return &ReferenceType{
		Authorization: t.Authorization,
		Type:          newInnerType,
	}
}

const AddressTypeName = "Address"

// AddressType represents the address type
type AddressType struct {
	memberResolvers     map[string]MemberResolver
	memberResolversOnce sync.Once
}

var TheAddressType = &AddressType{}
var AddressTypeAnnotation = NewTypeAnnotation(TheAddressType)

var _ Type = &AddressType{}
var _ IntegerRangedType = &AddressType{}

func (*AddressType) IsType() {}

func (t *AddressType) Tag() TypeTag {
	return AddressTypeTag
}

func (*AddressType) String() string {
	return AddressTypeName
}

func (*AddressType) QualifiedString() string {
	return AddressTypeName
}

func (*AddressType) ID() TypeID {
	return AddressTypeName
}

func (*AddressType) Equal(other Type) bool {
	_, ok := other.(*AddressType)
	return ok
}

func (*AddressType) IsResourceType() bool {
	return false
}

func (*AddressType) IsInvalidType() bool {
	return false
}

func (*AddressType) IsStorable(_ map[*Member]bool) bool {
	return true
}

func (*AddressType) IsExportable(_ map[*Member]bool) bool {
	return true
}

func (t *AddressType) IsImportable(_ map[*Member]bool) bool {
	return true
}

func (*AddressType) IsEquatable() bool {
	return true
}

func (*AddressType) TypeAnnotationState() TypeAnnotationState {
	return TypeAnnotationStateValid
}

func (t *AddressType) RewriteWithRestrictedTypes() (Type, bool) {
	return t, false
}

var AddressTypeMinIntBig = new(big.Int)
var AddressTypeMaxIntBig = new(big.Int).SetUint64(math.MaxUint64)

func (*AddressType) MinInt() *big.Int {
	return AddressTypeMinIntBig
}

func (*AddressType) MaxInt() *big.Int {
	return AddressTypeMaxIntBig
}

func (*AddressType) IsSuperType() bool {
	return false
}

func (*AddressType) Unify(_ Type, _ *TypeParameterTypeOrderedMap, _ func(err error), _ ast.Range) bool {
	return false
}

func (t *AddressType) Resolve(_ *TypeParameterTypeOrderedMap) Type {
	return t
}

const AddressTypeToBytesFunctionName = `toBytes`

var AddressTypeToBytesFunctionType = NewSimpleFunctionType(
	FunctionPurityView,
	nil,
	ByteArrayTypeAnnotation,
)

const addressTypeToBytesFunctionDocString = `
Returns an array containing the byte representation of the address
`

func (t *AddressType) Map(_ common.MemoryGauge, f func(Type) Type) Type {
	return f(t)
}

func (t *AddressType) GetMembers() map[string]MemberResolver {
	t.initializeMemberResolvers()
	return t.memberResolvers
}

func (t *AddressType) initializeMemberResolvers() {
	t.memberResolversOnce.Do(func() {
		memberResolvers := MembersAsResolvers([]*Member{
			NewUnmeteredPublicFunctionMember(
				t,
				AddressTypeToBytesFunctionName,
				AddressTypeToBytesFunctionType,
				addressTypeToBytesFunctionDocString,
			),
		})
		t.memberResolvers = withBuiltinMembers(t, memberResolvers)
	})
}

// IsSubType determines if the given subtype is a subtype
// of the given supertype.
//
// Types are subtypes of themselves.
//
// NOTE: This method can be used to check the assignability of `subType` to `superType`.
// However, to check if a type *strictly* belongs to a certain category, then consider
// using `IsSameTypeKind` method. e.g: "Is type `T` an Integer type?". Using this method
// for the later use-case may produce incorrect results.
//
// The differences between these methods is as follows:
//
//   - IsSubType():
//
//     To check the assignability, e.g: is argument type T is a sub-type
//     of parameter type R? This is the more frequent use-case.
//
//   - IsSameTypeKind():
//
//     To check if a type strictly belongs to a certain category. e.g: Is the
//     expression type T is any of the integer types, but nothing else.
//     Another way to check is, asking the question of "if the subType is Never,
//     should the check still pass?". A common code-smell for potential incorrect
//     usage is, using IsSubType() method with a constant/pre-defined superType.
//     e.g: IsSubType(<<someType>>, FixedPointType)
func IsSubType(subType Type, superType Type) bool {

	if subType == nil {
		return false
	}

	if subType.Equal(superType) {
		return true
	}

	return checkSubTypeWithoutEquality(subType, superType)
}

// IsSameTypeKind determines if the given subtype belongs to the
// same kind as the supertype.
//
// e.g: 'Never' type is a subtype of 'Integer', but not of the
// same kind as 'Integer'. Whereas, 'Int8' is both a subtype
// and also of same kind as 'Integer'.
func IsSameTypeKind(subType Type, superType Type) bool {

	if subType == NeverType {
		return false
	}

	return IsSubType(subType, superType)
}

// IsProperSubType is similar to IsSubType,
// i.e. it determines if the given subtype is a subtype
// of the given supertype, but returns false
// if the subtype and supertype refer to the same type.
func IsProperSubType(subType Type, superType Type) bool {

	if subType.Equal(superType) {
		return false
	}

	return checkSubTypeWithoutEquality(subType, superType)
}

// checkSubTypeWithoutEquality determines if the given subtype
// is a subtype of the given supertype, BUT it does NOT check
// the equality of the two types, so does NOT return a specific
// value when the two types are equal or are not.
//
// Consider using IsSubType or IsProperSubType
func checkSubTypeWithoutEquality(subType Type, superType Type) bool {

	if subType == NeverType {
		return true
	}

	switch superType {
	case AnyType:
		return true

	case AnyStructType:
		if subType.IsResourceType() {
			return false
		}
		return subType != AnyType

	case AnyResourceType:
		return subType.IsResourceType()

	case AnyResourceAttachmentType:
		return subType.IsResourceType() && isAttachmentType(subType)

	case AnyStructAttachmentType:
		return !subType.IsResourceType() && isAttachmentType(subType)

	case NumberType:
		switch subType {
		case NumberType, SignedNumberType:
			return true
		}

		return IsSubType(subType, IntegerType) ||
			IsSubType(subType, FixedPointType)

	case SignedNumberType:
		if subType == SignedNumberType {
			return true
		}

		return IsSubType(subType, SignedIntegerType) ||
			IsSubType(subType, SignedFixedPointType)

	case IntegerType:
		switch subType {
		case IntegerType, SignedIntegerType,
			UIntType,
			UInt8Type, UInt16Type, UInt32Type, UInt64Type, UInt128Type, UInt256Type,
			Word8Type, Word16Type, Word32Type, Word64Type:

			return true

		default:
			return IsSubType(subType, SignedIntegerType)
		}

	case SignedIntegerType:
		switch subType {
		case SignedIntegerType,
			IntType,
			Int8Type, Int16Type, Int32Type, Int64Type, Int128Type, Int256Type:

			return true

		default:
			return false
		}

	case FixedPointType:
		switch subType {
		case FixedPointType, SignedFixedPointType,
			UFix64Type:

			return true

		default:
			return IsSubType(subType, SignedFixedPointType)
		}

	case SignedFixedPointType:
		switch subType {
		case SignedFixedPointType, Fix64Type:
			return true

		default:
			return false
		}
	}

	switch typedSuperType := superType.(type) {
	case *OptionalType:
		optionalSubType, ok := subType.(*OptionalType)
		if !ok {
			// T <: U? if T <: U
			return IsSubType(subType, typedSuperType.Type)
		}
		// Optionals are covariant: T? <: U? if T <: U
		return IsSubType(optionalSubType.Type, typedSuperType.Type)

	case *DictionaryType:
		typedSubType, ok := subType.(*DictionaryType)
		if !ok {
			return false
		}

		return IsSubType(typedSubType.KeyType, typedSuperType.KeyType) &&
			IsSubType(typedSubType.ValueType, typedSuperType.ValueType)

	case *VariableSizedType:
		typedSubType, ok := subType.(*VariableSizedType)
		if !ok {
			return false
		}

		return IsSubType(
			typedSubType.ElementType(false),
			typedSuperType.ElementType(false),
		)

	case *ConstantSizedType:
		typedSubType, ok := subType.(*ConstantSizedType)
		if !ok {
			return false
		}

		if typedSubType.Size != typedSuperType.Size {
			return false
		}

		return IsSubType(
			typedSubType.ElementType(false),
			typedSuperType.ElementType(false),
		)

	case *ReferenceType:
		typedSubType, ok := subType.(*ReferenceType)
		if !ok {
			return false
		}

		// the authorization of the subtype reference must be usable in all situations where the supertype reference is usable
		if !typedSuperType.Authorization.PermitsAccess(typedSubType.Authorization) {
			return false
		}

		// references are covariant in their referenced type
		return IsSubType(typedSubType.Type, typedSuperType.Type)

	case *FunctionType:
		typedSubType, ok := subType.(*FunctionType)
		if !ok {
			return false
		}

		// view functions are subtypes of impure functions
		if typedSubType.Purity != typedSuperType.Purity && typedSubType.Purity != FunctionPurityView {
			return false
		}

		if len(typedSubType.Parameters) != len(typedSuperType.Parameters) {
			return false
		}

		// Functions are contravariant in their parameter types

		for i, subParameter := range typedSubType.Parameters {
			superParameter := typedSuperType.Parameters[i]
			if !IsSubType(
				superParameter.TypeAnnotation.Type,
				subParameter.TypeAnnotation.Type,
			) {
				return false
			}
		}

		// Functions are covariant in their return type

		if typedSubType.ReturnTypeAnnotation.Type != nil {
			if typedSuperType.ReturnTypeAnnotation.Type == nil {
				return false
			}

			if !IsSubType(
				typedSubType.ReturnTypeAnnotation.Type,
				typedSuperType.ReturnTypeAnnotation.Type,
			) {
				return false
			}
		} else if typedSuperType.ReturnTypeAnnotation.Type != nil {
			return false
		}

		// Receiver type wouldn't matter for sub-typing.
		// i.e: In a bound function pointer `x.foo`, `x` is a closure,
		// and is not part of the function pointer's inputs/outputs.

		// Constructors?

		if typedSubType.IsConstructor != typedSuperType.IsConstructor {
			return false
		}

		return true

	case *RestrictedType:

		restrictedSuperType := typedSuperType.Type
		switch restrictedSuperType {
		case AnyResourceType, AnyStructType, AnyType:

			switch subType {
			case AnyResourceType:
				// `AnyResource` is a subtype of a restricted type
				// - `AnyResource{Us}`: not statically;
				// - `AnyStruct{Us}`: never.
				// - `Any{Us}`: not statically;

				return false

			case AnyStructType:
				// `AnyStruct` is a subtype of a restricted type
				// - `AnyStruct{Us}`: not statically.
				// - `AnyResource{Us}`: never;
				// - `Any{Us}`: not statically.

				return false

			case AnyType:
				// `Any` is a subtype of a restricted type
				// - `Any{Us}: not statically.`
				// - `AnyStruct{Us}`: never;
				// - `AnyResource{Us}`: never;

				return false
			}

			switch typedSubType := subType.(type) {
			case *RestrictedType:

				// A restricted type `T{Us}`
				// is a subtype of a restricted type `AnyResource{Vs}` / `AnyStruct{Vs}` / `Any{Vs}`:

				restrictedSubtype := typedSubType.Type
				switch restrictedSubtype {
				case AnyResourceType, AnyStructType, AnyType:
					// When `T == AnyResource || T == AnyStruct || T == Any`:
					// if the restricted type of the subtype
					// is a subtype of the restricted supertype,
					// and `Vs` is a subset of `Us`.

					return IsSubType(restrictedSubtype, restrictedSuperType) &&
						typedSuperType.RestrictionSet().
							IsSubsetOf(typedSubType.RestrictionSet())
				}

				if restrictedSubtype, ok := restrictedSubtype.(*CompositeType); ok {
					// When `T != AnyResource && T != AnyStruct && T != Any`:
					// if the restricted type of the subtype
					// is a subtype of the restricted supertype,
					// and `T` conforms to `Vs`.
					// `Us` and `Vs` do *not* have to be subsets.

					// TODO: once interfaces can conform to interfaces, include
					return IsSubType(restrictedSubtype, restrictedSuperType) &&
						typedSuperType.RestrictionSet().
							IsSubsetOf(restrictedSubtype.ExplicitInterfaceConformanceSet())
				}

			case *CompositeType:
				// An unrestricted type `T`
				// is a subtype of a restricted type `AnyResource{Us}` / `AnyStruct{Us}` / `Any{Us}`:
				// if `T` is a subtype of the restricted supertype,
				// and `T` conforms to `Us`.

				return IsSubType(typedSubType, typedSuperType.Type) &&
					typedSuperType.RestrictionSet().
						IsSubsetOf(typedSubType.ExplicitInterfaceConformanceSet())
			}

		default:

			switch typedSubType := subType.(type) {
			case *RestrictedType:

				// A restricted type `T{Us}`
				// is a subtype of a restricted type `V{Ws}`:

				switch typedSubType.Type {
				case AnyResourceType, AnyStructType, AnyType:
					// When `T == AnyResource || T == AnyStruct || T == Any`:
					// not statically.
					return false
				}

				if restrictedSubType, ok := typedSubType.Type.(*CompositeType); ok {
					// When `T != AnyResource && T != AnyStructType && T != Any`: if `T == V`.
					//
					// `Us` and `Ws` do *not* have to be subsets:
					// The owner may freely restrict and unrestrict.

					return restrictedSubType == typedSuperType.Type
				}

			case *CompositeType:
				// An unrestricted type `T`
				// is a subtype of a restricted type `U{Vs}`: if `T <: U`.
				//
				// The owner may freely restrict.

				return IsSubType(typedSubType, typedSuperType.Type)
			}

			switch subType {
			case AnyResourceType, AnyStructType, AnyType:
				// An unrestricted type `T`
				// is a subtype of a restricted type `AnyResource{Vs}` / `AnyStruct{Vs}` / `Any{Vs}`:
				// not statically.

				return false
			}
		}

	case *CompositeType:

		// NOTE: type equality case (composite type `T` is subtype of composite type `U`)
		// is already handled at beginning of function

		switch typedSubType := subType.(type) {
		case *RestrictedType:

			// A restricted type `T{Us}`
			// is a subtype of an unrestricted type `V`:

			switch typedSubType.Type {
			case AnyResourceType, AnyStructType, AnyType:
				// When `T == AnyResource || T == AnyStruct || T == Any`: not statically.
				return false
			}

			if restrictedSubType, ok := typedSubType.Type.(*CompositeType); ok {
				// When `T != AnyResource && T != AnyStruct`: if `T == V`.
				//
				// The owner may freely unrestrict.

				return restrictedSubType == typedSuperType
			}

		case *CompositeType:
			// The supertype composite type might be a type requirement.
			// Check if the subtype composite type implicitly conforms to it.

			for _, conformance := range typedSubType.ImplicitTypeRequirementConformances {
				if conformance == typedSuperType {
					return true
				}
			}
		}

	case *InterfaceType:

		switch typedSubType := subType.(type) {
		case *CompositeType:

			// A composite type `T` is a subtype of a interface type `V`:
			// if `T` conforms to `V`, and `V` and `T` are of the same kind

			if typedSubType.Kind != typedSuperType.CompositeKind {
				return false
			}

			// TODO: once interfaces can conform to interfaces, include
			return typedSubType.ExplicitInterfaceConformanceSet().
				Contains(typedSuperType)

		// An interface type is a supertype of a restricted type if the restricted set contains
		// that explicit interface type. Once interfaces can conform to interfaces, this should instead
		// check that at least one value in the restriction set is a subtype of the interface supertype

		// This particular case comes up when checking attachment access; enabling the following expression to typechecking:
		// resource interface I { /* ... */ }
		// attachment A for I { /* ... */ }

		// let i : {I} = ... // some operation constructing `i`
		// let a = i[A] // must here check that `i`'s type is a subtype of `A`'s base type, or that {I} <: I
		case *RestrictedType:
			return typedSubType.RestrictionSet().Contains(typedSuperType)

		case *InterfaceType:
			// TODO: Once interfaces can conform to interfaces, check conformances here
			return false
		}

	case ParameterizedType:
		if superTypeBaseType := typedSuperType.BaseType(); superTypeBaseType != nil {

			// T<Us> <: V<Ws>
			// if T <: V  && |Us| == |Ws| && U_i <: W_i

			if typedSubType, ok := subType.(ParameterizedType); ok {
				if subTypeBaseType := typedSubType.BaseType(); subTypeBaseType != nil {

					if !IsSubType(subTypeBaseType, superTypeBaseType) {
						return false
					}

					subTypeTypeArguments := typedSubType.TypeArguments()
					superTypeTypeArguments := typedSuperType.TypeArguments()

					if len(subTypeTypeArguments) != len(superTypeTypeArguments) {
						return false
					}

					for i, superTypeTypeArgument := range superTypeTypeArguments {
						subTypeTypeArgument := subTypeTypeArguments[i]
						if !IsSubType(subTypeTypeArgument, superTypeTypeArgument) {
							return false
						}
					}

					return true
				}
			}
		}

	case *SimpleType:
		if typedSuperType.IsSuperTypeOf == nil {
			return false
		}
		return typedSuperType.IsSuperTypeOf(subType)
	}

	// TODO: enforce type arguments, remove this rule

	// T<Us> <: V
	// if T <: V

	if typedSubType, ok := subType.(ParameterizedType); ok {
		if baseType := typedSubType.BaseType(); baseType != nil {
			return IsSubType(baseType, superType)
		}
	}

	return false
}

// UnwrapOptionalType returns the type if it is not an optional type,
// or the inner-most type if it is (optional types are repeatedly unwrapped)
func UnwrapOptionalType(ty Type) Type {
	for {
		optionalType, ok := ty.(*OptionalType)
		if !ok {
			return ty
		}
		ty = optionalType.Type
	}
}

func AreCompatibleEquatableTypes(leftType, rightType Type) bool {
	unwrappedLeftType := UnwrapOptionalType(leftType)
	unwrappedRightType := UnwrapOptionalType(rightType)

	leftIsEquatable := unwrappedLeftType.IsEquatable()
	rightIsEquatable := unwrappedRightType.IsEquatable()

	if unwrappedLeftType.Equal(unwrappedRightType) &&
		leftIsEquatable && rightIsEquatable {

		return true
	}

	// The types are equatable if this is a comparison with `nil`,
	// which has type `Never?`

	if IsNilType(leftType) || IsNilType(rightType) {
		return true
	}

	return false
}

// IsNilType returns true if the given type is the type of `nil`, i.e. `Never?`.
func IsNilType(ty Type) bool {
	optionalType, ok := ty.(*OptionalType)
	if !ok {
		return false
	}

	if optionalType.Type != NeverType {
		return false
	}

	return true
}

type TransactionType struct {
	Fields              []string
	PrepareParameters   []Parameter
	Parameters          []Parameter
	Members             *StringMemberOrderedMap
	memberResolvers     map[string]MemberResolver
	memberResolversOnce sync.Once
}

var _ Type = &TransactionType{}

func (t *TransactionType) EntryPointFunctionType() *FunctionType {
	return NewSimpleFunctionType(
		FunctionPurityImpure,
		append(t.Parameters, t.PrepareParameters...),
		VoidTypeAnnotation,
	)
}

func (t *TransactionType) PrepareFunctionType() *FunctionType {
	return &FunctionType{
		Purity:               FunctionPurityImpure,
		IsConstructor:        true,
		Parameters:           t.PrepareParameters,
		ReturnTypeAnnotation: VoidTypeAnnotation,
	}
}

var transactionTypeExecuteFunctionType = &FunctionType{
	Purity:               FunctionPurityImpure,
	IsConstructor:        true,
	ReturnTypeAnnotation: VoidTypeAnnotation,
}

func (*TransactionType) ExecuteFunctionType() *FunctionType {
	return transactionTypeExecuteFunctionType
}

func (*TransactionType) IsType() {}

func (t *TransactionType) Tag() TypeTag {
	return TransactionTypeTag
}

func (*TransactionType) String() string {
	return "Transaction"
}

func (*TransactionType) QualifiedString() string {
	return "Transaction"
}

func (*TransactionType) ID() TypeID {
	return "Transaction"
}

func (*TransactionType) Equal(other Type) bool {
	_, ok := other.(*TransactionType)
	return ok
}

func (*TransactionType) IsResourceType() bool {
	return false
}

func (*TransactionType) IsInvalidType() bool {
	return false
}

func (*TransactionType) IsStorable(_ map[*Member]bool) bool {
	return false
}

func (*TransactionType) IsExportable(_ map[*Member]bool) bool {
	return false
}

func (t *TransactionType) IsImportable(_ map[*Member]bool) bool {
	return false
}

func (*TransactionType) IsEquatable() bool {
	return false
}

func (*TransactionType) TypeAnnotationState() TypeAnnotationState {
	return TypeAnnotationStateValid
}

func (t *TransactionType) RewriteWithRestrictedTypes() (Type, bool) {
	return t, false
}

func (t *TransactionType) Map(_ common.MemoryGauge, f func(Type) Type) Type {
	return f(t)
}

func (t *TransactionType) GetMembers() map[string]MemberResolver {
	t.initializeMemberResolvers()
	return t.memberResolvers
}

func (t *TransactionType) initializeMemberResolvers() {
	t.memberResolversOnce.Do(func() {
		var memberResolvers map[string]MemberResolver
		if t.Members != nil {
			memberResolvers = MembersMapAsResolvers(t.Members)
		}
		t.memberResolvers = withBuiltinMembers(t, memberResolvers)
	})
}

func (*TransactionType) Unify(_ Type, _ *TypeParameterTypeOrderedMap, _ func(err error), _ ast.Range) bool {
	return false
}

func (t *TransactionType) Resolve(_ *TypeParameterTypeOrderedMap) Type {
	return t
}

// RestrictedType
//
// No restrictions implies the type is fully restricted,
// i.e. no members of the underlying resource type are available.
type RestrictedType struct {
	Type Type
	// an internal set of field `Restrictions`
	restrictionSet      *InterfaceSet
	Restrictions        []*InterfaceType
	restrictionSetOnce  sync.Once
	memberResolvers     map[string]MemberResolver
	memberResolversOnce sync.Once
}

var _ Type = &RestrictedType{}

func NewRestrictedType(memoryGauge common.MemoryGauge, typ Type, restrictions []*InterfaceType) *RestrictedType {
	common.UseMemory(memoryGauge, common.RestrictedSemaTypeMemoryUsage)

	// Also meter the cost for the `restrictionSet` here, since ordered maps are not separately metered.
	wrapperUsage, entryListUsage, entriesUsage := common.NewOrderedMapMemoryUsages(uint64(len(restrictions)))
	common.UseMemory(memoryGauge, wrapperUsage)
	common.UseMemory(memoryGauge, entryListUsage)
	common.UseMemory(memoryGauge, entriesUsage)

	return &RestrictedType{
		Type:         typ,
		Restrictions: restrictions,
	}
}

func (t *RestrictedType) RestrictionSet() *InterfaceSet {
	t.initializeRestrictionSet()
	return t.restrictionSet
}

func (t *RestrictedType) initializeRestrictionSet() {
	t.restrictionSetOnce.Do(func() {
		t.restrictionSet = NewInterfaceSet()
		for _, restriction := range t.Restrictions {
			t.restrictionSet.Add(restriction)
		}
	})
}

func (*RestrictedType) IsType() {}

func (t *RestrictedType) Tag() TypeTag {
	return RestrictedTypeTag
}

func formatRestrictedType(separator string, typeString string, restrictionStrings []string) string {
	var result strings.Builder
	result.WriteString(typeString)
	result.WriteByte('{')
	for i, restrictionString := range restrictionStrings {
		if i > 0 {
			result.WriteByte(',')
			result.WriteString(separator)
		}
		result.WriteString(restrictionString)
	}
	result.WriteByte('}')
	return result.String()
}

func FormatRestrictedTypeID(typeString string, restrictionStrings []string) string {
	return formatRestrictedType("", typeString, restrictionStrings)
}

func (t *RestrictedType) string(separator string, typeFormatter func(Type) string) string {
	var restrictionStrings []string
	restrictionCount := len(t.Restrictions)
	if restrictionCount > 0 {
		restrictionStrings = make([]string, 0, restrictionCount)
		for _, restriction := range t.Restrictions {
			restrictionStrings = append(restrictionStrings, typeFormatter(restriction))
		}
	}
	return formatRestrictedType(separator, typeFormatter(t.Type), restrictionStrings)
}

func (t *RestrictedType) String() string {
	return t.string(" ", func(ty Type) string {
		return ty.String()
	})
}

func (t *RestrictedType) QualifiedString() string {
	return t.string(" ", func(ty Type) string {
		return ty.QualifiedString()
	})
}

func (t *RestrictedType) ID() TypeID {
	return TypeID(
		t.string("", func(ty Type) string {
			return string(ty.ID())
		}),
	)
}

func (t *RestrictedType) Equal(other Type) bool {
	otherRestrictedType, ok := other.(*RestrictedType)
	if !ok {
		return false
	}

	if !otherRestrictedType.Type.Equal(t.Type) {
		return false
	}

	// Check that the set of restrictions are equal; order does not matter

	restrictionSet := t.RestrictionSet()
	otherRestrictionSet := otherRestrictedType.RestrictionSet()

	if restrictionSet.Len() != otherRestrictionSet.Len() {
		return false
	}

	return restrictionSet.IsSubsetOf(otherRestrictionSet)
}

func (t *RestrictedType) IsResourceType() bool {
	if t.Type == nil {
		return false
	}
	return t.Type.IsResourceType()
}

func (t *RestrictedType) IsInvalidType() bool {
	if t.Type != nil && t.Type.IsInvalidType() {
		return true
	}

	for _, restriction := range t.Restrictions {
		if restriction.IsInvalidType() {
			return true
		}
	}

	return false
}

func (t *RestrictedType) IsStorable(results map[*Member]bool) bool {
	if t.Type != nil && !t.Type.IsStorable(results) {
		return false
	}

	for _, restriction := range t.Restrictions {
		if !restriction.IsStorable(results) {
			return false
		}
	}

	return true
}

func (t *RestrictedType) IsExportable(results map[*Member]bool) bool {
	if t.Type != nil && !t.Type.IsExportable(results) {
		return false
	}

	for _, restriction := range t.Restrictions {
		if !restriction.IsExportable(results) {
			return false
		}
	}

	return true
}

func (t *RestrictedType) IsImportable(results map[*Member]bool) bool {
	if t.Type != nil && !t.Type.IsImportable(results) {
		return false
	}

	for _, restriction := range t.Restrictions {
		if !restriction.IsImportable(results) {
			return false
		}
	}

	return true
}

func (*RestrictedType) IsEquatable() bool {
	// TODO:
	return false
}

func (*RestrictedType) TypeAnnotationState() TypeAnnotationState {
	return TypeAnnotationStateValid
}

func (t *RestrictedType) RewriteWithRestrictedTypes() (Type, bool) {
	// Even though the restrictions should be resource interfaces,
	// they are not on the "first level", i.e. not the restricted type
	return t, false
}

func (t *RestrictedType) Map(gauge common.MemoryGauge, f func(Type) Type) Type {
	return f(NewRestrictedType(gauge, t.Type.Map(gauge, f), t.Restrictions))
}

func (t *RestrictedType) GetMembers() map[string]MemberResolver {
	t.initializeMemberResolvers()
	return t.memberResolvers
}

func (t *RestrictedType) initializeMemberResolvers() {
	t.memberResolversOnce.Do(func() {

		memberResolvers := map[string]MemberResolver{}

		// Return the members of all restrictions.
		// The invariant that restrictions may not have overlapping members is not checked here,
		// but implicitly when the resource declaration's conformances are checked.

		for _, restriction := range t.Restrictions {
			for name, resolver := range restriction.GetMembers() { //nolint:maprange
				if _, ok := memberResolvers[name]; !ok {
					memberResolvers[name] = resolver
				}
			}
		}

		// Also include members of the restricted type for convenience,
		// to help check the rest of the program and improve the developer experience,
		// *but* also report an error that this access is invalid when the entry is resolved.
		//
		// The restricted type may be `AnyResource`, in which case there are no members.

		for name, loopResolver := range t.Type.GetMembers() { //nolint:maprange

			if _, ok := memberResolvers[name]; ok {
				continue
			}

			// NOTE: don't capture loop variable
			resolver := loopResolver

			memberResolvers[name] = MemberResolver{
				Kind: resolver.Kind,
				Resolve: func(
					memoryGauge common.MemoryGauge,
					identifier string,
					targetRange ast.Range,
					report func(error),
				) *Member {
					member := resolver.Resolve(memoryGauge, identifier, targetRange, report)

					report(
						&InvalidRestrictedTypeMemberAccessError{
							Name:  identifier,
							Range: targetRange,
						},
					)

					return member
				},
			}
		}

		t.memberResolvers = memberResolvers
	})
}

func (t *RestrictedType) SupportedEntitlements() (set *EntitlementOrderedSet) {
	// a restricted type supports all the entitlements of its interfaces and its restricted type
	set = orderedmap.New[EntitlementOrderedSet](t.RestrictionSet().Len())
	t.RestrictionSet().ForEach(func(it *InterfaceType) {
		set.SetAll(it.SupportedEntitlements())
	})
	if supportingType, ok := t.Type.(EntitlementSupportingType); ok {
		set.SetAll(supportingType.SupportedEntitlements())
	}
	return set
}

func (*RestrictedType) Unify(_ Type, _ *TypeParameterTypeOrderedMap, _ func(err error), _ ast.Range) bool {
	// TODO: how do we unify the restriction sets?
	return false
}

func (t *RestrictedType) Resolve(_ *TypeParameterTypeOrderedMap) Type {
	// TODO:
	return t
}

// restricted types must be type indexable, because this is how we handle access control for attachments.
// Specifically, because in `v[A]`, `v` must be a subtype of `A`'s declared base,
// if `v` is a restricted type `{I}`, only attachments declared for `I` or a supertype can be accessed on `v`.
// Attachments declared for concrete types implementing `I` cannot be accessed.
// A good elucidating example here is that an attachment declared for `Vault` cannot be accessed on a value of type `&{Provider}`
func (t *RestrictedType) isTypeIndexableType() bool {
	// resources and structs only can be indexed for attachments, but all restricted types
	// are necessarily structs and resources, we return true
	return true
}

func (t *RestrictedType) TypeIndexingElementType(indexingType Type, _ ast.Range) (Type, error) {
	var access Access = UnauthorizedAccess
	switch attachment := indexingType.(type) {
	case *CompositeType:
		if attachment.AttachmentEntitlementAccess != nil {
			access = (*attachment.AttachmentEntitlementAccess).Codomain()
		}
	}

	return &OptionalType{
		Type: &ReferenceType{
			Type:          indexingType,
			Authorization: access,
		},
	}, nil
}

func (t *RestrictedType) IsValidIndexingType(ty Type) bool {
	attachmentType, isComposite := ty.(*CompositeType)
	return isComposite &&
		IsSubType(t, attachmentType.baseType) &&
		attachmentType.IsResourceType() == t.IsResourceType()
}

// CapabilityType

type CapabilityType struct {
	BorrowType          Type
	memberResolvers     map[string]MemberResolver
	memberResolversOnce sync.Once
}

var _ Type = &CapabilityType{}
var _ ParameterizedType = &CapabilityType{}

func NewCapabilityType(memoryGauge common.MemoryGauge, borrowType Type) *CapabilityType {
	common.UseMemory(memoryGauge, common.CapabilitySemaTypeMemoryUsage)
	return &CapabilityType{
		BorrowType: borrowType,
	}
}

func (*CapabilityType) IsType() {}

func (t *CapabilityType) Tag() TypeTag {
	return CapabilityTypeTag
}

func formatCapabilityType(borrowTypeString string) string {
	var builder strings.Builder
	builder.WriteString("Capability")
	if borrowTypeString != "" {
		builder.WriteByte('<')
		builder.WriteString(borrowTypeString)
		builder.WriteByte('>')
	}
	return builder.String()
}

func FormatCapabilityTypeID(borrowTypeString string) string {
	return formatCapabilityType(borrowTypeString)
}

func (t *CapabilityType) String() string {
	var borrowTypeString string
	borrowType := t.BorrowType
	if borrowType != nil {
		borrowTypeString = borrowType.String()
	}
	return formatCapabilityType(borrowTypeString)
}

func (t *CapabilityType) QualifiedString() string {
	var borrowTypeString string
	borrowType := t.BorrowType
	if borrowType != nil {
		borrowTypeString = borrowType.QualifiedString()
	}
	return formatCapabilityType(borrowTypeString)
}

func (t *CapabilityType) ID() TypeID {
	var borrowTypeString string
	borrowType := t.BorrowType
	if borrowType != nil {
		borrowTypeString = string(borrowType.ID())
	}
	return TypeID(FormatCapabilityTypeID(borrowTypeString))
}

func (t *CapabilityType) Equal(other Type) bool {
	otherCapability, ok := other.(*CapabilityType)
	if !ok {
		return false
	}
	if otherCapability.BorrowType == nil {
		return t.BorrowType == nil
	}
	return otherCapability.BorrowType.Equal(t.BorrowType)
}

func (*CapabilityType) IsResourceType() bool {
	return false
}

func (t *CapabilityType) IsInvalidType() bool {
	if t.BorrowType == nil {
		return false
	}
	return t.BorrowType.IsInvalidType()
}

func (t *CapabilityType) TypeAnnotationState() TypeAnnotationState {
	if t.BorrowType == nil {
		return TypeAnnotationStateValid
	}
	return t.BorrowType.TypeAnnotationState()
}

func (*CapabilityType) IsStorable(_ map[*Member]bool) bool {
	return true
}

func (*CapabilityType) IsExportable(_ map[*Member]bool) bool {
	return true
}

func (t *CapabilityType) IsImportable(_ map[*Member]bool) bool {
	return true
}

func (*CapabilityType) IsEquatable() bool {
	// TODO:
	return false
}

func (t *CapabilityType) RewriteWithRestrictedTypes() (Type, bool) {
	if t.BorrowType == nil {
		return t, false
	}
	rewrittenType, rewritten := t.BorrowType.RewriteWithRestrictedTypes()
	if rewritten {
		return &CapabilityType{
			BorrowType: rewrittenType,
		}, true
	} else {
		return t, false
	}
}

func (t *CapabilityType) Unify(
	other Type,
	typeParameters *TypeParameterTypeOrderedMap,
	report func(err error),
	outerRange ast.Range,
) bool {
	otherCap, ok := other.(*CapabilityType)
	if !ok {
		return false
	}

	if t.BorrowType == nil {
		return false
	}

	return t.BorrowType.Unify(otherCap.BorrowType, typeParameters, report, outerRange)
}

func (t *CapabilityType) Resolve(typeArguments *TypeParameterTypeOrderedMap) Type {
	var resolvedBorrowType Type
	if t.BorrowType != nil {
		resolvedBorrowType = t.BorrowType.Resolve(typeArguments)
	}

	return &CapabilityType{
		BorrowType: resolvedBorrowType,
	}
}

var capabilityTypeParameter = &TypeParameter{
	Name: "T",
	TypeBound: &ReferenceType{
		Type:          AnyType,
		Authorization: UnauthorizedAccess,
	},
}

func (t *CapabilityType) TypeParameters() []*TypeParameter {
	return []*TypeParameter{
		capabilityTypeParameter,
	}
}

func (t *CapabilityType) Instantiate(typeArguments []Type, _ func(err error)) Type {
	borrowType := typeArguments[0]
	return &CapabilityType{
		BorrowType: borrowType,
	}
}

func (t *CapabilityType) BaseType() Type {
	if t.BorrowType == nil {
		return nil
	}
	return &CapabilityType{}
}

func (t *CapabilityType) TypeArguments() []Type {
	borrowType := t.BorrowType
	if borrowType == nil {
		borrowType = &ReferenceType{
			Type:          AnyType,
			Authorization: UnauthorizedAccess,
		}
	}
	return []Type{
		borrowType,
	}
}

func CapabilityTypeBorrowFunctionType(borrowType Type) *FunctionType {

	var typeParameters []*TypeParameter

	if borrowType == nil {
		typeParameter := capabilityTypeParameter

		typeParameters = []*TypeParameter{
			typeParameter,
		}

		borrowType = &GenericType{
			TypeParameter: typeParameter,
		}
	}

	return &FunctionType{
		Purity:         FunctionPurityView,
		TypeParameters: typeParameters,
		ReturnTypeAnnotation: NewTypeAnnotation(
			&OptionalType{
				Type: borrowType,
			},
		),
	}
}

func CapabilityTypeCheckFunctionType(borrowType Type) *FunctionType {

	var typeParameters []*TypeParameter

	if borrowType == nil {
		typeParameters = []*TypeParameter{
			capabilityTypeParameter,
		}
	}

	return &FunctionType{
		Purity:               FunctionPurityView,
		TypeParameters:       typeParameters,
		ReturnTypeAnnotation: BoolTypeAnnotation,
	}
}

const capabilityTypeBorrowFunctionDocString = `
Returns a reference to the object targeted by the capability.

If no object is stored at the target path, the function returns nil.

If there is an object stored, a reference is returned as an optional, provided it can be borrowed using the given type.
If the stored object cannot be borrowed using the given type, the function panics.
`

const capabilityTypeCheckFunctionDocString = `
Returns true if the capability currently targets an object that satisfies the given type, i.e. could be borrowed using the given type
`

const capabilityTypeAddressFieldDocString = `
The address of the capability
`

func (t *CapabilityType) Map(gauge common.MemoryGauge, f func(Type) Type) Type {
	return f(NewCapabilityType(gauge, t.BorrowType.Map(gauge, f)))
}

func (t *CapabilityType) GetMembers() map[string]MemberResolver {
	t.initializeMemberResolvers()
	return t.memberResolvers
}

const CapabilityTypeBorrowFunctionName = "borrow"
const CapabilityTypeCheckFunctionName = "check"
const CapabilityTypeAddressFieldName = "address"

func (t *CapabilityType) initializeMemberResolvers() {
	t.memberResolversOnce.Do(func() {
		members := MembersAsResolvers([]*Member{
			NewUnmeteredPublicFunctionMember(
				t,
				CapabilityTypeBorrowFunctionName,
				CapabilityTypeBorrowFunctionType(t.BorrowType),
				capabilityTypeBorrowFunctionDocString,
			),
			NewUnmeteredPublicFunctionMember(
				t,
				CapabilityTypeCheckFunctionName,
				CapabilityTypeCheckFunctionType(t.BorrowType),
				capabilityTypeCheckFunctionDocString,
			),
			NewUnmeteredPublicConstantFieldMember(
				t,
				CapabilityTypeAddressFieldName,
				TheAddressType,
				capabilityTypeAddressFieldDocString,
			),
		})
		t.memberResolvers = withBuiltinMembers(t, members)
	})
}

var NativeCompositeTypes = map[string]*CompositeType{}

func init() {
	types := []*CompositeType{
		AccountKeyType,
		PublicKeyType,
		HashAlgorithmType,
		SignatureAlgorithmType,
		AuthAccountType,
		AuthAccountKeysType,
		AuthAccountContractsType,
		PublicAccountType,
		PublicAccountKeysType,
		PublicAccountContractsType,
	}

	for _, semaType := range types {
		NativeCompositeTypes[semaType.QualifiedIdentifier()] = semaType
	}
}

const AccountKeyTypeName = "AccountKey"
const AccountKeyKeyIndexFieldName = "keyIndex"
const AccountKeyPublicKeyFieldName = "publicKey"
const AccountKeyHashAlgoFieldName = "hashAlgorithm"
const AccountKeyWeightFieldName = "weight"
const AccountKeyIsRevokedFieldName = "isRevoked"

// AccountKeyType represents the key associated with an account.
var AccountKeyType = func() *CompositeType {

	accountKeyType := &CompositeType{
		Identifier: AccountKeyTypeName,
		Kind:       common.CompositeKindStructure,
		importable: false,
	}

	const accountKeyKeyIndexFieldDocString = `The index of the account key`
	const accountKeyPublicKeyFieldDocString = `The public key of the account`
	const accountKeyHashAlgorithmFieldDocString = `The hash algorithm used by the public key`
	const accountKeyWeightFieldDocString = `The weight assigned to the public key`
	const accountKeyIsRevokedFieldDocString = `Flag indicating whether the key is revoked`

	var members = []*Member{
		NewUnmeteredPublicConstantFieldMember(
			accountKeyType,
			AccountKeyKeyIndexFieldName,
			IntType,
			accountKeyKeyIndexFieldDocString,
		),
		NewUnmeteredPublicConstantFieldMember(
			accountKeyType,
			AccountKeyPublicKeyFieldName,
			PublicKeyType,
			accountKeyPublicKeyFieldDocString,
		),
		NewUnmeteredPublicConstantFieldMember(
			accountKeyType,
			AccountKeyHashAlgoFieldName,
			HashAlgorithmType,
			accountKeyHashAlgorithmFieldDocString,
		),
		NewUnmeteredPublicConstantFieldMember(
			accountKeyType,
			AccountKeyWeightFieldName,
			UFix64Type,
			accountKeyWeightFieldDocString,
		),
		NewUnmeteredPublicConstantFieldMember(
			accountKeyType,
			AccountKeyIsRevokedFieldName,
			BoolType,
			accountKeyIsRevokedFieldDocString,
		),
	}

	accountKeyType.Members = MembersAsMap(members)
	accountKeyType.Fields = MembersFieldNames(members)
	return accountKeyType
}()

var AccountKeyTypeAnnotation = NewTypeAnnotation(AccountKeyType)

const PublicKeyTypeName = "PublicKey"
const PublicKeyTypePublicKeyFieldName = "publicKey"
const PublicKeyTypeSignAlgoFieldName = "signatureAlgorithm"
const PublicKeyTypeVerifyFunctionName = "verify"
const PublicKeyTypeVerifyPoPFunctionName = "verifyPoP"

const publicKeyKeyFieldDocString = `
The public key
`

const publicKeySignAlgoFieldDocString = `
The signature algorithm to be used with the key
`

const publicKeyVerifyFunctionDocString = `
Verifies a signature. Checks whether the signature was produced by signing
the given tag and data, using this public key and the given hash algorithm
`

const publicKeyVerifyPoPFunctionDocString = `
Verifies the proof of possession of the private key.
This function is only implemented if the signature algorithm
of the public key is BLS (BLS_BLS12_381).
If called with any other signature algorithm, the program aborts
`

// PublicKeyType represents the public key associated with an account key.
var PublicKeyType = func() *CompositeType {

	publicKeyType := &CompositeType{
		Identifier:         PublicKeyTypeName,
		Kind:               common.CompositeKindStructure,
		hasComputedMembers: true,
		importable:         true,
	}

	var members = []*Member{
		NewUnmeteredPublicConstantFieldMember(
			publicKeyType,
			PublicKeyTypePublicKeyFieldName,
			ByteArrayType,
			publicKeyKeyFieldDocString,
		),
		NewUnmeteredPublicConstantFieldMember(
			publicKeyType,
			PublicKeyTypeSignAlgoFieldName,
			SignatureAlgorithmType,
			publicKeySignAlgoFieldDocString,
		),
		NewUnmeteredPublicFunctionMember(
			publicKeyType,
			PublicKeyTypeVerifyFunctionName,
			PublicKeyVerifyFunctionType,
			publicKeyVerifyFunctionDocString,
		),
		NewUnmeteredPublicFunctionMember(
			publicKeyType,
			PublicKeyTypeVerifyPoPFunctionName,
			PublicKeyVerifyPoPFunctionType,
			publicKeyVerifyPoPFunctionDocString,
		),
	}

	publicKeyType.Members = MembersAsMap(members)
	publicKeyType.Fields = MembersFieldNames(members)

	return publicKeyType
}()

var PublicKeyTypeAnnotation = NewTypeAnnotation(PublicKeyType)

var PublicKeyArrayType = &VariableSizedType{
	Type: PublicKeyType,
}

var PublicKeyArrayTypeAnnotation = NewTypeAnnotation(PublicKeyArrayType)

var PublicKeyVerifyFunctionType = NewSimpleFunctionType(
	FunctionPurityView,
	[]Parameter{
		{
			Identifier:     "signature",
			TypeAnnotation: ByteArrayTypeAnnotation,
		},
		{
			Identifier:     "signedData",
			TypeAnnotation: ByteArrayTypeAnnotation,
		},
		{
			Identifier:     "domainSeparationTag",
			TypeAnnotation: StringTypeAnnotation,
		},
		{
			Identifier:     "hashAlgorithm",
			TypeAnnotation: HashAlgorithmTypeAnnotation,
		},
	},
	BoolTypeAnnotation,
)

var PublicKeyVerifyPoPFunctionType = NewSimpleFunctionType(
	FunctionPurityView,
	[]Parameter{
		{
			Label:          ArgumentLabelNotRequired,
			Identifier:     "proof",
			TypeAnnotation: ByteArrayTypeAnnotation,
		},
	},
	BoolTypeAnnotation,
)

type CryptoAlgorithm interface {
	RawValue() uint8
	Name() string
	DocString() string
}

func MembersAsMap(members []*Member) *StringMemberOrderedMap {
	membersMap := &StringMemberOrderedMap{}
	for _, member := range members {
		name := member.Identifier.Identifier
		if membersMap.Contains(name) {
			panic(errors.NewUnexpectedError("invalid duplicate member: %s", name))
		}
		membersMap.Set(name, member)
	}

	return membersMap
}

func MembersFieldNames(members []*Member) []string {
	fields := make([]string, 0)
	for _, member := range members {
		if member.DeclarationKind == common.DeclarationKindField {
			fields = append(fields, member.Identifier.Identifier)
		}
	}

	return fields
}

func MembersMapAsResolvers(members *StringMemberOrderedMap) map[string]MemberResolver {
	resolvers := make(map[string]MemberResolver, members.Len())

	members.Foreach(func(name string, member *Member) {
		resolvers[name] = MemberResolver{
			Kind: member.DeclarationKind,
			Resolve: func(_ common.MemoryGauge, _ string, _ ast.Range, _ func(error)) *Member {
				return member
			},
		}
	})
	return resolvers
}

func MembersAsResolvers(members []*Member) map[string]MemberResolver {
	resolvers := make(map[string]MemberResolver, len(members))

	for _, loopMember := range members {
		// NOTE: don't capture loop variable
		member := loopMember
		resolvers[member.Identifier.Identifier] = MemberResolver{
			Kind: member.DeclarationKind,
			Resolve: func(_ common.MemoryGauge, _ string, _ ast.Range, _ func(error)) *Member {
				return member
			},
		}
	}
	return resolvers
}

func isNumericSuperType(typ Type) bool {
	if numberType, ok := typ.(IntegerRangedType); ok {
		return numberType.IsSuperType()
	}

	return false
}

// EntitlementType

type EntitlementType struct {
	Location      common.Location
	containerType Type
	Identifier    string
}

var _ Type = &EntitlementType{}
var _ ContainedType = &EntitlementType{}
var _ LocatedType = &EntitlementType{}

func (*EntitlementType) IsType() {}

func (t *EntitlementType) Tag() TypeTag {
	return InvalidTypeTag // entitlement types may never appear as types, and thus cannot have a computed supertype
}

func (t *EntitlementType) String() string {
	return t.Identifier
}

func (t *EntitlementType) QualifiedString() string {
	return t.QualifiedIdentifier()
}

func (t *EntitlementType) GetContainerType() Type {
	return t.containerType
}

func (t *EntitlementType) SetContainerType(containerType Type) {
	t.containerType = containerType
}

func (t *EntitlementType) GetLocation() common.Location {
	return t.Location
}

func (t *EntitlementType) QualifiedIdentifier() string {
	return qualifiedIdentifier(t.Identifier, t.containerType)
}

func (t *EntitlementType) ID() TypeID {
	identifier := t.QualifiedIdentifier()
	if t.Location == nil {
		return TypeID(identifier)
	} else {
		return t.Location.TypeID(nil, identifier)
	}
}

func (t *EntitlementType) Equal(other Type) bool {
	otherEntitlement, ok := other.(*EntitlementType)
	if !ok {
		return false
	}

	return otherEntitlement.ID() == t.ID()
}

func (t *EntitlementType) Map(_ common.MemoryGauge, f func(Type) Type) Type {
	return f(t)
}

func (t *EntitlementType) GetMembers() map[string]MemberResolver {
	return withBuiltinMembers(t, nil)
}

func (t *EntitlementType) IsInvalidType() bool {
	return false
}

func (t *EntitlementType) IsStorable(_ map[*Member]bool) bool {
	return false
}

func (t *EntitlementType) IsExportable(_ map[*Member]bool) bool {
	return false
}

func (t *EntitlementType) IsImportable(_ map[*Member]bool) bool {
	return false
}

func (*EntitlementType) IsEquatable() bool {
	return false
}

func (*EntitlementType) IsResourceType() bool {
	return false
}

func (*EntitlementType) TypeAnnotationState() TypeAnnotationState {
	return TypeAnnotationStateDirectEntitlementTypeAnnotation
}

func (t *EntitlementType) RewriteWithRestrictedTypes() (Type, bool) {
	return t, false
}

func (*EntitlementType) Unify(_ Type, _ *TypeParameterTypeOrderedMap, _ func(err error), _ ast.Range) bool {
	return false
}

func (t *EntitlementType) Resolve(_ *TypeParameterTypeOrderedMap) Type {
	return t
}

// EntitlementMapType

type EntitlementRelation struct {
	Input  *EntitlementType
	Output *EntitlementType
}

type EntitlementMapType struct {
	Location      common.Location
	containerType Type
	Identifier    string
	Relations     []EntitlementRelation
}

var _ Type = &EntitlementMapType{}
var _ ContainedType = &EntitlementMapType{}
var _ LocatedType = &EntitlementMapType{}

func (*EntitlementMapType) IsType() {}

func (t *EntitlementMapType) Tag() TypeTag {
	return InvalidTypeTag // entitlement map types may never appear as types, and thus cannot have a computed supertype
}

func (t *EntitlementMapType) String() string {
	return t.Identifier
}

func (t *EntitlementMapType) QualifiedString() string {
	return t.QualifiedIdentifier()
}

func (t *EntitlementMapType) GetContainerType() Type {
	return t.containerType
}

func (t *EntitlementMapType) SetContainerType(containerType Type) {
	t.containerType = containerType
}

func (t *EntitlementMapType) GetLocation() common.Location {
	return t.Location
}

func (t *EntitlementMapType) QualifiedIdentifier() string {
	return qualifiedIdentifier(t.Identifier, t.containerType)
}

func (t *EntitlementMapType) ID() TypeID {
	identifier := t.QualifiedIdentifier()
	if t.Location == nil {
		return TypeID(identifier)
	} else {
		return t.Location.TypeID(nil, identifier)
	}
}

func (t *EntitlementMapType) Equal(other Type) bool {
	otherEntitlement, ok := other.(*EntitlementMapType)
	if !ok {
		return false
	}

	return otherEntitlement.ID() == t.ID()
}

func (t *EntitlementMapType) Map(_ common.MemoryGauge, f func(Type) Type) Type {
	return f(t)
}

func (t *EntitlementMapType) GetMembers() map[string]MemberResolver {
	return withBuiltinMembers(t, nil)
}

func (t *EntitlementMapType) IsInvalidType() bool {
	return false
}

func (t *EntitlementMapType) IsStorable(_ map[*Member]bool) bool {
	return false
}

func (t *EntitlementMapType) IsExportable(_ map[*Member]bool) bool {
	return false
}

func (t *EntitlementMapType) IsImportable(_ map[*Member]bool) bool {
	return false
}

func (*EntitlementMapType) IsEquatable() bool {
	return false
}

func (*EntitlementMapType) IsResourceType() bool {
	return false
}

func (*EntitlementMapType) TypeAnnotationState() TypeAnnotationState {
	return TypeAnnotationStateDirectEntitlementTypeAnnotation
}

func (t *EntitlementMapType) RewriteWithRestrictedTypes() (Type, bool) {
	return t, false
}

func (*EntitlementMapType) Unify(_ Type, _ *TypeParameterTypeOrderedMap, _ func(err error), _ ast.Range) bool {
	return false
}

func (t *EntitlementMapType) Resolve(_ *TypeParameterTypeOrderedMap) Type {
	return t
}<|MERGE_RESOLUTION|>--- conflicted
+++ resolved
@@ -3716,12 +3716,8 @@
 	// Alas, this is Go, so for now these fields are only non-nil when Kind is CompositeKindAttachment
 	baseType                    Type
 	baseTypeDocString           string
-<<<<<<< HEAD
+	requiredEntitlements        *EntitlementOrderedSet
 	AttachmentEntitlementAccess *EntitlementMapAccess
-=======
-	requiredEntitlements        *EntitlementOrderedSet
-	attachmentEntitlementAccess *EntitlementMapAccess
->>>>>>> 78f58f90
 
 	cachedIdentifiers *struct {
 		TypeID              TypeID
