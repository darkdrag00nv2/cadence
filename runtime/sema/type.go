--- conflicted
+++ resolved
@@ -6130,7 +6130,6 @@
 	if !ok {
 		return nil, nil
 	}
-<<<<<<< HEAD
 
 	var access Access = UnauthorizedAccess
 	switch attachment := indexingType.(type) {
@@ -6152,29 +6151,6 @@
 	}, nil
 }
 
-=======
-
-	var access Access = UnauthorizedAccess
-	switch attachment := indexingType.(type) {
-	case *CompositeType:
-		if attachment.AttachmentEntitlementAccess != nil {
-			var err error
-			access, err = attachment.AttachmentEntitlementAccess.Image(t.Authorization, astRange)
-			if err != nil {
-				return nil, err
-			}
-		}
-	}
-
-	return &OptionalType{
-		Type: &ReferenceType{
-			Type:          indexingType,
-			Authorization: access,
-		},
-	}, nil
-}
-
->>>>>>> 07d0b780
 func (t *ReferenceType) IsValidIndexingType(ty Type) bool {
 	attachmentType, isComposite := ty.(*CompositeType)
 	return isComposite &&
@@ -6957,21 +6933,12 @@
 }
 
 var _ Type = &IntersectionType{}
-<<<<<<< HEAD
 
 func NewIntersectionType(memoryGauge common.MemoryGauge, types []*InterfaceType) *IntersectionType {
 	if len(types) == 0 {
 		panic(errors.NewUnreachableError())
 	}
 
-=======
-
-func NewIntersectionType(memoryGauge common.MemoryGauge, types []*InterfaceType) *IntersectionType {
-	if len(types) == 0 {
-		panic(errors.NewUnreachableError())
-	}
-
->>>>>>> 07d0b780
 	common.UseMemory(memoryGauge, common.IntersectionSemaTypeMemoryUsage)
 
 	// Also meter the cost for the `effectiveIntersectionSet` here, since ordered maps are not separately metered.
@@ -7510,7 +7477,6 @@
 
 const capabilityTypeBorrowFunctionDocString = `
 Returns a reference to the targeted object.
-<<<<<<< HEAD
 
 If the capability is revoked, the function returns nil.
 
@@ -7518,15 +7484,6 @@
 and and no object is stored at the target storage path,
 the function returns nil.
 
-=======
-
-If the capability is revoked, the function returns nil.
-
-If the capability targets an object in account storage,
-and and no object is stored at the target storage path,
-the function returns nil.
-
->>>>>>> 07d0b780
 If the targeted object cannot be borrowed using the given type,
 the function panics.
 `
