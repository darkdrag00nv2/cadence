--- conflicted
+++ resolved
@@ -2598,19 +2598,14 @@
 // Function types
 
 func formatFunctionType(
-<<<<<<< HEAD
-	spaces bool,
+	separator string,
 	purity string,
-=======
-	separator string,
->>>>>>> a0e3f52b
 	typeParameters []string,
 	parameters []string,
 	returnTypeAnnotation string,
 ) string {
 
 	var builder strings.Builder
-<<<<<<< HEAD
 
 	if len(purity) > 0 {
 		builder.WriteString(purity)
@@ -2618,9 +2613,6 @@
 	}
 
 	builder.WriteString("fun")
-=======
-	builder.WriteByte('(')
->>>>>>> a0e3f52b
 
 	if len(typeParameters) > 0 {
 		builder.WriteByte('<')
@@ -2644,10 +2636,6 @@
 	builder.WriteString("):")
 	builder.WriteString(separator)
 	builder.WriteString(returnTypeAnnotation)
-<<<<<<< HEAD
-=======
-	builder.WriteByte(')')
->>>>>>> a0e3f52b
 	return builder.String()
 }
 
@@ -2733,49 +2721,23 @@
 	returnTypeAnnotation := returnTypeAnnotationFormatter(t.ReturnTypeAnnotation)
 
 	return formatFunctionType(
-<<<<<<< HEAD
-		true,
+		" ",
 		purity,
-=======
-		" ",
->>>>>>> a0e3f52b
 		typeParameters,
 		parameters,
 		returnTypeAnnotation,
 	)
 }
 
-<<<<<<< HEAD
-func (t *FunctionType) QualifiedString() string {
-
-	purity := t.Purity.String()
-
-	typeParameters := make([]string, len(t.TypeParameters))
-
-	for i, typeParameter := range t.TypeParameters {
-		typeParameters[i] = typeParameter.QualifiedString()
-	}
-
-	parameters := make([]string, len(t.Parameters))
-
-	for i, parameter := range t.Parameters {
-		parameters[i] = parameter.QualifiedString()
-	}
-
-	returnTypeAnnotation := t.ReturnTypeAnnotation.QualifiedString()
-
-	return formatFunctionType(
-		true,
-		purity,
-=======
 func FormatFunctionTypeID(
+	purity string,
 	typeParameters []string,
 	parameters []string,
 	returnTypeAnnotation string,
 ) string {
 	return formatFunctionType(
 		"",
->>>>>>> a0e3f52b
+		purity,
 		typeParameters,
 		parameters,
 		returnTypeAnnotation,
@@ -2813,14 +2775,8 @@
 // NOTE: parameter names and argument labels are *not* part of the ID!
 func (t *FunctionType) ID() TypeID {
 
-<<<<<<< HEAD
 	purity := t.Purity.String()
 
-	typeParameters := make([]string, len(t.TypeParameters))
-
-	for i, typeParameter := range t.TypeParameters {
-		typeParameters[i] = string(typeParameter.TypeBound.ID())
-=======
 	typeParameterCount := len(t.TypeParameters)
 	var typeParameters []string
 	if typeParameterCount > 0 {
@@ -2828,7 +2784,6 @@
 		for i, typeParameter := range t.TypeParameters {
 			typeParameters[i] = typeParameter.Name
 		}
->>>>>>> a0e3f52b
 	}
 
 	parameterCount := len(t.Parameters)
@@ -2843,13 +2798,8 @@
 	returnTypeAnnotation := string(t.ReturnTypeAnnotation.Type.ID())
 
 	return TypeID(
-<<<<<<< HEAD
-		formatFunctionType(
-			false,
+		FormatFunctionTypeID(
 			purity,
-=======
-		FormatFunctionTypeID(
->>>>>>> a0e3f52b
 			typeParameters,
 			parameters,
 			returnTypeAnnotation,
