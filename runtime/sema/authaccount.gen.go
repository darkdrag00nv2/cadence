// Code generated from authaccount.cdc. DO NOT EDIT.
/*
 * Cadence - The resource-oriented smart contract programming language
 *
 * Copyright Dapper Labs, Inc.
 *
 * Licensed under the Apache License, Version 2.0 (the "License");
 * you may not use this file except in compliance with the License.
 * You may obtain a copy of the License at
 *
 *   http://www.apache.org/licenses/LICENSE-2.0
 *
 * Unless required by applicable law or agreed to in writing, software
 * distributed under the License is distributed on an "AS IS" BASIS,
 * WITHOUT WARRANTIES OR CONDITIONS OF ANY KIND, either express or implied.
 * See the License for the specific language governing permissions and
 * limitations under the License.
 */

package sema

import (
	"github.com/onflow/cadence/runtime/ast"
	"github.com/onflow/cadence/runtime/common"
)

const AuthAccountTypeAddressFieldName = "address"

var AuthAccountTypeAddressFieldType = TheAddressType

const AuthAccountTypeAddressFieldDocString = `
The address of the account.
`

const AuthAccountTypeBalanceFieldName = "balance"

var AuthAccountTypeBalanceFieldType = UFix64Type

const AuthAccountTypeBalanceFieldDocString = `
The FLOW balance of the default vault of this account.
`

const AuthAccountTypeAvailableBalanceFieldName = "availableBalance"

var AuthAccountTypeAvailableBalanceFieldType = UFix64Type

const AuthAccountTypeAvailableBalanceFieldDocString = `
The FLOW balance of the default vault of this account that is available to be moved.
`

const AuthAccountTypeStorageUsedFieldName = "storageUsed"

var AuthAccountTypeStorageUsedFieldType = UInt64Type

const AuthAccountTypeStorageUsedFieldDocString = `
The current amount of storage used by the account in bytes.
`

const AuthAccountTypeStorageCapacityFieldName = "storageCapacity"

var AuthAccountTypeStorageCapacityFieldType = UInt64Type

const AuthAccountTypeStorageCapacityFieldDocString = `
The storage capacity of the account in bytes.
`

const AuthAccountTypeContractsFieldName = "contracts"

var AuthAccountTypeContractsFieldType = AuthAccountContractsType

const AuthAccountTypeContractsFieldDocString = `
The contracts deployed to the account.
`

const AuthAccountTypeKeysFieldName = "keys"

var AuthAccountTypeKeysFieldType = AuthAccountKeysType

const AuthAccountTypeKeysFieldDocString = `
The keys assigned to the account.
`

const AuthAccountTypeInboxFieldName = "inbox"

var AuthAccountTypeInboxFieldType = AuthAccountInboxType

const AuthAccountTypeInboxFieldDocString = `
The inbox allows bootstrapping (sending and receiving) capabilities.
`

const AuthAccountTypeCapabilitiesFieldName = "capabilities"

var AuthAccountTypeCapabilitiesFieldType = AuthAccountCapabilitiesType

const AuthAccountTypeCapabilitiesFieldDocString = `
The capabilities of the account.
`

const AuthAccountTypePublicPathsFieldName = "publicPaths"

var AuthAccountTypePublicPathsFieldType = &VariableSizedType{
	Type: PublicPathType,
}

const AuthAccountTypePublicPathsFieldDocString = `
All public paths of this account.
`

const AuthAccountTypePrivatePathsFieldName = "privatePaths"

var AuthAccountTypePrivatePathsFieldType = &VariableSizedType{
	Type: PrivatePathType,
}

const AuthAccountTypePrivatePathsFieldDocString = `
All private paths of this account.
`

const AuthAccountTypeStoragePathsFieldName = "storagePaths"

var AuthAccountTypeStoragePathsFieldType = &VariableSizedType{
	Type: StoragePathType,
}

const AuthAccountTypeStoragePathsFieldDocString = `
All storage paths of this account.
`

const AuthAccountTypeSaveFunctionName = "save"

var AuthAccountTypeSaveFunctionTypeParameterT = &TypeParameter{
	Name:      "T",
	TypeBound: StorableType,
}

var AuthAccountTypeSaveFunctionType = &FunctionType{
	TypeParameters: []*TypeParameter{
		AuthAccountTypeSaveFunctionTypeParameterT,
	},
	Parameters: []Parameter{
		{
			Label:      ArgumentLabelNotRequired,
			Identifier: "value",
			TypeAnnotation: NewTypeAnnotation(&GenericType{
				TypeParameter: AuthAccountTypeSaveFunctionTypeParameterT,
			}),
		},
		{
			Identifier:     "to",
			TypeAnnotation: NewTypeAnnotation(StoragePathType),
		},
	},
	ReturnTypeAnnotation: NewTypeAnnotation(
		VoidType,
	),
}

const AuthAccountTypeSaveFunctionDocString = `
Saves the given object into the account's storage at the given path.

Resources are moved into storage, and structures are copied.

If there is already an object stored under the given path, the program aborts.

The path must be a storage path, i.e., only the domain ` + "`storage`" + ` is allowed.
`

const AuthAccountTypeTypeFunctionName = "type"

var AuthAccountTypeTypeFunctionType = &FunctionType{
	Purity: FunctionPurityView,
	Parameters: []Parameter{
		{
			Label:          "at",
			Identifier:     "path",
			TypeAnnotation: NewTypeAnnotation(StoragePathType),
		},
	},
	ReturnTypeAnnotation: NewTypeAnnotation(
		&OptionalType{
			Type: MetaType,
		},
	),
}

const AuthAccountTypeTypeFunctionDocString = `
Reads the type of an object from the account's storage which is stored under the given path,
or nil if no object is stored under the given path.

If there is an object stored, the type of the object is returned without modifying the stored object.

The path must be a storage path, i.e., only the domain ` + "`storage`" + ` is allowed.
`

const AuthAccountTypeLoadFunctionName = "load"

var AuthAccountTypeLoadFunctionTypeParameterT = &TypeParameter{
	Name:      "T",
	TypeBound: StorableType,
}

var AuthAccountTypeLoadFunctionType = &FunctionType{
	TypeParameters: []*TypeParameter{
		AuthAccountTypeLoadFunctionTypeParameterT,
	},
	Parameters: []Parameter{
		{
			Identifier:     "from",
			TypeAnnotation: NewTypeAnnotation(StoragePathType),
		},
	},
	ReturnTypeAnnotation: NewTypeAnnotation(
		&OptionalType{
			Type: &GenericType{
				TypeParameter: AuthAccountTypeLoadFunctionTypeParameterT,
			},
		},
	),
}

const AuthAccountTypeLoadFunctionDocString = `
Loads an object from the account's storage which is stored under the given path,
or nil if no object is stored under the given path.

If there is an object stored,
the stored resource or structure is moved out of storage and returned as an optional.

When the function returns, the storage no longer contains an object under the given path.

The given type must be a supertype of the type of the loaded object.
If it is not, the function panics.

The given type must not necessarily be exactly the same as the type of the loaded object.

The path must be a storage path, i.e., only the domain ` + "`storage`" + ` is allowed.
`

const AuthAccountTypeCopyFunctionName = "copy"

var AuthAccountTypeCopyFunctionTypeParameterT = &TypeParameter{
	Name:      "T",
	TypeBound: AnyStructType,
}

var AuthAccountTypeCopyFunctionType = &FunctionType{
	TypeParameters: []*TypeParameter{
		AuthAccountTypeCopyFunctionTypeParameterT,
	},
	Parameters: []Parameter{
		{
			Identifier:     "from",
			TypeAnnotation: NewTypeAnnotation(StoragePathType),
		},
	},
	ReturnTypeAnnotation: NewTypeAnnotation(
		&OptionalType{
			Type: &GenericType{
				TypeParameter: AuthAccountTypeCopyFunctionTypeParameterT,
			},
		},
	),
}

const AuthAccountTypeCopyFunctionDocString = `
Returns a copy of a structure stored in account storage under the given path,
without removing it from storage,
or nil if no object is stored under the given path.

If there is a structure stored, it is copied.
The structure stays stored in storage after the function returns.

The given type must be a supertype of the type of the copied structure.
If it is not, the function panics.

The given type must not necessarily be exactly the same as the type of the copied structure.

The path must be a storage path, i.e., only the domain ` + "`storage`" + ` is allowed.
`

const AuthAccountTypeBorrowFunctionName = "borrow"

var AuthAccountTypeBorrowFunctionTypeParameterT = &TypeParameter{
	Name: "T",
	TypeBound: &ReferenceType{
		Type:          AnyType,
		Authorization: UnauthorizedAccess,
	},
}

var AuthAccountTypeBorrowFunctionType = &FunctionType{
	TypeParameters: []*TypeParameter{
		AuthAccountTypeBorrowFunctionTypeParameterT,
	},
	Parameters: []Parameter{
		{
			Identifier:     "from",
			TypeAnnotation: NewTypeAnnotation(StoragePathType),
		},
	},
	ReturnTypeAnnotation: NewTypeAnnotation(
		&OptionalType{
			Type: &GenericType{
				TypeParameter: AuthAccountTypeBorrowFunctionTypeParameterT,
			},
		},
	),
}

const AuthAccountTypeBorrowFunctionDocString = `
Returns a reference to an object in storage without removing it from storage.

If no object is stored under the given path, the function returns nil.
If there is an object stored, a reference is returned as an optional,
provided it can be borrowed using the given type.
If the stored object cannot be borrowed using the given type, the function panics.

The given type must not necessarily be exactly the same as the type of the borrowed object.

The path must be a storage path, i.e., only the domain ` + "`storage`" + ` is allowed
`

const AuthAccountTypeCheckFunctionName = "check"

var AuthAccountTypeCheckFunctionTypeParameterT = &TypeParameter{
	Name:      "T",
	TypeBound: AnyType,
}

var AuthAccountTypeCheckFunctionType = &FunctionType{
	TypeParameters: []*TypeParameter{
		AuthAccountTypeCheckFunctionTypeParameterT,
	},
	Parameters: []Parameter{
		{
			Identifier:     "from",
			TypeAnnotation: NewTypeAnnotation(StoragePathType),
		},
	},
	ReturnTypeAnnotation: NewTypeAnnotation(
		BoolType,
	),
}

const AuthAccountTypeCheckFunctionDocString = `
Returns true if the object in account storage under the given path satisfies the given type,
i.e. could be borrowed using the given type.

The given type must not necessarily be exactly the same as the type of the borrowed object.

The path must be a storage path, i.e., only the domain ` + "`storage`" + ` is allowed.
`

<<<<<<< HEAD
=======
const AuthAccountTypeLinkFunctionName = "link"

var AuthAccountTypeLinkFunctionTypeParameterT = &TypeParameter{
	Name: "T",
	TypeBound: &ReferenceType{
		Type:          AnyType,
		Authorization: UnauthorizedAccess,
	},
}

var AuthAccountTypeLinkFunctionType = &FunctionType{
	TypeParameters: []*TypeParameter{
		AuthAccountTypeLinkFunctionTypeParameterT,
	},
	Parameters: []Parameter{
		{
			Label:          ArgumentLabelNotRequired,
			Identifier:     "newCapabilityPath",
			TypeAnnotation: NewTypeAnnotation(CapabilityPathType),
		},
		{
			Identifier:     "target",
			TypeAnnotation: NewTypeAnnotation(PathType),
		},
	},
	ReturnTypeAnnotation: NewTypeAnnotation(
		&OptionalType{
			Type: MustInstantiate(
				&CapabilityType{},
				&GenericType{
					TypeParameter: AuthAccountTypeLinkFunctionTypeParameterT,
				},
			),
		},
	),
}

const AuthAccountTypeLinkFunctionDocString = `
**DEPRECATED**: Instead, use ` + "`capabilities.storage.issue`" + `, and ` + "`capabilities.publish`" + ` if the path is public.

Creates a capability at the given public or private path,
which targets the given public, private, or storage path.

The target path leads to the object that will provide the functionality defined by this capability.

The given type defines how the capability can be borrowed, i.e., how the stored value can be accessed.

Returns nil if a link for the given capability path already exists, or the newly created capability if not.

It is not necessary for the target path to lead to a valid object; the target path could be empty,
or could lead to an object which does not provide the necessary type interface:
The link function does **not** check if the target path is valid/exists at the time the capability is created
and does **not** check if the target value conforms to the given type.

The link is latent.

The target value might be stored after the link is created,
and the target value might be moved out after the link has been created.
`

const AuthAccountTypeLinkAccountFunctionName = "linkAccount"

var AuthAccountTypeLinkAccountFunctionType = &FunctionType{
	Parameters: []Parameter{
		{
			Label:          ArgumentLabelNotRequired,
			Identifier:     "newCapabilityPath",
			TypeAnnotation: NewTypeAnnotation(PrivatePathType),
		},
	},
	ReturnTypeAnnotation: NewTypeAnnotation(
		&OptionalType{
			Type: MustInstantiate(
				&CapabilityType{},
				&ReferenceType{
					Type:          AuthAccountType,
					Authorization: UnauthorizedAccess,
				},
			),
		},
	),
}

const AuthAccountTypeLinkAccountFunctionDocString = `
**DEPRECATED**: Use ` + "`capabilities.account.issue`" + ` instead.

Creates a capability at the given public or private path which targets this account.

Returns nil if a link for the given capability path already exists, or the newly created capability if not.
`

const AuthAccountTypeGetCapabilityFunctionName = "getCapability"

var AuthAccountTypeGetCapabilityFunctionTypeParameterT = &TypeParameter{
	Name: "T",
	TypeBound: &ReferenceType{
		Type:          AnyType,
		Authorization: UnauthorizedAccess,
	},
}

var AuthAccountTypeGetCapabilityFunctionType = &FunctionType{
	TypeParameters: []*TypeParameter{
		AuthAccountTypeGetCapabilityFunctionTypeParameterT,
	},
	Parameters: []Parameter{
		{
			Label:          ArgumentLabelNotRequired,
			Identifier:     "path",
			TypeAnnotation: NewTypeAnnotation(CapabilityPathType),
		},
	},
	ReturnTypeAnnotation: NewTypeAnnotation(
		MustInstantiate(
			&CapabilityType{},
			&GenericType{
				TypeParameter: AuthAccountTypeGetCapabilityFunctionTypeParameterT,
			},
		),
	),
}

const AuthAccountTypeGetCapabilityFunctionDocString = `
**DEPRECATED**: Use ` + "`capabilities.get`" + ` instead.

Returns the capability at the given private or public path.
`

const AuthAccountTypeGetLinkTargetFunctionName = "getLinkTarget"

var AuthAccountTypeGetLinkTargetFunctionType = &FunctionType{
	Parameters: []Parameter{
		{
			Label:          ArgumentLabelNotRequired,
			Identifier:     "path",
			TypeAnnotation: NewTypeAnnotation(CapabilityPathType),
		},
	},
	ReturnTypeAnnotation: NewTypeAnnotation(
		&OptionalType{
			Type: PathType,
		},
	),
}

const AuthAccountTypeGetLinkTargetFunctionDocString = `
**DEPRECATED**: Use ` + "`capabilities.storage.getController`" + ` and ` + "`StorageCapabilityController.target()`" + `.

Returns the target path of the capability at the given public or private path,
or nil if there exists no capability at the given path.
`

const AuthAccountTypeUnlinkFunctionName = "unlink"

var AuthAccountTypeUnlinkFunctionType = &FunctionType{
	Parameters: []Parameter{
		{
			Label:          ArgumentLabelNotRequired,
			Identifier:     "path",
			TypeAnnotation: NewTypeAnnotation(CapabilityPathType),
		},
	},
	ReturnTypeAnnotation: NewTypeAnnotation(
		VoidType,
	),
}

const AuthAccountTypeUnlinkFunctionDocString = `
**DEPRECATED**: Use ` + "`capabilities.unpublish`" + ` instead if the path is public.

Removes the capability at the given public or private path.
`

>>>>>>> 0e3b9d39
const AuthAccountTypeForEachPublicFunctionName = "forEachPublic"

var AuthAccountTypeForEachPublicFunctionType = &FunctionType{
	Parameters: []Parameter{
		{
			Label:      ArgumentLabelNotRequired,
			Identifier: "function",
			TypeAnnotation: NewTypeAnnotation(&FunctionType{
				Parameters: []Parameter{
					{
						TypeAnnotation: NewTypeAnnotation(PublicPathType),
					},
					{
						TypeAnnotation: NewTypeAnnotation(MetaType),
					},
				},
				ReturnTypeAnnotation: NewTypeAnnotation(
					BoolType,
				),
			}),
		},
	},
	ReturnTypeAnnotation: NewTypeAnnotation(
		VoidType,
	),
}

const AuthAccountTypeForEachPublicFunctionDocString = `
Iterate over all the public paths of an account,
passing each path and type in turn to the provided callback function.

The callback function takes two arguments:
1. The path of the stored object
2. The runtime type of that object

Iteration is stopped early if the callback function returns ` + "`false`" + `.

The order of iteration is undefined.

If an object is stored under a new public path,
or an existing object is removed from a public path,
then the callback must stop iteration by returning false.
Otherwise, iteration aborts.
`

const AuthAccountTypeForEachPrivateFunctionName = "forEachPrivate"

var AuthAccountTypeForEachPrivateFunctionType = &FunctionType{
	Parameters: []Parameter{
		{
			Label:      ArgumentLabelNotRequired,
			Identifier: "function",
			TypeAnnotation: NewTypeAnnotation(&FunctionType{
				Parameters: []Parameter{
					{
						TypeAnnotation: NewTypeAnnotation(PrivatePathType),
					},
					{
						TypeAnnotation: NewTypeAnnotation(MetaType),
					},
				},
				ReturnTypeAnnotation: NewTypeAnnotation(
					BoolType,
				),
			}),
		},
	},
	ReturnTypeAnnotation: NewTypeAnnotation(
		VoidType,
	),
}

const AuthAccountTypeForEachPrivateFunctionDocString = `
Iterate over all the private paths of an account,
passing each path and type in turn to the provided callback function.

The callback function takes two arguments:
1. The path of the stored object
2. The runtime type of that object

Iteration is stopped early if the callback function returns ` + "`false`" + `.

The order of iteration is undefined.

If an object is stored under a new private path,
or an existing object is removed from a private path,
then the callback must stop iteration by returning false.
Otherwise, iteration aborts.
`

const AuthAccountTypeForEachStoredFunctionName = "forEachStored"

var AuthAccountTypeForEachStoredFunctionType = &FunctionType{
	Parameters: []Parameter{
		{
			Label:      ArgumentLabelNotRequired,
			Identifier: "function",
			TypeAnnotation: NewTypeAnnotation(&FunctionType{
				Parameters: []Parameter{
					{
						TypeAnnotation: NewTypeAnnotation(StoragePathType),
					},
					{
						TypeAnnotation: NewTypeAnnotation(MetaType),
					},
				},
				ReturnTypeAnnotation: NewTypeAnnotation(
					BoolType,
				),
			}),
		},
	},
	ReturnTypeAnnotation: NewTypeAnnotation(
		VoidType,
	),
}

const AuthAccountTypeForEachStoredFunctionDocString = `
Iterate over all the stored paths of an account,
passing each path and type in turn to the provided callback function.

The callback function takes two arguments:
1. The path of the stored object
2. The runtime type of that object

Iteration is stopped early if the callback function returns ` + "`false`" + `.

If an object is stored under a new storage path,
or an existing object is removed from a storage path,
then the callback must stop iteration by returning false.
Otherwise, iteration aborts.
`

const AuthAccountContractsTypeNamesFieldName = "names"

var AuthAccountContractsTypeNamesFieldType = &VariableSizedType{
	Type: StringType,
}

const AuthAccountContractsTypeNamesFieldDocString = `
The names of all contracts deployed in the account.
`

const AuthAccountContractsTypeAddFunctionName = "add"

var AuthAccountContractsTypeAddFunctionType = &FunctionType{
	Parameters: []Parameter{
		{
			Identifier:     "name",
			TypeAnnotation: NewTypeAnnotation(StringType),
		},
		{
			Identifier: "code",
			TypeAnnotation: NewTypeAnnotation(&VariableSizedType{
				Type: UInt8Type,
			}),
		},
	},
	ReturnTypeAnnotation: NewTypeAnnotation(
		DeployedContractType,
	),
}

const AuthAccountContractsTypeAddFunctionDocString = `
Adds the given contract to the account.

The ` + "`code`" + ` parameter is the UTF-8 encoded representation of the source code.
The code must contain exactly one contract or contract interface,
which must have the same name as the ` + "`name`" + ` parameter.

All additional arguments that are given are passed further to the initializer
of the contract that is being deployed.

The function fails if a contract/contract interface with the given name already exists in the account,
if the given code does not declare exactly one contract or contract interface,
or if the given name does not match the name of the contract/contract interface declaration in the code.

Returns the deployed contract.
`

const AuthAccountContractsTypeUpdate__experimentalFunctionName = "update__experimental"

var AuthAccountContractsTypeUpdate__experimentalFunctionType = &FunctionType{
	Parameters: []Parameter{
		{
			Identifier:     "name",
			TypeAnnotation: NewTypeAnnotation(StringType),
		},
		{
			Identifier: "code",
			TypeAnnotation: NewTypeAnnotation(&VariableSizedType{
				Type: UInt8Type,
			}),
		},
	},
	ReturnTypeAnnotation: NewTypeAnnotation(
		DeployedContractType,
	),
}

const AuthAccountContractsTypeUpdate__experimentalFunctionDocString = `
**Experimental**

Updates the code for the contract/contract interface in the account.

The ` + "`code`" + ` parameter is the UTF-8 encoded representation of the source code.
The code must contain exactly one contract or contract interface,
which must have the same name as the ` + "`name`" + ` parameter.

Does **not** run the initializer of the contract/contract interface again.
The contract instance in the world state stays as is.

Fails if no contract/contract interface with the given name exists in the account,
if the given code does not declare exactly one contract or contract interface,
or if the given name does not match the name of the contract/contract interface declaration in the code.

Returns the deployed contract for the updated contract.
`

const AuthAccountContractsTypeGetFunctionName = "get"

var AuthAccountContractsTypeGetFunctionType = &FunctionType{
	Parameters: []Parameter{
		{
			Identifier:     "name",
			TypeAnnotation: NewTypeAnnotation(StringType),
		},
	},
	ReturnTypeAnnotation: NewTypeAnnotation(
		&OptionalType{
			Type: DeployedContractType,
		},
	),
}

const AuthAccountContractsTypeGetFunctionDocString = `
Returns the deployed contract for the contract/contract interface with the given name in the account, if any.

Returns nil if no contract/contract interface with the given name exists in the account.
`

const AuthAccountContractsTypeRemoveFunctionName = "remove"

var AuthAccountContractsTypeRemoveFunctionType = &FunctionType{
	Parameters: []Parameter{
		{
			Identifier:     "name",
			TypeAnnotation: NewTypeAnnotation(StringType),
		},
	},
	ReturnTypeAnnotation: NewTypeAnnotation(
		&OptionalType{
			Type: DeployedContractType,
		},
	),
}

const AuthAccountContractsTypeRemoveFunctionDocString = `
Removes the contract/contract interface from the account which has the given name, if any.

Returns the removed deployed contract, if any.

Returns nil if no contract/contract interface with the given name exists in the account.
`

const AuthAccountContractsTypeBorrowFunctionName = "borrow"

var AuthAccountContractsTypeBorrowFunctionTypeParameterT = &TypeParameter{
	Name: "T",
	TypeBound: &ReferenceType{
		Type:          AnyType,
		Authorization: UnauthorizedAccess,
	},
}

var AuthAccountContractsTypeBorrowFunctionType = &FunctionType{
	TypeParameters: []*TypeParameter{
		AuthAccountContractsTypeBorrowFunctionTypeParameterT,
	},
	Parameters: []Parameter{
		{
			Identifier:     "name",
			TypeAnnotation: NewTypeAnnotation(StringType),
		},
	},
	ReturnTypeAnnotation: NewTypeAnnotation(
		&OptionalType{
			Type: &GenericType{
				TypeParameter: AuthAccountContractsTypeBorrowFunctionTypeParameterT,
			},
		},
	),
}

const AuthAccountContractsTypeBorrowFunctionDocString = `
Returns a reference of the given type to the contract with the given name in the account, if any.

Returns nil if no contract with the given name exists in the account,
or if the contract does not conform to the given type.
`

const AuthAccountContractsTypeName = "Contracts"

var AuthAccountContractsType = func() *CompositeType {
	var t = &CompositeType{
		Identifier:         AuthAccountContractsTypeName,
		Kind:               common.CompositeKindStructure,
		importable:         false,
		hasComputedMembers: true,
	}

	return t
}()

func init() {
	var members = []*Member{
		NewUnmeteredFieldMember(
			AuthAccountContractsType,
			ast.AccessAll,
			ast.VariableKindConstant,
			AuthAccountContractsTypeNamesFieldName,
			AuthAccountContractsTypeNamesFieldType,
			AuthAccountContractsTypeNamesFieldDocString,
		),
		NewUnmeteredFunctionMember(
			AuthAccountContractsType,
			ast.AccessAll,
			AuthAccountContractsTypeAddFunctionName,
			AuthAccountContractsTypeAddFunctionType,
			AuthAccountContractsTypeAddFunctionDocString,
		),
		NewUnmeteredFunctionMember(
			AuthAccountContractsType,
			ast.AccessAll,
			AuthAccountContractsTypeUpdate__experimentalFunctionName,
			AuthAccountContractsTypeUpdate__experimentalFunctionType,
			AuthAccountContractsTypeUpdate__experimentalFunctionDocString,
		),
		NewUnmeteredFunctionMember(
			AuthAccountContractsType,
			ast.AccessAll,
			AuthAccountContractsTypeGetFunctionName,
			AuthAccountContractsTypeGetFunctionType,
			AuthAccountContractsTypeGetFunctionDocString,
		),
		NewUnmeteredFunctionMember(
			AuthAccountContractsType,
			ast.AccessAll,
			AuthAccountContractsTypeRemoveFunctionName,
			AuthAccountContractsTypeRemoveFunctionType,
			AuthAccountContractsTypeRemoveFunctionDocString,
		),
		NewUnmeteredFunctionMember(
			AuthAccountContractsType,
			ast.AccessAll,
			AuthAccountContractsTypeBorrowFunctionName,
			AuthAccountContractsTypeBorrowFunctionType,
			AuthAccountContractsTypeBorrowFunctionDocString,
		),
	}

	AuthAccountContractsType.Members = MembersAsMap(members)
	AuthAccountContractsType.Fields = MembersFieldNames(members)
}

const AuthAccountKeysTypeAddFunctionName = "add"

var AuthAccountKeysTypeAddFunctionType = &FunctionType{
	Parameters: []Parameter{
		{
			Identifier:     "publicKey",
			TypeAnnotation: NewTypeAnnotation(PublicKeyType),
		},
		{
			Identifier:     "hashAlgorithm",
			TypeAnnotation: NewTypeAnnotation(HashAlgorithmType),
		},
		{
			Identifier:     "weight",
			TypeAnnotation: NewTypeAnnotation(UFix64Type),
		},
	},
	ReturnTypeAnnotation: NewTypeAnnotation(
		AccountKeyType,
	),
}

const AuthAccountKeysTypeAddFunctionDocString = `
Adds a new key with the given hashing algorithm and a weight.

Returns the added key.
`

const AuthAccountKeysTypeGetFunctionName = "get"

var AuthAccountKeysTypeGetFunctionType = &FunctionType{
	Parameters: []Parameter{
		{
			Identifier:     "keyIndex",
			TypeAnnotation: NewTypeAnnotation(IntType),
		},
	},
	ReturnTypeAnnotation: NewTypeAnnotation(
		&OptionalType{
			Type: AccountKeyType,
		},
	),
}

const AuthAccountKeysTypeGetFunctionDocString = `
Returns the key at the given index, if it exists, or nil otherwise.

Revoked keys are always returned, but they have ` + "`isRevoked`" + ` field set to true.
`

const AuthAccountKeysTypeRevokeFunctionName = "revoke"

var AuthAccountKeysTypeRevokeFunctionType = &FunctionType{
	Parameters: []Parameter{
		{
			Identifier:     "keyIndex",
			TypeAnnotation: NewTypeAnnotation(IntType),
		},
	},
	ReturnTypeAnnotation: NewTypeAnnotation(
		&OptionalType{
			Type: AccountKeyType,
		},
	),
}

const AuthAccountKeysTypeRevokeFunctionDocString = `
Marks the key at the given index revoked, but does not delete it.

Returns the revoked key if it exists, or nil otherwise.
`

const AuthAccountKeysTypeForEachFunctionName = "forEach"

var AuthAccountKeysTypeForEachFunctionType = &FunctionType{
	Parameters: []Parameter{
		{
			Label:      ArgumentLabelNotRequired,
			Identifier: "function",
			TypeAnnotation: NewTypeAnnotation(&FunctionType{
				Parameters: []Parameter{
					{
						TypeAnnotation: NewTypeAnnotation(AccountKeyType),
					},
				},
				ReturnTypeAnnotation: NewTypeAnnotation(
					BoolType,
				),
			}),
		},
	},
	ReturnTypeAnnotation: NewTypeAnnotation(
		VoidType,
	),
}

const AuthAccountKeysTypeForEachFunctionDocString = `
Iterate over all unrevoked keys in this account,
passing each key in turn to the provided function.

Iteration is stopped early if the function returns ` + "`false`" + `.

The order of iteration is undefined.
`

const AuthAccountKeysTypeCountFieldName = "count"

var AuthAccountKeysTypeCountFieldType = UInt64Type

const AuthAccountKeysTypeCountFieldDocString = `
The total number of unrevoked keys in this account.
`

const AuthAccountKeysTypeName = "Keys"

var AuthAccountKeysType = func() *CompositeType {
	var t = &CompositeType{
		Identifier:         AuthAccountKeysTypeName,
		Kind:               common.CompositeKindStructure,
		importable:         false,
		hasComputedMembers: true,
	}

	return t
}()

func init() {
	var members = []*Member{
		NewUnmeteredFunctionMember(
			AuthAccountKeysType,
			ast.AccessAll,
			AuthAccountKeysTypeAddFunctionName,
			AuthAccountKeysTypeAddFunctionType,
			AuthAccountKeysTypeAddFunctionDocString,
		),
		NewUnmeteredFunctionMember(
			AuthAccountKeysType,
			ast.AccessAll,
			AuthAccountKeysTypeGetFunctionName,
			AuthAccountKeysTypeGetFunctionType,
			AuthAccountKeysTypeGetFunctionDocString,
		),
		NewUnmeteredFunctionMember(
			AuthAccountKeysType,
			ast.AccessAll,
			AuthAccountKeysTypeRevokeFunctionName,
			AuthAccountKeysTypeRevokeFunctionType,
			AuthAccountKeysTypeRevokeFunctionDocString,
		),
		NewUnmeteredFunctionMember(
			AuthAccountKeysType,
			ast.AccessAll,
			AuthAccountKeysTypeForEachFunctionName,
			AuthAccountKeysTypeForEachFunctionType,
			AuthAccountKeysTypeForEachFunctionDocString,
		),
		NewUnmeteredFieldMember(
			AuthAccountKeysType,
			ast.AccessAll,
			ast.VariableKindConstant,
			AuthAccountKeysTypeCountFieldName,
			AuthAccountKeysTypeCountFieldType,
			AuthAccountKeysTypeCountFieldDocString,
		),
	}

	AuthAccountKeysType.Members = MembersAsMap(members)
	AuthAccountKeysType.Fields = MembersFieldNames(members)
}

const AuthAccountInboxTypePublishFunctionName = "publish"

var AuthAccountInboxTypePublishFunctionType = &FunctionType{
	Parameters: []Parameter{
		{
			Label:          ArgumentLabelNotRequired,
			Identifier:     "value",
			TypeAnnotation: NewTypeAnnotation(&CapabilityType{}),
		},
		{
			Identifier:     "name",
			TypeAnnotation: NewTypeAnnotation(StringType),
		},
		{
			Identifier:     "recipient",
			TypeAnnotation: NewTypeAnnotation(TheAddressType),
		},
	},
	ReturnTypeAnnotation: NewTypeAnnotation(
		VoidType,
	),
}

const AuthAccountInboxTypePublishFunctionDocString = `
Publishes a new Capability under the given name,
to be claimed by the specified recipient.
`

const AuthAccountInboxTypeUnpublishFunctionName = "unpublish"

var AuthAccountInboxTypeUnpublishFunctionTypeParameterT = &TypeParameter{
	Name: "T",
	TypeBound: &ReferenceType{
		Type:          AnyType,
		Authorization: UnauthorizedAccess,
	},
}

var AuthAccountInboxTypeUnpublishFunctionType = &FunctionType{
	TypeParameters: []*TypeParameter{
		AuthAccountInboxTypeUnpublishFunctionTypeParameterT,
	},
	Parameters: []Parameter{
		{
			Label:          ArgumentLabelNotRequired,
			Identifier:     "name",
			TypeAnnotation: NewTypeAnnotation(StringType),
		},
	},
	ReturnTypeAnnotation: NewTypeAnnotation(
		&OptionalType{
			Type: MustInstantiate(
				&CapabilityType{},
				&GenericType{
					TypeParameter: AuthAccountInboxTypeUnpublishFunctionTypeParameterT,
				},
			),
		},
	),
}

const AuthAccountInboxTypeUnpublishFunctionDocString = `
Unpublishes a Capability previously published by this account.

Returns ` + "`nil`" + ` if no Capability is published under the given name.

Errors if the Capability under that name does not match the provided type.
`

const AuthAccountInboxTypeClaimFunctionName = "claim"

var AuthAccountInboxTypeClaimFunctionTypeParameterT = &TypeParameter{
	Name: "T",
	TypeBound: &ReferenceType{
		Type:          AnyType,
		Authorization: UnauthorizedAccess,
	},
}

var AuthAccountInboxTypeClaimFunctionType = &FunctionType{
	TypeParameters: []*TypeParameter{
		AuthAccountInboxTypeClaimFunctionTypeParameterT,
	},
	Parameters: []Parameter{
		{
			Label:          ArgumentLabelNotRequired,
			Identifier:     "name",
			TypeAnnotation: NewTypeAnnotation(StringType),
		},
		{
			Identifier:     "provider",
			TypeAnnotation: NewTypeAnnotation(TheAddressType),
		},
	},
	ReturnTypeAnnotation: NewTypeAnnotation(
		&OptionalType{
			Type: MustInstantiate(
				&CapabilityType{},
				&GenericType{
					TypeParameter: AuthAccountInboxTypeClaimFunctionTypeParameterT,
				},
			),
		},
	),
}

const AuthAccountInboxTypeClaimFunctionDocString = `
Claims a Capability previously published by the specified provider.

Returns ` + "`nil`" + ` if no Capability is published under the given name,
or if this account is not its intended recipient.

Errors if the Capability under that name does not match the provided type.
`

const AuthAccountInboxTypeName = "Inbox"

var AuthAccountInboxType = func() *CompositeType {
	var t = &CompositeType{
		Identifier:         AuthAccountInboxTypeName,
		Kind:               common.CompositeKindStructure,
		importable:         false,
		hasComputedMembers: true,
	}

	return t
}()

func init() {
	var members = []*Member{
		NewUnmeteredFunctionMember(
			AuthAccountInboxType,
			ast.AccessAll,
			AuthAccountInboxTypePublishFunctionName,
			AuthAccountInboxTypePublishFunctionType,
			AuthAccountInboxTypePublishFunctionDocString,
		),
		NewUnmeteredFunctionMember(
			AuthAccountInboxType,
			ast.AccessAll,
			AuthAccountInboxTypeUnpublishFunctionName,
			AuthAccountInboxTypeUnpublishFunctionType,
			AuthAccountInboxTypeUnpublishFunctionDocString,
		),
		NewUnmeteredFunctionMember(
			AuthAccountInboxType,
			ast.AccessAll,
			AuthAccountInboxTypeClaimFunctionName,
			AuthAccountInboxTypeClaimFunctionType,
			AuthAccountInboxTypeClaimFunctionDocString,
		),
	}

	AuthAccountInboxType.Members = MembersAsMap(members)
	AuthAccountInboxType.Fields = MembersFieldNames(members)
}

const AuthAccountCapabilitiesTypeStorageFieldName = "storage"

var AuthAccountCapabilitiesTypeStorageFieldType = AuthAccountStorageCapabilitiesType

const AuthAccountCapabilitiesTypeStorageFieldDocString = `
The storage capabilities of the account.
`

const AuthAccountCapabilitiesTypeAccountFieldName = "account"

var AuthAccountCapabilitiesTypeAccountFieldType = AuthAccountAccountCapabilitiesType

const AuthAccountCapabilitiesTypeAccountFieldDocString = `
The account capabilities of the account.
`

const AuthAccountCapabilitiesTypeGetFunctionName = "get"

var AuthAccountCapabilitiesTypeGetFunctionTypeParameterT = &TypeParameter{
	Name: "T",
	TypeBound: &ReferenceType{
		Type:          AnyType,
		Authorization: UnauthorizedAccess,
	},
}

var AuthAccountCapabilitiesTypeGetFunctionType = &FunctionType{
	TypeParameters: []*TypeParameter{
		AuthAccountCapabilitiesTypeGetFunctionTypeParameterT,
	},
	Parameters: []Parameter{
		{
			Label:          ArgumentLabelNotRequired,
			Identifier:     "path",
			TypeAnnotation: NewTypeAnnotation(PublicPathType),
		},
	},
	ReturnTypeAnnotation: NewTypeAnnotation(
		&OptionalType{
			Type: MustInstantiate(
				&CapabilityType{},
				&GenericType{
					TypeParameter: AuthAccountCapabilitiesTypeGetFunctionTypeParameterT,
				},
			),
		},
	),
}

const AuthAccountCapabilitiesTypeGetFunctionDocString = `
Returns the capability at the given public path.
Returns nil if the capability does not exist,
or if the given type is not a supertype of the capability's borrow type.
`

const AuthAccountCapabilitiesTypeBorrowFunctionName = "borrow"

var AuthAccountCapabilitiesTypeBorrowFunctionTypeParameterT = &TypeParameter{
	Name: "T",
	TypeBound: &ReferenceType{
		Type:          AnyType,
		Authorization: UnauthorizedAccess,
	},
}

var AuthAccountCapabilitiesTypeBorrowFunctionType = &FunctionType{
	TypeParameters: []*TypeParameter{
		AuthAccountCapabilitiesTypeBorrowFunctionTypeParameterT,
	},
	Parameters: []Parameter{
		{
			Label:          ArgumentLabelNotRequired,
			Identifier:     "path",
			TypeAnnotation: NewTypeAnnotation(PublicPathType),
		},
	},
	ReturnTypeAnnotation: NewTypeAnnotation(
		&OptionalType{
			Type: &GenericType{
				TypeParameter: AuthAccountCapabilitiesTypeBorrowFunctionTypeParameterT,
			},
		},
	),
}

const AuthAccountCapabilitiesTypeBorrowFunctionDocString = `
Borrows the capability at the given public path.
Returns nil if the capability does not exist, or cannot be borrowed using the given type.
The function is equivalent to ` + "`get(path)?.borrow()`" + `.
`

const AuthAccountCapabilitiesTypePublishFunctionName = "publish"

var AuthAccountCapabilitiesTypePublishFunctionType = &FunctionType{
	Parameters: []Parameter{
		{
			Label:          ArgumentLabelNotRequired,
			Identifier:     "capability",
			TypeAnnotation: NewTypeAnnotation(&CapabilityType{}),
		},
		{
			Identifier:     "at",
			TypeAnnotation: NewTypeAnnotation(PublicPathType),
		},
	},
	ReturnTypeAnnotation: NewTypeAnnotation(
		VoidType,
	),
}

const AuthAccountCapabilitiesTypePublishFunctionDocString = `
Publish the capability at the given public path.

If there is already a capability published under the given path, the program aborts.

The path must be a public path, i.e., only the domain ` + "`public`" + ` is allowed.
`

const AuthAccountCapabilitiesTypeUnpublishFunctionName = "unpublish"

var AuthAccountCapabilitiesTypeUnpublishFunctionType = &FunctionType{
	Parameters: []Parameter{
		{
			Label:          ArgumentLabelNotRequired,
			Identifier:     "path",
			TypeAnnotation: NewTypeAnnotation(PublicPathType),
		},
	},
	ReturnTypeAnnotation: NewTypeAnnotation(
		&OptionalType{
			Type: &CapabilityType{},
		},
	),
}

const AuthAccountCapabilitiesTypeUnpublishFunctionDocString = `
Unpublish the capability published at the given path.

Returns the capability if one was published at the path.
Returns nil if no capability was published at the path.
`

const AuthAccountCapabilitiesTypeName = "Capabilities"

var AuthAccountCapabilitiesType = func() *CompositeType {
	var t = &CompositeType{
		Identifier:         AuthAccountCapabilitiesTypeName,
		Kind:               common.CompositeKindStructure,
		importable:         false,
		hasComputedMembers: true,
	}

	return t
}()

func init() {
	var members = []*Member{
		NewUnmeteredFieldMember(
			AuthAccountCapabilitiesType,
			ast.AccessAll,
			ast.VariableKindConstant,
			AuthAccountCapabilitiesTypeStorageFieldName,
			AuthAccountCapabilitiesTypeStorageFieldType,
			AuthAccountCapabilitiesTypeStorageFieldDocString,
		),
		NewUnmeteredFieldMember(
			AuthAccountCapabilitiesType,
			ast.AccessAll,
			ast.VariableKindConstant,
			AuthAccountCapabilitiesTypeAccountFieldName,
			AuthAccountCapabilitiesTypeAccountFieldType,
			AuthAccountCapabilitiesTypeAccountFieldDocString,
		),
		NewUnmeteredFunctionMember(
			AuthAccountCapabilitiesType,
			ast.AccessAll,
			AuthAccountCapabilitiesTypeGetFunctionName,
			AuthAccountCapabilitiesTypeGetFunctionType,
			AuthAccountCapabilitiesTypeGetFunctionDocString,
		),
		NewUnmeteredFunctionMember(
			AuthAccountCapabilitiesType,
			ast.AccessAll,
			AuthAccountCapabilitiesTypeBorrowFunctionName,
			AuthAccountCapabilitiesTypeBorrowFunctionType,
			AuthAccountCapabilitiesTypeBorrowFunctionDocString,
		),
		NewUnmeteredFunctionMember(
			AuthAccountCapabilitiesType,
			ast.AccessAll,
			AuthAccountCapabilitiesTypePublishFunctionName,
			AuthAccountCapabilitiesTypePublishFunctionType,
			AuthAccountCapabilitiesTypePublishFunctionDocString,
		),
		NewUnmeteredFunctionMember(
			AuthAccountCapabilitiesType,
			ast.AccessAll,
			AuthAccountCapabilitiesTypeUnpublishFunctionName,
			AuthAccountCapabilitiesTypeUnpublishFunctionType,
			AuthAccountCapabilitiesTypeUnpublishFunctionDocString,
		),
<<<<<<< HEAD
=======
		NewUnmeteredFunctionMember(
			AuthAccountCapabilitiesType,
			ast.AccessAll,
			AuthAccountCapabilitiesTypeMigrateLinkFunctionName,
			AuthAccountCapabilitiesTypeMigrateLinkFunctionType,
			AuthAccountCapabilitiesTypeMigrateLinkFunctionDocString,
		),
>>>>>>> 0e3b9d39
	}

	AuthAccountCapabilitiesType.Members = MembersAsMap(members)
	AuthAccountCapabilitiesType.Fields = MembersFieldNames(members)
}

const AuthAccountStorageCapabilitiesTypeGetControllerFunctionName = "getController"

var AuthAccountStorageCapabilitiesTypeGetControllerFunctionType = &FunctionType{
	Parameters: []Parameter{
		{
			Identifier:     "byCapabilityID",
			TypeAnnotation: NewTypeAnnotation(UInt64Type),
		},
	},
	ReturnTypeAnnotation: NewTypeAnnotation(
		&OptionalType{
			Type: &ReferenceType{
				Type:          StorageCapabilityControllerType,
				Authorization: UnauthorizedAccess,
			},
		},
	),
}

const AuthAccountStorageCapabilitiesTypeGetControllerFunctionDocString = `
Get the storage capability controller for the capability with the specified ID.

Returns nil if the ID does not reference an existing storage capability.
`

const AuthAccountStorageCapabilitiesTypeGetControllersFunctionName = "getControllers"

var AuthAccountStorageCapabilitiesTypeGetControllersFunctionType = &FunctionType{
	Parameters: []Parameter{
		{
			Identifier:     "forPath",
			TypeAnnotation: NewTypeAnnotation(StoragePathType),
		},
	},
	ReturnTypeAnnotation: NewTypeAnnotation(
		&VariableSizedType{
			Type: &ReferenceType{
				Type:          StorageCapabilityControllerType,
				Authorization: UnauthorizedAccess,
			},
		},
	),
}

const AuthAccountStorageCapabilitiesTypeGetControllersFunctionDocString = `
Get all storage capability controllers for capabilities that target this storage path
`

const AuthAccountStorageCapabilitiesTypeForEachControllerFunctionName = "forEachController"

var AuthAccountStorageCapabilitiesTypeForEachControllerFunctionType = &FunctionType{
	Parameters: []Parameter{
		{
			Identifier:     "forPath",
			TypeAnnotation: NewTypeAnnotation(StoragePathType),
		},
		{
			Label:      ArgumentLabelNotRequired,
			Identifier: "function",
			TypeAnnotation: NewTypeAnnotation(&FunctionType{
				Parameters: []Parameter{
					{
						TypeAnnotation: NewTypeAnnotation(&ReferenceType{
							Type:          StorageCapabilityControllerType,
							Authorization: UnauthorizedAccess,
						}),
					},
				},
				ReturnTypeAnnotation: NewTypeAnnotation(
					BoolType,
				),
			}),
		},
	},
	ReturnTypeAnnotation: NewTypeAnnotation(
		VoidType,
	),
}

const AuthAccountStorageCapabilitiesTypeForEachControllerFunctionDocString = `
Iterate over all storage capability controllers for capabilities that target this storage path,
passing a reference to each controller to the provided callback function.

Iteration is stopped early if the callback function returns ` + "`false`" + `.

If a new storage capability controller is issued for the path,
an existing storage capability controller for the path is deleted,
or a storage capability controller is retargeted from or to the path,
then the callback must stop iteration by returning false.
Otherwise, iteration aborts.
`

const AuthAccountStorageCapabilitiesTypeIssueFunctionName = "issue"

var AuthAccountStorageCapabilitiesTypeIssueFunctionTypeParameterT = &TypeParameter{
	Name: "T",
	TypeBound: &ReferenceType{
		Type:          AnyType,
		Authorization: UnauthorizedAccess,
	},
}

var AuthAccountStorageCapabilitiesTypeIssueFunctionType = &FunctionType{
	TypeParameters: []*TypeParameter{
		AuthAccountStorageCapabilitiesTypeIssueFunctionTypeParameterT,
	},
	Parameters: []Parameter{
		{
			Label:          ArgumentLabelNotRequired,
			Identifier:     "path",
			TypeAnnotation: NewTypeAnnotation(StoragePathType),
		},
	},
	ReturnTypeAnnotation: NewTypeAnnotation(
		MustInstantiate(
			&CapabilityType{},
			&GenericType{
				TypeParameter: AuthAccountStorageCapabilitiesTypeIssueFunctionTypeParameterT,
			},
		),
	),
}

const AuthAccountStorageCapabilitiesTypeIssueFunctionDocString = `
Issue/create a new storage capability.
`

const AuthAccountStorageCapabilitiesTypeName = "StorageCapabilities"

var AuthAccountStorageCapabilitiesType = func() *CompositeType {
	var t = &CompositeType{
		Identifier:         AuthAccountStorageCapabilitiesTypeName,
		Kind:               common.CompositeKindStructure,
		importable:         false,
		hasComputedMembers: true,
	}

	return t
}()

func init() {
	var members = []*Member{
		NewUnmeteredFunctionMember(
			AuthAccountStorageCapabilitiesType,
			ast.AccessAll,
			AuthAccountStorageCapabilitiesTypeGetControllerFunctionName,
			AuthAccountStorageCapabilitiesTypeGetControllerFunctionType,
			AuthAccountStorageCapabilitiesTypeGetControllerFunctionDocString,
		),
		NewUnmeteredFunctionMember(
			AuthAccountStorageCapabilitiesType,
			ast.AccessAll,
			AuthAccountStorageCapabilitiesTypeGetControllersFunctionName,
			AuthAccountStorageCapabilitiesTypeGetControllersFunctionType,
			AuthAccountStorageCapabilitiesTypeGetControllersFunctionDocString,
		),
		NewUnmeteredFunctionMember(
			AuthAccountStorageCapabilitiesType,
			ast.AccessAll,
			AuthAccountStorageCapabilitiesTypeForEachControllerFunctionName,
			AuthAccountStorageCapabilitiesTypeForEachControllerFunctionType,
			AuthAccountStorageCapabilitiesTypeForEachControllerFunctionDocString,
		),
		NewUnmeteredFunctionMember(
			AuthAccountStorageCapabilitiesType,
			ast.AccessAll,
			AuthAccountStorageCapabilitiesTypeIssueFunctionName,
			AuthAccountStorageCapabilitiesTypeIssueFunctionType,
			AuthAccountStorageCapabilitiesTypeIssueFunctionDocString,
		),
	}

	AuthAccountStorageCapabilitiesType.Members = MembersAsMap(members)
	AuthAccountStorageCapabilitiesType.Fields = MembersFieldNames(members)
}

const AuthAccountAccountCapabilitiesTypeGetControllerFunctionName = "getController"

var AuthAccountAccountCapabilitiesTypeGetControllerFunctionType = &FunctionType{
	Parameters: []Parameter{
		{
			Identifier:     "byCapabilityID",
			TypeAnnotation: NewTypeAnnotation(UInt64Type),
		},
	},
	ReturnTypeAnnotation: NewTypeAnnotation(
		&OptionalType{
			Type: &ReferenceType{
				Type:          AccountCapabilityControllerType,
				Authorization: UnauthorizedAccess,
			},
		},
	),
}

const AuthAccountAccountCapabilitiesTypeGetControllerFunctionDocString = `
Get capability controller for capability with the specified ID.

Returns nil if the ID does not reference an existing account capability.
`

const AuthAccountAccountCapabilitiesTypeGetControllersFunctionName = "getControllers"

var AuthAccountAccountCapabilitiesTypeGetControllersFunctionType = &FunctionType{
	ReturnTypeAnnotation: NewTypeAnnotation(
		&VariableSizedType{
			Type: &ReferenceType{
				Type:          AccountCapabilityControllerType,
				Authorization: UnauthorizedAccess,
			},
		},
	),
}

const AuthAccountAccountCapabilitiesTypeGetControllersFunctionDocString = `
Get all capability controllers for all account capabilities.
`

const AuthAccountAccountCapabilitiesTypeForEachControllerFunctionName = "forEachController"

var AuthAccountAccountCapabilitiesTypeForEachControllerFunctionType = &FunctionType{
	Parameters: []Parameter{
		{
			Label:      ArgumentLabelNotRequired,
			Identifier: "function",
			TypeAnnotation: NewTypeAnnotation(&FunctionType{
				Parameters: []Parameter{
					{
						TypeAnnotation: NewTypeAnnotation(&ReferenceType{
							Type:          AccountCapabilityControllerType,
							Authorization: UnauthorizedAccess,
						}),
					},
				},
				ReturnTypeAnnotation: NewTypeAnnotation(
					BoolType,
				),
			}),
		},
	},
	ReturnTypeAnnotation: NewTypeAnnotation(
		VoidType,
	),
}

const AuthAccountAccountCapabilitiesTypeForEachControllerFunctionDocString = `
Iterate over all account capability controllers for all account capabilities,
passing a reference to each controller to the provided callback function.

Iteration is stopped early if the callback function returns ` + "`false`" + `.

If a new account capability controller is issued for the account,
or an existing account capability controller for the account is deleted,
then the callback must stop iteration by returning false.
Otherwise, iteration aborts.
`

const AuthAccountAccountCapabilitiesTypeIssueFunctionName = "issue"

var AuthAccountAccountCapabilitiesTypeIssueFunctionTypeParameterT = &TypeParameter{
	Name: "T",
	TypeBound: &ReferenceType{
		Type: &RestrictedType{
			Type: AuthAccountType,
		},
		Authorization: UnauthorizedAccess,
	},
}

var AuthAccountAccountCapabilitiesTypeIssueFunctionType = &FunctionType{
	TypeParameters: []*TypeParameter{
		AuthAccountAccountCapabilitiesTypeIssueFunctionTypeParameterT,
	},
	ReturnTypeAnnotation: NewTypeAnnotation(
		MustInstantiate(
			&CapabilityType{},
			&GenericType{
				TypeParameter: AuthAccountAccountCapabilitiesTypeIssueFunctionTypeParameterT,
			},
		),
	),
}

const AuthAccountAccountCapabilitiesTypeIssueFunctionDocString = `
Issue/create a new account capability.
`

const AuthAccountAccountCapabilitiesTypeName = "AccountCapabilities"

var AuthAccountAccountCapabilitiesType = func() *CompositeType {
	var t = &CompositeType{
		Identifier:         AuthAccountAccountCapabilitiesTypeName,
		Kind:               common.CompositeKindStructure,
		importable:         false,
		hasComputedMembers: true,
	}

	return t
}()

func init() {
	var members = []*Member{
		NewUnmeteredFunctionMember(
			AuthAccountAccountCapabilitiesType,
			ast.AccessAll,
			AuthAccountAccountCapabilitiesTypeGetControllerFunctionName,
			AuthAccountAccountCapabilitiesTypeGetControllerFunctionType,
			AuthAccountAccountCapabilitiesTypeGetControllerFunctionDocString,
		),
		NewUnmeteredFunctionMember(
			AuthAccountAccountCapabilitiesType,
			ast.AccessAll,
			AuthAccountAccountCapabilitiesTypeGetControllersFunctionName,
			AuthAccountAccountCapabilitiesTypeGetControllersFunctionType,
			AuthAccountAccountCapabilitiesTypeGetControllersFunctionDocString,
		),
		NewUnmeteredFunctionMember(
			AuthAccountAccountCapabilitiesType,
			ast.AccessAll,
			AuthAccountAccountCapabilitiesTypeForEachControllerFunctionName,
			AuthAccountAccountCapabilitiesTypeForEachControllerFunctionType,
			AuthAccountAccountCapabilitiesTypeForEachControllerFunctionDocString,
		),
		NewUnmeteredFunctionMember(
			AuthAccountAccountCapabilitiesType,
			ast.AccessAll,
			AuthAccountAccountCapabilitiesTypeIssueFunctionName,
			AuthAccountAccountCapabilitiesTypeIssueFunctionType,
			AuthAccountAccountCapabilitiesTypeIssueFunctionDocString,
		),
	}

	AuthAccountAccountCapabilitiesType.Members = MembersAsMap(members)
	AuthAccountAccountCapabilitiesType.Fields = MembersFieldNames(members)
}

const AuthAccountTypeName = "AuthAccount"

var AuthAccountType = func() *CompositeType {
	var t = &CompositeType{
		Identifier:         AuthAccountTypeName,
		Kind:               common.CompositeKindStructure,
		importable:         false,
		hasComputedMembers: true,
	}

	t.SetNestedType(AuthAccountContractsTypeName, AuthAccountContractsType)
	t.SetNestedType(AuthAccountKeysTypeName, AuthAccountKeysType)
	t.SetNestedType(AuthAccountInboxTypeName, AuthAccountInboxType)
	t.SetNestedType(AuthAccountCapabilitiesTypeName, AuthAccountCapabilitiesType)
	t.SetNestedType(AuthAccountStorageCapabilitiesTypeName, AuthAccountStorageCapabilitiesType)
	t.SetNestedType(AuthAccountAccountCapabilitiesTypeName, AuthAccountAccountCapabilitiesType)
	return t
}()

func init() {
	var members = []*Member{
		NewUnmeteredFieldMember(
			AuthAccountType,
			ast.AccessAll,
			ast.VariableKindConstant,
			AuthAccountTypeAddressFieldName,
			AuthAccountTypeAddressFieldType,
			AuthAccountTypeAddressFieldDocString,
		),
		NewUnmeteredFieldMember(
			AuthAccountType,
			ast.AccessAll,
			ast.VariableKindConstant,
			AuthAccountTypeBalanceFieldName,
			AuthAccountTypeBalanceFieldType,
			AuthAccountTypeBalanceFieldDocString,
		),
		NewUnmeteredFieldMember(
			AuthAccountType,
			ast.AccessAll,
			ast.VariableKindConstant,
			AuthAccountTypeAvailableBalanceFieldName,
			AuthAccountTypeAvailableBalanceFieldType,
			AuthAccountTypeAvailableBalanceFieldDocString,
		),
		NewUnmeteredFieldMember(
			AuthAccountType,
			ast.AccessAll,
			ast.VariableKindConstant,
			AuthAccountTypeStorageUsedFieldName,
			AuthAccountTypeStorageUsedFieldType,
			AuthAccountTypeStorageUsedFieldDocString,
		),
		NewUnmeteredFieldMember(
			AuthAccountType,
			ast.AccessAll,
			ast.VariableKindConstant,
			AuthAccountTypeStorageCapacityFieldName,
			AuthAccountTypeStorageCapacityFieldType,
			AuthAccountTypeStorageCapacityFieldDocString,
		),
		NewUnmeteredFieldMember(
			AuthAccountType,
			ast.AccessAll,
			ast.VariableKindConstant,
			AuthAccountTypeContractsFieldName,
			AuthAccountTypeContractsFieldType,
			AuthAccountTypeContractsFieldDocString,
		),
		NewUnmeteredFieldMember(
			AuthAccountType,
			ast.AccessAll,
			ast.VariableKindConstant,
			AuthAccountTypeKeysFieldName,
			AuthAccountTypeKeysFieldType,
			AuthAccountTypeKeysFieldDocString,
		),
		NewUnmeteredFieldMember(
			AuthAccountType,
			ast.AccessAll,
			ast.VariableKindConstant,
			AuthAccountTypeInboxFieldName,
			AuthAccountTypeInboxFieldType,
			AuthAccountTypeInboxFieldDocString,
		),
		NewUnmeteredFieldMember(
			AuthAccountType,
			ast.AccessAll,
			ast.VariableKindConstant,
			AuthAccountTypeCapabilitiesFieldName,
			AuthAccountTypeCapabilitiesFieldType,
			AuthAccountTypeCapabilitiesFieldDocString,
		),
		NewUnmeteredFieldMember(
			AuthAccountType,
			ast.AccessAll,
			ast.VariableKindConstant,
			AuthAccountTypePublicPathsFieldName,
			AuthAccountTypePublicPathsFieldType,
			AuthAccountTypePublicPathsFieldDocString,
		),
		NewUnmeteredFieldMember(
			AuthAccountType,
			ast.AccessAll,
			ast.VariableKindConstant,
			AuthAccountTypePrivatePathsFieldName,
			AuthAccountTypePrivatePathsFieldType,
			AuthAccountTypePrivatePathsFieldDocString,
		),
		NewUnmeteredFieldMember(
			AuthAccountType,
			ast.AccessAll,
			ast.VariableKindConstant,
			AuthAccountTypeStoragePathsFieldName,
			AuthAccountTypeStoragePathsFieldType,
			AuthAccountTypeStoragePathsFieldDocString,
		),
		NewUnmeteredFunctionMember(
			AuthAccountType,
			ast.AccessAll,
			AuthAccountTypeSaveFunctionName,
			AuthAccountTypeSaveFunctionType,
			AuthAccountTypeSaveFunctionDocString,
		),
		NewUnmeteredFunctionMember(
			AuthAccountType,
			ast.AccessAll,
			AuthAccountTypeTypeFunctionName,
			AuthAccountTypeTypeFunctionType,
			AuthAccountTypeTypeFunctionDocString,
		),
		NewUnmeteredFunctionMember(
			AuthAccountType,
			ast.AccessAll,
			AuthAccountTypeLoadFunctionName,
			AuthAccountTypeLoadFunctionType,
			AuthAccountTypeLoadFunctionDocString,
		),
		NewUnmeteredFunctionMember(
			AuthAccountType,
			ast.AccessAll,
			AuthAccountTypeCopyFunctionName,
			AuthAccountTypeCopyFunctionType,
			AuthAccountTypeCopyFunctionDocString,
		),
		NewUnmeteredFunctionMember(
			AuthAccountType,
			ast.AccessAll,
			AuthAccountTypeBorrowFunctionName,
			AuthAccountTypeBorrowFunctionType,
			AuthAccountTypeBorrowFunctionDocString,
		),
		NewUnmeteredFunctionMember(
			AuthAccountType,
			ast.AccessAll,
			AuthAccountTypeCheckFunctionName,
			AuthAccountTypeCheckFunctionType,
			AuthAccountTypeCheckFunctionDocString,
		),
		NewUnmeteredFunctionMember(
			AuthAccountType,
<<<<<<< HEAD
			ast.AccessPublic,
=======
			ast.AccessAll,
			AuthAccountTypeLinkFunctionName,
			AuthAccountTypeLinkFunctionType,
			AuthAccountTypeLinkFunctionDocString,
		),
		NewUnmeteredFunctionMember(
			AuthAccountType,
			ast.AccessAll,
			AuthAccountTypeLinkAccountFunctionName,
			AuthAccountTypeLinkAccountFunctionType,
			AuthAccountTypeLinkAccountFunctionDocString,
		),
		NewUnmeteredFunctionMember(
			AuthAccountType,
			ast.AccessAll,
			AuthAccountTypeGetCapabilityFunctionName,
			AuthAccountTypeGetCapabilityFunctionType,
			AuthAccountTypeGetCapabilityFunctionDocString,
		),
		NewUnmeteredFunctionMember(
			AuthAccountType,
			ast.AccessAll,
			AuthAccountTypeGetLinkTargetFunctionName,
			AuthAccountTypeGetLinkTargetFunctionType,
			AuthAccountTypeGetLinkTargetFunctionDocString,
		),
		NewUnmeteredFunctionMember(
			AuthAccountType,
			ast.AccessAll,
			AuthAccountTypeUnlinkFunctionName,
			AuthAccountTypeUnlinkFunctionType,
			AuthAccountTypeUnlinkFunctionDocString,
		),
		NewUnmeteredFunctionMember(
			AuthAccountType,
			ast.AccessAll,
>>>>>>> 0e3b9d39
			AuthAccountTypeForEachPublicFunctionName,
			AuthAccountTypeForEachPublicFunctionType,
			AuthAccountTypeForEachPublicFunctionDocString,
		),
		NewUnmeteredFunctionMember(
			AuthAccountType,
			ast.AccessAll,
			AuthAccountTypeForEachPrivateFunctionName,
			AuthAccountTypeForEachPrivateFunctionType,
			AuthAccountTypeForEachPrivateFunctionDocString,
		),
		NewUnmeteredFunctionMember(
			AuthAccountType,
			ast.AccessAll,
			AuthAccountTypeForEachStoredFunctionName,
			AuthAccountTypeForEachStoredFunctionType,
			AuthAccountTypeForEachStoredFunctionDocString,
		),
	}

	AuthAccountType.Members = MembersAsMap(members)
	AuthAccountType.Fields = MembersFieldNames(members)
}<|MERGE_RESOLUTION|>--- conflicted
+++ resolved
@@ -350,182 +350,6 @@
 The path must be a storage path, i.e., only the domain ` + "`storage`" + ` is allowed.
 `
 
-<<<<<<< HEAD
-=======
-const AuthAccountTypeLinkFunctionName = "link"
-
-var AuthAccountTypeLinkFunctionTypeParameterT = &TypeParameter{
-	Name: "T",
-	TypeBound: &ReferenceType{
-		Type:          AnyType,
-		Authorization: UnauthorizedAccess,
-	},
-}
-
-var AuthAccountTypeLinkFunctionType = &FunctionType{
-	TypeParameters: []*TypeParameter{
-		AuthAccountTypeLinkFunctionTypeParameterT,
-	},
-	Parameters: []Parameter{
-		{
-			Label:          ArgumentLabelNotRequired,
-			Identifier:     "newCapabilityPath",
-			TypeAnnotation: NewTypeAnnotation(CapabilityPathType),
-		},
-		{
-			Identifier:     "target",
-			TypeAnnotation: NewTypeAnnotation(PathType),
-		},
-	},
-	ReturnTypeAnnotation: NewTypeAnnotation(
-		&OptionalType{
-			Type: MustInstantiate(
-				&CapabilityType{},
-				&GenericType{
-					TypeParameter: AuthAccountTypeLinkFunctionTypeParameterT,
-				},
-			),
-		},
-	),
-}
-
-const AuthAccountTypeLinkFunctionDocString = `
-**DEPRECATED**: Instead, use ` + "`capabilities.storage.issue`" + `, and ` + "`capabilities.publish`" + ` if the path is public.
-
-Creates a capability at the given public or private path,
-which targets the given public, private, or storage path.
-
-The target path leads to the object that will provide the functionality defined by this capability.
-
-The given type defines how the capability can be borrowed, i.e., how the stored value can be accessed.
-
-Returns nil if a link for the given capability path already exists, or the newly created capability if not.
-
-It is not necessary for the target path to lead to a valid object; the target path could be empty,
-or could lead to an object which does not provide the necessary type interface:
-The link function does **not** check if the target path is valid/exists at the time the capability is created
-and does **not** check if the target value conforms to the given type.
-
-The link is latent.
-
-The target value might be stored after the link is created,
-and the target value might be moved out after the link has been created.
-`
-
-const AuthAccountTypeLinkAccountFunctionName = "linkAccount"
-
-var AuthAccountTypeLinkAccountFunctionType = &FunctionType{
-	Parameters: []Parameter{
-		{
-			Label:          ArgumentLabelNotRequired,
-			Identifier:     "newCapabilityPath",
-			TypeAnnotation: NewTypeAnnotation(PrivatePathType),
-		},
-	},
-	ReturnTypeAnnotation: NewTypeAnnotation(
-		&OptionalType{
-			Type: MustInstantiate(
-				&CapabilityType{},
-				&ReferenceType{
-					Type:          AuthAccountType,
-					Authorization: UnauthorizedAccess,
-				},
-			),
-		},
-	),
-}
-
-const AuthAccountTypeLinkAccountFunctionDocString = `
-**DEPRECATED**: Use ` + "`capabilities.account.issue`" + ` instead.
-
-Creates a capability at the given public or private path which targets this account.
-
-Returns nil if a link for the given capability path already exists, or the newly created capability if not.
-`
-
-const AuthAccountTypeGetCapabilityFunctionName = "getCapability"
-
-var AuthAccountTypeGetCapabilityFunctionTypeParameterT = &TypeParameter{
-	Name: "T",
-	TypeBound: &ReferenceType{
-		Type:          AnyType,
-		Authorization: UnauthorizedAccess,
-	},
-}
-
-var AuthAccountTypeGetCapabilityFunctionType = &FunctionType{
-	TypeParameters: []*TypeParameter{
-		AuthAccountTypeGetCapabilityFunctionTypeParameterT,
-	},
-	Parameters: []Parameter{
-		{
-			Label:          ArgumentLabelNotRequired,
-			Identifier:     "path",
-			TypeAnnotation: NewTypeAnnotation(CapabilityPathType),
-		},
-	},
-	ReturnTypeAnnotation: NewTypeAnnotation(
-		MustInstantiate(
-			&CapabilityType{},
-			&GenericType{
-				TypeParameter: AuthAccountTypeGetCapabilityFunctionTypeParameterT,
-			},
-		),
-	),
-}
-
-const AuthAccountTypeGetCapabilityFunctionDocString = `
-**DEPRECATED**: Use ` + "`capabilities.get`" + ` instead.
-
-Returns the capability at the given private or public path.
-`
-
-const AuthAccountTypeGetLinkTargetFunctionName = "getLinkTarget"
-
-var AuthAccountTypeGetLinkTargetFunctionType = &FunctionType{
-	Parameters: []Parameter{
-		{
-			Label:          ArgumentLabelNotRequired,
-			Identifier:     "path",
-			TypeAnnotation: NewTypeAnnotation(CapabilityPathType),
-		},
-	},
-	ReturnTypeAnnotation: NewTypeAnnotation(
-		&OptionalType{
-			Type: PathType,
-		},
-	),
-}
-
-const AuthAccountTypeGetLinkTargetFunctionDocString = `
-**DEPRECATED**: Use ` + "`capabilities.storage.getController`" + ` and ` + "`StorageCapabilityController.target()`" + `.
-
-Returns the target path of the capability at the given public or private path,
-or nil if there exists no capability at the given path.
-`
-
-const AuthAccountTypeUnlinkFunctionName = "unlink"
-
-var AuthAccountTypeUnlinkFunctionType = &FunctionType{
-	Parameters: []Parameter{
-		{
-			Label:          ArgumentLabelNotRequired,
-			Identifier:     "path",
-			TypeAnnotation: NewTypeAnnotation(CapabilityPathType),
-		},
-	},
-	ReturnTypeAnnotation: NewTypeAnnotation(
-		VoidType,
-	),
-}
-
-const AuthAccountTypeUnlinkFunctionDocString = `
-**DEPRECATED**: Use ` + "`capabilities.unpublish`" + ` instead if the path is public.
-
-Removes the capability at the given public or private path.
-`
-
->>>>>>> 0e3b9d39
 const AuthAccountTypeForEachPublicFunctionName = "forEachPublic"
 
 var AuthAccountTypeForEachPublicFunctionType = &FunctionType{
@@ -1419,16 +1243,6 @@
 			AuthAccountCapabilitiesTypeUnpublishFunctionType,
 			AuthAccountCapabilitiesTypeUnpublishFunctionDocString,
 		),
-<<<<<<< HEAD
-=======
-		NewUnmeteredFunctionMember(
-			AuthAccountCapabilitiesType,
-			ast.AccessAll,
-			AuthAccountCapabilitiesTypeMigrateLinkFunctionName,
-			AuthAccountCapabilitiesTypeMigrateLinkFunctionType,
-			AuthAccountCapabilitiesTypeMigrateLinkFunctionDocString,
-		),
->>>>>>> 0e3b9d39
 	}
 
 	AuthAccountCapabilitiesType.Members = MembersAsMap(members)
@@ -1932,46 +1746,7 @@
 		),
 		NewUnmeteredFunctionMember(
 			AuthAccountType,
-<<<<<<< HEAD
-			ast.AccessPublic,
-=======
-			ast.AccessAll,
-			AuthAccountTypeLinkFunctionName,
-			AuthAccountTypeLinkFunctionType,
-			AuthAccountTypeLinkFunctionDocString,
-		),
-		NewUnmeteredFunctionMember(
-			AuthAccountType,
-			ast.AccessAll,
-			AuthAccountTypeLinkAccountFunctionName,
-			AuthAccountTypeLinkAccountFunctionType,
-			AuthAccountTypeLinkAccountFunctionDocString,
-		),
-		NewUnmeteredFunctionMember(
-			AuthAccountType,
-			ast.AccessAll,
-			AuthAccountTypeGetCapabilityFunctionName,
-			AuthAccountTypeGetCapabilityFunctionType,
-			AuthAccountTypeGetCapabilityFunctionDocString,
-		),
-		NewUnmeteredFunctionMember(
-			AuthAccountType,
-			ast.AccessAll,
-			AuthAccountTypeGetLinkTargetFunctionName,
-			AuthAccountTypeGetLinkTargetFunctionType,
-			AuthAccountTypeGetLinkTargetFunctionDocString,
-		),
-		NewUnmeteredFunctionMember(
-			AuthAccountType,
-			ast.AccessAll,
-			AuthAccountTypeUnlinkFunctionName,
-			AuthAccountTypeUnlinkFunctionType,
-			AuthAccountTypeUnlinkFunctionDocString,
-		),
-		NewUnmeteredFunctionMember(
-			AuthAccountType,
-			ast.AccessAll,
->>>>>>> 0e3b9d39
+			ast.AccessAll,
 			AuthAccountTypeForEachPublicFunctionName,
 			AuthAccountTypeForEachPublicFunctionType,
 			AuthAccountTypeForEachPublicFunctionDocString,
