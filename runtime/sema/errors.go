/*
 * Cadence - The resource-oriented smart contract programming language
 *
 * Copyright Dapper Labs, Inc.
 *
 * Licensed under the Apache License, Version 2.0 (the "License");
 * you may not use this file except in compliance with the License.
 * You may obtain a copy of the License at
 *
 *   http://www.apache.org/licenses/LICENSE-2.0
 *
 * Unless required by applicable law or agreed to in writing, software
 * distributed under the License is distributed on an "AS IS" BASIS,
 * WITHOUT WARRANTIES OR CONDITIONS OF ANY KIND, either express or implied.
 * See the License for the specific language governing permissions and
 * limitations under the License.
 */

package sema

import (
	"fmt"
	"math/big"
	"sort"
	"strings"

	"github.com/texttheater/golang-levenshtein/levenshtein"

	"github.com/onflow/cadence/runtime/ast"
	"github.com/onflow/cadence/runtime/common"
	"github.com/onflow/cadence/runtime/common/orderedmap"
	"github.com/onflow/cadence/runtime/errors"
	"github.com/onflow/cadence/runtime/pretty"
)

func ErrorMessageExpectedActualTypes(
	expectedType Type,
	actualType Type,
) (
	expected string,
	actual string,
) {
	expected = expectedType.QualifiedString()
	actual = actualType.QualifiedString()

	if expected == actual {
		expected = string(expectedType.ID())
		actual = string(actualType.ID())
	}

	return
}

// astTypeConversionError

type astTypeConversionError struct {
	invalidASTType ast.Type
}

func (e *astTypeConversionError) Error() string {
	return fmt.Sprintf("cannot convert unsupported AST type: %#+v", e.invalidASTType)
}

// unsupportedOperation

type unsupportedOperation struct {
	kind      common.OperationKind
	operation ast.Operation
	ast.Range
}

func (e *unsupportedOperation) Error() string {
	return fmt.Sprintf(
		"cannot check unsupported %s operation: `%s`",
		e.kind.Name(),
		e.operation.Symbol(),
	)
}

// InvalidPragmaError

type InvalidPragmaError struct {
	Message string
	ast.Range
}

var _ SemanticError = &InvalidPragmaError{}
var _ errors.UserError = &InvalidPragmaError{}
var _ errors.SecondaryError = &InvalidPragmaError{}

func (*InvalidPragmaError) isSemanticError() {}

func (*InvalidPragmaError) IsUserError() {}

func (e *InvalidPragmaError) Error() string {
	return "invalid pragma"
}

func (e *InvalidPragmaError) SecondaryError() string {
	return e.Message
}

// CheckerError

type CheckerError struct {
	Location common.Location
	Codes    map[common.Location][]byte
	Errors   []error
}

var _ errors.UserError = CheckerError{}
var _ errors.ParentError = CheckerError{}

func (CheckerError) IsUserError() {}

func (e CheckerError) Error() string {
	var sb strings.Builder
	sb.WriteString("Checking failed:\n")
	codes := e.Codes
	if codes == nil {
		codes = map[common.Location][]byte{}
	}
	printErr := pretty.NewErrorPrettyPrinter(&sb, false).
		PrettyPrintError(e, e.Location, codes)
	if printErr != nil {
		panic(printErr)
	}
	return sb.String()
}

func (e CheckerError) ChildErrors() []error {
	return e.Errors
}

func (e CheckerError) ImportLocation() common.Location {
	return e.Location
}

// SemanticError

type SemanticError interface {
	errors.UserError
	ast.HasPosition
	isSemanticError()
}

// RedeclarationError

type RedeclarationError struct {
	PreviousPos *ast.Position
	Name        string
	Pos         ast.Position
	Kind        common.DeclarationKind
}

var _ SemanticError = &RedeclarationError{}
var _ errors.UserError = &RedeclarationError{}

func (*RedeclarationError) isSemanticError() {}

func (*RedeclarationError) IsUserError() {}

func (e *RedeclarationError) Error() string {
	return fmt.Sprintf(
		"cannot redeclare %s: `%s` is already declared",
		e.Kind.Name(),
		e.Name,
	)
}

func (e *RedeclarationError) StartPosition() ast.Position {
	return e.Pos
}

func (e *RedeclarationError) EndPosition(memoryGauge common.MemoryGauge) ast.Position {
	length := len(e.Name)
	return e.Pos.Shifted(memoryGauge, length-1)
}

func (e *RedeclarationError) ErrorNotes() []errors.ErrorNote {
	if e.PreviousPos == nil || e.PreviousPos.Line < 1 {
		return nil
	}

	previousStartPos := *e.PreviousPos
	length := len(e.Name)
	previousEndPos := previousStartPos.Shifted(nil, length-1)

	return []errors.ErrorNote{
		&RedeclarationNote{
			Range: ast.NewUnmeteredRange(
				previousStartPos,
				previousEndPos,
			),
		},
	}
}

// RedeclarationNote

type RedeclarationNote struct {
	ast.Range
}

func (n RedeclarationNote) Message() string {
	return "previously declared here"
}

// NotDeclaredError

type NotDeclaredError struct {
	Expression   *ast.IdentifierExpression
	Name         string
	Pos          ast.Position
	ExpectedKind common.DeclarationKind
}

var _ SemanticError = &NotDeclaredError{}
var _ errors.UserError = &NotDeclaredError{}
var _ errors.SecondaryError = &NotDeclaredError{}

func (*NotDeclaredError) isSemanticError() {}

func (*NotDeclaredError) IsUserError() {}

func (e *NotDeclaredError) Error() string {
	return fmt.Sprintf(
		"cannot find %s in this scope: `%s`",
		e.ExpectedKind.Name(),
		e.Name,
	)
}

func (e *NotDeclaredError) SecondaryError() string {
	return "not found in this scope"
}

func (e *NotDeclaredError) StartPosition() ast.Position {
	return e.Pos
}

func (e *NotDeclaredError) EndPosition(memoryGauge common.MemoryGauge) ast.Position {
	length := len(e.Name)
	return e.Pos.Shifted(memoryGauge, length-1)
}

// AssignmentToConstantError

type AssignmentToConstantError struct {
	Name string
	ast.Range
}

var _ SemanticError = &AssignmentToConstantError{}
var _ errors.UserError = &AssignmentToConstantError{}
var _ errors.SecondaryError = &AssignmentToConstantError{}

func (*AssignmentToConstantError) isSemanticError() {}

func (*AssignmentToConstantError) IsUserError() {}

func (e *AssignmentToConstantError) Error() string {
	return fmt.Sprintf("cannot assign to constant: `%s`", e.Name)
}

func (e *AssignmentToConstantError) SecondaryError() string {
	return fmt.Sprintf("consider changing the declaration of `%s` to be `var`", e.Name)
}

// TypeMismatchError

type TypeMismatchError struct {
	ExpectedType Type
	ActualType   Type
	Expression   ast.Expression
	ast.Range
}

var _ SemanticError = &TypeMismatchError{}
var _ errors.UserError = &TypeMismatchError{}
var _ errors.SecondaryError = &TypeMismatchError{}

func (*TypeMismatchError) isSemanticError() {}

func (*TypeMismatchError) IsUserError() {}

func (e *TypeMismatchError) Error() string {
	return "mismatched types"
}

func (e *TypeMismatchError) SecondaryError() string {
	expected, actual := ErrorMessageExpectedActualTypes(
		e.ExpectedType,
		e.ActualType,
	)

	return fmt.Sprintf(
		"expected `%s`, got `%s`",
		expected,
		actual,
	)
}

// TypeMismatchWithDescriptionError

type TypeMismatchWithDescriptionError struct {
	ActualType              Type
	ExpectedTypeDescription string
	ast.Range
}

var _ SemanticError = &TypeMismatchWithDescriptionError{}
var _ errors.UserError = &TypeMismatchWithDescriptionError{}
var _ errors.SecondaryError = &TypeMismatchWithDescriptionError{}

func (*TypeMismatchWithDescriptionError) isSemanticError() {}

func (*TypeMismatchWithDescriptionError) IsUserError() {}

func (e *TypeMismatchWithDescriptionError) Error() string {
	return "mismatched types"
}

func (e *TypeMismatchWithDescriptionError) SecondaryError() string {
	return fmt.Sprintf(
		"expected %s, got `%s`",
		e.ExpectedTypeDescription,
		e.ActualType.QualifiedString(),
	)
}

// NotIndexableTypeError

type NotIndexableTypeError struct {
	Type Type
	ast.Range
}

var _ SemanticError = &NotIndexableTypeError{}
var _ errors.UserError = &NotIndexableTypeError{}

func (*NotIndexableTypeError) isSemanticError() {}

func (*NotIndexableTypeError) IsUserError() {}

func (e *NotIndexableTypeError) Error() string {
	return fmt.Sprintf(
		"cannot index into value which has type: `%s`",
		e.Type.QualifiedString(),
	)
}

// NotIndexingAssignableTypeError

type NotIndexingAssignableTypeError struct {
	Type Type
	ast.Range
}

var _ SemanticError = &NotIndexingAssignableTypeError{}
var _ errors.UserError = &NotIndexingAssignableTypeError{}

func (*NotIndexingAssignableTypeError) isSemanticError() {}

func (*NotIndexingAssignableTypeError) IsUserError() {}

func (e *NotIndexingAssignableTypeError) Error() string {
	return fmt.Sprintf(
		"cannot assign into value which has type: `%s`",
		e.Type.QualifiedString(),
	)
}

// NotEquatableTypeError

type NotEquatableTypeError struct {
	Type Type
	ast.Range
}

var _ SemanticError = &NotEquatableTypeError{}
var _ errors.UserError = &NotEquatableTypeError{}

func (*NotEquatableTypeError) isSemanticError() {}

func (*NotEquatableTypeError) IsUserError() {}

func (e *NotEquatableTypeError) Error() string {
	return fmt.Sprintf(
		"cannot compare value which has type: `%s`",
		e.Type.QualifiedString(),
	)
}

// NotCallableError

type NotCallableError struct {
	Type Type
	ast.Range
}

var _ SemanticError = &NotCallableError{}
var _ errors.UserError = &NotCallableError{}

func (*NotCallableError) isSemanticError() {}

func (*NotCallableError) IsUserError() {}

func (e *NotCallableError) Error() string {
	return fmt.Sprintf("cannot call type: `%s`",
		e.Type.QualifiedString(),
	)
}

// InsufficientArgumentsError

type InsufficientArgumentsError struct {
	MinCount    int
	ActualCount int
	ast.Range
}

var _ SemanticError = &InsufficientArgumentsError{}
var _ errors.UserError = &InsufficientArgumentsError{}
var _ errors.SecondaryError = &InsufficientArgumentsError{}

func (*InsufficientArgumentsError) isSemanticError() {}

func (*InsufficientArgumentsError) IsUserError() {}

func (e *InsufficientArgumentsError) Error() string {
	return "too few arguments"
}

func (e *InsufficientArgumentsError) SecondaryError() string {
	return fmt.Sprintf(
		"expected at least %d, got %d",
		e.MinCount,
		e.ActualCount,
	)
}

// ExcessiveArgumentsError

type ExcessiveArgumentsError struct {
	MaxCount    int
	ActualCount int
	ast.Range
}

var _ SemanticError = &ExcessiveArgumentsError{}
var _ errors.UserError = &ExcessiveArgumentsError{}
var _ errors.SecondaryError = &ExcessiveArgumentsError{}

func (*ExcessiveArgumentsError) isSemanticError() {}

func (*ExcessiveArgumentsError) IsUserError() {}

func (e *ExcessiveArgumentsError) Error() string {
	return "too many arguments"
}

func (e *ExcessiveArgumentsError) SecondaryError() string {
	return fmt.Sprintf(
		"expected up to %d, got %d",
		e.MaxCount,
		e.ActualCount,
	)
}

// MissingArgumentLabelError

// TODO: suggest adding argument label

type MissingArgumentLabelError struct {
	ExpectedArgumentLabel string
	ast.Range
}

var _ SemanticError = &MissingArgumentLabelError{}
var _ errors.UserError = &MissingArgumentLabelError{}
var _ errors.HasSuggestedFixes[ast.TextEdit] = &MissingArgumentLabelError{}

func (*MissingArgumentLabelError) isSemanticError() {}

func (*MissingArgumentLabelError) IsUserError() {}

func (e *MissingArgumentLabelError) Error() string {
	return fmt.Sprintf(
		"missing argument label: `%s`",
		e.ExpectedArgumentLabel,
	)
}

func (e *MissingArgumentLabelError) SuggestFixes(_ string) []errors.SuggestedFix[ast.TextEdit] {
	return []errors.SuggestedFix[ast.TextEdit]{
		{
			Message: "insert argument label",
			TextEdits: []ast.TextEdit{
				{
					Insertion: fmt.Sprintf("%s: ", e.ExpectedArgumentLabel),
					Range: ast.NewUnmeteredRange(
						e.StartPos,
						e.StartPos,
					),
				},
			},
		},
	}
}

// IncorrectArgumentLabelError

type IncorrectArgumentLabelError struct {
	ExpectedArgumentLabel string
	ActualArgumentLabel   string
	ast.Range
}

var _ SemanticError = &IncorrectArgumentLabelError{}
var _ errors.UserError = &IncorrectArgumentLabelError{}
var _ errors.SecondaryError = &IncorrectArgumentLabelError{}
var _ errors.HasSuggestedFixes[ast.TextEdit] = &IncorrectArgumentLabelError{}

func (*IncorrectArgumentLabelError) isSemanticError() {}

func (*IncorrectArgumentLabelError) IsUserError() {}

func (e *IncorrectArgumentLabelError) Error() string {
	return "incorrect argument label"
}

func (e *IncorrectArgumentLabelError) SecondaryError() string {
	expected := "no label"
	if e.ExpectedArgumentLabel != "" {
		expected = fmt.Sprintf("`%s`", e.ExpectedArgumentLabel)
	}
	return fmt.Sprintf(
		"expected %s, got `%s`",
		expected,
		e.ActualArgumentLabel,
	)
}

func (e *IncorrectArgumentLabelError) SuggestFixes(code string) []errors.SuggestedFix[ast.TextEdit] {
	if len(e.ExpectedArgumentLabel) > 0 {
		return []errors.SuggestedFix[ast.TextEdit]{
			{
				Message: "replace argument label",
				TextEdits: []ast.TextEdit{
					{
						Replacement: fmt.Sprintf("%s:", e.ExpectedArgumentLabel),
						Range:       e.Range,
					},
				},
			},
		}
	} else {
		endPos := e.Range.EndPos

		var whitespaceSuffixLength int
		for offset := endPos.Offset + 1; offset < len(code); offset++ {
			if code[offset] == ' ' {
				whitespaceSuffixLength++
			} else {
				break
			}
		}

		adjustedEndPos := endPos.Shifted(nil, whitespaceSuffixLength)

		return []errors.SuggestedFix[ast.TextEdit]{
			{
				Message: "remove argument label",
				TextEdits: []ast.TextEdit{
					{
						Replacement: "",
						Range: ast.Range{
							StartPos: e.Range.StartPos,
							EndPos:   adjustedEndPos,
						},
					},
				},
			},
		}
	}
}

// InvalidUnaryOperandError

type InvalidUnaryOperandError struct {
	ExpectedType Type
	ActualType   Type
	ast.Range
	Operation ast.Operation
}

var _ SemanticError = &InvalidUnaryOperandError{}
var _ errors.UserError = &InvalidUnaryOperandError{}
var _ errors.SecondaryError = &InvalidUnaryOperandError{}

func (*InvalidUnaryOperandError) isSemanticError() {}

func (*InvalidUnaryOperandError) IsUserError() {}

func (e *InvalidUnaryOperandError) Error() string {
	return fmt.Sprintf(
		"cannot apply unary operation %s to type",
		e.Operation.Symbol(),
	)
}

func (e *InvalidUnaryOperandError) SecondaryError() string {
	expected, actual := ErrorMessageExpectedActualTypes(
		e.ExpectedType,
		e.ActualType,
	)

	return fmt.Sprintf(
		"expected `%s`, got `%s`",
		expected,
		actual,
	)
}

// InvalidBinaryOperandError

type InvalidBinaryOperandError struct {
	ExpectedType Type
	ActualType   Type
	ast.Range
	Operation ast.Operation
	Side      common.OperandSide
}

var _ SemanticError = &InvalidBinaryOperandError{}
var _ errors.UserError = &InvalidBinaryOperandError{}
var _ errors.SecondaryError = &InvalidBinaryOperandError{}

func (*InvalidBinaryOperandError) isSemanticError() {}

func (*InvalidBinaryOperandError) IsUserError() {}

func (e *InvalidBinaryOperandError) Error() string {
	return fmt.Sprintf(
		"cannot apply binary operation %s to %s-hand type",
		e.Operation.Symbol(),
		e.Side.Name(),
	)
}

func (e *InvalidBinaryOperandError) SecondaryError() string {
	expected, actual := ErrorMessageExpectedActualTypes(
		e.ExpectedType,
		e.ActualType,
	)

	return fmt.Sprintf(
		"expected `%s`, got `%s`",
		expected,
		actual,
	)
}

// InvalidBinaryOperandsError

type InvalidBinaryOperandsError struct {
	LeftType  Type
	RightType Type
	ast.Range
	Operation ast.Operation
}

var _ SemanticError = &InvalidBinaryOperandsError{}
var _ errors.UserError = &InvalidBinaryOperandsError{}

func (*InvalidBinaryOperandsError) isSemanticError() {}

func (*InvalidBinaryOperandsError) IsUserError() {}

func (e *InvalidBinaryOperandsError) Error() string {
	return fmt.Sprintf(
		"cannot apply binary operation %s to types: `%s`, `%s`",
		e.Operation.Symbol(),
		e.LeftType.QualifiedString(),
		e.RightType.QualifiedString(),
	)
}

// InvalidNilCoalescingRightResourceOperandError

type InvalidNilCoalescingRightResourceOperandError struct {
	ast.Range
}

func (e *InvalidNilCoalescingRightResourceOperandError) Error() string {
	return "nil-coalescing with right-hand resource is not supported at the moment"
}

// InvalidConditionalResourceOperandError

type InvalidConditionalResourceOperandError struct {
	ast.Range
}

func (e *InvalidConditionalResourceOperandError) Error() string {
	return "conditional with resource is not supported at the moment"
}

// ControlStatementError

type ControlStatementError struct {
	ControlStatement common.ControlStatement
	ast.Range
}

var _ SemanticError = &ControlStatementError{}
var _ errors.UserError = &ControlStatementError{}
var _ errors.SecondaryError = &ControlStatementError{}

func (*ControlStatementError) isSemanticError() {}

func (*ControlStatementError) IsUserError() {}

func (e *ControlStatementError) Error() string {
	return fmt.Sprintf(
		"invalid control statement: `%s`",
		e.ControlStatement.Symbol(),
	)
}

func (e *ControlStatementError) SecondaryError() string {
	validLocation := "a loop "
	if e.ControlStatement == common.ControlStatementBreak {
		validLocation += " or switch statement"
	}
	return fmt.Sprintf(
		"`%s` can only be used within %s body",
		e.ControlStatement.Symbol(),
		validLocation,
	)
}

// InvalidAccessModifierError

type InvalidAccessModifierError struct {
	Explanation     string
	Pos             ast.Position
	DeclarationKind common.DeclarationKind
	Access          Access
}

var _ SemanticError = &InvalidAccessModifierError{}
var _ errors.UserError = &InvalidAccessModifierError{}

func (*InvalidAccessModifierError) isSemanticError() {}

func (*InvalidAccessModifierError) IsUserError() {}

func (e *InvalidAccessModifierError) Error() string {
	var explanation string
	if e.Explanation != "" {
		explanation = fmt.Sprintf(". %s", e.Explanation)
	}

	if e.Access.Equal(PrimitiveAccess(ast.AccessNotSpecified)) {
		return fmt.Sprintf(
			"invalid effective access modifier for %s%s",
			e.DeclarationKind.Name(),
			explanation,
		)
	} else {
		return fmt.Sprintf(
			"invalid access modifier for %s: `%s`%s",
			e.DeclarationKind.Name(),
			e.Access.String(),
			explanation,
		)
	}
}

func (e *InvalidAccessModifierError) StartPosition() ast.Position {
	return e.Pos
}

func (e *InvalidAccessModifierError) EndPosition(memoryGauge common.MemoryGauge) ast.Position {
	if e.Access.Equal(PrimitiveAccess(ast.AccessNotSpecified)) {
		return e.Pos
	}

	length := len(e.Access.String())
	return e.Pos.Shifted(memoryGauge, length-1)
}

// MissingAccessModifierError

type MissingAccessModifierError struct {
	Explanation     string
	Pos             ast.Position
	DeclarationKind common.DeclarationKind
}

var _ errors.UserError = &MissingAccessModifierError{}
var _ SemanticError = &MissingAccessModifierError{}

func (*MissingAccessModifierError) isSemanticError() {}

func (*MissingAccessModifierError) IsUserError() {}

func (e *MissingAccessModifierError) Error() string {
	var explanation string
	if e.Explanation != "" {
		explanation = fmt.Sprintf(". %s", e.Explanation)
	}

	return fmt.Sprintf(
		"missing access modifier for %s%s",
		e.DeclarationKind.Name(),
		explanation,
	)
}

func (e *MissingAccessModifierError) StartPosition() ast.Position {
	return e.Pos
}

func (e *MissingAccessModifierError) EndPosition(common.MemoryGauge) ast.Position {
	return e.Pos
}

// InvalidStaticModifierError

type InvalidStaticModifierError struct {
	ast.Range
}

var _ SemanticError = &InvalidStaticModifierError{}
var _ errors.UserError = &InvalidStaticModifierError{}

func (*InvalidStaticModifierError) isSemanticError() {}

func (*InvalidStaticModifierError) IsUserError() {}

func (e *InvalidStaticModifierError) Error() string {
	return "invalid static modifier for declaration"
}

// InvalidNativeModifierError

type InvalidNativeModifierError struct {
	ast.Range
}

var _ SemanticError = &InvalidNativeModifierError{}
var _ errors.UserError = &InvalidNativeModifierError{}

func (*InvalidNativeModifierError) isSemanticError() {}

func (*InvalidNativeModifierError) IsUserError() {}

func (e *InvalidNativeModifierError) Error() string {
	return "invalid native modifier for declaration"
}

// NativeFunctionWithImplementationError

type NativeFunctionWithImplementationError struct {
	ast.Range
}

var _ SemanticError = &NativeFunctionWithImplementationError{}
var _ errors.UserError = &NativeFunctionWithImplementationError{}

func (*NativeFunctionWithImplementationError) isSemanticError() {}

func (*NativeFunctionWithImplementationError) IsUserError() {}

func (e *NativeFunctionWithImplementationError) Error() string {
	return "native function must not have an implementation"
}

// InvalidNameError

type InvalidNameError struct {
	Name string
	Pos  ast.Position
}

var _ SemanticError = &InvalidNameError{}
var _ errors.UserError = &InvalidNameError{}

func (*InvalidNameError) isSemanticError() {}

func (*InvalidNameError) IsUserError() {}

func (e *InvalidNameError) Error() string {
	return fmt.Sprintf("invalid name: `%s`", e.Name)
}

func (e *InvalidNameError) StartPosition() ast.Position {
	return e.Pos
}

func (e *InvalidNameError) EndPosition(memoryGauge common.MemoryGauge) ast.Position {
	length := len(e.Name)
	return e.Pos.Shifted(memoryGauge, length-1)
}

// UnknownSpecialFunctionError

type UnknownSpecialFunctionError struct {
	Pos ast.Position
}

var _ SemanticError = &UnknownSpecialFunctionError{}
var _ errors.UserError = &UnknownSpecialFunctionError{}

func (*UnknownSpecialFunctionError) isSemanticError() {}

func (*UnknownSpecialFunctionError) IsUserError() {}

func (e *UnknownSpecialFunctionError) Error() string {
	return "unknown special function. did you mean `init`, `destroy`, or forget the `fun` keyword?"
}

func (e *UnknownSpecialFunctionError) StartPosition() ast.Position {
	return e.Pos
}

func (e *UnknownSpecialFunctionError) EndPosition(common.MemoryGauge) ast.Position {
	return e.Pos
}

// InvalidVariableKindError

type InvalidVariableKindError struct {
	Kind ast.VariableKind
	ast.Range
}

var _ SemanticError = &InvalidVariableKindError{}
var _ errors.UserError = &InvalidVariableKindError{}

func (*InvalidVariableKindError) isSemanticError() {}

func (*InvalidVariableKindError) IsUserError() {}

func (e *InvalidVariableKindError) Error() string {
	if e.Kind == ast.VariableKindNotSpecified {
		return "missing variable kind"
	}
	return fmt.Sprintf("invalid variable kind: `%s`", e.Kind.Name())
}

// InvalidDeclarationError

type InvalidDeclarationError struct {
	Identifier string
	Kind       common.DeclarationKind
	ast.Range
}

var _ SemanticError = &InvalidDeclarationError{}
var _ errors.UserError = &InvalidDeclarationError{}

func (*InvalidDeclarationError) isSemanticError() {}

func (*InvalidDeclarationError) IsUserError() {}

func (e *InvalidDeclarationError) Error() string {
	if e.Identifier != "" {
		return fmt.Sprintf(
			"cannot declare %s here: `%s`",
			e.Kind.Name(),
			e.Identifier,
		)
	}

	return fmt.Sprintf("cannot declare %s here", e.Kind.Name())
}

// MissingInitializerError

type MissingInitializerError struct {
	ContainerType  Type
	FirstFieldName string
	FirstFieldPos  ast.Position
}

var _ SemanticError = &MissingInitializerError{}
var _ errors.UserError = &MissingInitializerError{}

func (*MissingInitializerError) isSemanticError() {}

func (*MissingInitializerError) IsUserError() {}

func (e *MissingInitializerError) Error() string {
	return fmt.Sprintf(
		"missing initializer for field `%s` in type `%s`",
		e.FirstFieldName,
		e.ContainerType.QualifiedString(),
	)
}

func (e *MissingInitializerError) StartPosition() ast.Position {
	return e.FirstFieldPos
}

func (e *MissingInitializerError) EndPosition(memoryGauge common.MemoryGauge) ast.Position {
	length := len(e.FirstFieldName)
	return e.FirstFieldPos.Shifted(memoryGauge, length-1)
}

// NotDeclaredMemberError

type NotDeclaredMemberError struct {
	Type       Type
	Expression *ast.MemberExpression
	Name       string
	ast.Range
	suggestMember bool
}

var _ SemanticError = &NotDeclaredMemberError{}
var _ errors.UserError = &NotDeclaredMemberError{}
var _ errors.SecondaryError = &NotDeclaredMemberError{}
var _ errors.HasSuggestedFixes[ast.TextEdit] = &NotDeclaredMemberError{}

func (*NotDeclaredMemberError) isSemanticError() {}

func (*NotDeclaredMemberError) IsUserError() {}

func (e *NotDeclaredMemberError) Error() string {
	return fmt.Sprintf(
		"value of type `%s` has no member `%s`",
		e.Type.QualifiedString(),
		e.Name,
	)
}

func (e *NotDeclaredMemberError) findOptionalMember() string {
	optionalType, ok := e.Type.(*OptionalType)
	if !ok {
		return ""
	}

	members := optionalType.Type.GetMembers()
	name := e.Name
	_, ok = members[name]
	if !ok {
		return ""
	}

	return name
}

func (e *NotDeclaredMemberError) SecondaryError() string {
	if optionalMember := e.findOptionalMember(); optionalMember != "" {
		return fmt.Sprintf("type is optional, consider optional-chaining: ?.%s", optionalMember)
	}
	if closestMember := e.findClosestMember(); closestMember != "" {
		return fmt.Sprintf("did you mean `%s`?", closestMember)
	}
	return "unknown member"
}

func (e *NotDeclaredMemberError) SuggestFixes(_ string) []errors.SuggestedFix[ast.TextEdit] {
	optionalMember := e.findOptionalMember()
	if optionalMember == "" {
		return nil
	}

	accessPos := e.Expression.AccessPos

	return []errors.SuggestedFix[ast.TextEdit]{
		{
			Message: "use optional chaining",
			TextEdits: []ast.TextEdit{
				{
					Insertion: "?",
					Range: ast.Range{
						StartPos: accessPos,
						EndPos:   accessPos,
					},
				},
			},
		},
	}
}

// findClosestMember searches the names of the members on the accessed type,
// and finds the name with the smallest edit distance from the member the user
// tried to access. In cases of typos, this should provide a helpful hint.
func (e *NotDeclaredMemberError) findClosestMember() (closestMember string) {
	if !e.suggestMember {
		return
	}

	nameRunes := []rune(e.Name)

	closestDistance := len(e.Name)

	var sortedMemberNames []string
	for memberName := range e.Type.GetMembers() { //nolint:maprange
		sortedMemberNames = append(sortedMemberNames, memberName)
	}
	sort.Strings(sortedMemberNames)

	for _, memberName := range sortedMemberNames {
		distance := levenshtein.DistanceForStrings(
			nameRunes,
			[]rune(memberName),
			levenshtein.DefaultOptions,
		)

		// Don't update the closest member if the distance is greater than one already found,
		// or if the edits required would involve a complete replacement of the member's text
		if distance < closestDistance && distance < len(memberName) {
			closestMember = memberName
			closestDistance = distance
		}
	}

	return
}

// AssignmentToConstantMemberError

// TODO: maybe split up into two errors:
//  - assignment to constant field
//  - assignment to function

type AssignmentToConstantMemberError struct {
	Name string
	ast.Range
}

var _ SemanticError = &AssignmentToConstantMemberError{}
var _ errors.UserError = &AssignmentToConstantMemberError{}

func (*AssignmentToConstantMemberError) isSemanticError() {}

func (*AssignmentToConstantMemberError) IsUserError() {}

func (e *AssignmentToConstantMemberError) Error() string {
	return fmt.Sprintf("cannot assign to constant member: `%s`", e.Name)
}

// FieldReinitializationError
type FieldReinitializationError struct {
	Name string
	ast.Range
}

var _ SemanticError = &FieldReinitializationError{}
var _ errors.UserError = &FieldReinitializationError{}

func (*FieldReinitializationError) isSemanticError() {}

func (*FieldReinitializationError) IsUserError() {}

func (e *FieldReinitializationError) Error() string {
	return fmt.Sprintf("invalid reinitialization of field: `%s`", e.Name)
}

// FieldUninitializedError
type FieldUninitializedError struct {
	ContainerType Type
	Name          string
	Pos           ast.Position
}

var _ SemanticError = &FieldUninitializedError{}
var _ errors.UserError = &FieldUninitializedError{}
var _ errors.SecondaryError = &FieldUninitializedError{}

func (*FieldUninitializedError) isSemanticError() {}

func (*FieldUninitializedError) IsUserError() {}

func (e *FieldUninitializedError) Error() string {
	return fmt.Sprintf(
		"missing initialization of field `%s` in type `%s`",
		e.Name,
		e.ContainerType.QualifiedString(),
	)
}

func (e *FieldUninitializedError) SecondaryError() string {
	return "not initialized"
}

func (e *FieldUninitializedError) StartPosition() ast.Position {
	return e.Pos
}

func (e *FieldUninitializedError) EndPosition(memoryGauge common.MemoryGauge) ast.Position {
	length := len(e.Name)
	return e.Pos.Shifted(memoryGauge, length-1)
}

// FieldTypeNotStorableError is an error that is reported for
// fields of composite types that are not storable.
//
// Field types have to be storable because the storage layer
// needs to know how to store the field, which is not possible
// for all types.
//
// For example, the type `Int` is a storable type,
// whereas a function type is not.

type FieldTypeNotStorableError struct {
	Type Type
	Name string
	Pos  ast.Position
}

var _ SemanticError = &FieldTypeNotStorableError{}
var _ errors.UserError = &FieldTypeNotStorableError{}
var _ errors.SecondaryError = &FieldTypeNotStorableError{}

func (*FieldTypeNotStorableError) isSemanticError() {}

func (*FieldTypeNotStorableError) IsUserError() {}

func (e *FieldTypeNotStorableError) Error() string {
	return fmt.Sprintf(
		"field %s has non-storable type: %s",
		e.Name,
		e.Type,
	)
}

func (e *FieldTypeNotStorableError) SecondaryError() string {
	return "all contract fields must be storable"
}

func (e *FieldTypeNotStorableError) StartPosition() ast.Position {
	return e.Pos
}

func (e *FieldTypeNotStorableError) EndPosition(memoryGauge common.MemoryGauge) ast.Position {
	length := len(e.Name)
	return e.Pos.Shifted(memoryGauge, length-1)
}

// FunctionExpressionInConditionError

type FunctionExpressionInConditionError struct {
	ast.Range
}

var _ SemanticError = &FunctionExpressionInConditionError{}
var _ errors.UserError = &FunctionExpressionInConditionError{}

func (*FunctionExpressionInConditionError) isSemanticError() {}

func (*FunctionExpressionInConditionError) IsUserError() {}

func (e *FunctionExpressionInConditionError) Error() string {
	return "condition contains function"
}

// InvalidEmitConditionError

type InvalidEmitConditionError struct {
	ast.Range
}

var _ SemanticError = &InvalidEmitConditionError{}
var _ errors.UserError = &InvalidEmitConditionError{}

func (*InvalidEmitConditionError) isSemanticError() {}

func (*InvalidEmitConditionError) IsUserError() {}

func (e *InvalidEmitConditionError) Error() string {
	return "invalid emit condition "
}

// MissingReturnValueError

type MissingReturnValueError struct {
	ExpectedValueType Type
	ast.Range
}

var _ SemanticError = &MissingReturnValueError{}
var _ errors.UserError = &MissingReturnValueError{}

func (*MissingReturnValueError) isSemanticError() {}

func (*MissingReturnValueError) IsUserError() {}

func (e *MissingReturnValueError) Error() string {
	var typeDescription string
	if e.ExpectedValueType.IsInvalidType() {
		typeDescription = "non-void"
	} else {
		typeDescription = fmt.Sprintf("`%s`", e.ExpectedValueType)
	}

	return fmt.Sprintf(
		"missing value in return from function with %s return type",
		typeDescription,
	)
}

// InvalidImplementationError

type InvalidImplementationError struct {
	ImplementedKind common.DeclarationKind
	ContainerKind   common.DeclarationKind
	Pos             ast.Position
}

var _ SemanticError = &InvalidImplementationError{}
var _ errors.UserError = &InvalidImplementationError{}

func (*InvalidImplementationError) isSemanticError() {}

func (*InvalidImplementationError) IsUserError() {}

func (e *InvalidImplementationError) Error() string {
	return fmt.Sprintf(
		"cannot implement %s in %s",
		e.ImplementedKind.Name(),
		e.ContainerKind.Name(),
	)
}

func (e *InvalidImplementationError) StartPosition() ast.Position {
	return e.Pos
}

func (e *InvalidImplementationError) EndPosition(common.MemoryGauge) ast.Position {
	return e.Pos
}

// InvalidConformanceError

type InvalidConformanceError struct {
	Type Type
	ast.Range
}

var _ SemanticError = &InvalidConformanceError{}
var _ errors.UserError = &InvalidConformanceError{}

func (*InvalidConformanceError) isSemanticError() {}

func (*InvalidConformanceError) IsUserError() {}

func (e *InvalidConformanceError) Error() string {
	return fmt.Sprintf(
		"cannot conform to non-interface type: `%s`",
		e.Type.QualifiedString(),
	)
}

// InvalidEnumRawTypeError

type InvalidEnumRawTypeError struct {
	Type Type
	ast.Range
}

var _ SemanticError = &InvalidEnumRawTypeError{}
var _ errors.UserError = &InvalidEnumRawTypeError{}
var _ errors.SecondaryError = &InvalidEnumRawTypeError{}

func (*InvalidEnumRawTypeError) isSemanticError() {}

func (*InvalidEnumRawTypeError) IsUserError() {}

func (e *InvalidEnumRawTypeError) Error() string {
	return fmt.Sprintf(
		"invalid enum raw type: `%s`",
		e.Type.QualifiedString(),
	)
}

func (e *InvalidEnumRawTypeError) SecondaryError() string {
	return "only integer types are currently supported for enums"
}

// MissingEnumRawTypeError

type MissingEnumRawTypeError struct {
	Pos ast.Position
}

var _ SemanticError = &MissingEnumRawTypeError{}
var _ errors.UserError = &MissingEnumRawTypeError{}

func (*MissingEnumRawTypeError) isSemanticError() {}

func (*MissingEnumRawTypeError) IsUserError() {}

func (e *MissingEnumRawTypeError) Error() string {
	return "missing enum raw type"
}

func (e *MissingEnumRawTypeError) StartPosition() ast.Position {
	return e.Pos
}

func (e *MissingEnumRawTypeError) EndPosition(common.MemoryGauge) ast.Position {
	return e.Pos
}

// InvalidEnumConformancesError

type InvalidEnumConformancesError struct {
	ast.Range
}

var _ SemanticError = &InvalidEnumConformancesError{}
var _ errors.UserError = &InvalidEnumConformancesError{}

func (*InvalidEnumConformancesError) isSemanticError() {}

func (*InvalidEnumConformancesError) IsUserError() {}

func (e *InvalidEnumConformancesError) Error() string {
	return "enums cannot conform to interfaces"
}

// ConformanceError

// TODO: report each missing member and mismatch as note

type MemberMismatch struct {
	CompositeMember *Member
	InterfaceMember *Member
}

type InitializerMismatch struct {
	CompositePurity     FunctionPurity
	InterfacePurity     FunctionPurity
	CompositeParameters []Parameter
	InterfaceParameters []Parameter
}
type ConformanceError struct {
	CompositeDeclaration        ast.CompositeLikeDeclaration
	CompositeType               *CompositeType
	InterfaceType               *InterfaceType
	NestedInterfaceType         *InterfaceType
	InitializerMismatch         *InitializerMismatch
	MissingMembers              []*Member
	MemberMismatches            []MemberMismatch
	MissingNestedCompositeTypes []*CompositeType
	Pos                         ast.Position
}

var _ SemanticError = &ConformanceError{}
var _ errors.UserError = &ConformanceError{}
var _ errors.SecondaryError = &ConformanceError{}

func (*ConformanceError) isSemanticError() {}

func (*ConformanceError) IsUserError() {}

func (e *ConformanceError) Error() string {
	return fmt.Sprintf(
		"%s `%s` does not conform to %s interface `%s`",
		e.CompositeType.Kind.Name(),
		e.CompositeType.QualifiedString(),
		e.InterfaceType.CompositeKind.Name(),
		e.InterfaceType.QualifiedString(),
	)
}

func (e *ConformanceError) SecondaryError() string {
	var builder strings.Builder
	if len(e.MissingMembers) > 0 {
		builder.WriteString(fmt.Sprintf("`%s` is missing definitions for members: ", e.CompositeType.QualifiedString()))
		for i, member := range e.MissingMembers {
			builder.WriteString(fmt.Sprintf("`%s`", member.Identifier.Identifier))
			if i != len(e.MissingMembers)-1 {
				builder.WriteString(", ")
			}
		}
		if len(e.MissingNestedCompositeTypes) > 0 {
			builder.WriteString(". ")
		}
	}

	if len(e.MissingNestedCompositeTypes) > 0 {
		builder.WriteString(fmt.Sprintf("`%s` is", e.CompositeType.QualifiedString()))
		if len(e.MissingMembers) > 0 {
			builder.WriteString(" also")
		}
		builder.WriteString(" missing definitions for types: ")
		for i, ty := range e.MissingNestedCompositeTypes {
			builder.WriteString(fmt.Sprintf("`%s`", ty.QualifiedString()))
			if i != len(e.MissingNestedCompositeTypes)-1 {
				builder.WriteString(", ")
			}
		}
	}

	return builder.String()
}

func (e *ConformanceError) StartPosition() ast.Position {
	return e.Pos
}

func (e *ConformanceError) EndPosition(common.MemoryGauge) ast.Position {
	return e.Pos
}

func (e *ConformanceError) ErrorNotes() (notes []errors.ErrorNote) {

	for _, memberMismatch := range e.MemberMismatches {
		compositeMemberIdentifierRange :=
			ast.NewUnmeteredRangeFromPositioned(memberMismatch.CompositeMember.Identifier)

		notes = append(notes, &MemberMismatchNote{
			Range: compositeMemberIdentifierRange,
		})
	}

	if e.InitializerMismatch != nil && len(e.CompositeDeclaration.DeclarationMembers().Initializers()) > 0 {
		compositeMemberIdentifierRange :=
			//	right now we only support a single initializer
			ast.NewUnmeteredRangeFromPositioned(e.CompositeDeclaration.DeclarationMembers().Initializers()[0].FunctionDeclaration.Identifier)

		notes = append(notes, &MemberMismatchNote{
			Range: compositeMemberIdentifierRange,
		})
	}

	return
}

// MemberMismatchNote

type MemberMismatchNote struct {
	ast.Range
}

func (n MemberMismatchNote) Message() string {
	return "mismatch here"
}

// DuplicateConformanceError
//
// TODO: just make this a warning?
type DuplicateConformanceError struct {
	CompositeKindedType CompositeKindedType
	InterfaceType       *InterfaceType
	ast.Range
}

var _ SemanticError = &DuplicateConformanceError{}
var _ errors.UserError = &DuplicateConformanceError{}

func (*DuplicateConformanceError) isSemanticError() {}

func (*DuplicateConformanceError) IsUserError() {}

func (e *DuplicateConformanceError) Error() string {
	return fmt.Sprintf(
		"%s `%s` repeats conformance to %s `%s`",
		e.CompositeKindedType.GetCompositeKind().Name(),
		e.CompositeKindedType.QualifiedString(),
		e.InterfaceType.CompositeKind.DeclarationKind(true).Name(),
		e.InterfaceType.QualifiedString(),
	)
}

// CyclicConformanceError
type CyclicConformanceError struct {
	InterfaceType *InterfaceType
	ast.Range
}

var _ SemanticError = CyclicConformanceError{}
var _ errors.UserError = CyclicConformanceError{}

func (CyclicConformanceError) isSemanticError() {}

func (CyclicConformanceError) IsUserError() {}

func (e CyclicConformanceError) Error() string {
	return fmt.Sprintf(
		"`%s` has a cyclic conformance to itself",
		e.InterfaceType.QualifiedString(),
	)
}

// MultipleInterfaceDefaultImplementationsError
type MultipleInterfaceDefaultImplementationsError struct {
	CompositeKindedType CompositeKindedType
	Member              *Member
	ast.Range
}

var _ SemanticError = &MultipleInterfaceDefaultImplementationsError{}
var _ errors.UserError = &MultipleInterfaceDefaultImplementationsError{}

func (*MultipleInterfaceDefaultImplementationsError) isSemanticError() {}

func (*MultipleInterfaceDefaultImplementationsError) IsUserError() {}

func (e *MultipleInterfaceDefaultImplementationsError) Error() string {
	return fmt.Sprintf(
		"%s `%s` has multiple interface default implementations for function `%s`",
		e.CompositeKindedType.GetCompositeKind().Name(),
		e.CompositeKindedType.QualifiedString(),
		e.Member.Identifier.Identifier,
	)
}

// SpecialFunctionDefaultImplementationError
type SpecialFunctionDefaultImplementationError struct {
	Container  ast.Declaration
	Identifier *ast.Identifier
	KindName   string
}

var _ SemanticError = &SpecialFunctionDefaultImplementationError{}
var _ errors.UserError = &SpecialFunctionDefaultImplementationError{}

func (*SpecialFunctionDefaultImplementationError) isSemanticError() {}

func (*SpecialFunctionDefaultImplementationError) IsUserError() {}

func (e *SpecialFunctionDefaultImplementationError) Error() string {
	return fmt.Sprintf(
		"%s may not be defined as a default function on %s %s",
		e.Identifier.Identifier,
		e.KindName,
		e.Container.DeclarationIdentifier().Identifier,
	)
}

func (e *SpecialFunctionDefaultImplementationError) StartPosition() ast.Position {
	return e.Identifier.StartPosition()
}

func (e *SpecialFunctionDefaultImplementationError) EndPosition(memoryGauge common.MemoryGauge) ast.Position {
	return e.Identifier.EndPosition(memoryGauge)
}

// DefaultFunctionConflictError
type DefaultFunctionConflictError struct {
	CompositeKindedType CompositeKindedType
	Member              *Member
	ast.Range
}

var _ SemanticError = &DefaultFunctionConflictError{}
var _ errors.UserError = &DefaultFunctionConflictError{}

func (*DefaultFunctionConflictError) isSemanticError() {}

func (*DefaultFunctionConflictError) IsUserError() {}

func (e *DefaultFunctionConflictError) Error() string {
	return fmt.Sprintf(
		"%s `%s` has conflicting requirements for function `%s`",
		e.CompositeKindedType.GetCompositeKind().Name(),
		e.CompositeKindedType.QualifiedString(),
		e.Member.Identifier.Identifier,
	)
}

// InterfaceMemberConflictError
type InterfaceMemberConflictError struct {
	InterfaceType            *InterfaceType
	ConflictingInterfaceType *InterfaceType
	MemberName               string
	MemberKind               common.DeclarationKind
	ConflictingMemberKind    common.DeclarationKind
	ast.Range
}

var _ SemanticError = &InterfaceMemberConflictError{}
var _ errors.UserError = &InterfaceMemberConflictError{}

func (*InterfaceMemberConflictError) isSemanticError() {}

func (*InterfaceMemberConflictError) IsUserError() {}

func (e *InterfaceMemberConflictError) Error() string {
	return fmt.Sprintf(
		"`%s` %s of `%s` conflicts with a %s with the same name in `%s`",
		e.MemberName,
		e.MemberKind.Name(),
		e.InterfaceType.QualifiedIdentifier(),
		e.ConflictingMemberKind.Name(),
		e.ConflictingInterfaceType.QualifiedString(),
	)
}

// MissingConformanceError
type MissingConformanceError struct {
	CompositeType *CompositeType
	InterfaceType *InterfaceType
	ast.Range
}

var _ SemanticError = &MissingConformanceError{}
var _ errors.UserError = &MissingConformanceError{}

func (*MissingConformanceError) isSemanticError() {}

func (*MissingConformanceError) IsUserError() {}

func (e *MissingConformanceError) Error() string {
	return fmt.Sprintf(
		"%s `%s` is missing a declaration to required conformance to %s `%s`",
		e.CompositeType.Kind.Name(),
		e.CompositeType.QualifiedString(),
		e.InterfaceType.CompositeKind.DeclarationKind(true).Name(),
		e.InterfaceType.QualifiedString(),
	)
}

// UnresolvedImportError

type UnresolvedImportError struct {
	ImportLocation common.Location
	ast.Range
}

var _ SemanticError = &UnresolvedImportError{}
var _ errors.UserError = &UnresolvedImportError{}

func (*UnresolvedImportError) isSemanticError() {}

func (*UnresolvedImportError) IsUserError() {}

func (e *UnresolvedImportError) Error() string {
	return fmt.Sprintf("import could not be resolved: %s", e.ImportLocation)
}

// NotExportedError

type NotExportedError struct {
	Name           string
	ImportLocation common.Location
	Available      []string
	Pos            ast.Position
}

var _ SemanticError = &NotExportedError{}
var _ errors.UserError = &NotExportedError{}
var _ errors.SecondaryError = &NotExportedError{}

func (*NotExportedError) isSemanticError() {}

func (*NotExportedError) IsUserError() {}

func (e *NotExportedError) Error() string {
	return fmt.Sprintf(
		"cannot find declaration `%s` in `%s`",
		e.Name,
		e.ImportLocation,
	)
}

func (e *NotExportedError) SecondaryError() string {
	var builder strings.Builder
	builder.WriteString("available exported declarations are:\n")

	for _, available := range e.Available {
		builder.WriteString(fmt.Sprintf(" - `%s`\n", available))
	}

	return builder.String()
}

func (e *NotExportedError) StartPosition() ast.Position {
	return e.Pos
}

func (e *NotExportedError) EndPosition(memoryGauge common.MemoryGauge) ast.Position {
	length := len(e.Name)
	return e.Pos.Shifted(memoryGauge, length-1)
}

// ImportedProgramError

type ImportedProgramError struct {
	Err      error
	Location common.Location
	ast.Range
}

var _ SemanticError = &ImportedProgramError{}
var _ errors.UserError = &ImportedProgramError{}
var _ errors.ParentError = &ImportedProgramError{}

func (*ImportedProgramError) isSemanticError() {}

func (*ImportedProgramError) IsUserError() {}

func (e *ImportedProgramError) Error() string {
	return fmt.Sprintf(
		"checking of imported program `%s` failed",
		e.Location,
	)
}

func (e *ImportedProgramError) ImportLocation() common.Location {
	return e.Location
}

func (e *ImportedProgramError) ChildErrors() []error {
	return []error{e.Err}
}

func (e *ImportedProgramError) Unwrap() error {
	return e.Err
}

// AlwaysFailingNonResourceCastingTypeError

type AlwaysFailingNonResourceCastingTypeError struct {
	ValueType  Type
	TargetType Type
	ast.Range
}

var _ SemanticError = &AlwaysFailingNonResourceCastingTypeError{}
var _ errors.UserError = &AlwaysFailingNonResourceCastingTypeError{}

func (*AlwaysFailingNonResourceCastingTypeError) isSemanticError() {}

func (*AlwaysFailingNonResourceCastingTypeError) IsUserError() {}

func (e *AlwaysFailingNonResourceCastingTypeError) Error() string {
	return fmt.Sprintf(
		"cast of value of resource-type `%s` to non-resource type `%s` will always fail",
		e.ValueType.QualifiedString(),
		e.TargetType.QualifiedString(),
	)
}

// AlwaysFailingResourceCastingTypeError

type AlwaysFailingResourceCastingTypeError struct {
	ValueType  Type
	TargetType Type
	ast.Range
}

var _ SemanticError = &AlwaysFailingResourceCastingTypeError{}
var _ errors.UserError = &AlwaysFailingResourceCastingTypeError{}

func (*AlwaysFailingResourceCastingTypeError) isSemanticError() {}

func (*AlwaysFailingResourceCastingTypeError) IsUserError() {}

func (e *AlwaysFailingResourceCastingTypeError) Error() string {
	return fmt.Sprintf(
		"cast of value of non-resource-type `%s` to resource type `%s` will always fail",
		e.ValueType.QualifiedString(),
		e.TargetType.QualifiedString(),
	)
}

// UnsupportedOverloadingError

type UnsupportedOverloadingError struct {
	DeclarationKind common.DeclarationKind
	ast.Range
}

var _ SemanticError = &UnsupportedOverloadingError{}
var _ errors.UserError = &UnsupportedOverloadingError{}

func (*UnsupportedOverloadingError) isSemanticError() {}

func (*UnsupportedOverloadingError) IsUserError() {}

func (e *UnsupportedOverloadingError) Error() string {
	return fmt.Sprintf(
		"%s overloading is not supported yet",
		e.DeclarationKind.Name(),
	)
}

// CompositeKindMismatchError

type CompositeKindMismatchError struct {
	ExpectedKind common.CompositeKind
	ActualKind   common.CompositeKind
	ast.Range
}

var _ SemanticError = &CompositeKindMismatchError{}
var _ errors.UserError = &CompositeKindMismatchError{}
var _ errors.SecondaryError = &CompositeKindMismatchError{}

func (*CompositeKindMismatchError) isSemanticError() {}

func (*CompositeKindMismatchError) IsUserError() {}

func (e *CompositeKindMismatchError) Error() string {
	return "mismatched composite kinds"
}

func (e *CompositeKindMismatchError) SecondaryError() string {
	return fmt.Sprintf(
		"expected `%s`, got `%s`",
		e.ExpectedKind.Name(),
		e.ActualKind.Name(),
	)
}

// InvalidIntegerLiteralRangeError

type InvalidIntegerLiteralRangeError struct {
	ExpectedType   Type
	ExpectedMinInt *big.Int
	ExpectedMaxInt *big.Int
	ast.Range
}

var _ SemanticError = &InvalidIntegerLiteralRangeError{}
var _ errors.UserError = &InvalidIntegerLiteralRangeError{}
var _ errors.SecondaryError = &InvalidIntegerLiteralRangeError{}

func (*InvalidIntegerLiteralRangeError) IsUserError() {}

func (*InvalidIntegerLiteralRangeError) isSemanticError() {}

func (e *InvalidIntegerLiteralRangeError) Error() string {
	return "integer literal out of range"
}

func (e *InvalidIntegerLiteralRangeError) SecondaryError() string {
	return fmt.Sprintf(
		"expected `%s`, in range [%s, %s]",
		e.ExpectedType.QualifiedString(),
		e.ExpectedMinInt,
		e.ExpectedMaxInt,
	)
}

// InvalidAddressLiteralError

type InvalidAddressLiteralError struct {
	ast.Range
}

var _ SemanticError = &InvalidAddressLiteralError{}
var _ errors.UserError = &InvalidAddressLiteralError{}

func (*InvalidAddressLiteralError) isSemanticError() {}

func (*InvalidAddressLiteralError) IsUserError() {}

func (e *InvalidAddressLiteralError) Error() string {
	return "invalid address"
}

// InvalidFixedPointLiteralRangeError

type InvalidFixedPointLiteralRangeError struct {
	ExpectedType          Type
	ExpectedMinInt        *big.Int
	ExpectedMinFractional *big.Int
	ExpectedMaxInt        *big.Int
	ExpectedMaxFractional *big.Int
	ast.Range
}

var _ SemanticError = &InvalidFixedPointLiteralRangeError{}
var _ errors.UserError = &InvalidFixedPointLiteralRangeError{}
var _ errors.SecondaryError = &InvalidFixedPointLiteralRangeError{}

func (*InvalidFixedPointLiteralRangeError) isSemanticError() {}

func (*InvalidFixedPointLiteralRangeError) IsUserError() {}

func (e *InvalidFixedPointLiteralRangeError) Error() string {
	return "fixed-point literal out of range"
}

func (e *InvalidFixedPointLiteralRangeError) SecondaryError() string {
	return fmt.Sprintf(
		"expected `%s`, in range [%s.%s, %s.%s]",
		e.ExpectedType.QualifiedString(),
		e.ExpectedMinInt,
		e.ExpectedMinFractional,
		e.ExpectedMaxInt,
		e.ExpectedMaxFractional,
	)
}

// InvalidFixedPointLiteralScaleError

type InvalidFixedPointLiteralScaleError struct {
	ExpectedType  Type
	ExpectedScale uint
	ast.Range
}

var _ SemanticError = &InvalidFixedPointLiteralScaleError{}
var _ errors.UserError = &InvalidFixedPointLiteralScaleError{}
var _ errors.SecondaryError = &InvalidFixedPointLiteralScaleError{}

func (*InvalidFixedPointLiteralScaleError) isSemanticError() {}

func (*InvalidFixedPointLiteralScaleError) IsUserError() {}

func (e *InvalidFixedPointLiteralScaleError) Error() string {
	return "fixed-point literal scale out of range"
}

func (e *InvalidFixedPointLiteralScaleError) SecondaryError() string {
	return fmt.Sprintf(
		"expected `%s`, with maximum scale %d",
		e.ExpectedType.QualifiedString(),
		e.ExpectedScale,
	)
}

// MissingReturnStatementError

type MissingReturnStatementError struct {
	ast.Range
}

var _ SemanticError = &MissingReturnStatementError{}
var _ errors.UserError = &MissingReturnStatementError{}

func (*MissingReturnStatementError) isSemanticError() {}

func (*MissingReturnStatementError) IsUserError() {}

func (e *MissingReturnStatementError) Error() string {
	return "missing return statement"
}

// UnsupportedOptionalChainingAssignmentError

type UnsupportedOptionalChainingAssignmentError struct {
	ast.Range
}

var _ SemanticError = &UnsupportedOptionalChainingAssignmentError{}
var _ errors.UserError = &UnsupportedOptionalChainingAssignmentError{}

func (*UnsupportedOptionalChainingAssignmentError) isSemanticError() {}

func (*UnsupportedOptionalChainingAssignmentError) IsUserError() {}

func (e *UnsupportedOptionalChainingAssignmentError) Error() string {
	return "cannot assign to optional chaining expression"
}

// MissingResourceAnnotationError

type MissingResourceAnnotationError struct {
	ast.Range
}

var _ SemanticError = &MissingResourceAnnotationError{}
var _ errors.UserError = &MissingResourceAnnotationError{}

func (*MissingResourceAnnotationError) isSemanticError() {}

func (*MissingResourceAnnotationError) IsUserError() {}

func (e *MissingResourceAnnotationError) Error() string {
	return fmt.Sprintf(
		"missing resource annotation: `%s`",
		common.CompositeKindResource.Annotation(),
	)
}

// InvalidNestedResourceMoveError

type InvalidNestedResourceMoveError struct {
	ast.Range
}

var _ SemanticError = &InvalidNestedResourceMoveError{}
var _ errors.UserError = &InvalidNestedResourceMoveError{}

func (*InvalidNestedResourceMoveError) isSemanticError() {}

func (*InvalidNestedResourceMoveError) IsUserError() {}

func (e *InvalidNestedResourceMoveError) Error() string {
	return "cannot move nested resource"
}

// InvalidResourceAnnotationError

type InvalidResourceAnnotationError struct {
	ast.Range
}

var _ SemanticError = &InvalidResourceAnnotationError{}
var _ errors.UserError = &InvalidResourceAnnotationError{}

func (*InvalidResourceAnnotationError) isSemanticError() {}

func (*InvalidResourceAnnotationError) IsUserError() {}

func (e *InvalidResourceAnnotationError) Error() string {
	return fmt.Sprintf(
		"invalid resource annotation: `%s`",
		common.CompositeKindResource.Annotation(),
	)
}

// InvalidInterfaceTypeError

type InvalidInterfaceTypeError struct {
	ActualType   Type
	ExpectedType Type
	ast.Range
}

var _ SemanticError = &InvalidInterfaceTypeError{}
var _ errors.UserError = &InvalidInterfaceTypeError{}
var _ errors.SecondaryError = &InvalidInterfaceTypeError{}

func (*InvalidInterfaceTypeError) isSemanticError() {}

func (*InvalidInterfaceTypeError) IsUserError() {}

func (e *InvalidInterfaceTypeError) Error() string {
	return "invalid use of interface as type"
}

func (e *InvalidInterfaceTypeError) SecondaryError() string {
	return fmt.Sprintf(
		"got `%s`; consider using `%s`",
		e.ActualType.QualifiedString(),
		e.ExpectedType.QualifiedString(),
	)
}

// InvalidInterfaceDeclarationError

type InvalidInterfaceDeclarationError struct {
	CompositeKind common.CompositeKind
	ast.Range
}

var _ SemanticError = &InvalidInterfaceDeclarationError{}
var _ errors.UserError = &InvalidInterfaceDeclarationError{}

func (*InvalidInterfaceDeclarationError) isSemanticError() {}

func (*InvalidInterfaceDeclarationError) IsUserError() {}

func (e *InvalidInterfaceDeclarationError) Error() string {
	return fmt.Sprintf(
		"%s interfaces are not supported",
		e.CompositeKind.Name(),
	)
}

// IncorrectTransferOperationError

type IncorrectTransferOperationError struct {
	ActualOperation   ast.TransferOperation
	ExpectedOperation ast.TransferOperation
	ast.Range
}

var _ SemanticError = &IncorrectTransferOperationError{}
var _ errors.UserError = &IncorrectTransferOperationError{}
var _ errors.SecondaryError = &IncorrectTransferOperationError{}

func (*IncorrectTransferOperationError) isSemanticError() {}

func (*IncorrectTransferOperationError) IsUserError() {}

func (e *IncorrectTransferOperationError) Error() string {
	return "incorrect transfer operation"
}

func (e *IncorrectTransferOperationError) SecondaryError() string {
	return fmt.Sprintf(
		"expected `%s`",
		e.ExpectedOperation.Operator(),
	)
}

// InvalidConstructionError

type InvalidConstructionError struct {
	ast.Range
}

var _ SemanticError = &InvalidConstructionError{}
var _ errors.UserError = &InvalidConstructionError{}

func (*InvalidConstructionError) isSemanticError() {}

func (*InvalidConstructionError) IsUserError() {}

func (e *InvalidConstructionError) Error() string {
	return "cannot create value: not a resource"
}

// InvalidDestructionError

type InvalidDestructionError struct {
	ast.Range
}

var _ SemanticError = &InvalidDestructionError{}
var _ errors.UserError = &InvalidDestructionError{}

func (*InvalidDestructionError) isSemanticError() {}

func (*InvalidDestructionError) IsUserError() {}

func (e *InvalidDestructionError) Error() string {
	return "cannot destroy value: not a resource"
}

// ResourceLossError

type ResourceLossError struct {
	ast.Range
}

var _ SemanticError = &ResourceLossError{}
var _ errors.UserError = &ResourceLossError{}

func (*ResourceLossError) isSemanticError() {}

func (*ResourceLossError) IsUserError() {}

func (e *ResourceLossError) Error() string {
	return "loss of resource"
}

// ResourceUseAfterInvalidationError

type ResourceUseAfterInvalidationError struct {
	Invalidation ResourceInvalidation
	ast.Range
}

var _ SemanticError = &ResourceUseAfterInvalidationError{}
var _ errors.UserError = &ResourceUseAfterInvalidationError{}
var _ errors.SecondaryError = &ResourceUseAfterInvalidationError{}

func (*ResourceUseAfterInvalidationError) isSemanticError() {}

func (*ResourceUseAfterInvalidationError) IsUserError() {}

func (e *ResourceUseAfterInvalidationError) Error() string {
	return fmt.Sprintf(
		"use of previously %s resource",
		e.Invalidation.Kind.CoarsePassiveVerb(),
	)
}

func (e *ResourceUseAfterInvalidationError) SecondaryError() string {
	return fmt.Sprintf(
		"resource used here after %s",
		e.Invalidation.Kind.CoarseNoun(),
	)
}

func (e *ResourceUseAfterInvalidationError) ErrorNotes() []errors.ErrorNote {
	invalidation := e.Invalidation
	return []errors.ErrorNote{
		newPreviousResourceInvalidationNote(invalidation),
	}
}

// PreviousResourceInvalidationNote

type PreviousResourceInvalidationNote struct {
	ResourceInvalidation
	ast.Range
}

func newPreviousResourceInvalidationNote(invalidation ResourceInvalidation) PreviousResourceInvalidationNote {
	return PreviousResourceInvalidationNote{
		ResourceInvalidation: invalidation,
		Range: ast.NewUnmeteredRange(
			invalidation.StartPos,
			invalidation.EndPos,
		),
	}
}

func (n PreviousResourceInvalidationNote) Message() string {
	return fmt.Sprintf(
		"resource previously %s here",
		n.ResourceInvalidation.Kind.CoarsePassiveVerb(),
	)
}

// MissingCreateError

type MissingCreateError struct {
	ast.Range
}

var _ SemanticError = &MissingCreateError{}
var _ errors.UserError = &MissingCreateError{}
var _ errors.SecondaryError = &MissingCreateError{}

func (*MissingCreateError) isSemanticError() {}

func (*MissingCreateError) IsUserError() {}

func (e *MissingCreateError) Error() string {
	return "cannot create resource"
}

func (e *MissingCreateError) SecondaryError() string {
	return "expected `create`"
}

// MissingMoveOperationError

type MissingMoveOperationError struct {
	Pos ast.Position
}

var _ SemanticError = &MissingMoveOperationError{}
var _ errors.UserError = &MissingMoveOperationError{}

func (*MissingMoveOperationError) isSemanticError() {}

func (*MissingMoveOperationError) IsUserError() {}

func (e *MissingMoveOperationError) Error() string {
	return "missing move operation: `<-`"
}

func (e *MissingMoveOperationError) StartPosition() ast.Position {
	return e.Pos
}

func (e *MissingMoveOperationError) EndPosition(common.MemoryGauge) ast.Position {
	return e.Pos
}

// InvalidMoveOperationError

type InvalidMoveOperationError struct {
	ast.Range
}

var _ SemanticError = &InvalidMoveOperationError{}
var _ errors.UserError = &InvalidMoveOperationError{}
var _ errors.SecondaryError = &InvalidMoveOperationError{}

func (*InvalidMoveOperationError) isSemanticError() {}

func (*InvalidMoveOperationError) IsUserError() {}

func (e *InvalidMoveOperationError) Error() string {
	return "invalid move operation for non-resource"
}

func (e *InvalidMoveOperationError) SecondaryError() string {
	return "unexpected `<-`"
}

// ResourceCapturingError

type ResourceCapturingError struct {
	Name string
	Pos  ast.Position
}

var _ SemanticError = &ResourceCapturingError{}
var _ errors.UserError = &ResourceCapturingError{}

func (*ResourceCapturingError) isSemanticError() {}

func (*ResourceCapturingError) IsUserError() {}

func (e *ResourceCapturingError) Error() string {
	return fmt.Sprintf("cannot capture resource in closure: `%s`", e.Name)
}

func (e *ResourceCapturingError) StartPosition() ast.Position {
	return e.Pos
}

func (e *ResourceCapturingError) EndPosition(memoryGauge common.MemoryGauge) ast.Position {
	length := len(e.Name)
	return e.Pos.Shifted(memoryGauge, length-1)
}

// InvalidResourceFieldError

type InvalidResourceFieldError struct {
	Name          string
	CompositeKind common.CompositeKind
	Pos           ast.Position
}

var _ SemanticError = &InvalidResourceFieldError{}
var _ errors.UserError = &InvalidResourceFieldError{}

func (*InvalidResourceFieldError) isSemanticError() {}

func (*InvalidResourceFieldError) IsUserError() {}

func (e *InvalidResourceFieldError) Error() string {
	return fmt.Sprintf(
		"invalid resource field in %s: `%s`",
		e.CompositeKind.Name(),
		e.Name,
	)
}

func (e *InvalidResourceFieldError) StartPosition() ast.Position {
	return e.Pos
}

func (e *InvalidResourceFieldError) EndPosition(memoryGauge common.MemoryGauge) ast.Position {
	length := len(e.Name)
	return e.Pos.Shifted(memoryGauge, length-1)
}

// InvalidSwapExpressionError

type InvalidSwapExpressionError struct {
	Side common.OperandSide
	ast.Range
}

var _ SemanticError = &InvalidSwapExpressionError{}
var _ errors.UserError = &InvalidSwapExpressionError{}
var _ errors.SecondaryError = &InvalidSwapExpressionError{}

func (*InvalidSwapExpressionError) isSemanticError() {}

func (*InvalidSwapExpressionError) IsUserError() {}

func (e *InvalidSwapExpressionError) Error() string {
	return fmt.Sprintf(
		"invalid %s-hand side of swap",
		e.Side.Name(),
	)
}

func (e *InvalidSwapExpressionError) SecondaryError() string {
	return "expected target expression"
}

// InvalidEventParameterTypeError

type InvalidEventParameterTypeError struct {
	Type Type
	ast.Range
}

var _ SemanticError = &InvalidEventParameterTypeError{}
var _ errors.UserError = &InvalidEventParameterTypeError{}

func (*InvalidEventParameterTypeError) isSemanticError() {}

func (*InvalidEventParameterTypeError) IsUserError() {}

func (e *InvalidEventParameterTypeError) Error() string {
	return fmt.Sprintf(
		"unsupported event parameter type: `%s`",
		e.Type.QualifiedString(),
	)
}

// InvalidEventUsageError

type InvalidEventUsageError struct {
	ast.Range
}

var _ SemanticError = &InvalidEventUsageError{}
var _ errors.UserError = &InvalidEventUsageError{}

func (*InvalidEventUsageError) isSemanticError() {}

func (*InvalidEventUsageError) IsUserError() {}

func (e *InvalidEventUsageError) Error() string {
	return "events can only be invoked in an `emit` statement"
}

// EmitNonEventError

type EmitNonEventError struct {
	Type Type
	ast.Range
}

var _ SemanticError = &EmitNonEventError{}
var _ errors.UserError = &EmitNonEventError{}

func (*EmitNonEventError) isSemanticError() {}

func (*EmitNonEventError) IsUserError() {}

func (e *EmitNonEventError) Error() string {
	return fmt.Sprintf(
		"cannot emit non-event type: `%s`",
		e.Type.QualifiedString(),
	)
}

// EmitImportedEventError

type EmitImportedEventError struct {
	Type Type
	ast.Range
}

var _ SemanticError = &EmitImportedEventError{}
var _ errors.UserError = &EmitImportedEventError{}

func (*EmitImportedEventError) isSemanticError() {}

func (*EmitImportedEventError) IsUserError() {}

func (e *EmitImportedEventError) Error() string {
	return fmt.Sprintf(
		"cannot emit imported event type: `%s`",
		e.Type.QualifiedString(),
	)
}

// InvalidResourceAssignmentError

type InvalidResourceAssignmentError struct {
	ast.Range
}

var _ SemanticError = &InvalidResourceAssignmentError{}
var _ errors.UserError = &InvalidResourceAssignmentError{}
var _ errors.SecondaryError = &InvalidResourceAssignmentError{}

func (*InvalidResourceAssignmentError) isSemanticError() {}

func (*InvalidResourceAssignmentError) IsUserError() {}

func (e *InvalidResourceAssignmentError) Error() string {
	return "cannot assign to resource-typed target"
}

func (e *InvalidResourceAssignmentError) SecondaryError() string {
	return "consider force assigning (<-!) or swapping (<->)"
}

// InvalidDestructorError

type InvalidDestructorError struct {
	ast.Range
}

var _ SemanticError = &InvalidDestructorError{}
var _ errors.UserError = &InvalidDestructorError{}

func (*InvalidDestructorError) isSemanticError() {}

func (*InvalidDestructorError) IsUserError() {}

func (e *InvalidDestructorError) Error() string {
	return "cannot declare destructor for non-resource"
}

// MissingDestructorError

type MissingDestructorError struct {
	ContainerType  Type
	FirstFieldName string
	FirstFieldPos  ast.Position
}

var _ SemanticError = &MissingDestructorError{}
var _ errors.UserError = &MissingDestructorError{}

func (*MissingDestructorError) isSemanticError() {}

func (*MissingDestructorError) IsUserError() {}

func (e *MissingDestructorError) Error() string {
	return fmt.Sprintf(
		"missing destructor for resource field `%s` in type `%s`",
		e.FirstFieldName,
		e.ContainerType.QualifiedString(),
	)
}

func (e *MissingDestructorError) StartPosition() ast.Position {
	return e.FirstFieldPos
}

func (e *MissingDestructorError) EndPosition(memoryGauge common.MemoryGauge) ast.Position {
	return e.FirstFieldPos.Shifted(memoryGauge, len(e.FirstFieldName)-1)
}

// InvalidDestructorParametersError

type InvalidDestructorParametersError struct {
	ast.Range
}

var _ SemanticError = &InvalidDestructorParametersError{}
var _ errors.UserError = &InvalidDestructorParametersError{}
var _ errors.SecondaryError = &InvalidDestructorParametersError{}

func (*InvalidDestructorParametersError) isSemanticError() {}

func (*InvalidDestructorParametersError) IsUserError() {}

func (e *InvalidDestructorParametersError) Error() string {
	return "invalid parameters for destructor"
}

func (e *InvalidDestructorParametersError) SecondaryError() string {
	return "consider removing these parameters"
}

// ResourceFieldNotInvalidatedError

type ResourceFieldNotInvalidatedError struct {
	Type      Type
	FieldName string
	Pos       ast.Position
}

var _ SemanticError = &ResourceFieldNotInvalidatedError{}
var _ errors.UserError = &ResourceFieldNotInvalidatedError{}
var _ errors.SecondaryError = &ResourceFieldNotInvalidatedError{}

func (*ResourceFieldNotInvalidatedError) isSemanticError() {}

func (*ResourceFieldNotInvalidatedError) IsUserError() {}

func (e *ResourceFieldNotInvalidatedError) Error() string {
	return fmt.Sprintf(
		"field `%s` of type `%s` is not invalidated (moved or destroyed)",
		e.FieldName,
		e.Type.QualifiedString(),
	)
}

func (e *ResourceFieldNotInvalidatedError) SecondaryError() string {
	return "not invalidated"
}

func (e *ResourceFieldNotInvalidatedError) StartPosition() ast.Position {
	return e.Pos
}

func (e *ResourceFieldNotInvalidatedError) EndPosition(memoryGauge common.MemoryGauge) ast.Position {
	length := len(e.FieldName)
	return e.Pos.Shifted(memoryGauge, length-1)
}

// UninitializedFieldAccessError

type UninitializedFieldAccessError struct {
	Name string
	Pos  ast.Position
}

var _ SemanticError = &UninitializedFieldAccessError{}
var _ errors.UserError = &UninitializedFieldAccessError{}

func (*UninitializedFieldAccessError) isSemanticError() {}

func (*UninitializedFieldAccessError) IsUserError() {}

func (e *UninitializedFieldAccessError) Error() string {
	return fmt.Sprintf(
		"cannot access uninitialized field: `%s`",
		e.Name,
	)
}

func (e *UninitializedFieldAccessError) StartPosition() ast.Position {
	return e.Pos
}

func (e *UninitializedFieldAccessError) EndPosition(memoryGauge common.MemoryGauge) ast.Position {
	length := len(e.Name)
	return e.Pos.Shifted(memoryGauge, length-1)
}

// UnreachableStatementError

type UnreachableStatementError struct {
	ast.Range
}

var _ SemanticError = &UnreachableStatementError{}
var _ errors.UserError = &UnreachableStatementError{}
var _ errors.SecondaryError = &UnreachableStatementError{}

func (*UnreachableStatementError) isSemanticError() {}

func (*UnreachableStatementError) IsUserError() {}

func (e *UnreachableStatementError) Error() string {
	return "unreachable statement"
}

func (e *UnreachableStatementError) SecondaryError() string {
	return "consider removing this code"
}

// UninitializedUseError

type UninitializedUseError struct {
	Name string
	Pos  ast.Position
}

var _ SemanticError = &UninitializedUseError{}
var _ errors.UserError = &UninitializedUseError{}

func (*UninitializedUseError) isSemanticError() {}

func (*UninitializedUseError) IsUserError() {}

func (e *UninitializedUseError) Error() string {
	return fmt.Sprintf(
		"cannot use incompletely initialized value: `%s`",
		e.Name,
	)
}

func (e *UninitializedUseError) StartPosition() ast.Position {
	return e.Pos
}

func (e *UninitializedUseError) EndPosition(memoryGauge common.MemoryGauge) ast.Position {
	length := len(e.Name)
	return e.Pos.Shifted(memoryGauge, length-1)
}

// InvalidResourceArrayMemberError

type InvalidResourceArrayMemberError struct {
	Name            string
	DeclarationKind common.DeclarationKind
	ast.Range
}

var _ SemanticError = &InvalidResourceArrayMemberError{}
var _ errors.UserError = &InvalidResourceArrayMemberError{}

func (*InvalidResourceArrayMemberError) isSemanticError() {}

func (*InvalidResourceArrayMemberError) IsUserError() {}

func (e *InvalidResourceArrayMemberError) Error() string {
	return fmt.Sprintf(
		"%s `%s` is not available for resource arrays",
		e.DeclarationKind.Name(),
		e.Name,
	)
}

// InvalidResourceDictionaryMemberError

type InvalidResourceDictionaryMemberError struct {
	Name            string
	DeclarationKind common.DeclarationKind
	ast.Range
}

var _ SemanticError = &InvalidResourceDictionaryMemberError{}
var _ errors.UserError = &InvalidResourceDictionaryMemberError{}

func (*InvalidResourceDictionaryMemberError) isSemanticError() {}

func (*InvalidResourceDictionaryMemberError) IsUserError() {}

func (e *InvalidResourceDictionaryMemberError) Error() string {
	return fmt.Sprintf(
		"%s `%s` is not available for resource dictionaries",
		e.DeclarationKind.Name(),
		e.Name,
	)
}

// InvalidResourceOptionalMemberError

type InvalidResourceOptionalMemberError struct {
	Name            string
	DeclarationKind common.DeclarationKind
	ast.Range
}

var _ SemanticError = &InvalidResourceOptionalMemberError{}
var _ errors.UserError = &InvalidResourceOptionalMemberError{}

func (*InvalidResourceOptionalMemberError) isSemanticError() {}

func (*InvalidResourceOptionalMemberError) IsUserError() {}

func (e *InvalidResourceOptionalMemberError) Error() string {
	return fmt.Sprintf(
		"%s `%s` is not available for resource optionals",
		e.DeclarationKind.Name(),
		e.Name,
	)
}

// NonReferenceTypeReferenceError

type NonReferenceTypeReferenceError struct {
	ActualType Type
	ast.Range
}

var _ SemanticError = &NonReferenceTypeReferenceError{}
var _ errors.UserError = &NonReferenceTypeReferenceError{}
var _ errors.SecondaryError = &NonReferenceTypeReferenceError{}

func (*NonReferenceTypeReferenceError) isSemanticError() {}

func (*NonReferenceTypeReferenceError) IsUserError() {}

func (e *NonReferenceTypeReferenceError) Error() string {
	return "cannot create reference"
}

func (e *NonReferenceTypeReferenceError) SecondaryError() string {
	return fmt.Sprintf(
		"expected reference type, got `%s`",
		e.ActualType.QualifiedString(),
	)
}

// InvalidResourceCreationError

type InvalidResourceCreationError struct {
	Type Type
	ast.Range
}

var _ SemanticError = &InvalidResourceCreationError{}
var _ errors.UserError = &InvalidResourceCreationError{}

func (*InvalidResourceCreationError) isSemanticError() {}

func (*InvalidResourceCreationError) IsUserError() {}

func (e *InvalidResourceCreationError) Error() string {
	return fmt.Sprintf(
		"cannot create resource type outside of containing contract: `%s`",
		e.Type.QualifiedString(),
	)
}

// NonResourceTypeError

type NonResourceTypeError struct {
	ActualType Type
	ast.Range
}

var _ SemanticError = &NonResourceTypeError{}
var _ errors.UserError = &NonResourceTypeError{}
var _ errors.SecondaryError = &NonResourceTypeError{}

func (*NonResourceTypeError) isSemanticError() {}

func (*NonResourceTypeError) IsUserError() {}

func (e *NonResourceTypeError) Error() string {
	return "invalid type"
}

func (e *NonResourceTypeError) SecondaryError() string {
	return fmt.Sprintf(
		"expected resource type, got `%s`",
		e.ActualType.QualifiedString(),
	)
}

// InvalidAssignmentTargetError

type InvalidAssignmentTargetError struct {
	ast.Range
}

var _ SemanticError = &InvalidAssignmentTargetError{}
var _ errors.UserError = &InvalidAssignmentTargetError{}

func (*InvalidAssignmentTargetError) isSemanticError() {}

func (*InvalidAssignmentTargetError) IsUserError() {}

func (e *InvalidAssignmentTargetError) Error() string {
	return "cannot assign to unassignable expression"
}

// ResourceMethodBindingError

type ResourceMethodBindingError struct {
	ast.Range
}

var _ SemanticError = &ResourceMethodBindingError{}
var _ errors.UserError = &ResourceMethodBindingError{}

func (*ResourceMethodBindingError) isSemanticError() {}

func (*ResourceMethodBindingError) IsUserError() {}

func (e *ResourceMethodBindingError) Error() string {
	return "cannot create bound method for resource"
}

// InvalidDictionaryKeyTypeError

type InvalidDictionaryKeyTypeError struct {
	Type Type
	ast.Range
}

var _ SemanticError = &InvalidDictionaryKeyTypeError{}
var _ errors.UserError = &InvalidDictionaryKeyTypeError{}

func (*InvalidDictionaryKeyTypeError) isSemanticError() {}

func (*InvalidDictionaryKeyTypeError) IsUserError() {}

func (e *InvalidDictionaryKeyTypeError) Error() string {
	return fmt.Sprintf(
		"cannot use type as dictionary key type: `%s`",
		e.Type.QualifiedString(),
	)
}

// MissingFunctionBodyError

type MissingFunctionBodyError struct {
	Pos ast.Position
}

var _ SemanticError = &MissingFunctionBodyError{}
var _ errors.UserError = &MissingFunctionBodyError{}

func (*MissingFunctionBodyError) isSemanticError() {}

func (*MissingFunctionBodyError) IsUserError() {}

func (e *MissingFunctionBodyError) Error() string {
	return "missing function implementation"
}

func (e *MissingFunctionBodyError) StartPosition() ast.Position {
	return e.Pos
}

func (e *MissingFunctionBodyError) EndPosition(common.MemoryGauge) ast.Position {
	return e.Pos
}

// InvalidOptionalChainingError

type InvalidOptionalChainingError struct {
	Type Type
	ast.Range
}

var _ SemanticError = &InvalidOptionalChainingError{}
var _ errors.UserError = &InvalidOptionalChainingError{}

func (*InvalidOptionalChainingError) isSemanticError() {}

func (*InvalidOptionalChainingError) IsUserError() {}

func (e *InvalidOptionalChainingError) Error() string {
	return fmt.Sprintf(
		"cannot use optional chaining: type `%s` is not optional",
		e.Type.QualifiedString(),
	)
}

// InvalidAccessError

type InvalidAccessError struct {
	Name                string
	RestrictingAccess   Access
	PossessedAccess     Access
	DeclarationKind     common.DeclarationKind
	suggestEntitlements bool
	ast.Range
}

var _ SemanticError = &InvalidAccessError{}
var _ errors.UserError = &InvalidAccessError{}

func (*InvalidAccessError) isSemanticError() {}

func (*InvalidAccessError) IsUserError() {}

func (e *InvalidAccessError) Error() string {
	var possessedDescription string
	if e.PossessedAccess != nil {
		if e.PossessedAccess.Equal(UnauthorizedAccess) {
			possessedDescription = ", but reference is unauthorized"
		} else {
			possessedDescription = fmt.Sprintf(
				", but reference only has `%s` authorization",
				e.PossessedAccess.String(),
			)
		}
	}

	return fmt.Sprintf(
		"cannot access `%s`: %s requires `%s` authorization%s",
		e.Name,
		e.DeclarationKind.Name(),
		e.RestrictingAccess.String(),
		possessedDescription,
	)
}

// When e.PossessedAccess is a conjunctive entitlement set, we can suggest
// which additional entitlements it would need to be given in order to have
// e.RequiredAccess.
func (e *InvalidAccessError) SecondaryError() string {
	if !e.suggestEntitlements || e.PossessedAccess == nil || e.RestrictingAccess == nil {
		return ""
	}
	possessedEntitlements, possessedOk := e.PossessedAccess.(EntitlementSetAccess)
	requiredEntitlements, requiredOk := e.RestrictingAccess.(EntitlementSetAccess)
	if !possessedOk && e.PossessedAccess.Equal(UnauthorizedAccess) {
		possessedOk = true
		// for this error reporting, model UnauthorizedAccess as an empty entitlement set
		possessedEntitlements = NewEntitlementSetAccess(nil, Conjunction)
	}
	if !possessedOk || !requiredOk || possessedEntitlements.SetKind != Conjunction {
		return ""
	}

	var sb strings.Builder

	enumerateEntitlements := func(len int, separator string) func(index int, key *EntitlementType, _ struct{}) {
		return func(index int, key *EntitlementType, _ struct{}) {
			fmt.Fprintf(&sb, "`%s`", key.QualifiedString())
			if index < len-2 {
				fmt.Fprint(&sb, ", ")
			} else if index < len-1 {
				if len > 2 {
					fmt.Fprint(&sb, ",")
				}
				fmt.Fprintf(&sb, " %s ", separator)
			}
		}
	}

	switch requiredEntitlements.SetKind {
	case Conjunction:
		// when both `possessed` and `required` are conjunctions, the missing set is simple set difference:
		// `missing` = `required` - `possessed`, and `missing` should be added to `possessed` to make `required`
		missingEntitlements := orderedmap.New[EntitlementOrderedSet](0)
		requiredEntitlements.Entitlements.Foreach(func(key *EntitlementType, _ struct{}) {
			if !possessedEntitlements.Entitlements.Contains(key) {
				missingEntitlements.Set(key, struct{}{})
			}
		})
		missingLen := missingEntitlements.Len()
		if missingLen == 1 {
			fmt.Fprint(&sb, "reference needs entitlement ")
			fmt.Fprintf(&sb, "`%s`", missingEntitlements.Newest().Key.QualifiedString())
		} else {
			fmt.Fprint(&sb, "reference needs all of entitlements ")
			missingEntitlements.ForeachWithIndex(enumerateEntitlements(missingLen, "and"))
		}
	case Disjunction:
		// when both `required` is a disjunction, we know `possessed` has none of the entitlements in it:
		// suggest adding one of those entitlements
		fmt.Fprint(&sb, "reference needs one of entitlements ")
		requiredEntitlementsSet := requiredEntitlements.Entitlements
		requiredLen := requiredEntitlementsSet.Len()
		// singleton-1 sets are always conjunctions
		requiredEntitlementsSet.ForeachWithIndex(enumerateEntitlements(requiredLen, "or"))
	}

	return sb.String()
}

// InvalidAssignmentAccessError

type InvalidAssignmentAccessError struct {
	Name              string
	ContainerType     Type
	RestrictingAccess Access
	DeclarationKind   common.DeclarationKind
	ast.Range
}

var _ SemanticError = &InvalidAssignmentAccessError{}
var _ errors.UserError = &InvalidAssignmentAccessError{}
var _ errors.SecondaryError = &InvalidAssignmentAccessError{}

func (*InvalidAssignmentAccessError) isSemanticError() {}

func (*InvalidAssignmentAccessError) IsUserError() {}

func (e *InvalidAssignmentAccessError) Error() string {
	return fmt.Sprintf(
		"cannot assign to `%s`: %s has `%s` access",
		e.Name,
		e.DeclarationKind.Name(),
		e.RestrictingAccess.String(),
	)
}

func (e *InvalidAssignmentAccessError) SecondaryError() string {
	return fmt.Sprintf(
		"consider adding a setter function to %s",
		e.ContainerType.QualifiedString(),
	)
}

// UnauthorizedReferenceAssignmentError

type UnauthorizedReferenceAssignmentError struct {
	RequiredAccess [2]Access
	FoundAccess    Access
	ast.Range
}

var _ SemanticError = &UnauthorizedReferenceAssignmentError{}
var _ errors.UserError = &UnauthorizedReferenceAssignmentError{}
var _ errors.SecondaryError = &UnauthorizedReferenceAssignmentError{}

func (*UnauthorizedReferenceAssignmentError) isSemanticError() {}

func (*UnauthorizedReferenceAssignmentError) IsUserError() {}

func (e *UnauthorizedReferenceAssignmentError) Error() string {
	var foundAccess string
	if e.FoundAccess == UnauthorizedAccess {
		foundAccess = "non-auth"
	} else {
		foundAccess = fmt.Sprintf("(%s)", e.FoundAccess.String())
	}

	return fmt.Sprintf(
		"invalid assignment: can only assign to a reference with (%s) or (%s) access, but found a %s reference",
		e.RequiredAccess[0].String(),
		e.RequiredAccess[1].String(),
		foundAccess,
	)
}

func (e *UnauthorizedReferenceAssignmentError) SecondaryError() string {
	return fmt.Sprintf(
		"consider taking a reference with `%s` or `%s` access",
		e.RequiredAccess[0].String(),
		e.RequiredAccess[1].String(),
	)
}

// InvalidCharacterLiteralError

type InvalidCharacterLiteralError struct {
	Length int
	ast.Range
}

var _ SemanticError = &InvalidCharacterLiteralError{}
var _ errors.UserError = &InvalidCharacterLiteralError{}
var _ errors.SecondaryError = &InvalidCharacterLiteralError{}

func (*InvalidCharacterLiteralError) isSemanticError() {}

func (*InvalidCharacterLiteralError) IsUserError() {}

func (e *InvalidCharacterLiteralError) Error() string {
	return "character literal has invalid length"
}

func (e *InvalidCharacterLiteralError) SecondaryError() string {
	return fmt.Sprintf("expected 1, got %d",
		e.Length,
	)
}

// InvalidFailableResourceDowncastOutsideOptionalBindingError

type InvalidFailableResourceDowncastOutsideOptionalBindingError struct {
	ast.Range
}

var _ SemanticError = &InvalidFailableResourceDowncastOutsideOptionalBindingError{}
var _ errors.UserError = &InvalidFailableResourceDowncastOutsideOptionalBindingError{}

func (*InvalidFailableResourceDowncastOutsideOptionalBindingError) isSemanticError() {}

func (*InvalidFailableResourceDowncastOutsideOptionalBindingError) IsUserError() {}

func (e *InvalidFailableResourceDowncastOutsideOptionalBindingError) Error() string {
	return "cannot failably downcast resource type outside of optional binding"
}

// InvalidNonIdentifierFailableResourceDowncast

type InvalidNonIdentifierFailableResourceDowncast struct {
	ast.Range
}

var _ SemanticError = &InvalidNonIdentifierFailableResourceDowncast{}
var _ errors.UserError = &InvalidNonIdentifierFailableResourceDowncast{}
var _ errors.SecondaryError = &InvalidNonIdentifierFailableResourceDowncast{}

func (*InvalidNonIdentifierFailableResourceDowncast) isSemanticError() {}

func (*InvalidNonIdentifierFailableResourceDowncast) IsUserError() {}

func (e *InvalidNonIdentifierFailableResourceDowncast) Error() string {
	return "cannot failably downcast non-identifier resource"
}

func (e *InvalidNonIdentifierFailableResourceDowncast) SecondaryError() string {
	return "consider declaring a variable for this expression"
}

// ReadOnlyTargetAssignmentError

type ReadOnlyTargetAssignmentError struct {
	ast.Range
}

var _ SemanticError = &ReadOnlyTargetAssignmentError{}
var _ errors.UserError = &ReadOnlyTargetAssignmentError{}

func (*ReadOnlyTargetAssignmentError) isSemanticError() {}

func (*ReadOnlyTargetAssignmentError) IsUserError() {}

func (e *ReadOnlyTargetAssignmentError) Error() string {
	return "cannot assign to read-only target"
}

// InvalidTransactionBlockError

type InvalidTransactionBlockError struct {
	Name string
	Pos  ast.Position
}

var _ SemanticError = &InvalidTransactionBlockError{}
var _ errors.UserError = &InvalidTransactionBlockError{}
var _ errors.SecondaryError = &InvalidTransactionBlockError{}

func (*InvalidTransactionBlockError) isSemanticError() {}

func (*InvalidTransactionBlockError) IsUserError() {}

func (e *InvalidTransactionBlockError) Error() string {
	return "invalid transaction block"
}

func (e *InvalidTransactionBlockError) SecondaryError() string {
	return fmt.Sprintf(
		"expected `prepare` or `execute`, got `%s`",
		e.Name,
	)
}

func (e *InvalidTransactionBlockError) StartPosition() ast.Position {
	return e.Pos
}

func (e *InvalidTransactionBlockError) EndPosition(memoryGauge common.MemoryGauge) ast.Position {
	length := len(e.Name)
	return e.Pos.Shifted(memoryGauge, length-1)
}

// TransactionMissingPrepareError

type TransactionMissingPrepareError struct {
	FirstFieldName string
	FirstFieldPos  ast.Position
}

var _ SemanticError = &TransactionMissingPrepareError{}
var _ errors.UserError = &TransactionMissingPrepareError{}

func (*TransactionMissingPrepareError) isSemanticError() {}

func (*TransactionMissingPrepareError) IsUserError() {}

func (e *TransactionMissingPrepareError) Error() string {
	return fmt.Sprintf(
		"transaction missing prepare function for field `%s`",
		e.FirstFieldName,
	)
}

func (e *TransactionMissingPrepareError) StartPosition() ast.Position {
	return e.FirstFieldPos
}

func (e *TransactionMissingPrepareError) EndPosition(memoryGauge common.MemoryGauge) ast.Position {
	length := len(e.FirstFieldName)
	return e.FirstFieldPos.Shifted(memoryGauge, length-1)
}

// InvalidResourceTransactionParameterError

type InvalidResourceTransactionParameterError struct {
	Type Type
	ast.Range
}

var _ SemanticError = &InvalidResourceTransactionParameterError{}
var _ errors.UserError = &InvalidResourceTransactionParameterError{}

func (*InvalidResourceTransactionParameterError) isSemanticError() {}

func (*InvalidResourceTransactionParameterError) IsUserError() {}

func (e *InvalidResourceTransactionParameterError) Error() string {
	return fmt.Sprintf(
		"transaction parameter must not be resource type: `%s`",
		e.Type.QualifiedString(),
	)
}

// InvalidNonImportableTransactionParameterTypeError

type InvalidNonImportableTransactionParameterTypeError struct {
	Type Type
	ast.Range
}

var _ SemanticError = &InvalidNonImportableTransactionParameterTypeError{}
var _ errors.UserError = &InvalidNonImportableTransactionParameterTypeError{}

func (*InvalidNonImportableTransactionParameterTypeError) isSemanticError() {}

func (*InvalidNonImportableTransactionParameterTypeError) IsUserError() {}

func (e *InvalidNonImportableTransactionParameterTypeError) Error() string {
	return fmt.Sprintf(
		"transaction parameter must be importable: `%s`",
		e.Type.QualifiedString(),
	)
}

// InvalidTransactionFieldAccessModifierError

type InvalidTransactionFieldAccessModifierError struct {
	Name   string
	Access ast.Access
	Pos    ast.Position
}

var _ SemanticError = &InvalidTransactionFieldAccessModifierError{}
var _ errors.UserError = &InvalidTransactionFieldAccessModifierError{}

func (*InvalidTransactionFieldAccessModifierError) isSemanticError() {}

func (*InvalidTransactionFieldAccessModifierError) IsUserError() {}

func (e *InvalidTransactionFieldAccessModifierError) Error() string {
	return fmt.Sprintf(
		"access modifier not allowed for transaction field `%s`: `%s`",
		e.Name,
		e.Access.Keyword(),
	)
}

func (e *InvalidTransactionFieldAccessModifierError) StartPosition() ast.Position {
	return e.Pos
}

func (e *InvalidTransactionFieldAccessModifierError) EndPosition(memoryGauge common.MemoryGauge) ast.Position {
	length := len(e.Access.Keyword())
	return e.Pos.Shifted(memoryGauge, length-1)
}

// InvalidTransactionPrepareParameterTypeError

type InvalidTransactionPrepareParameterTypeError struct {
	Type Type
	ast.Range
}

var _ SemanticError = &InvalidTransactionPrepareParameterTypeError{}
var _ errors.UserError = &InvalidTransactionPrepareParameterTypeError{}

func (*InvalidTransactionPrepareParameterTypeError) isSemanticError() {}

func (*InvalidTransactionPrepareParameterTypeError) IsUserError() {}

func (e *InvalidTransactionPrepareParameterTypeError) Error() string {
	return fmt.Sprintf(
		"prepare parameter must be subtype of `%s`, not `%s`",
		AccountReferenceType,
		e.Type.QualifiedString(),
	)
}

// InvalidNestedDeclarationError

type InvalidNestedDeclarationError struct {
	NestedDeclarationKind    common.DeclarationKind
	ContainerDeclarationKind common.DeclarationKind
	ast.Range
}

var _ SemanticError = &InvalidNestedDeclarationError{}
var _ errors.UserError = &InvalidNestedDeclarationError{}

func (*InvalidNestedDeclarationError) isSemanticError() {}

func (*InvalidNestedDeclarationError) IsUserError() {}

func (e *InvalidNestedDeclarationError) Error() string {
	return fmt.Sprintf(
		"%s declarations cannot be nested inside %s declarations",
		e.NestedDeclarationKind.Name(),
		e.ContainerDeclarationKind.Name(),
	)
}

// InvalidNestedTypeError

type InvalidNestedTypeError struct {
	Type *ast.NominalType
}

var _ SemanticError = &InvalidNestedTypeError{}
var _ errors.UserError = &InvalidNestedTypeError{}

func (*InvalidNestedTypeError) isSemanticError() {}

func (*InvalidNestedTypeError) IsUserError() {}

func (e *InvalidNestedTypeError) Error() string {
	return fmt.Sprintf(
		"type does not support nested types: `%s`",
		e.Type,
	)
}

func (e *InvalidNestedTypeError) StartPosition() ast.Position {
	return e.Type.StartPosition()
}

func (e *InvalidNestedTypeError) EndPosition(memoryGauge common.MemoryGauge) ast.Position {
	return e.Type.EndPosition(memoryGauge)
}

// InvalidEnumCaseError

type InvalidEnumCaseError struct {
	ContainerDeclarationKind common.DeclarationKind
	ast.Range
}

var _ SemanticError = &InvalidEnumCaseError{}
var _ errors.UserError = &InvalidEnumCaseError{}

func (*InvalidEnumCaseError) isSemanticError() {}

func (*InvalidEnumCaseError) IsUserError() {}

func (e *InvalidEnumCaseError) Error() string {
	return fmt.Sprintf(
		"%s declaration does not allow enum cases",
		e.ContainerDeclarationKind.Name(),
	)
}

// InvalidNonEnumCaseError

type InvalidNonEnumCaseError struct {
	ContainerDeclarationKind common.DeclarationKind
	ast.Range
}

var _ SemanticError = &InvalidNonEnumCaseError{}
var _ errors.UserError = &InvalidNonEnumCaseError{}

func (*InvalidNonEnumCaseError) isSemanticError() {}

func (*InvalidNonEnumCaseError) IsUserError() {}

func (e *InvalidNonEnumCaseError) Error() string {
	return fmt.Sprintf(
		"%s declaration only allows enum cases",
		e.ContainerDeclarationKind.Name(),
	)
}

// DeclarationKindMismatchError

type DeclarationKindMismatchError struct {
	ExpectedDeclarationKind common.DeclarationKind
	ActualDeclarationKind   common.DeclarationKind
	ast.Range
}

var _ SemanticError = &DeclarationKindMismatchError{}
var _ errors.UserError = &DeclarationKindMismatchError{}
var _ errors.SecondaryError = &DeclarationKindMismatchError{}

func (*DeclarationKindMismatchError) isSemanticError() {}

func (*DeclarationKindMismatchError) IsUserError() {}

func (e *DeclarationKindMismatchError) Error() string {
	return "mismatched declarations"
}

func (e *DeclarationKindMismatchError) SecondaryError() string {
	return fmt.Sprintf(
		"expected `%s`, got `%s`",
		e.ExpectedDeclarationKind.Name(),
		e.ActualDeclarationKind.Name(),
	)
}

// InvalidTopLevelDeclarationError

type InvalidTopLevelDeclarationError struct {
	DeclarationKind common.DeclarationKind
	ast.Range
}

var _ SemanticError = &InvalidTopLevelDeclarationError{}
var _ errors.UserError = &InvalidTopLevelDeclarationError{}

func (*InvalidTopLevelDeclarationError) isSemanticError() {}

func (*InvalidTopLevelDeclarationError) IsUserError() {}

func (e *InvalidTopLevelDeclarationError) Error() string {
	return fmt.Sprintf(
		"%s declarations are not valid at the top-level",
		e.DeclarationKind.Name(),
	)
}

// InvalidSelfInvalidationError

type InvalidSelfInvalidationError struct {
	InvalidationKind ResourceInvalidationKind
	ast.Range
}

var _ SemanticError = &InvalidSelfInvalidationError{}
var _ errors.UserError = &InvalidSelfInvalidationError{}

func (*InvalidSelfInvalidationError) isSemanticError() {}

func (*InvalidSelfInvalidationError) IsUserError() {}

func (e *InvalidSelfInvalidationError) Error() string {
	var action string
	switch e.InvalidationKind {
	case ResourceInvalidationKindMoveDefinite,
		ResourceInvalidationKindMoveTemporary,
		ResourceInvalidationKindMovePotential:

		action = "move"

	case ResourceInvalidationKindDestroyDefinite,
		ResourceInvalidationKindDestroyPotential:

		action = "destroy"

	default:
		panic(errors.NewUnreachableError())
	}
	return fmt.Sprintf("cannot %s `self`", action)
}

// InvalidMoveError

type InvalidMoveError struct {
	Name            string
	DeclarationKind common.DeclarationKind
	Pos             ast.Position
}

var _ SemanticError = &InvalidMoveError{}
var _ errors.UserError = &InvalidMoveError{}

func (*InvalidMoveError) isSemanticError() {}

func (*InvalidMoveError) IsUserError() {}

func (e *InvalidMoveError) Error() string {
	return fmt.Sprintf(
		"cannot move %s: `%s`",
		e.DeclarationKind.Name(),
		e.Name,
	)
}

func (e *InvalidMoveError) StartPosition() ast.Position {
	return e.Pos
}

func (e *InvalidMoveError) EndPosition(memoryGauge common.MemoryGauge) ast.Position {
	length := len(e.Name)
	return e.Pos.Shifted(memoryGauge, length-1)
}

// ConstantSizedArrayLiteralSizeError

type ConstantSizedArrayLiteralSizeError struct {
	ActualSize   int64
	ExpectedSize int64
	ast.Range
}

var _ SemanticError = &ConstantSizedArrayLiteralSizeError{}
var _ errors.UserError = &ConstantSizedArrayLiteralSizeError{}
var _ errors.SecondaryError = &ConstantSizedArrayLiteralSizeError{}

func (*ConstantSizedArrayLiteralSizeError) isSemanticError() {}

func (*ConstantSizedArrayLiteralSizeError) IsUserError() {}

func (e *ConstantSizedArrayLiteralSizeError) Error() string {
	return "incorrect number of array literal elements"
}

func (e *ConstantSizedArrayLiteralSizeError) SecondaryError() string {
	return fmt.Sprintf(
		"expected %d, got %d",
		e.ExpectedSize,
		e.ActualSize,
	)
}

// InvalidIntersectedTypeError

type InvalidIntersectedTypeError struct {
	Type Type
	ast.Range
}

var _ SemanticError = &InvalidIntersectedTypeError{}
var _ errors.UserError = &InvalidIntersectedTypeError{}

func (*InvalidIntersectedTypeError) isSemanticError() {}

func (*InvalidIntersectedTypeError) IsUserError() {}

func (e *InvalidIntersectedTypeError) Error() string {
	return fmt.Sprintf(
		"cannot restrict using non-resource/structure interface type: `%s`",
		e.Type.QualifiedString(),
	)
}

// IntersectionCompositeKindMismatchError

type IntersectionCompositeKindMismatchError struct {
	CompositeKind         common.CompositeKind
	PreviousCompositeKind common.CompositeKind
	ast.Range
}

var _ SemanticError = &IntersectionCompositeKindMismatchError{}
var _ errors.UserError = &IntersectionCompositeKindMismatchError{}

func (*IntersectionCompositeKindMismatchError) isSemanticError() {}

func (*IntersectionCompositeKindMismatchError) IsUserError() {}

func (e *IntersectionCompositeKindMismatchError) Error() string {
	return fmt.Sprintf(
		"interface kind %s does not match previous interface kind %s",
		e.CompositeKind,
		e.PreviousCompositeKind,
	)
}

// InvalidIntersectionTypeDuplicateError

type InvalidIntersectionTypeDuplicateError struct {
	Type *InterfaceType
	ast.Range
}

var _ SemanticError = &InvalidIntersectionTypeDuplicateError{}
var _ errors.UserError = &InvalidIntersectionTypeDuplicateError{}

func (*InvalidIntersectionTypeDuplicateError) isSemanticError() {}

func (*InvalidIntersectionTypeDuplicateError) IsUserError() {}

func (e *InvalidIntersectionTypeDuplicateError) Error() string {
	return fmt.Sprintf(
		"duplicate intersected type: `%s`",
		e.Type.QualifiedString(),
	)
}

// InvalidNonConformanceIntersectionError

type InvalidNonConformanceIntersectionError struct {
	Type *InterfaceType
	ast.Range
}

var _ SemanticError = &InvalidNonConformanceIntersectionError{}
var _ errors.UserError = &InvalidNonConformanceIntersectionError{}

func (*InvalidNonConformanceIntersectionError) isSemanticError() {}

func (*InvalidNonConformanceIntersectionError) IsUserError() {}

func (e *InvalidNonConformanceIntersectionError) Error() string {
	return fmt.Sprintf(
		"intersection type does not conform to restricting type: `%s`",
		e.Type.QualifiedString(),
	)
}

// IntersectionMemberClashError

type IntersectionMemberClashError struct {
	RedeclaringType       *InterfaceType
	OriginalDeclaringType *InterfaceType
	Name                  string
	ast.Range
}

var _ SemanticError = &IntersectionMemberClashError{}
var _ errors.UserError = &IntersectionMemberClashError{}

func (*IntersectionMemberClashError) isSemanticError() {}

func (*IntersectionMemberClashError) IsUserError() {}

func (e *IntersectionMemberClashError) Error() string {
	return fmt.Sprintf(
		"intersected type has member clash with previous intersected type `%s`: %s",
		e.OriginalDeclaringType.QualifiedString(),
		e.Name,
	)
}

// AmbiguousIntersectionTypeError

type AmbiguousIntersectionTypeError struct {
	ast.Range
}

var _ SemanticError = &AmbiguousIntersectionTypeError{}
var _ errors.UserError = &AmbiguousIntersectionTypeError{}

func (*AmbiguousIntersectionTypeError) isSemanticError() {}

func (*AmbiguousIntersectionTypeError) IsUserError() {}

func (e *AmbiguousIntersectionTypeError) Error() string {
	return "ambiguous intersection type"
}

// InvalidPathDomainError

type InvalidPathDomainError struct {
	ActualDomain string
	ast.Range
}

func (e *InvalidPathDomainError) Error() string {
	return fmt.Sprintf("invalid path domain %s", e.ActualDomain)
}

type InvalidPathIdentifierError struct {
	ActualIdentifier string
	ast.Range
}

var _ SemanticError = &InvalidPathDomainError{}
var _ errors.UserError = &InvalidPathDomainError{}
var _ errors.SecondaryError = &InvalidPathDomainError{}

func (*InvalidPathDomainError) isSemanticError() {}

func (*InvalidPathDomainError) IsUserError() {}

func (e *InvalidPathIdentifierError) Error() string {
	return fmt.Sprintf("invalid path identifier %s", e.ActualIdentifier)
}

var validPathDomainDescription = func() string {
	words := make([]string, 0, len(common.AllPathDomains))

	for _, domain := range common.AllPathDomains {
		words = append(words, fmt.Sprintf("`%s`", domain))
	}

	return common.EnumerateWords(words, "or")
}()

func (e *InvalidPathDomainError) SecondaryError() string {
	return fmt.Sprintf(
		"expected one of %s; got `%s`",
		validPathDomainDescription,
		e.ActualDomain,
	)
}

// InvalidTypeArgumentCountError

type InvalidTypeArgumentCountError struct {
	TypeParameterCount int
	TypeArgumentCount  int
	ast.Range
}

var _ SemanticError = &InvalidTypeArgumentCountError{}
var _ errors.UserError = &InvalidTypeArgumentCountError{}
var _ errors.SecondaryError = &InvalidTypeArgumentCountError{}

func (e *InvalidTypeArgumentCountError) isSemanticError() {}

func (*InvalidTypeArgumentCountError) IsUserError() {}

func (e *InvalidTypeArgumentCountError) Error() string {
	return "incorrect number of type arguments"
}

func (e *InvalidTypeArgumentCountError) SecondaryError() string {
	return fmt.Sprintf(
		"expected up to %d, got %d",
		e.TypeParameterCount,
		e.TypeArgumentCount,
	)
}

// TypeParameterTypeInferenceError

type TypeParameterTypeInferenceError struct {
	Name string
	ast.Range
}

var _ SemanticError = &TypeParameterTypeInferenceError{}
var _ errors.UserError = &TypeParameterTypeInferenceError{}

func (e *TypeParameterTypeInferenceError) isSemanticError() {}

func (*TypeParameterTypeInferenceError) IsUserError() {}

func (e *TypeParameterTypeInferenceError) Error() string {
	return fmt.Sprintf(
		"cannot infer type parameter: `%s`",
		e.Name,
	)
}

// InvalidConstantSizedTypeBaseError

type InvalidConstantSizedTypeBaseError struct {
	ActualBase   int
	ExpectedBase int
	ast.Range
}

var _ SemanticError = &InvalidConstantSizedTypeBaseError{}
var _ errors.UserError = &InvalidConstantSizedTypeBaseError{}
var _ errors.SecondaryError = &InvalidConstantSizedTypeBaseError{}

func (e *InvalidConstantSizedTypeBaseError) isSemanticError() {}

func (*InvalidConstantSizedTypeBaseError) IsUserError() {}

func (e *InvalidConstantSizedTypeBaseError) Error() string {
	return "invalid base for constant sized type size"
}

func (e *InvalidConstantSizedTypeBaseError) SecondaryError() string {
	return fmt.Sprintf(
		"expected %d, got %d",
		e.ActualBase,
		e.ExpectedBase,
	)
}

// InvalidConstantSizedTypeSizeError

type InvalidConstantSizedTypeSizeError struct {
	ActualSize     *big.Int
	ExpectedMinInt *big.Int
	ExpectedMaxInt *big.Int
	ast.Range
}

var _ SemanticError = &InvalidConstantSizedTypeSizeError{}
var _ errors.UserError = &InvalidConstantSizedTypeSizeError{}
var _ errors.SecondaryError = &InvalidConstantSizedTypeSizeError{}

func (*InvalidConstantSizedTypeSizeError) isSemanticError() {}

func (*InvalidConstantSizedTypeSizeError) IsUserError() {}

func (e *InvalidConstantSizedTypeSizeError) Error() string {
	return "invalid size for constant sized type"
}

func (e *InvalidConstantSizedTypeSizeError) SecondaryError() string {
	return fmt.Sprintf(
		"expected value in range [%s, %s], got %s",
		e.ExpectedMinInt,
		e.ExpectedMaxInt,
		e.ActualSize,
	)
}

// UnsupportedResourceForLoopError

type UnsupportedResourceForLoopError struct {
	ast.Range
}

var _ SemanticError = &UnsupportedResourceForLoopError{}
var _ errors.UserError = &UnsupportedResourceForLoopError{}

func (*UnsupportedResourceForLoopError) isSemanticError() {}

func (*UnsupportedResourceForLoopError) IsUserError() {}

func (e *UnsupportedResourceForLoopError) Error() string {
	return "cannot loop over resources"
}

// TypeParameterTypeMismatchError

type TypeParameterTypeMismatchError struct {
	TypeParameter *TypeParameter
	ExpectedType  Type
	ActualType    Type
	ast.Range
}

var _ SemanticError = &TypeParameterTypeMismatchError{}
var _ errors.UserError = &TypeParameterTypeMismatchError{}
var _ errors.SecondaryError = &TypeParameterTypeMismatchError{}

func (*TypeParameterTypeMismatchError) isSemanticError() {}

func (*TypeParameterTypeMismatchError) IsUserError() {}

func (e *TypeParameterTypeMismatchError) Error() string {
	return "mismatched types for type parameter"
}

func (e *TypeParameterTypeMismatchError) SecondaryError() string {
	expected, actual := ErrorMessageExpectedActualTypes(
		e.ExpectedType,
		e.ActualType,
	)

	return fmt.Sprintf(
		"type parameter %s is bound to `%s`, but got `%s` here",
		e.TypeParameter.Name,
		expected,
		actual,
	)
}

// UnparameterizedTypeInstantiationError

type UnparameterizedTypeInstantiationError struct {
	ActualTypeArgumentCount int
	ast.Range
}

var _ SemanticError = &UnparameterizedTypeInstantiationError{}
var _ errors.UserError = &UnparameterizedTypeInstantiationError{}
var _ errors.SecondaryError = &UnparameterizedTypeInstantiationError{}

func (*UnparameterizedTypeInstantiationError) isSemanticError() {}

func (*UnparameterizedTypeInstantiationError) IsUserError() {}

func (e *UnparameterizedTypeInstantiationError) Error() string {
	return "cannot instantiate non-parameterized type"
}

func (e *UnparameterizedTypeInstantiationError) SecondaryError() string {
	return fmt.Sprintf(
		"expected no type arguments, got %d",
		e.ActualTypeArgumentCount,
	)
}

// TypeAnnotationRequiredError

type TypeAnnotationRequiredError struct {
	Cause string
	Pos   ast.Position
}

var _ SemanticError = &TypeAnnotationRequiredError{}
var _ errors.UserError = &TypeAnnotationRequiredError{}

func (*TypeAnnotationRequiredError) isSemanticError() {}

func (*TypeAnnotationRequiredError) IsUserError() {}

func (e *TypeAnnotationRequiredError) Error() string {
	if e.Cause != "" {
		return fmt.Sprintf(
			"%s requires an explicit type annotation",
			e.Cause,
		)
	}
	return "explicit type annotation required"
}

func (e *TypeAnnotationRequiredError) StartPosition() ast.Position {
	return e.Pos
}

func (e *TypeAnnotationRequiredError) EndPosition(common.MemoryGauge) ast.Position {
	return e.Pos
}

// CyclicImportsError

type CyclicImportsError struct {
	Location common.Location
	ast.Range
}

var _ SemanticError = &CyclicImportsError{}
var _ errors.UserError = &CyclicImportsError{}

func (*CyclicImportsError) isSemanticError() {}

func (*CyclicImportsError) IsUserError() {}

func (e *CyclicImportsError) Error() string {
	return fmt.Sprintf("cyclic import of `%s`", e.Location)
}

// SwitchDefaultPositionError

type SwitchDefaultPositionError struct {
	ast.Range
}

var _ SemanticError = &SwitchDefaultPositionError{}
var _ errors.UserError = &SwitchDefaultPositionError{}

func (*SwitchDefaultPositionError) isSemanticError() {}

func (*SwitchDefaultPositionError) IsUserError() {}

func (e *SwitchDefaultPositionError) Error() string {
	return "the 'default' case must appear at the end of a 'switch' statement"
}

// MissingSwitchCaseStatementsError

type MissingSwitchCaseStatementsError struct {
	Pos ast.Position
}

var _ SemanticError = &MissingSwitchCaseStatementsError{}
var _ errors.UserError = &MissingSwitchCaseStatementsError{}

func (*MissingSwitchCaseStatementsError) isSemanticError() {}

func (*MissingSwitchCaseStatementsError) IsUserError() {}

func (e *MissingSwitchCaseStatementsError) Error() string {
	return "switch cases must have at least one statement"
}

func (e *MissingSwitchCaseStatementsError) StartPosition() ast.Position {
	return e.Pos
}

func (e *MissingSwitchCaseStatementsError) EndPosition(common.MemoryGauge) ast.Position {
	return e.Pos
}

// MissingEntryPointError

type MissingEntryPointError struct {
	Expected string
}

var _ errors.UserError = &MissingEntryPointError{}

func (*MissingEntryPointError) IsUserError() {}

func (e *MissingEntryPointError) Error() string {
	return fmt.Sprintf("missing entry point: expected '%s'", e.Expected)
}

// InvalidEntryPointError

type InvalidEntryPointTypeError struct {
	Type Type
}

var _ errors.UserError = &InvalidEntryPointTypeError{}

func (*InvalidEntryPointTypeError) IsUserError() {}

func (e *InvalidEntryPointTypeError) Error() string {
	return fmt.Sprintf(
		"invalid entry point type: `%s`",
		e.Type.QualifiedString(),
	)
}

type PurityError struct {
	ast.Range
}

func (e *PurityError) Error() string {
	return "Impure operation performed in view context"
}

var _ SemanticError = &PurityError{}
var _ errors.UserError = &PurityError{}

func (*PurityError) IsUserError() {}

func (*PurityError) isSemanticError() {}

// InvalidatedResourceReferenceError

type InvalidatedResourceReferenceError struct {
	Invalidation ResourceInvalidation
<<<<<<< HEAD
	ast.Range
}

var _ SemanticError = &InvalidatedResourceReferenceError{}
var _ errors.UserError = &InvalidatedResourceReferenceError{}

func (*InvalidatedResourceReferenceError) isSemanticError() {}

func (*InvalidatedResourceReferenceError) IsUserError() {}

func (e *InvalidatedResourceReferenceError) Error() string {
	return "invalid reference: referenced resource may have been moved or destroyed"
}

func (e *InvalidatedResourceReferenceError) ErrorNotes() []errors.ErrorNote {
	invalidation := e.Invalidation
	return []errors.ErrorNote{
		newPreviousResourceInvalidationNote(invalidation),
	}
}

// InvalidEntitlementAccessError
type InvalidEntitlementAccessError struct {
	Pos ast.Position
}

var _ SemanticError = &InvalidEntitlementAccessError{}
var _ errors.UserError = &InvalidEntitlementAccessError{}

func (*InvalidEntitlementAccessError) isSemanticError() {}

func (*InvalidEntitlementAccessError) IsUserError() {}

func (e *InvalidEntitlementAccessError) Error() string {
	return "only struct or resource members may be declared with entitlement access"
}

func (e *InvalidEntitlementAccessError) StartPosition() ast.Position {
	return e.Pos
}

func (e *InvalidEntitlementAccessError) EndPosition(common.MemoryGauge) ast.Position {
	return e.Pos
}

// InvalidMultipleMappedEntitlementError
type InvalidMultipleMappedEntitlementError struct {
	Pos ast.Position
}

var _ SemanticError = &InvalidMultipleMappedEntitlementError{}
var _ errors.UserError = &InvalidMultipleMappedEntitlementError{}

func (*InvalidMultipleMappedEntitlementError) isSemanticError() {}

func (*InvalidMultipleMappedEntitlementError) IsUserError() {}

func (e *InvalidMultipleMappedEntitlementError) Error() string {
	return "entitlement mappings cannot be used as part of an entitlement set"
}

func (e *InvalidMultipleMappedEntitlementError) StartPosition() ast.Position {
	return e.Pos
}

func (e *InvalidMultipleMappedEntitlementError) EndPosition(common.MemoryGauge) ast.Position {
	return e.Pos
}

// InvalidNonEntitlementTypeInMapError
type InvalidNonEntitlementTypeInMapError struct {
	Pos ast.Position
}

var _ SemanticError = &InvalidNonEntitlementTypeInMapError{}
var _ errors.UserError = &InvalidNonEntitlementTypeInMapError{}

func (*InvalidNonEntitlementTypeInMapError) isSemanticError() {}

func (*InvalidNonEntitlementTypeInMapError) IsUserError() {}

func (e *InvalidNonEntitlementTypeInMapError) Error() string {
	return "cannot use non-entitlement type in entitlement mapping"
}

func (e *InvalidNonEntitlementTypeInMapError) StartPosition() ast.Position {
	return e.Pos
}

func (e *InvalidNonEntitlementTypeInMapError) EndPosition(common.MemoryGauge) ast.Position {
	return e.Pos
}

// InvalidMappedEntitlementMemberError
type InvalidMappedEntitlementMemberError struct {
	Pos ast.Position
}

var _ SemanticError = &InvalidMappedEntitlementMemberError{}
var _ errors.UserError = &InvalidMappedEntitlementMemberError{}

func (*InvalidMappedEntitlementMemberError) isSemanticError() {}

func (*InvalidMappedEntitlementMemberError) IsUserError() {}

func (e *InvalidMappedEntitlementMemberError) Error() string {
	return "mapped entitlement access modifiers may only be used for fields or accessors with a container type, " +
		" or a reference type authorized with the same mapped entitlement"
}

func (e *InvalidMappedEntitlementMemberError) StartPosition() ast.Position {
	return e.Pos
}

func (e *InvalidMappedEntitlementMemberError) EndPosition(common.MemoryGauge) ast.Position {
	return e.Pos
}

// InvalidNonEntitlementAccessError
type InvalidNonEntitlementAccessError struct {
	ast.Range
}

var _ SemanticError = &InvalidNonEntitlementAccessError{}
var _ errors.UserError = &InvalidNonEntitlementAccessError{}

func (*InvalidNonEntitlementAccessError) isSemanticError() {}

func (*InvalidNonEntitlementAccessError) IsUserError() {}

func (e *InvalidNonEntitlementAccessError) Error() string {
	return "only entitlements may be used in access modifiers"
}

// DirectEntitlementAnnotationError
type DirectEntitlementAnnotationError struct {
	ast.Range
}

var _ SemanticError = &DirectEntitlementAnnotationError{}
var _ errors.UserError = &DirectEntitlementAnnotationError{}

func (*DirectEntitlementAnnotationError) isSemanticError() {}

func (*DirectEntitlementAnnotationError) IsUserError() {}

func (e *DirectEntitlementAnnotationError) Error() string {
	return "cannot use an entitlement type outside of an `access` declaration or `auth` modifier"
}

// UnrepresentableEntitlementMapOutputError
type UnrepresentableEntitlementMapOutputError struct {
	Input EntitlementSetAccess
	Map   *EntitlementMapType
	ast.Range
}

var _ SemanticError = &UnrepresentableEntitlementMapOutputError{}
var _ errors.UserError = &UnrepresentableEntitlementMapOutputError{}

=======
	ast.Range
}

var _ SemanticError = &InvalidatedResourceReferenceError{}
var _ errors.UserError = &InvalidatedResourceReferenceError{}

func (*InvalidatedResourceReferenceError) isSemanticError() {}

func (*InvalidatedResourceReferenceError) IsUserError() {}

func (e *InvalidatedResourceReferenceError) Error() string {
	return "invalid reference: referenced resource may have been moved or destroyed"
}

func (e *InvalidatedResourceReferenceError) ErrorNotes() []errors.ErrorNote {
	invalidation := e.Invalidation
	return []errors.ErrorNote{
		newPreviousResourceInvalidationNote(invalidation),
	}
}

// InvalidEntitlementAccessError
type InvalidEntitlementAccessError struct {
	Pos ast.Position
}

var _ SemanticError = &InvalidEntitlementAccessError{}
var _ errors.UserError = &InvalidEntitlementAccessError{}

func (*InvalidEntitlementAccessError) isSemanticError() {}

func (*InvalidEntitlementAccessError) IsUserError() {}

func (e *InvalidEntitlementAccessError) Error() string {
	return "only struct or resource members may be declared with entitlement access"
}

func (e *InvalidEntitlementAccessError) StartPosition() ast.Position {
	return e.Pos
}

func (e *InvalidEntitlementAccessError) EndPosition(common.MemoryGauge) ast.Position {
	return e.Pos
}

// InvalidMultipleMappedEntitlementError
type InvalidMultipleMappedEntitlementError struct {
	Pos ast.Position
}

var _ SemanticError = &InvalidMultipleMappedEntitlementError{}
var _ errors.UserError = &InvalidMultipleMappedEntitlementError{}

func (*InvalidMultipleMappedEntitlementError) isSemanticError() {}

func (*InvalidMultipleMappedEntitlementError) IsUserError() {}

func (e *InvalidMultipleMappedEntitlementError) Error() string {
	return "entitlement mappings cannot be used as part of an entitlement set"
}

func (e *InvalidMultipleMappedEntitlementError) StartPosition() ast.Position {
	return e.Pos
}

func (e *InvalidMultipleMappedEntitlementError) EndPosition(common.MemoryGauge) ast.Position {
	return e.Pos
}

// InvalidNonEntitlementTypeInMapError
type InvalidNonEntitlementTypeInMapError struct {
	Pos ast.Position
}

var _ SemanticError = &InvalidNonEntitlementTypeInMapError{}
var _ errors.UserError = &InvalidNonEntitlementTypeInMapError{}

func (*InvalidNonEntitlementTypeInMapError) isSemanticError() {}

func (*InvalidNonEntitlementTypeInMapError) IsUserError() {}

func (e *InvalidNonEntitlementTypeInMapError) Error() string {
	return "cannot use non-entitlement type in entitlement mapping"
}

func (e *InvalidNonEntitlementTypeInMapError) StartPosition() ast.Position {
	return e.Pos
}

func (e *InvalidNonEntitlementTypeInMapError) EndPosition(common.MemoryGauge) ast.Position {
	return e.Pos
}

// InvalidMappedEntitlementMemberError
type InvalidMappedEntitlementMemberError struct {
	Pos ast.Position
}

var _ SemanticError = &InvalidMappedEntitlementMemberError{}
var _ errors.UserError = &InvalidMappedEntitlementMemberError{}

func (*InvalidMappedEntitlementMemberError) isSemanticError() {}

func (*InvalidMappedEntitlementMemberError) IsUserError() {}

func (e *InvalidMappedEntitlementMemberError) Error() string {
	return "mapped entitlement access modifiers may only be used for fields or accessors with a container type, " +
		" or a reference type authorized with the same mapped entitlement"
}

func (e *InvalidMappedEntitlementMemberError) StartPosition() ast.Position {
	return e.Pos
}

func (e *InvalidMappedEntitlementMemberError) EndPosition(common.MemoryGauge) ast.Position {
	return e.Pos
}

// InvalidNonEntitlementAccessError
type InvalidNonEntitlementAccessError struct {
	ast.Range
}

var _ SemanticError = &InvalidNonEntitlementAccessError{}
var _ errors.UserError = &InvalidNonEntitlementAccessError{}

func (*InvalidNonEntitlementAccessError) isSemanticError() {}

func (*InvalidNonEntitlementAccessError) IsUserError() {}

func (e *InvalidNonEntitlementAccessError) Error() string {
	return "only entitlements may be used in access modifiers"
}

// DirectEntitlementAnnotationError
type DirectEntitlementAnnotationError struct {
	ast.Range
}

var _ SemanticError = &DirectEntitlementAnnotationError{}
var _ errors.UserError = &DirectEntitlementAnnotationError{}

func (*DirectEntitlementAnnotationError) isSemanticError() {}

func (*DirectEntitlementAnnotationError) IsUserError() {}

func (e *DirectEntitlementAnnotationError) Error() string {
	return "cannot use an entitlement type outside of an `access` declaration or `auth` modifier"
}

// UnrepresentableEntitlementMapOutputError
type UnrepresentableEntitlementMapOutputError struct {
	Input EntitlementSetAccess
	Map   *EntitlementMapType
	ast.Range
}

var _ SemanticError = &UnrepresentableEntitlementMapOutputError{}
var _ errors.UserError = &UnrepresentableEntitlementMapOutputError{}

>>>>>>> 07d0b780
func (*UnrepresentableEntitlementMapOutputError) isSemanticError() {}

func (*UnrepresentableEntitlementMapOutputError) IsUserError() {}

func (e *UnrepresentableEntitlementMapOutputError) Error() string {
	return fmt.Sprintf(
		"cannot map `%s` through `%s` because the output is unrepresentable",
		e.Input.String(),
		e.Map.QualifiedString(),
	)
}

func (e *UnrepresentableEntitlementMapOutputError) SecondaryError() string {
	return fmt.Sprintf(
		"this usually occurs because the input set is disjunctive and `%s` is one-to-many",
		e.Map.QualifiedString(),
	)
}

func (e *UnrepresentableEntitlementMapOutputError) StartPosition() ast.Position {
	return e.StartPos
}

func (e *UnrepresentableEntitlementMapOutputError) EndPosition(common.MemoryGauge) ast.Position {
	return e.EndPos
}

// InvalidMappedAuthorizationOutsideOfFieldError
type InvalidMappedAuthorizationOutsideOfFieldError struct {
	Map *EntitlementMapType
	ast.Range
}

var _ SemanticError = &InvalidMappedAuthorizationOutsideOfFieldError{}
var _ errors.UserError = &InvalidMappedAuthorizationOutsideOfFieldError{}

func (*InvalidMappedAuthorizationOutsideOfFieldError) isSemanticError() {}

func (*InvalidMappedAuthorizationOutsideOfFieldError) IsUserError() {}

func (e *InvalidMappedAuthorizationOutsideOfFieldError) Error() string {
	return fmt.Sprintf(
		"cannot use mapped entitlement authorization for `%s` outside of a field or accessor function using the same entitlement access",
		e.Map.QualifiedIdentifier(),
	)
}

func (e *InvalidMappedAuthorizationOutsideOfFieldError) StartPosition() ast.Position {
	return e.StartPos
}

func (e *InvalidMappedAuthorizationOutsideOfFieldError) EndPosition(common.MemoryGauge) ast.Position {
	return e.EndPos
}

// InvalidEntitlementMappingInclusionError
type InvalidEntitlementMappingInclusionError struct {
	Map          *EntitlementMapType
	IncludedType Type
	ast.Range
}

var _ SemanticError = &InvalidEntitlementMappingInclusionError{}
var _ errors.UserError = &InvalidEntitlementMappingInclusionError{}

func (*InvalidEntitlementMappingInclusionError) isSemanticError() {}

func (*InvalidEntitlementMappingInclusionError) IsUserError() {}

func (e *InvalidEntitlementMappingInclusionError) Error() string {
	return fmt.Sprintf(
		"cannot include `%s` in the definition of `%s`, as it is not an entitlement map",
		e.IncludedType.QualifiedString(),
		e.Map.QualifiedIdentifier(),
	)
}

// DuplicateEntitlementMappingInclusionError
type DuplicateEntitlementMappingInclusionError struct {
	Map          *EntitlementMapType
	IncludedType *EntitlementMapType
	ast.Range
}

var _ SemanticError = &DuplicateEntitlementMappingInclusionError{}
var _ errors.UserError = &DuplicateEntitlementMappingInclusionError{}

func (*DuplicateEntitlementMappingInclusionError) isSemanticError() {}

func (*DuplicateEntitlementMappingInclusionError) IsUserError() {}

func (e *DuplicateEntitlementMappingInclusionError) Error() string {
	return fmt.Sprintf(
		"`%s` is already included in the definition of `%s`",
		e.IncludedType.QualifiedIdentifier(),
		e.Map.QualifiedIdentifier(),
	)
}

// CyclicEntitlementMappingError
type CyclicEntitlementMappingError struct {
	Map          *EntitlementMapType
	IncludedType *EntitlementMapType
	ast.Range
}

var _ SemanticError = &CyclicEntitlementMappingError{}
var _ errors.UserError = &CyclicEntitlementMappingError{}

func (*CyclicEntitlementMappingError) isSemanticError() {}

func (*CyclicEntitlementMappingError) IsUserError() {}

func (e *CyclicEntitlementMappingError) Error() string {
	return fmt.Sprintf(
		"cannot include `%s` in the definition of `%s`, as it would create a cyclical mapping",
		e.IncludedType.QualifiedIdentifier(),
		e.Map.QualifiedIdentifier(),
	)
}

type DuplicateEntitlementRequirementError struct {
	Entitlement *EntitlementType
	ast.Range
}

var _ SemanticError = &DuplicateEntitlementRequirementError{}
var _ errors.UserError = &DuplicateEntitlementRequirementError{}

func (*DuplicateEntitlementRequirementError) isSemanticError() {}

func (*DuplicateEntitlementRequirementError) IsUserError() {}

func (e *DuplicateEntitlementRequirementError) Error() string {
	return fmt.Sprintf("entitlement %s is already required by this attachment", e.Entitlement.QualifiedString())
}

type DuplicateEntitlementProvidedError struct {
	Entitlement *EntitlementType
	ast.Range
}

var _ SemanticError = &DuplicateEntitlementProvidedError{}
var _ errors.UserError = &DuplicateEntitlementProvidedError{}

func (*DuplicateEntitlementProvidedError) isSemanticError() {}

func (*DuplicateEntitlementProvidedError) IsUserError() {}

func (e *DuplicateEntitlementProvidedError) Error() string {
	return fmt.Sprintf("entitlement %s is already provided to this attachment", e.Entitlement.QualifiedString())
}

// InvalidNonEntitlementRequirement
type InvalidNonEntitlementRequirement struct {
	InvalidType Type
	ast.Range
}

var _ SemanticError = &InvalidNonEntitlementRequirement{}
var _ errors.UserError = &InvalidNonEntitlementRequirement{}

func (*InvalidNonEntitlementRequirement) isSemanticError() {}

func (*InvalidNonEntitlementRequirement) IsUserError() {}

func (e *InvalidNonEntitlementRequirement) Error() string {
	return fmt.Sprintf("cannot use %s as an entitlement requirement", e.InvalidType.QualifiedString())
}

// InvalidNonEntitlementRequirement
type InvalidNonEntitlementProvidedError struct {
	InvalidType Type
	ast.Range
}

var _ SemanticError = &InvalidNonEntitlementProvidedError{}
var _ errors.UserError = &InvalidNonEntitlementProvidedError{}

func (*InvalidNonEntitlementProvidedError) isSemanticError() {}

func (*InvalidNonEntitlementProvidedError) IsUserError() {}

func (e *InvalidNonEntitlementProvidedError) Error() string {
	return fmt.Sprintf("cannot provide %s as an entitlement to this attachment", e.InvalidType.QualifiedString())
}

// InvalidNonEntitlementRequirement
type RequiredEntitlementNotProvidedError struct {
	RequiredEntitlement *EntitlementType
	AttachmentType      *CompositeType
	ast.Range
}

var _ SemanticError = &RequiredEntitlementNotProvidedError{}
var _ errors.UserError = &RequiredEntitlementNotProvidedError{}

func (*RequiredEntitlementNotProvidedError) isSemanticError() {}

func (*RequiredEntitlementNotProvidedError) IsUserError() {}

func (e *RequiredEntitlementNotProvidedError) Error() string {
	return fmt.Sprintf(
		"attachment type `%s` requires entitlement `%s` to be provided when attaching",
		e.AttachmentType.QualifiedString(),
		e.RequiredEntitlement.QualifiedString(),
	)
}

// InvalidBaseTypeError

type InvalidBaseTypeError struct {
	BaseType   Type
	Attachment *CompositeType
	ast.Range
}

var _ SemanticError = &InvalidBaseTypeError{}
var _ errors.UserError = &InvalidBaseTypeError{}

func (*InvalidBaseTypeError) isSemanticError() {}

func (*InvalidBaseTypeError) IsUserError() {}

func (e *InvalidBaseTypeError) Error() string {
	return fmt.Sprintf(
		"cannot use `%s` as the base type for attachment `%s`",
		e.BaseType.QualifiedString(),
		e.Attachment.QualifiedString(),
	)
}

// InvalidAttachmentAnnotationError

type InvalidAttachmentAnnotationError struct {
	ast.Range
}

var _ SemanticError = &InvalidAttachmentAnnotationError{}
var _ errors.UserError = &InvalidAttachmentAnnotationError{}

func (*InvalidAttachmentAnnotationError) isSemanticError() {}

func (*InvalidAttachmentAnnotationError) IsUserError() {}

func (e *InvalidAttachmentAnnotationError) Error() string {
	return "cannot refer directly to attachment type"
}

// InvalidAttachmentConstructorError

type InvalidAttachmentUsageError struct {
	ast.Range
}

var _ SemanticError = &InvalidAttachmentUsageError{}
var _ errors.UserError = &InvalidAttachmentUsageError{}

func (*InvalidAttachmentUsageError) isSemanticError() {}

func (*InvalidAttachmentUsageError) IsUserError() {}

func (*InvalidAttachmentUsageError) Error() string {
	return "cannot construct attachment outside of an `attach` expression"
}

// AttachNonAttachmentError

type AttachNonAttachmentError struct {
	Type Type
	ast.Range
}

var _ SemanticError = &AttachNonAttachmentError{}
var _ errors.UserError = &AttachNonAttachmentError{}

func (*AttachNonAttachmentError) isSemanticError() {}

func (*AttachNonAttachmentError) IsUserError() {}

func (e *AttachNonAttachmentError) Error() string {
	return fmt.Sprintf(
		"cannot attach non-attachment type: `%s`",
		e.Type.QualifiedString(),
	)
}

// AttachToInvalidTypeError
type AttachToInvalidTypeError struct {
	Type Type
	ast.Range
}

var _ SemanticError = &AttachToInvalidTypeError{}
var _ errors.UserError = &AttachToInvalidTypeError{}

func (*AttachToInvalidTypeError) isSemanticError() {}

func (*AttachToInvalidTypeError) IsUserError() {}

func (e *AttachToInvalidTypeError) Error() string {
	return fmt.Sprintf(
		"cannot attach attachment to type `%s`, as it is not valid for this base type",
		e.Type.QualifiedString(),
	)
}

// InvalidAttachmentRemoveError
type InvalidAttachmentRemoveError struct {
	Attachment Type
	BaseType   Type
	ast.Range
}

var _ SemanticError = &InvalidAttachmentRemoveError{}
var _ errors.UserError = &InvalidAttachmentRemoveError{}

func (*InvalidAttachmentRemoveError) isSemanticError() {}

func (*InvalidAttachmentRemoveError) IsUserError() {}

func (e *InvalidAttachmentRemoveError) Error() string {
	if e.BaseType == nil {
		return fmt.Sprintf(
			"cannot remove `%s`, as it is not an attachment type",
			e.Attachment.QualifiedString(),
		)
	}
	return fmt.Sprintf(
		"cannot remove `%s` from type `%s`, as this attachment cannot exist on this base type",
		e.Attachment.QualifiedString(),
		e.BaseType.QualifiedString(),
	)
}

// InvalidTypeIndexingError
type InvalidTypeIndexingError struct {
	IndexingExpression ast.Expression
	BaseType           Type
	ast.Range
}

var _ SemanticError = &InvalidTypeIndexingError{}
var _ errors.UserError = &InvalidTypeIndexingError{}

func (*InvalidTypeIndexingError) isSemanticError() {}

func (*InvalidTypeIndexingError) IsUserError() {}

func (e *InvalidTypeIndexingError) Error() string {
	return fmt.Sprintf(
		"cannot index `%s` with `%s`, as it is not an valid type index for this type",
		e.BaseType.QualifiedString(),
		e.IndexingExpression.String(),
	)
}

// AttachmentsNotEnabledError
type AttachmentsNotEnabledError struct {
	ast.Range
}

var _ SemanticError = &AttachmentsNotEnabledError{}
var _ errors.UserError = &AttachmentsNotEnabledError{}

func (*AttachmentsNotEnabledError) isSemanticError() {}

func (*AttachmentsNotEnabledError) IsUserError() {}

func (e *AttachmentsNotEnabledError) Error() string {
	return "attachments are not enabled and cannot be used in this environment"
}

// InvalidAttachmentEntitlementError
type InvalidAttachmentEntitlementError struct {
	Attachment               *CompositeType
	AttachmentAccessModifier Access
	InvalidEntitlement       *EntitlementType
	Pos                      ast.Position
}

var _ SemanticError = &InvalidAttachmentEntitlementError{}
var _ errors.UserError = &InvalidAttachmentEntitlementError{}

func (*InvalidAttachmentEntitlementError) isSemanticError() {}

func (*InvalidAttachmentEntitlementError) IsUserError() {}

func (e *InvalidAttachmentEntitlementError) Error() string {
	entitlementDescription := "entitlements"
	if e.InvalidEntitlement != nil {
		entitlementDescription = fmt.Sprintf("`%s`", e.InvalidEntitlement.QualifiedIdentifier())
	}

	return fmt.Sprintf("cannot use %s in the access modifier for a member in `%s`",
		entitlementDescription,
		e.Attachment.QualifiedIdentifier())
}

func (e *InvalidAttachmentEntitlementError) SecondaryError() string {
	switch access := e.AttachmentAccessModifier.(type) {
	case PrimitiveAccess:
		return "attachments declared with `access(all)` access do not support entitlements on their members"
	case *EntitlementMapAccess:
		return fmt.Sprintf("`%s` must appear in the output of the entitlement mapping `%s`",
			e.InvalidEntitlement.QualifiedIdentifier(),
			access.Type.QualifiedIdentifier())
	}
	return ""
}

func (e *InvalidAttachmentEntitlementError) StartPosition() ast.Position {
	return e.Pos
}

func (e *InvalidAttachmentEntitlementError) EndPosition(common.MemoryGauge) ast.Position {
	return e.Pos
}<|MERGE_RESOLUTION|>--- conflicted
+++ resolved
@@ -4145,7 +4145,6 @@
 
 type InvalidatedResourceReferenceError struct {
 	Invalidation ResourceInvalidation
-<<<<<<< HEAD
 	ast.Range
 }
 
@@ -4306,168 +4305,6 @@
 var _ SemanticError = &UnrepresentableEntitlementMapOutputError{}
 var _ errors.UserError = &UnrepresentableEntitlementMapOutputError{}
 
-=======
-	ast.Range
-}
-
-var _ SemanticError = &InvalidatedResourceReferenceError{}
-var _ errors.UserError = &InvalidatedResourceReferenceError{}
-
-func (*InvalidatedResourceReferenceError) isSemanticError() {}
-
-func (*InvalidatedResourceReferenceError) IsUserError() {}
-
-func (e *InvalidatedResourceReferenceError) Error() string {
-	return "invalid reference: referenced resource may have been moved or destroyed"
-}
-
-func (e *InvalidatedResourceReferenceError) ErrorNotes() []errors.ErrorNote {
-	invalidation := e.Invalidation
-	return []errors.ErrorNote{
-		newPreviousResourceInvalidationNote(invalidation),
-	}
-}
-
-// InvalidEntitlementAccessError
-type InvalidEntitlementAccessError struct {
-	Pos ast.Position
-}
-
-var _ SemanticError = &InvalidEntitlementAccessError{}
-var _ errors.UserError = &InvalidEntitlementAccessError{}
-
-func (*InvalidEntitlementAccessError) isSemanticError() {}
-
-func (*InvalidEntitlementAccessError) IsUserError() {}
-
-func (e *InvalidEntitlementAccessError) Error() string {
-	return "only struct or resource members may be declared with entitlement access"
-}
-
-func (e *InvalidEntitlementAccessError) StartPosition() ast.Position {
-	return e.Pos
-}
-
-func (e *InvalidEntitlementAccessError) EndPosition(common.MemoryGauge) ast.Position {
-	return e.Pos
-}
-
-// InvalidMultipleMappedEntitlementError
-type InvalidMultipleMappedEntitlementError struct {
-	Pos ast.Position
-}
-
-var _ SemanticError = &InvalidMultipleMappedEntitlementError{}
-var _ errors.UserError = &InvalidMultipleMappedEntitlementError{}
-
-func (*InvalidMultipleMappedEntitlementError) isSemanticError() {}
-
-func (*InvalidMultipleMappedEntitlementError) IsUserError() {}
-
-func (e *InvalidMultipleMappedEntitlementError) Error() string {
-	return "entitlement mappings cannot be used as part of an entitlement set"
-}
-
-func (e *InvalidMultipleMappedEntitlementError) StartPosition() ast.Position {
-	return e.Pos
-}
-
-func (e *InvalidMultipleMappedEntitlementError) EndPosition(common.MemoryGauge) ast.Position {
-	return e.Pos
-}
-
-// InvalidNonEntitlementTypeInMapError
-type InvalidNonEntitlementTypeInMapError struct {
-	Pos ast.Position
-}
-
-var _ SemanticError = &InvalidNonEntitlementTypeInMapError{}
-var _ errors.UserError = &InvalidNonEntitlementTypeInMapError{}
-
-func (*InvalidNonEntitlementTypeInMapError) isSemanticError() {}
-
-func (*InvalidNonEntitlementTypeInMapError) IsUserError() {}
-
-func (e *InvalidNonEntitlementTypeInMapError) Error() string {
-	return "cannot use non-entitlement type in entitlement mapping"
-}
-
-func (e *InvalidNonEntitlementTypeInMapError) StartPosition() ast.Position {
-	return e.Pos
-}
-
-func (e *InvalidNonEntitlementTypeInMapError) EndPosition(common.MemoryGauge) ast.Position {
-	return e.Pos
-}
-
-// InvalidMappedEntitlementMemberError
-type InvalidMappedEntitlementMemberError struct {
-	Pos ast.Position
-}
-
-var _ SemanticError = &InvalidMappedEntitlementMemberError{}
-var _ errors.UserError = &InvalidMappedEntitlementMemberError{}
-
-func (*InvalidMappedEntitlementMemberError) isSemanticError() {}
-
-func (*InvalidMappedEntitlementMemberError) IsUserError() {}
-
-func (e *InvalidMappedEntitlementMemberError) Error() string {
-	return "mapped entitlement access modifiers may only be used for fields or accessors with a container type, " +
-		" or a reference type authorized with the same mapped entitlement"
-}
-
-func (e *InvalidMappedEntitlementMemberError) StartPosition() ast.Position {
-	return e.Pos
-}
-
-func (e *InvalidMappedEntitlementMemberError) EndPosition(common.MemoryGauge) ast.Position {
-	return e.Pos
-}
-
-// InvalidNonEntitlementAccessError
-type InvalidNonEntitlementAccessError struct {
-	ast.Range
-}
-
-var _ SemanticError = &InvalidNonEntitlementAccessError{}
-var _ errors.UserError = &InvalidNonEntitlementAccessError{}
-
-func (*InvalidNonEntitlementAccessError) isSemanticError() {}
-
-func (*InvalidNonEntitlementAccessError) IsUserError() {}
-
-func (e *InvalidNonEntitlementAccessError) Error() string {
-	return "only entitlements may be used in access modifiers"
-}
-
-// DirectEntitlementAnnotationError
-type DirectEntitlementAnnotationError struct {
-	ast.Range
-}
-
-var _ SemanticError = &DirectEntitlementAnnotationError{}
-var _ errors.UserError = &DirectEntitlementAnnotationError{}
-
-func (*DirectEntitlementAnnotationError) isSemanticError() {}
-
-func (*DirectEntitlementAnnotationError) IsUserError() {}
-
-func (e *DirectEntitlementAnnotationError) Error() string {
-	return "cannot use an entitlement type outside of an `access` declaration or `auth` modifier"
-}
-
-// UnrepresentableEntitlementMapOutputError
-type UnrepresentableEntitlementMapOutputError struct {
-	Input EntitlementSetAccess
-	Map   *EntitlementMapType
-	ast.Range
-}
-
-var _ SemanticError = &UnrepresentableEntitlementMapOutputError{}
-var _ errors.UserError = &UnrepresentableEntitlementMapOutputError{}
-
->>>>>>> 07d0b780
 func (*UnrepresentableEntitlementMapOutputError) isSemanticError() {}
 
 func (*UnrepresentableEntitlementMapOutputError) IsUserError() {}
