--- conflicted
+++ resolved
@@ -2575,7 +2575,6 @@
 
 func (e *InvalidConstantSizedTypeSizeError) isSemanticError() {}
 
-<<<<<<< HEAD
 // UnsupportedResourceForLoopError
 
 type UnsupportedResourceForLoopError struct {
@@ -2587,7 +2586,7 @@
 }
 
 func (e *UnsupportedResourceForLoopError) isSemanticError() {}
-=======
+
 // TypeParameterTypeMismatchError
 
 type TypeParameterTypeMismatchError struct {
@@ -2610,5 +2609,4 @@
 		e.ExpectedType.QualifiedString(),
 		e.ActualType.QualifiedString(),
 	)
-}
->>>>>>> 3cff069a
+}