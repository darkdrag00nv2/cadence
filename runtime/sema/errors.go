/*
 * Cadence - The resource-oriented smart contract programming language
 *
 * Copyright Dapper Labs, Inc.
 *
 * Licensed under the Apache License, Version 2.0 (the "License");
 * you may not use this file except in compliance with the License.
 * You may obtain a copy of the License at
 *
 *   http://www.apache.org/licenses/LICENSE-2.0
 *
 * Unless required by applicable law or agreed to in writing, software
 * distributed under the License is distributed on an "AS IS" BASIS,
 * WITHOUT WARRANTIES OR CONDITIONS OF ANY KIND, either express or implied.
 * See the License for the specific language governing permissions and
 * limitations under the License.
 */

package sema

import (
	"fmt"
	"math/big"
	"sort"
	"strings"

	"github.com/texttheater/golang-levenshtein/levenshtein"

	"github.com/onflow/cadence/runtime/ast"
	"github.com/onflow/cadence/runtime/common"
	"github.com/onflow/cadence/runtime/errors"
	"github.com/onflow/cadence/runtime/pretty"
)

func ErrorMessageExpectedActualTypes(
	expectedType Type,
	actualType Type,
) (
	expected string,
	actual string,
) {
	expected = expectedType.QualifiedString()
	actual = actualType.QualifiedString()

	if expected == actual {
		expected = string(expectedType.ID())
		actual = string(actualType.ID())
	}

	return
}

// astTypeConversionError

type astTypeConversionError struct {
	invalidASTType ast.Type
}

func (e *astTypeConversionError) Error() string {
	return fmt.Sprintf("cannot convert unsupported AST type: %#+v", e.invalidASTType)
}

// unsupportedOperation

type unsupportedOperation struct {
	kind      common.OperationKind
	operation ast.Operation
	ast.Range
}

func (e *unsupportedOperation) Error() string {
	return fmt.Sprintf(
		"cannot check unsupported %s operation: `%s`",
		e.kind.Name(),
		e.operation.Symbol(),
	)
}

// InvalidPragmaError

type InvalidPragmaError struct {
	Message string
	ast.Range
}

var _ SemanticError = &InvalidPragmaError{}
var _ errors.UserError = &InvalidPragmaError{}
var _ errors.SecondaryError = &InvalidPragmaError{}

func (*InvalidPragmaError) isSemanticError() {}

func (*InvalidPragmaError) IsUserError() {}

func (e *InvalidPragmaError) Error() string {
	return "invalid pragma"
}

func (e *InvalidPragmaError) SecondaryError() string {
	return e.Message
}

// CheckerError

type CheckerError struct {
	Location common.Location
	Codes    map[common.Location][]byte
	Errors   []error
}

var _ errors.UserError = CheckerError{}
var _ errors.ParentError = CheckerError{}

func (CheckerError) IsUserError() {}

func (e CheckerError) Error() string {
	var sb strings.Builder
	sb.WriteString("Checking failed:\n")
	codes := e.Codes
	if codes == nil {
		codes = map[common.Location][]byte{}
	}
	printErr := pretty.NewErrorPrettyPrinter(&sb, false).
		PrettyPrintError(e, e.Location, codes)
	if printErr != nil {
		panic(printErr)
	}
	return sb.String()
}

func (e CheckerError) ChildErrors() []error {
	return e.Errors
}

func (e CheckerError) ImportLocation() common.Location {
	return e.Location
}

// SemanticError

type SemanticError interface {
	errors.UserError
	ast.HasPosition
	isSemanticError()
}

// RedeclarationError

type RedeclarationError struct {
	PreviousPos *ast.Position
	Name        string
	Pos         ast.Position
	Kind        common.DeclarationKind
}

var _ SemanticError = &RedeclarationError{}
var _ errors.UserError = &RedeclarationError{}

func (*RedeclarationError) isSemanticError() {}

func (*RedeclarationError) IsUserError() {}

func (e *RedeclarationError) Error() string {
	return fmt.Sprintf(
		"cannot redeclare %s: `%s` is already declared",
		e.Kind.Name(),
		e.Name,
	)
}

func (e *RedeclarationError) StartPosition() ast.Position {
	return e.Pos
}

func (e *RedeclarationError) EndPosition(memoryGauge common.MemoryGauge) ast.Position {
	length := len(e.Name)
	return e.Pos.Shifted(memoryGauge, length-1)
}

func (e *RedeclarationError) ErrorNotes() []errors.ErrorNote {
	if e.PreviousPos == nil || e.PreviousPos.Line < 1 {
		return nil
	}

	previousStartPos := *e.PreviousPos
	length := len(e.Name)
	previousEndPos := previousStartPos.Shifted(nil, length-1)

	return []errors.ErrorNote{
		&RedeclarationNote{
			Range: ast.NewUnmeteredRange(
				previousStartPos,
				previousEndPos,
			),
		},
	}
}

// RedeclarationNote

type RedeclarationNote struct {
	ast.Range
}

func (n RedeclarationNote) Message() string {
	return "previously declared here"
}

// NotDeclaredError

type NotDeclaredError struct {
	Expression   *ast.IdentifierExpression
	Name         string
	Pos          ast.Position
	ExpectedKind common.DeclarationKind
}

var _ SemanticError = &NotDeclaredError{}
var _ errors.UserError = &NotDeclaredError{}
var _ errors.SecondaryError = &NotDeclaredError{}

func (*NotDeclaredError) isSemanticError() {}

func (*NotDeclaredError) IsUserError() {}

func (e *NotDeclaredError) Error() string {
	return fmt.Sprintf(
		"cannot find %s in this scope: `%s`",
		e.ExpectedKind.Name(),
		e.Name,
	)
}

func (e *NotDeclaredError) SecondaryError() string {
	return "not found in this scope"
}

func (e *NotDeclaredError) StartPosition() ast.Position {
	return e.Pos
}

func (e *NotDeclaredError) EndPosition(memoryGauge common.MemoryGauge) ast.Position {
	length := len(e.Name)
	return e.Pos.Shifted(memoryGauge, length-1)
}

// AssignmentToConstantError

type AssignmentToConstantError struct {
	Name string
	ast.Range
}

var _ SemanticError = &AssignmentToConstantError{}
var _ errors.UserError = &AssignmentToConstantError{}
var _ errors.SecondaryError = &AssignmentToConstantError{}

func (*AssignmentToConstantError) isSemanticError() {}

func (*AssignmentToConstantError) IsUserError() {}

func (e *AssignmentToConstantError) Error() string {
	return fmt.Sprintf("cannot assign to constant: `%s`", e.Name)
}

func (e *AssignmentToConstantError) SecondaryError() string {
	return fmt.Sprintf("consider changing the declaration of `%s` to be `var`", e.Name)
}

// TypeMismatchError

type TypeMismatchError struct {
	ExpectedType Type
	ActualType   Type
	Expression   ast.Expression
	ast.Range
}

var _ SemanticError = &TypeMismatchError{}
var _ errors.UserError = &TypeMismatchError{}
var _ errors.SecondaryError = &TypeMismatchError{}

func (*TypeMismatchError) isSemanticError() {}

func (*TypeMismatchError) IsUserError() {}

func (e *TypeMismatchError) Error() string {
	return "mismatched types"
}

func (e *TypeMismatchError) SecondaryError() string {
	expected, actual := ErrorMessageExpectedActualTypes(
		e.ExpectedType,
		e.ActualType,
	)

	return fmt.Sprintf(
		"expected `%s`, got `%s`",
		expected,
		actual,
	)
}

// TypeMismatchWithDescriptionError

type TypeMismatchWithDescriptionError struct {
	ActualType              Type
	ExpectedTypeDescription string
	ast.Range
}

var _ SemanticError = &TypeMismatchWithDescriptionError{}
var _ errors.UserError = &TypeMismatchWithDescriptionError{}
var _ errors.SecondaryError = &TypeMismatchWithDescriptionError{}

func (*TypeMismatchWithDescriptionError) isSemanticError() {}

func (*TypeMismatchWithDescriptionError) IsUserError() {}

func (e *TypeMismatchWithDescriptionError) Error() string {
	return "mismatched types"
}

func (e *TypeMismatchWithDescriptionError) SecondaryError() string {
	return fmt.Sprintf(
		"expected %s, got `%s`",
		e.ExpectedTypeDescription,
		e.ActualType.QualifiedString(),
	)
}

// NotIndexableTypeError

type NotIndexableTypeError struct {
	Type Type
	ast.Range
}

var _ SemanticError = &NotIndexableTypeError{}
var _ errors.UserError = &NotIndexableTypeError{}

func (*NotIndexableTypeError) isSemanticError() {}

func (*NotIndexableTypeError) IsUserError() {}

func (e *NotIndexableTypeError) Error() string {
	return fmt.Sprintf(
		"cannot index into value which has type: `%s`",
		e.Type.QualifiedString(),
	)
}

// NotIndexingAssignableTypeError

type NotIndexingAssignableTypeError struct {
	Type Type
	ast.Range
}

var _ SemanticError = &NotIndexingAssignableTypeError{}
var _ errors.UserError = &NotIndexingAssignableTypeError{}

func (*NotIndexingAssignableTypeError) isSemanticError() {}

func (*NotIndexingAssignableTypeError) IsUserError() {}

func (e *NotIndexingAssignableTypeError) Error() string {
	return fmt.Sprintf(
		"cannot assign into value which has type: `%s`",
		e.Type.QualifiedString(),
	)
}

// NotEquatableTypeError

type NotEquatableTypeError struct {
	Type Type
	ast.Range
}

var _ SemanticError = &NotEquatableTypeError{}
var _ errors.UserError = &NotEquatableTypeError{}

func (*NotEquatableTypeError) isSemanticError() {}

func (*NotEquatableTypeError) IsUserError() {}

func (e *NotEquatableTypeError) Error() string {
	return fmt.Sprintf(
		"cannot compare value which has type: `%s`",
		e.Type.QualifiedString(),
	)
}

// NotCallableError

type NotCallableError struct {
	Type Type
	ast.Range
}

var _ SemanticError = &NotCallableError{}
var _ errors.UserError = &NotCallableError{}

func (*NotCallableError) isSemanticError() {}

func (*NotCallableError) IsUserError() {}

func (e *NotCallableError) Error() string {
	return fmt.Sprintf("cannot call type: `%s`",
		e.Type.QualifiedString(),
	)
}

// ArgumentCountError

type ArgumentCountError struct {
	ParameterCount int
	ArgumentCount  int
	ast.Range
}

var _ SemanticError = &ArgumentCountError{}
var _ errors.UserError = &ArgumentCountError{}
var _ errors.SecondaryError = &ArgumentCountError{}

func (*ArgumentCountError) isSemanticError() {}

func (*ArgumentCountError) IsUserError() {}

func (e *ArgumentCountError) Error() string {
	return "incorrect number of arguments"
}

func (e *ArgumentCountError) SecondaryError() string {
	return fmt.Sprintf(
		"expected %d, got %d",
		e.ParameterCount,
		e.ArgumentCount,
	)
}

// MissingArgumentLabelError

// TODO: suggest adding argument label

type MissingArgumentLabelError struct {
	ExpectedArgumentLabel string
	ast.Range
}

var _ SemanticError = &MissingArgumentLabelError{}
var _ errors.UserError = &MissingArgumentLabelError{}

func (*MissingArgumentLabelError) isSemanticError() {}

func (*MissingArgumentLabelError) IsUserError() {}

func (e *MissingArgumentLabelError) Error() string {
	return fmt.Sprintf(
		"missing argument label: `%s`",
		e.ExpectedArgumentLabel,
	)
}

// IncorrectArgumentLabelError

type IncorrectArgumentLabelError struct {
	ExpectedArgumentLabel string
	ActualArgumentLabel   string
	ast.Range
}

var _ SemanticError = &IncorrectArgumentLabelError{}
var _ errors.UserError = &IncorrectArgumentLabelError{}
var _ errors.SecondaryError = &IncorrectArgumentLabelError{}

func (*IncorrectArgumentLabelError) isSemanticError() {}

func (*IncorrectArgumentLabelError) IsUserError() {}

func (e *IncorrectArgumentLabelError) Error() string {
	return "incorrect argument label"
}

func (e *IncorrectArgumentLabelError) SecondaryError() string {
	expected := "no label"
	if e.ExpectedArgumentLabel != "" {
		expected = fmt.Sprintf("`%s`", e.ExpectedArgumentLabel)
	}
	return fmt.Sprintf(
		"expected %s, got `%s`",
		expected,
		e.ActualArgumentLabel,
	)
}

// InvalidUnaryOperandError

type InvalidUnaryOperandError struct {
	ExpectedType Type
	ActualType   Type
	ast.Range
	Operation ast.Operation
}

var _ SemanticError = &InvalidUnaryOperandError{}
var _ errors.UserError = &InvalidUnaryOperandError{}
var _ errors.SecondaryError = &InvalidUnaryOperandError{}

func (*InvalidUnaryOperandError) isSemanticError() {}

func (*InvalidUnaryOperandError) IsUserError() {}

func (e *InvalidUnaryOperandError) Error() string {
	return fmt.Sprintf(
		"cannot apply unary operation %s to type",
		e.Operation.Symbol(),
	)
}

func (e *InvalidUnaryOperandError) SecondaryError() string {
	expected, actual := ErrorMessageExpectedActualTypes(
		e.ExpectedType,
		e.ActualType,
	)

	return fmt.Sprintf(
		"expected `%s`, got `%s`",
		expected,
		actual,
	)
}

// InvalidBinaryOperandError

type InvalidBinaryOperandError struct {
	ExpectedType Type
	ActualType   Type
	ast.Range
	Operation ast.Operation
	Side      common.OperandSide
}

var _ SemanticError = &InvalidBinaryOperandError{}
var _ errors.UserError = &InvalidBinaryOperandError{}
var _ errors.SecondaryError = &InvalidBinaryOperandError{}

func (*InvalidBinaryOperandError) isSemanticError() {}

func (*InvalidBinaryOperandError) IsUserError() {}

func (e *InvalidBinaryOperandError) Error() string {
	return fmt.Sprintf(
		"cannot apply binary operation %s to %s-hand type",
		e.Operation.Symbol(),
		e.Side.Name(),
	)
}

func (e *InvalidBinaryOperandError) SecondaryError() string {
	expected, actual := ErrorMessageExpectedActualTypes(
		e.ExpectedType,
		e.ActualType,
	)

	return fmt.Sprintf(
		"expected `%s`, got `%s`",
		expected,
		actual,
	)
}

// InvalidBinaryOperandsError

type InvalidBinaryOperandsError struct {
	LeftType  Type
	RightType Type
	ast.Range
	Operation ast.Operation
}

var _ SemanticError = &InvalidBinaryOperandsError{}
var _ errors.UserError = &InvalidBinaryOperandsError{}

func (*InvalidBinaryOperandsError) isSemanticError() {}

func (*InvalidBinaryOperandsError) IsUserError() {}

func (e *InvalidBinaryOperandsError) Error() string {
	return fmt.Sprintf(
		"cannot apply binary operation %s to types: `%s`, `%s`",
		e.Operation.Symbol(),
		e.LeftType.QualifiedString(),
		e.RightType.QualifiedString(),
	)
}

// InvalidNilCoalescingRightResourceOperandError

type InvalidNilCoalescingRightResourceOperandError struct {
	ast.Range
}

func (e *InvalidNilCoalescingRightResourceOperandError) Error() string {
	return "nil-coalescing with right-hand resource is not supported at the moment"
}

// InvalidConditionalResourceOperandError

type InvalidConditionalResourceOperandError struct {
	ast.Range
}

func (e *InvalidConditionalResourceOperandError) Error() string {
	return "conditional with resource is not supported at the moment"
}

// ControlStatementError

type ControlStatementError struct {
	ControlStatement common.ControlStatement
	ast.Range
}

var _ SemanticError = &ControlStatementError{}
var _ errors.UserError = &ControlStatementError{}
var _ errors.SecondaryError = &ControlStatementError{}

func (*ControlStatementError) isSemanticError() {}

func (*ControlStatementError) IsUserError() {}

func (e *ControlStatementError) Error() string {
	return fmt.Sprintf(
		"invalid control statement: `%s`",
		e.ControlStatement.Symbol(),
	)
}

func (e *ControlStatementError) SecondaryError() string {
	validLocation := "a loop "
	if e.ControlStatement == common.ControlStatementBreak {
		validLocation += " or switch statement"
	}
	return fmt.Sprintf(
		"`%s` can only be used within %s body",
		e.ControlStatement.Symbol(),
		validLocation,
	)
}

// InvalidAccessModifierError

type InvalidAccessModifierError struct {
	Explanation     string
	Pos             ast.Position
	DeclarationKind common.DeclarationKind
	Access          ast.Access
}

var _ SemanticError = &InvalidAccessModifierError{}
var _ errors.UserError = &InvalidAccessModifierError{}

func (*InvalidAccessModifierError) isSemanticError() {}

func (*InvalidAccessModifierError) IsUserError() {}

func (e *InvalidAccessModifierError) Error() string {
	var explanation string
	if e.Explanation != "" {
		explanation = fmt.Sprintf(". %s", e.Explanation)
	}

	if e.Access == ast.AccessNotSpecified {
		return fmt.Sprintf(
			"invalid effective access modifier for %s%s",
			e.DeclarationKind.Name(),
			explanation,
		)
	} else {
		return fmt.Sprintf(
			"invalid access modifier for %s: `%s`%s",
			e.DeclarationKind.Name(),
			e.Access.Keyword(),
			explanation,
		)
	}
}

func (e *InvalidAccessModifierError) StartPosition() ast.Position {
	return e.Pos
}

func (e *InvalidAccessModifierError) EndPosition(memoryGauge common.MemoryGauge) ast.Position {
	if e.Access == ast.AccessNotSpecified {
		return e.Pos
	}

	length := len(e.Access.Keyword())
	return e.Pos.Shifted(memoryGauge, length-1)
}

// MissingAccessModifierError

type MissingAccessModifierError struct {
	Explanation     string
	Pos             ast.Position
	DeclarationKind common.DeclarationKind
}

var _ errors.UserError = &MissingAccessModifierError{}
var _ SemanticError = &MissingAccessModifierError{}

func (*MissingAccessModifierError) isSemanticError() {}

func (*MissingAccessModifierError) IsUserError() {}

func (e *MissingAccessModifierError) Error() string {
	var explanation string
	if e.Explanation != "" {
		explanation = fmt.Sprintf(". %s", e.Explanation)
	}

	return fmt.Sprintf(
		"missing access modifier for %s%s",
		e.DeclarationKind.Name(),
		explanation,
	)
}

func (e *MissingAccessModifierError) StartPosition() ast.Position {
	return e.Pos
}

func (e *MissingAccessModifierError) EndPosition(common.MemoryGauge) ast.Position {
	return e.Pos
}

// InvalidStaticModifierError

type InvalidStaticModifierError struct {
	ast.Range
}

var _ SemanticError = &InvalidStaticModifierError{}
var _ errors.UserError = &InvalidStaticModifierError{}

func (*InvalidStaticModifierError) isSemanticError() {}

func (*InvalidStaticModifierError) IsUserError() {}

func (e *InvalidStaticModifierError) Error() string {
	return "invalid static modifier for declaration"
}

// InvalidNativeModifierError

type InvalidNativeModifierError struct {
	ast.Range
}

var _ SemanticError = &InvalidNativeModifierError{}
var _ errors.UserError = &InvalidNativeModifierError{}

func (*InvalidNativeModifierError) isSemanticError() {}

func (*InvalidNativeModifierError) IsUserError() {}

func (e *InvalidNativeModifierError) Error() string {
	return "invalid native modifier for declaration"
}

// InvalidNameError

type InvalidNameError struct {
	Name string
	Pos  ast.Position
}

var _ SemanticError = &InvalidNameError{}
var _ errors.UserError = &InvalidNameError{}

func (*InvalidNameError) isSemanticError() {}

func (*InvalidNameError) IsUserError() {}

func (e *InvalidNameError) Error() string {
	return fmt.Sprintf("invalid name: `%s`", e.Name)
}

func (e *InvalidNameError) StartPosition() ast.Position {
	return e.Pos
}

func (e *InvalidNameError) EndPosition(memoryGauge common.MemoryGauge) ast.Position {
	length := len(e.Name)
	return e.Pos.Shifted(memoryGauge, length-1)
}

// UnknownSpecialFunctionError

type UnknownSpecialFunctionError struct {
	Pos ast.Position
}

var _ SemanticError = &UnknownSpecialFunctionError{}
var _ errors.UserError = &UnknownSpecialFunctionError{}

func (*UnknownSpecialFunctionError) isSemanticError() {}

func (*UnknownSpecialFunctionError) IsUserError() {}

func (e *UnknownSpecialFunctionError) Error() string {
	return "unknown special function. did you mean `init`, `destroy`, or forget the `fun` keyword?"
}

func (e *UnknownSpecialFunctionError) StartPosition() ast.Position {
	return e.Pos
}

func (e *UnknownSpecialFunctionError) EndPosition(common.MemoryGauge) ast.Position {
	return e.Pos
}

// InvalidVariableKindError

type InvalidVariableKindError struct {
	Kind ast.VariableKind
	ast.Range
}

var _ SemanticError = &InvalidVariableKindError{}
var _ errors.UserError = &InvalidVariableKindError{}

func (*InvalidVariableKindError) isSemanticError() {}

func (*InvalidVariableKindError) IsUserError() {}

func (e *InvalidVariableKindError) Error() string {
	if e.Kind == ast.VariableKindNotSpecified {
		return "missing variable kind"
	}
	return fmt.Sprintf("invalid variable kind: `%s`", e.Kind.Name())
}

// InvalidDeclarationError

type InvalidDeclarationError struct {
	Identifier string
	Kind       common.DeclarationKind
	ast.Range
}

var _ SemanticError = &InvalidDeclarationError{}
var _ errors.UserError = &InvalidDeclarationError{}

func (*InvalidDeclarationError) isSemanticError() {}

func (*InvalidDeclarationError) IsUserError() {}

func (e *InvalidDeclarationError) Error() string {
	if e.Identifier != "" {
		return fmt.Sprintf(
			"cannot declare %s here: `%s`",
			e.Kind.Name(),
			e.Identifier,
		)
	}

	return fmt.Sprintf("cannot declare %s here", e.Kind.Name())
}

// MissingInitializerError

type MissingInitializerError struct {
	ContainerType  Type
	FirstFieldName string
	FirstFieldPos  ast.Position
}

var _ SemanticError = &MissingInitializerError{}
var _ errors.UserError = &MissingInitializerError{}

func (*MissingInitializerError) isSemanticError() {}

func (*MissingInitializerError) IsUserError() {}

func (e *MissingInitializerError) Error() string {
	return fmt.Sprintf(
		"missing initializer for field `%s` in type `%s`",
		e.FirstFieldName,
		e.ContainerType.QualifiedString(),
	)
}

func (e *MissingInitializerError) StartPosition() ast.Position {
	return e.FirstFieldPos
}

func (e *MissingInitializerError) EndPosition(memoryGauge common.MemoryGauge) ast.Position {
	length := len(e.FirstFieldName)
	return e.FirstFieldPos.Shifted(memoryGauge, length-1)
}

// NotDeclaredMemberError

type NotDeclaredMemberError struct {
	Type       Type
	Expression *ast.MemberExpression
	Name       string
	ast.Range
	suggestMember bool
}

var _ SemanticError = &NotDeclaredMemberError{}
var _ errors.UserError = &NotDeclaredMemberError{}
var _ errors.SecondaryError = &NotDeclaredMemberError{}

func (*NotDeclaredMemberError) isSemanticError() {}

func (*NotDeclaredMemberError) IsUserError() {}

func (e *NotDeclaredMemberError) Error() string {
	return fmt.Sprintf(
		"value of type `%s` has no member `%s`",
		e.Type.QualifiedString(),
		e.Name,
	)
}

func (e *NotDeclaredMemberError) SecondaryError() string {
	if optionalType, ok := e.Type.(*OptionalType); ok {
		members := optionalType.Type.GetMembers()
		name := e.Name
		if _, ok := members[name]; ok {
			return fmt.Sprintf("type is optional, consider optional-chaining: ?.%s", name)
		}
	}
	if closestMember := e.findClosestMember(); closestMember != "" {
		return fmt.Sprintf("did you mean `%s`?", closestMember)
	}
	return "unknown member"
}

// findClosestMember searches the names of the members on the accessed type,
// and finds the name with the smallest edit distance from the member the user
// tried to access. In cases of typos, this should provide a helpful hint.
func (e *NotDeclaredMemberError) findClosestMember() (closestMember string) {
	if !e.suggestMember {
		return
	}

	nameRunes := []rune(e.Name)

	closestDistance := len(e.Name)

	var sortedMemberNames []string
	for memberName := range e.Type.GetMembers() { //nolint:maprange
		sortedMemberNames = append(sortedMemberNames, memberName)
	}
	sort.Strings(sortedMemberNames)

	for _, memberName := range sortedMemberNames {
		distance := levenshtein.DistanceForStrings(
			nameRunes,
			[]rune(memberName),
			levenshtein.DefaultOptions,
		)

		// Don't update the closest member if the distance is greater than one already found,
		// or if the edits required would involve a complete replacement of the member's text
		if distance < closestDistance && distance < len(memberName) {
			closestMember = memberName
			closestDistance = distance
		}
	}

	return
}

// AssignmentToConstantMemberError

// TODO: maybe split up into two errors:
//  - assignment to constant field
//  - assignment to function

type AssignmentToConstantMemberError struct {
	Name string
	ast.Range
}

var _ SemanticError = &AssignmentToConstantMemberError{}
var _ errors.UserError = &AssignmentToConstantMemberError{}

func (*AssignmentToConstantMemberError) isSemanticError() {}

func (*AssignmentToConstantMemberError) IsUserError() {}

func (e *AssignmentToConstantMemberError) Error() string {
	return fmt.Sprintf("cannot assign to constant member: `%s`", e.Name)
}

// FieldReinitializationError
type FieldReinitializationError struct {
	Name string
	ast.Range
}

var _ SemanticError = &FieldReinitializationError{}
var _ errors.UserError = &FieldReinitializationError{}

func (*FieldReinitializationError) isSemanticError() {}

func (*FieldReinitializationError) IsUserError() {}

func (e *FieldReinitializationError) Error() string {
	return fmt.Sprintf("invalid reinitialization of field: `%s`", e.Name)
}

// FieldUninitializedError
type FieldUninitializedError struct {
	ContainerType Type
	Name          string
	Pos           ast.Position
}

var _ SemanticError = &FieldUninitializedError{}
var _ errors.UserError = &FieldUninitializedError{}
var _ errors.SecondaryError = &FieldUninitializedError{}

func (*FieldUninitializedError) isSemanticError() {}

func (*FieldUninitializedError) IsUserError() {}

func (e *FieldUninitializedError) Error() string {
	return fmt.Sprintf(
		"missing initialization of field `%s` in type `%s`",
		e.Name,
		e.ContainerType.QualifiedString(),
	)
}

func (e *FieldUninitializedError) SecondaryError() string {
	return "not initialized"
}

func (e *FieldUninitializedError) StartPosition() ast.Position {
	return e.Pos
}

func (e *FieldUninitializedError) EndPosition(memoryGauge common.MemoryGauge) ast.Position {
	length := len(e.Name)
	return e.Pos.Shifted(memoryGauge, length-1)
}

// FieldTypeNotStorableError is an error that is reported for
// fields of composite types that are not storable.
//
// Field types have to be storable because the storage layer
// needs to know how to store the field, which is not possible
// for all types.
//
// For example, the type `Int` is a storable type,
// whereas a function type is not.

type FieldTypeNotStorableError struct {
	Type Type
	Name string
	Pos  ast.Position
}

var _ SemanticError = &FieldTypeNotStorableError{}
var _ errors.UserError = &FieldTypeNotStorableError{}
var _ errors.SecondaryError = &FieldTypeNotStorableError{}

func (*FieldTypeNotStorableError) isSemanticError() {}

func (*FieldTypeNotStorableError) IsUserError() {}

func (e *FieldTypeNotStorableError) Error() string {
	return fmt.Sprintf(
		"field %s has non-storable type: %s",
		e.Name,
		e.Type,
	)
}

func (e *FieldTypeNotStorableError) SecondaryError() string {
	return "all contract fields must be storable"
}

func (e *FieldTypeNotStorableError) StartPosition() ast.Position {
	return e.Pos
}

func (e *FieldTypeNotStorableError) EndPosition(memoryGauge common.MemoryGauge) ast.Position {
	length := len(e.Name)
	return e.Pos.Shifted(memoryGauge, length-1)
}

// FunctionExpressionInConditionError

type FunctionExpressionInConditionError struct {
	ast.Range
}

var _ SemanticError = &FunctionExpressionInConditionError{}
var _ errors.UserError = &FunctionExpressionInConditionError{}

func (*FunctionExpressionInConditionError) isSemanticError() {}

func (*FunctionExpressionInConditionError) IsUserError() {}

func (e *FunctionExpressionInConditionError) Error() string {
	return "condition contains function"
}

// MissingReturnValueError

type MissingReturnValueError struct {
	ExpectedValueType Type
	ast.Range
}

var _ SemanticError = &MissingReturnValueError{}
var _ errors.UserError = &MissingReturnValueError{}

func (*MissingReturnValueError) isSemanticError() {}

func (*MissingReturnValueError) IsUserError() {}

func (e *MissingReturnValueError) Error() string {
	var typeDescription string
	if e.ExpectedValueType.IsInvalidType() {
		typeDescription = "non-void"
	} else {
		typeDescription = fmt.Sprintf("`%s`", e.ExpectedValueType)
	}

	return fmt.Sprintf(
		"missing value in return from function with %s return type",
		typeDescription,
	)
}

// InvalidImplementationError

type InvalidImplementationError struct {
	ImplementedKind common.DeclarationKind
	ContainerKind   common.DeclarationKind
	Pos             ast.Position
}

var _ SemanticError = &InvalidImplementationError{}
var _ errors.UserError = &InvalidImplementationError{}

func (*InvalidImplementationError) isSemanticError() {}

func (*InvalidImplementationError) IsUserError() {}

func (e *InvalidImplementationError) Error() string {
	return fmt.Sprintf(
		"cannot implement %s in %s",
		e.ImplementedKind.Name(),
		e.ContainerKind.Name(),
	)
}

func (e *InvalidImplementationError) StartPosition() ast.Position {
	return e.Pos
}

func (e *InvalidImplementationError) EndPosition(common.MemoryGauge) ast.Position {
	return e.Pos
}

// InvalidConformanceError

type InvalidConformanceError struct {
	Type Type
	ast.Range
}

var _ SemanticError = &InvalidConformanceError{}
var _ errors.UserError = &InvalidConformanceError{}

func (*InvalidConformanceError) isSemanticError() {}

func (*InvalidConformanceError) IsUserError() {}

func (e *InvalidConformanceError) Error() string {
	return fmt.Sprintf(
		"cannot conform to non-interface type: `%s`",
		e.Type.QualifiedString(),
	)
}

// InvalidEnumRawTypeError

type InvalidEnumRawTypeError struct {
	Type Type
	ast.Range
}

var _ SemanticError = &InvalidEnumRawTypeError{}
var _ errors.UserError = &InvalidEnumRawTypeError{}
var _ errors.SecondaryError = &InvalidEnumRawTypeError{}

func (*InvalidEnumRawTypeError) isSemanticError() {}

func (*InvalidEnumRawTypeError) IsUserError() {}

func (e *InvalidEnumRawTypeError) Error() string {
	return fmt.Sprintf(
		"invalid enum raw type: `%s`",
		e.Type.QualifiedString(),
	)
}

func (e *InvalidEnumRawTypeError) SecondaryError() string {
	return "only integer types are currently supported for enums"
}

// MissingEnumRawTypeError

type MissingEnumRawTypeError struct {
	Pos ast.Position
}

var _ SemanticError = &MissingEnumRawTypeError{}
var _ errors.UserError = &MissingEnumRawTypeError{}

func (*MissingEnumRawTypeError) isSemanticError() {}

func (*MissingEnumRawTypeError) IsUserError() {}

func (e *MissingEnumRawTypeError) Error() string {
	return "missing enum raw type"
}

func (e *MissingEnumRawTypeError) StartPosition() ast.Position {
	return e.Pos
}

func (e *MissingEnumRawTypeError) EndPosition(common.MemoryGauge) ast.Position {
	return e.Pos
}

// InvalidEnumConformancesError

type InvalidEnumConformancesError struct {
	ast.Range
}

var _ SemanticError = &InvalidEnumConformancesError{}
var _ errors.UserError = &InvalidEnumConformancesError{}

func (*InvalidEnumConformancesError) isSemanticError() {}

func (*InvalidEnumConformancesError) IsUserError() {}

func (e *InvalidEnumConformancesError) Error() string {
	return "enums cannot conform to interfaces"
}

// ConformanceError

// TODO: report each missing member and mismatch as note

type MemberMismatch struct {
	CompositeMember *Member
	InterfaceMember *Member
}

type InitializerMismatch struct {
	CompositePurity     FunctionPurity
	InterfacePurity     FunctionPurity
	CompositeParameters []Parameter
	InterfaceParameters []Parameter
}
type ConformanceError struct {
	CompositeDeclaration           ast.CompositeLikeDeclaration
	CompositeType                  *CompositeType
	InterfaceType                  *InterfaceType
	InitializerMismatch            *InitializerMismatch
	MissingMembers                 []*Member
	MemberMismatches               []MemberMismatch
	MissingNestedCompositeTypes    []*CompositeType
	Pos                            ast.Position
	InterfaceTypeIsTypeRequirement bool
}

var _ SemanticError = &ConformanceError{}
var _ errors.UserError = &ConformanceError{}
var _ errors.SecondaryError = &ConformanceError{}

func (*ConformanceError) isSemanticError() {}

func (*ConformanceError) IsUserError() {}

func (e *ConformanceError) Error() string {
	var interfaceDescription string
	if e.InterfaceTypeIsTypeRequirement {
		interfaceDescription = "type requirement"
	} else {
		interfaceDescription = "interface"
	}

	return fmt.Sprintf(
		"%s `%s` does not conform to %s %s `%s`",
		e.CompositeType.Kind.Name(),
		e.CompositeType.QualifiedString(),
		e.InterfaceType.CompositeKind.Name(),
		interfaceDescription,
		e.InterfaceType.QualifiedString(),
	)
}

func (e *ConformanceError) SecondaryError() string {
	var builder strings.Builder
	if len(e.MissingMembers) > 0 {
		builder.WriteString(fmt.Sprintf("`%s` is missing definitions for members: ", e.CompositeType.QualifiedString()))
		for i, member := range e.MissingMembers {
			builder.WriteString(fmt.Sprintf("`%s`", member.Identifier.Identifier))
			if i != len(e.MissingMembers)-1 {
				builder.WriteString(", ")
			}
		}
		if len(e.MissingNestedCompositeTypes) > 0 {
			builder.WriteString(". ")
		}
	}

	if len(e.MissingNestedCompositeTypes) > 0 {
		builder.WriteString(fmt.Sprintf("`%s` is", e.CompositeType.QualifiedString()))
		if len(e.MissingMembers) > 0 {
			builder.WriteString(" also")
		}
		builder.WriteString(" missing definitions for types: ")
		for i, ty := range e.MissingNestedCompositeTypes {
			builder.WriteString(fmt.Sprintf("`%s`", ty.QualifiedString()))
			if i != len(e.MissingNestedCompositeTypes)-1 {
				builder.WriteString(", ")
			}
		}
	}

	return builder.String()
}

func (e *ConformanceError) StartPosition() ast.Position {
	return e.Pos
}

func (e *ConformanceError) EndPosition(common.MemoryGauge) ast.Position {
	return e.Pos
}

func (e *ConformanceError) ErrorNotes() (notes []errors.ErrorNote) {

	for _, memberMismatch := range e.MemberMismatches {
		compositeMemberIdentifierRange :=
			ast.NewUnmeteredRangeFromPositioned(memberMismatch.CompositeMember.Identifier)

		notes = append(notes, &MemberMismatchNote{
			Range: compositeMemberIdentifierRange,
		})
	}

	if e.InitializerMismatch != nil && len(e.CompositeDeclaration.DeclarationMembers().Initializers()) > 0 {
		compositeMemberIdentifierRange :=
			//	right now we only support a single initializer
			ast.NewUnmeteredRangeFromPositioned(e.CompositeDeclaration.DeclarationMembers().Initializers()[0].FunctionDeclaration.Identifier)

		notes = append(notes, &MemberMismatchNote{
			Range: compositeMemberIdentifierRange,
		})
	}

	return
}

// MemberMismatchNote

type MemberMismatchNote struct {
	ast.Range
}

func (n MemberMismatchNote) Message() string {
	return "mismatch here"
}

// DuplicateConformanceError
//
// TODO: just make this a warning?
type DuplicateConformanceError struct {
	CompositeType *CompositeType
	InterfaceType *InterfaceType
	ast.Range
}

var _ SemanticError = &DuplicateConformanceError{}
var _ errors.UserError = &DuplicateConformanceError{}

func (*DuplicateConformanceError) isSemanticError() {}

func (*DuplicateConformanceError) IsUserError() {}

func (e *DuplicateConformanceError) Error() string {
	return fmt.Sprintf(
		"%s `%s` repeats conformance to %s `%s`",
		e.CompositeType.Kind.Name(),
		e.CompositeType.QualifiedString(),
		e.InterfaceType.CompositeKind.DeclarationKind(true).Name(),
		e.InterfaceType.QualifiedString(),
	)
}

// MultipleInterfaceDefaultImplementationsError
type MultipleInterfaceDefaultImplementationsError struct {
	CompositeType *CompositeType
	Member        *Member
}

var _ SemanticError = &MultipleInterfaceDefaultImplementationsError{}
var _ errors.UserError = &MultipleInterfaceDefaultImplementationsError{}

func (*MultipleInterfaceDefaultImplementationsError) isSemanticError() {}

func (*MultipleInterfaceDefaultImplementationsError) IsUserError() {}

func (e *MultipleInterfaceDefaultImplementationsError) Error() string {
	return fmt.Sprintf(
		"%s `%s` has multiple interface default implementations for function `%s`",
		e.CompositeType.Kind.Name(),
		e.CompositeType.QualifiedString(),
		e.Member.Identifier.Identifier,
	)
}

func (e *MultipleInterfaceDefaultImplementationsError) StartPosition() ast.Position {
	return e.Member.Identifier.StartPosition()
}

func (e *MultipleInterfaceDefaultImplementationsError) EndPosition(memoryGauge common.MemoryGauge) ast.Position {
	return e.Member.Identifier.EndPosition(memoryGauge)
}

// SpecialFunctionDefaultImplementationError
type SpecialFunctionDefaultImplementationError struct {
	Container  ast.Declaration
	Identifier *ast.Identifier
	KindName   string
}

var _ SemanticError = &SpecialFunctionDefaultImplementationError{}
var _ errors.UserError = &SpecialFunctionDefaultImplementationError{}

func (*SpecialFunctionDefaultImplementationError) isSemanticError() {}

func (*SpecialFunctionDefaultImplementationError) IsUserError() {}

func (e *SpecialFunctionDefaultImplementationError) Error() string {
	return fmt.Sprintf(
		"%s may not be defined as a default function on %s %s",
		e.Identifier.Identifier,
		e.KindName,
		e.Container.DeclarationIdentifier().Identifier,
	)
}

func (e *SpecialFunctionDefaultImplementationError) StartPosition() ast.Position {
	return e.Identifier.StartPosition()
}

func (e *SpecialFunctionDefaultImplementationError) EndPosition(memoryGauge common.MemoryGauge) ast.Position {
	return e.Identifier.EndPosition(memoryGauge)
}

// DefaultFunctionConflictError
type DefaultFunctionConflictError struct {
	CompositeType *CompositeType
	Member        *Member
}

var _ SemanticError = &DefaultFunctionConflictError{}
var _ errors.UserError = &DefaultFunctionConflictError{}

func (*DefaultFunctionConflictError) isSemanticError() {}

func (*DefaultFunctionConflictError) IsUserError() {}

func (e *DefaultFunctionConflictError) Error() string {
	return fmt.Sprintf(
		"%s `%s` has conflicting requirements for function `%s`",
		e.CompositeType.Kind.Name(),
		e.CompositeType.QualifiedString(),
		e.Member.Identifier.Identifier,
	)
}

func (e *DefaultFunctionConflictError) StartPosition() ast.Position {
	return e.Member.Identifier.StartPosition()
}

func (e *DefaultFunctionConflictError) EndPosition(memoryGauge common.MemoryGauge) ast.Position {
	return e.Member.Identifier.EndPosition(memoryGauge)
}

// MissingConformanceError
type MissingConformanceError struct {
	CompositeType *CompositeType
	InterfaceType *InterfaceType
	ast.Range
}

var _ SemanticError = &MissingConformanceError{}
var _ errors.UserError = &MissingConformanceError{}

func (*MissingConformanceError) isSemanticError() {}

func (*MissingConformanceError) IsUserError() {}

func (e *MissingConformanceError) Error() string {
	return fmt.Sprintf(
		"%s `%s` is missing a declaration to required conformance to %s `%s`",
		e.CompositeType.Kind.Name(),
		e.CompositeType.QualifiedString(),
		e.InterfaceType.CompositeKind.DeclarationKind(true).Name(),
		e.InterfaceType.QualifiedString(),
	)
}

// UnresolvedImportError

type UnresolvedImportError struct {
	ImportLocation common.Location
	ast.Range
}

var _ SemanticError = &UnresolvedImportError{}
var _ errors.UserError = &UnresolvedImportError{}

func (*UnresolvedImportError) isSemanticError() {}

func (*UnresolvedImportError) IsUserError() {}

func (e *UnresolvedImportError) Error() string {
	return fmt.Sprintf("import could not be resolved: %s", e.ImportLocation)
}

// NotExportedError

type NotExportedError struct {
	Name           string
	ImportLocation common.Location
	Available      []string
	Pos            ast.Position
}

var _ SemanticError = &NotExportedError{}
var _ errors.UserError = &NotExportedError{}
var _ errors.SecondaryError = &NotExportedError{}

func (*NotExportedError) isSemanticError() {}

func (*NotExportedError) IsUserError() {}

func (e *NotExportedError) Error() string {
	return fmt.Sprintf(
		"cannot find declaration `%s` in `%s`",
		e.Name,
		e.ImportLocation,
	)
}

func (e *NotExportedError) SecondaryError() string {
	var builder strings.Builder
	builder.WriteString("available exported declarations are:\n")

	for _, available := range e.Available {
		builder.WriteString(fmt.Sprintf(" - `%s`\n", available))
	}

	return builder.String()
}

func (e *NotExportedError) StartPosition() ast.Position {
	return e.Pos
}

func (e *NotExportedError) EndPosition(memoryGauge common.MemoryGauge) ast.Position {
	length := len(e.Name)
	return e.Pos.Shifted(memoryGauge, length-1)
}

// ImportedProgramError

type ImportedProgramError struct {
	Err      error
	Location common.Location
	ast.Range
}

var _ SemanticError = &ImportedProgramError{}
var _ errors.UserError = &ImportedProgramError{}
var _ errors.ParentError = &ImportedProgramError{}

func (*ImportedProgramError) isSemanticError() {}

func (*ImportedProgramError) IsUserError() {}

func (e *ImportedProgramError) Error() string {
	return fmt.Sprintf(
		"checking of imported program `%s` failed",
		e.Location,
	)
}

func (e *ImportedProgramError) ImportLocation() common.Location {
	return e.Location
}

func (e *ImportedProgramError) ChildErrors() []error {
	return []error{e.Err}
}

func (e *ImportedProgramError) Unwrap() error {
	return e.Err
}

// AlwaysFailingNonResourceCastingTypeError

type AlwaysFailingNonResourceCastingTypeError struct {
	ValueType  Type
	TargetType Type
	ast.Range
}

var _ SemanticError = &AlwaysFailingNonResourceCastingTypeError{}
var _ errors.UserError = &AlwaysFailingNonResourceCastingTypeError{}

func (*AlwaysFailingNonResourceCastingTypeError) isSemanticError() {}

func (*AlwaysFailingNonResourceCastingTypeError) IsUserError() {}

func (e *AlwaysFailingNonResourceCastingTypeError) Error() string {
	return fmt.Sprintf(
		"cast of value of resource-type `%s` to non-resource type `%s` will always fail",
		e.ValueType.QualifiedString(),
		e.TargetType.QualifiedString(),
	)
}

// AlwaysFailingResourceCastingTypeError

type AlwaysFailingResourceCastingTypeError struct {
	ValueType  Type
	TargetType Type
	ast.Range
}

var _ SemanticError = &AlwaysFailingResourceCastingTypeError{}
var _ errors.UserError = &AlwaysFailingResourceCastingTypeError{}

func (*AlwaysFailingResourceCastingTypeError) isSemanticError() {}

func (*AlwaysFailingResourceCastingTypeError) IsUserError() {}

func (e *AlwaysFailingResourceCastingTypeError) Error() string {
	return fmt.Sprintf(
		"cast of value of non-resource-type `%s` to resource type `%s` will always fail",
		e.ValueType.QualifiedString(),
		e.TargetType.QualifiedString(),
	)
}

// UnsupportedOverloadingError

type UnsupportedOverloadingError struct {
	DeclarationKind common.DeclarationKind
	ast.Range
}

var _ SemanticError = &UnsupportedOverloadingError{}
var _ errors.UserError = &UnsupportedOverloadingError{}

func (*UnsupportedOverloadingError) isSemanticError() {}

func (*UnsupportedOverloadingError) IsUserError() {}

func (e *UnsupportedOverloadingError) Error() string {
	return fmt.Sprintf(
		"%s overloading is not supported yet",
		e.DeclarationKind.Name(),
	)
}

// CompositeKindMismatchError

type CompositeKindMismatchError struct {
	ExpectedKind common.CompositeKind
	ActualKind   common.CompositeKind
	ast.Range
}

var _ SemanticError = &CompositeKindMismatchError{}
var _ errors.UserError = &CompositeKindMismatchError{}
var _ errors.SecondaryError = &CompositeKindMismatchError{}

func (*CompositeKindMismatchError) isSemanticError() {}

func (*CompositeKindMismatchError) IsUserError() {}

func (e *CompositeKindMismatchError) Error() string {
	return "mismatched composite kinds"
}

func (e *CompositeKindMismatchError) SecondaryError() string {
	return fmt.Sprintf(
		"expected `%s`, got `%s`",
		e.ExpectedKind.Name(),
		e.ActualKind.Name(),
	)
}

// InvalidIntegerLiteralRangeError

type InvalidIntegerLiteralRangeError struct {
	ExpectedType   Type
	ExpectedMinInt *big.Int
	ExpectedMaxInt *big.Int
	ast.Range
}

var _ SemanticError = &InvalidIntegerLiteralRangeError{}
var _ errors.UserError = &InvalidIntegerLiteralRangeError{}
var _ errors.SecondaryError = &InvalidIntegerLiteralRangeError{}

func (*InvalidIntegerLiteralRangeError) IsUserError() {}

func (*InvalidIntegerLiteralRangeError) isSemanticError() {}

func (e *InvalidIntegerLiteralRangeError) Error() string {
	return "integer literal out of range"
}

func (e *InvalidIntegerLiteralRangeError) SecondaryError() string {
	return fmt.Sprintf(
		"expected `%s`, in range [%s, %s]",
		e.ExpectedType.QualifiedString(),
		e.ExpectedMinInt,
		e.ExpectedMaxInt,
	)
}

// InvalidAddressLiteralError

type InvalidAddressLiteralError struct {
	ast.Range
}

var _ SemanticError = &InvalidAddressLiteralError{}
var _ errors.UserError = &InvalidAddressLiteralError{}

func (*InvalidAddressLiteralError) isSemanticError() {}

func (*InvalidAddressLiteralError) IsUserError() {}

func (e *InvalidAddressLiteralError) Error() string {
	return "invalid address"
}

// InvalidFixedPointLiteralRangeError

type InvalidFixedPointLiteralRangeError struct {
	ExpectedType          Type
	ExpectedMinInt        *big.Int
	ExpectedMinFractional *big.Int
	ExpectedMaxInt        *big.Int
	ExpectedMaxFractional *big.Int
	ast.Range
}

var _ SemanticError = &InvalidFixedPointLiteralRangeError{}
var _ errors.UserError = &InvalidFixedPointLiteralRangeError{}
var _ errors.SecondaryError = &InvalidFixedPointLiteralRangeError{}

func (*InvalidFixedPointLiteralRangeError) isSemanticError() {}

func (*InvalidFixedPointLiteralRangeError) IsUserError() {}

func (e *InvalidFixedPointLiteralRangeError) Error() string {
	return "fixed-point literal out of range"
}

func (e *InvalidFixedPointLiteralRangeError) SecondaryError() string {
	return fmt.Sprintf(
		"expected `%s`, in range [%s.%s, %s.%s]",
		e.ExpectedType.QualifiedString(),
		e.ExpectedMinInt,
		e.ExpectedMinFractional,
		e.ExpectedMaxInt,
		e.ExpectedMaxFractional,
	)
}

// InvalidFixedPointLiteralScaleError

type InvalidFixedPointLiteralScaleError struct {
	ExpectedType  Type
	ExpectedScale uint
	ast.Range
}

var _ SemanticError = &InvalidFixedPointLiteralScaleError{}
var _ errors.UserError = &InvalidFixedPointLiteralScaleError{}
var _ errors.SecondaryError = &InvalidFixedPointLiteralScaleError{}

func (*InvalidFixedPointLiteralScaleError) isSemanticError() {}

func (*InvalidFixedPointLiteralScaleError) IsUserError() {}

func (e *InvalidFixedPointLiteralScaleError) Error() string {
	return "fixed-point literal scale out of range"
}

func (e *InvalidFixedPointLiteralScaleError) SecondaryError() string {
	return fmt.Sprintf(
		"expected `%s`, with maximum scale %d",
		e.ExpectedType.QualifiedString(),
		e.ExpectedScale,
	)
}

// MissingReturnStatementError

type MissingReturnStatementError struct {
	ast.Range
}

var _ SemanticError = &MissingReturnStatementError{}
var _ errors.UserError = &MissingReturnStatementError{}

func (*MissingReturnStatementError) isSemanticError() {}

func (*MissingReturnStatementError) IsUserError() {}

func (e *MissingReturnStatementError) Error() string {
	return "missing return statement"
}

// UnsupportedOptionalChainingAssignmentError

type UnsupportedOptionalChainingAssignmentError struct {
	ast.Range
}

var _ SemanticError = &UnsupportedOptionalChainingAssignmentError{}
var _ errors.UserError = &UnsupportedOptionalChainingAssignmentError{}

func (*UnsupportedOptionalChainingAssignmentError) isSemanticError() {}

func (*UnsupportedOptionalChainingAssignmentError) IsUserError() {}

func (e *UnsupportedOptionalChainingAssignmentError) Error() string {
	return "cannot assign to optional chaining expression"
}

// MissingResourceAnnotationError

type MissingResourceAnnotationError struct {
	ast.Range
}

var _ SemanticError = &MissingResourceAnnotationError{}
var _ errors.UserError = &MissingResourceAnnotationError{}

func (*MissingResourceAnnotationError) isSemanticError() {}

func (*MissingResourceAnnotationError) IsUserError() {}

func (e *MissingResourceAnnotationError) Error() string {
	return fmt.Sprintf(
		"missing resource annotation: `%s`",
		common.CompositeKindResource.Annotation(),
	)
}

// InvalidNestedResourceMoveError

type InvalidNestedResourceMoveError struct {
	ast.Range
}

var _ SemanticError = &InvalidNestedResourceMoveError{}
var _ errors.UserError = &InvalidNestedResourceMoveError{}

func (*InvalidNestedResourceMoveError) isSemanticError() {}

func (*InvalidNestedResourceMoveError) IsUserError() {}

func (e *InvalidNestedResourceMoveError) Error() string {
	return "cannot move nested resource"
}

// InvalidResourceAnnotationError

type InvalidResourceAnnotationError struct {
	ast.Range
}

var _ SemanticError = &InvalidResourceAnnotationError{}
var _ errors.UserError = &InvalidResourceAnnotationError{}

func (*InvalidResourceAnnotationError) isSemanticError() {}

func (*InvalidResourceAnnotationError) IsUserError() {}

func (e *InvalidResourceAnnotationError) Error() string {
	return fmt.Sprintf(
		"invalid resource annotation: `%s`",
		common.CompositeKindResource.Annotation(),
	)
}

// InvalidInterfaceTypeError

type InvalidInterfaceTypeError struct {
	ActualType   Type
	ExpectedType Type
	ast.Range
}

var _ SemanticError = &InvalidInterfaceTypeError{}
var _ errors.UserError = &InvalidInterfaceTypeError{}
var _ errors.SecondaryError = &InvalidInterfaceTypeError{}

func (*InvalidInterfaceTypeError) isSemanticError() {}

func (*InvalidInterfaceTypeError) IsUserError() {}

func (e *InvalidInterfaceTypeError) Error() string {
	return "invalid use of interface as type"
}

func (e *InvalidInterfaceTypeError) SecondaryError() string {
	return fmt.Sprintf(
		"got `%s`; consider using `%s`",
		e.ActualType.QualifiedString(),
		e.ExpectedType.QualifiedString(),
	)
}

// InvalidInterfaceDeclarationError

type InvalidInterfaceDeclarationError struct {
	CompositeKind common.CompositeKind
	ast.Range
}

var _ SemanticError = &InvalidInterfaceDeclarationError{}
var _ errors.UserError = &InvalidInterfaceDeclarationError{}

func (*InvalidInterfaceDeclarationError) isSemanticError() {}

func (*InvalidInterfaceDeclarationError) IsUserError() {}

func (e *InvalidInterfaceDeclarationError) Error() string {
	return fmt.Sprintf(
		"%s interfaces are not supported",
		e.CompositeKind.Name(),
	)
}

// IncorrectTransferOperationError

type IncorrectTransferOperationError struct {
	ActualOperation   ast.TransferOperation
	ExpectedOperation ast.TransferOperation
	ast.Range
}

var _ SemanticError = &IncorrectTransferOperationError{}
var _ errors.UserError = &IncorrectTransferOperationError{}
var _ errors.SecondaryError = &IncorrectTransferOperationError{}

func (*IncorrectTransferOperationError) isSemanticError() {}

func (*IncorrectTransferOperationError) IsUserError() {}

func (e *IncorrectTransferOperationError) Error() string {
	return "incorrect transfer operation"
}

func (e *IncorrectTransferOperationError) SecondaryError() string {
	return fmt.Sprintf(
		"expected `%s`",
		e.ExpectedOperation.Operator(),
	)
}

// InvalidConstructionError

type InvalidConstructionError struct {
	ast.Range
}

var _ SemanticError = &InvalidConstructionError{}
var _ errors.UserError = &InvalidConstructionError{}

func (*InvalidConstructionError) isSemanticError() {}

func (*InvalidConstructionError) IsUserError() {}

func (e *InvalidConstructionError) Error() string {
	return "cannot create value: not a resource"
}

// InvalidDestructionError

type InvalidDestructionError struct {
	ast.Range
}

var _ SemanticError = &InvalidDestructionError{}
var _ errors.UserError = &InvalidDestructionError{}

func (*InvalidDestructionError) isSemanticError() {}

func (*InvalidDestructionError) IsUserError() {}

func (e *InvalidDestructionError) Error() string {
	return "cannot destroy value: not a resource"
}

// ResourceLossError

type ResourceLossError struct {
	ast.Range
}

var _ SemanticError = &ResourceLossError{}
var _ errors.UserError = &ResourceLossError{}

func (*ResourceLossError) isSemanticError() {}

func (*ResourceLossError) IsUserError() {}

func (e *ResourceLossError) Error() string {
	return "loss of resource"
}

// ResourceUseAfterInvalidationError

type ResourceUseAfterInvalidationError struct {
	Invalidation ResourceInvalidation
	ast.Range
}

var _ SemanticError = &ResourceUseAfterInvalidationError{}
var _ errors.UserError = &ResourceUseAfterInvalidationError{}
var _ errors.SecondaryError = &ResourceUseAfterInvalidationError{}

func (*ResourceUseAfterInvalidationError) isSemanticError() {}

func (*ResourceUseAfterInvalidationError) IsUserError() {}

func (e *ResourceUseAfterInvalidationError) Error() string {
	return fmt.Sprintf(
		"use of previously %s resource",
		e.Invalidation.Kind.CoarsePassiveVerb(),
	)
}

func (e *ResourceUseAfterInvalidationError) SecondaryError() string {
	return fmt.Sprintf(
		"resource used here after %s",
		e.Invalidation.Kind.CoarseNoun(),
	)
}

func (e *ResourceUseAfterInvalidationError) ErrorNotes() []errors.ErrorNote {
	invalidation := e.Invalidation
	return []errors.ErrorNote{
		newPreviousResourceInvalidationNote(invalidation),
	}
}

// PreviousResourceInvalidationNote

type PreviousResourceInvalidationNote struct {
	ResourceInvalidation
	ast.Range
}

func newPreviousResourceInvalidationNote(invalidation ResourceInvalidation) PreviousResourceInvalidationNote {
	return PreviousResourceInvalidationNote{
		ResourceInvalidation: invalidation,
		Range: ast.NewUnmeteredRange(
			invalidation.StartPos,
			invalidation.EndPos,
		),
	}
}

func (n PreviousResourceInvalidationNote) Message() string {
	return fmt.Sprintf(
		"resource previously %s here",
		n.ResourceInvalidation.Kind.CoarsePassiveVerb(),
	)
}

// MissingCreateError

type MissingCreateError struct {
	ast.Range
}

var _ SemanticError = &MissingCreateError{}
var _ errors.UserError = &MissingCreateError{}
var _ errors.SecondaryError = &MissingCreateError{}

func (*MissingCreateError) isSemanticError() {}

func (*MissingCreateError) IsUserError() {}

func (e *MissingCreateError) Error() string {
	return "cannot create resource"
}

func (e *MissingCreateError) SecondaryError() string {
	return "expected `create`"
}

// MissingMoveOperationError

type MissingMoveOperationError struct {
	Pos ast.Position
}

var _ SemanticError = &MissingMoveOperationError{}
var _ errors.UserError = &MissingMoveOperationError{}

func (*MissingMoveOperationError) isSemanticError() {}

func (*MissingMoveOperationError) IsUserError() {}

func (e *MissingMoveOperationError) Error() string {
	return "missing move operation: `<-`"
}

func (e *MissingMoveOperationError) StartPosition() ast.Position {
	return e.Pos
}

func (e *MissingMoveOperationError) EndPosition(common.MemoryGauge) ast.Position {
	return e.Pos
}

// InvalidMoveOperationError

type InvalidMoveOperationError struct {
	ast.Range
}

var _ SemanticError = &InvalidMoveOperationError{}
var _ errors.UserError = &InvalidMoveOperationError{}
var _ errors.SecondaryError = &InvalidMoveOperationError{}

func (*InvalidMoveOperationError) isSemanticError() {}

func (*InvalidMoveOperationError) IsUserError() {}

func (e *InvalidMoveOperationError) Error() string {
	return "invalid move operation for non-resource"
}

func (e *InvalidMoveOperationError) SecondaryError() string {
	return "unexpected `<-`"
}

// ResourceCapturingError

type ResourceCapturingError struct {
	Name string
	Pos  ast.Position
}

var _ SemanticError = &ResourceCapturingError{}
var _ errors.UserError = &ResourceCapturingError{}

func (*ResourceCapturingError) isSemanticError() {}

func (*ResourceCapturingError) IsUserError() {}

func (e *ResourceCapturingError) Error() string {
	return fmt.Sprintf("cannot capture resource in closure: `%s`", e.Name)
}

func (e *ResourceCapturingError) StartPosition() ast.Position {
	return e.Pos
}

func (e *ResourceCapturingError) EndPosition(memoryGauge common.MemoryGauge) ast.Position {
	length := len(e.Name)
	return e.Pos.Shifted(memoryGauge, length-1)
}

// InvalidResourceFieldError

type InvalidResourceFieldError struct {
	Name          string
	CompositeKind common.CompositeKind
	Pos           ast.Position
}

var _ SemanticError = &InvalidResourceFieldError{}
var _ errors.UserError = &InvalidResourceFieldError{}

func (*InvalidResourceFieldError) isSemanticError() {}

func (*InvalidResourceFieldError) IsUserError() {}

func (e *InvalidResourceFieldError) Error() string {
	return fmt.Sprintf(
		"invalid resource field in %s: `%s`",
		e.CompositeKind.Name(),
		e.Name,
	)
}

func (e *InvalidResourceFieldError) StartPosition() ast.Position {
	return e.Pos
}

func (e *InvalidResourceFieldError) EndPosition(memoryGauge common.MemoryGauge) ast.Position {
	length := len(e.Name)
	return e.Pos.Shifted(memoryGauge, length-1)
}

// InvalidSwapExpressionError

type InvalidSwapExpressionError struct {
	Side common.OperandSide
	ast.Range
}

var _ SemanticError = &InvalidSwapExpressionError{}
var _ errors.UserError = &InvalidSwapExpressionError{}
var _ errors.SecondaryError = &InvalidSwapExpressionError{}

func (*InvalidSwapExpressionError) isSemanticError() {}

func (*InvalidSwapExpressionError) IsUserError() {}

func (e *InvalidSwapExpressionError) Error() string {
	return fmt.Sprintf(
		"invalid %s-hand side of swap",
		e.Side.Name(),
	)
}

func (e *InvalidSwapExpressionError) SecondaryError() string {
	return "expected target expression"
}

// InvalidEventParameterTypeError

type InvalidEventParameterTypeError struct {
	Type Type
	ast.Range
}

var _ SemanticError = &InvalidEventParameterTypeError{}
var _ errors.UserError = &InvalidEventParameterTypeError{}

func (*InvalidEventParameterTypeError) isSemanticError() {}

func (*InvalidEventParameterTypeError) IsUserError() {}

func (e *InvalidEventParameterTypeError) Error() string {
	return fmt.Sprintf(
		"unsupported event parameter type: `%s`",
		e.Type.QualifiedString(),
	)
}

// InvalidEventUsageError

type InvalidEventUsageError struct {
	ast.Range
}

var _ SemanticError = &InvalidEventUsageError{}
var _ errors.UserError = &InvalidEventUsageError{}

func (*InvalidEventUsageError) isSemanticError() {}

func (*InvalidEventUsageError) IsUserError() {}

func (e *InvalidEventUsageError) Error() string {
	return "events can only be invoked in an `emit` statement"
}

// EmitNonEventError

type EmitNonEventError struct {
	Type Type
	ast.Range
}

var _ SemanticError = &EmitNonEventError{}
var _ errors.UserError = &EmitNonEventError{}

func (*EmitNonEventError) isSemanticError() {}

func (*EmitNonEventError) IsUserError() {}

func (e *EmitNonEventError) Error() string {
	return fmt.Sprintf(
		"cannot emit non-event type: `%s`",
		e.Type.QualifiedString(),
	)
}

// EmitImportedEventError

type EmitImportedEventError struct {
	Type Type
	ast.Range
}

var _ SemanticError = &EmitImportedEventError{}
var _ errors.UserError = &EmitImportedEventError{}

func (*EmitImportedEventError) isSemanticError() {}

func (*EmitImportedEventError) IsUserError() {}

func (e *EmitImportedEventError) Error() string {
	return fmt.Sprintf(
		"cannot emit imported event type: `%s`",
		e.Type.QualifiedString(),
	)
}

// InvalidResourceAssignmentError

type InvalidResourceAssignmentError struct {
	ast.Range
}

var _ SemanticError = &InvalidResourceAssignmentError{}
var _ errors.UserError = &InvalidResourceAssignmentError{}
var _ errors.SecondaryError = &InvalidResourceAssignmentError{}

func (*InvalidResourceAssignmentError) isSemanticError() {}

func (*InvalidResourceAssignmentError) IsUserError() {}

func (e *InvalidResourceAssignmentError) Error() string {
	return "cannot assign to resource-typed target"
}

func (e *InvalidResourceAssignmentError) SecondaryError() string {
	return "consider force assigning (<-!) or swapping (<->)"
}

// InvalidDestructorError

type InvalidDestructorError struct {
	ast.Range
}

var _ SemanticError = &InvalidDestructorError{}
var _ errors.UserError = &InvalidDestructorError{}

func (*InvalidDestructorError) isSemanticError() {}

func (*InvalidDestructorError) IsUserError() {}

func (e *InvalidDestructorError) Error() string {
	return "cannot declare destructor for non-resource"
}

// MissingDestructorError

type MissingDestructorError struct {
	ContainerType  Type
	FirstFieldName string
	FirstFieldPos  ast.Position
}

var _ SemanticError = &MissingDestructorError{}
var _ errors.UserError = &MissingDestructorError{}

func (*MissingDestructorError) isSemanticError() {}

func (*MissingDestructorError) IsUserError() {}

func (e *MissingDestructorError) Error() string {
	return fmt.Sprintf(
		"missing destructor for resource field `%s` in type `%s`",
		e.FirstFieldName,
		e.ContainerType.QualifiedString(),
	)
}

func (e *MissingDestructorError) StartPosition() ast.Position {
	return e.FirstFieldPos
}

func (e *MissingDestructorError) EndPosition(memoryGauge common.MemoryGauge) ast.Position {
	return e.FirstFieldPos.Shifted(memoryGauge, len(e.FirstFieldName)-1)
}

// InvalidDestructorParametersError

type InvalidDestructorParametersError struct {
	ast.Range
}

var _ SemanticError = &InvalidDestructorParametersError{}
var _ errors.UserError = &InvalidDestructorParametersError{}
var _ errors.SecondaryError = &InvalidDestructorParametersError{}

func (*InvalidDestructorParametersError) isSemanticError() {}

func (*InvalidDestructorParametersError) IsUserError() {}

func (e *InvalidDestructorParametersError) Error() string {
	return "invalid parameters for destructor"
}

func (e *InvalidDestructorParametersError) SecondaryError() string {
	return "consider removing these parameters"
}

// ResourceFieldNotInvalidatedError

type ResourceFieldNotInvalidatedError struct {
	Type      Type
	FieldName string
	Pos       ast.Position
}

var _ SemanticError = &ResourceFieldNotInvalidatedError{}
var _ errors.UserError = &ResourceFieldNotInvalidatedError{}
var _ errors.SecondaryError = &ResourceFieldNotInvalidatedError{}

func (*ResourceFieldNotInvalidatedError) isSemanticError() {}

func (*ResourceFieldNotInvalidatedError) IsUserError() {}

func (e *ResourceFieldNotInvalidatedError) Error() string {
	return fmt.Sprintf(
		"field `%s` of type `%s` is not invalidated (moved or destroyed)",
		e.FieldName,
		e.Type.QualifiedString(),
	)
}

func (e *ResourceFieldNotInvalidatedError) SecondaryError() string {
	return "not invalidated"
}

func (e *ResourceFieldNotInvalidatedError) StartPosition() ast.Position {
	return e.Pos
}

func (e *ResourceFieldNotInvalidatedError) EndPosition(memoryGauge common.MemoryGauge) ast.Position {
	length := len(e.FieldName)
	return e.Pos.Shifted(memoryGauge, length-1)
}

// UninitializedFieldAccessError

type UninitializedFieldAccessError struct {
	Name string
	Pos  ast.Position
}

var _ SemanticError = &UninitializedFieldAccessError{}
var _ errors.UserError = &UninitializedFieldAccessError{}

func (*UninitializedFieldAccessError) isSemanticError() {}

func (*UninitializedFieldAccessError) IsUserError() {}

func (e *UninitializedFieldAccessError) Error() string {
	return fmt.Sprintf(
		"cannot access uninitialized field: `%s`",
		e.Name,
	)
}

func (e *UninitializedFieldAccessError) StartPosition() ast.Position {
	return e.Pos
}

func (e *UninitializedFieldAccessError) EndPosition(memoryGauge common.MemoryGauge) ast.Position {
	length := len(e.Name)
	return e.Pos.Shifted(memoryGauge, length-1)
}

// UnreachableStatementError

type UnreachableStatementError struct {
	ast.Range
}

var _ SemanticError = &UnreachableStatementError{}
var _ errors.UserError = &UnreachableStatementError{}
var _ errors.SecondaryError = &UnreachableStatementError{}

func (*UnreachableStatementError) isSemanticError() {}

func (*UnreachableStatementError) IsUserError() {}

func (e *UnreachableStatementError) Error() string {
	return "unreachable statement"
}

func (e *UnreachableStatementError) SecondaryError() string {
	return "consider removing this code"
}

// UninitializedUseError

type UninitializedUseError struct {
	Name string
	Pos  ast.Position
}

var _ SemanticError = &UninitializedUseError{}
var _ errors.UserError = &UninitializedUseError{}

func (*UninitializedUseError) isSemanticError() {}

func (*UninitializedUseError) IsUserError() {}

func (e *UninitializedUseError) Error() string {
	return fmt.Sprintf(
		"cannot use incompletely initialized value: `%s`",
		e.Name,
	)
}

func (e *UninitializedUseError) StartPosition() ast.Position {
	return e.Pos
}

func (e *UninitializedUseError) EndPosition(memoryGauge common.MemoryGauge) ast.Position {
	length := len(e.Name)
	return e.Pos.Shifted(memoryGauge, length-1)
}

// InvalidResourceArrayMemberError

type InvalidResourceArrayMemberError struct {
	Name            string
	DeclarationKind common.DeclarationKind
	ast.Range
}

var _ SemanticError = &InvalidResourceArrayMemberError{}
var _ errors.UserError = &InvalidResourceArrayMemberError{}

func (*InvalidResourceArrayMemberError) isSemanticError() {}

func (*InvalidResourceArrayMemberError) IsUserError() {}

func (e *InvalidResourceArrayMemberError) Error() string {
	return fmt.Sprintf(
		"%s `%s` is not available for resource arrays",
		e.DeclarationKind.Name(),
		e.Name,
	)
}

// InvalidResourceDictionaryMemberError

type InvalidResourceDictionaryMemberError struct {
	Name            string
	DeclarationKind common.DeclarationKind
	ast.Range
}

var _ SemanticError = &InvalidResourceDictionaryMemberError{}
var _ errors.UserError = &InvalidResourceDictionaryMemberError{}

func (*InvalidResourceDictionaryMemberError) isSemanticError() {}

func (*InvalidResourceDictionaryMemberError) IsUserError() {}

func (e *InvalidResourceDictionaryMemberError) Error() string {
	return fmt.Sprintf(
		"%s `%s` is not available for resource dictionaries",
		e.DeclarationKind.Name(),
		e.Name,
	)
}

// InvalidResourceOptionalMemberError

type InvalidResourceOptionalMemberError struct {
	Name            string
	DeclarationKind common.DeclarationKind
	ast.Range
}

var _ SemanticError = &InvalidResourceOptionalMemberError{}
var _ errors.UserError = &InvalidResourceOptionalMemberError{}

func (*InvalidResourceOptionalMemberError) isSemanticError() {}

func (*InvalidResourceOptionalMemberError) IsUserError() {}

func (e *InvalidResourceOptionalMemberError) Error() string {
	return fmt.Sprintf(
		"%s `%s` is not available for resource optionals",
		e.DeclarationKind.Name(),
		e.Name,
	)
}

// NonReferenceTypeReferenceError

type NonReferenceTypeReferenceError struct {
	ActualType Type
	ast.Range
}

var _ SemanticError = &NonReferenceTypeReferenceError{}
var _ errors.UserError = &NonReferenceTypeReferenceError{}
var _ errors.SecondaryError = &NonReferenceTypeReferenceError{}

func (*NonReferenceTypeReferenceError) isSemanticError() {}

func (*NonReferenceTypeReferenceError) IsUserError() {}

func (e *NonReferenceTypeReferenceError) Error() string {
	return "cannot create reference"
}

func (e *NonReferenceTypeReferenceError) SecondaryError() string {
	return fmt.Sprintf(
		"expected reference type, got `%s`",
		e.ActualType.QualifiedString(),
	)
}

// InvalidResourceCreationError

type InvalidResourceCreationError struct {
	Type Type
	ast.Range
}

var _ SemanticError = &InvalidResourceCreationError{}
var _ errors.UserError = &InvalidResourceCreationError{}

func (*InvalidResourceCreationError) isSemanticError() {}

func (*InvalidResourceCreationError) IsUserError() {}

func (e *InvalidResourceCreationError) Error() string {
	return fmt.Sprintf(
		"cannot create resource type outside of containing contract: `%s`",
		e.Type.QualifiedString(),
	)
}

// NonResourceTypeError

type NonResourceTypeError struct {
	ActualType Type
	ast.Range
}

var _ SemanticError = &NonResourceTypeError{}
var _ errors.UserError = &NonResourceTypeError{}
var _ errors.SecondaryError = &NonResourceTypeError{}

func (*NonResourceTypeError) isSemanticError() {}

func (*NonResourceTypeError) IsUserError() {}

func (e *NonResourceTypeError) Error() string {
	return "invalid type"
}

func (e *NonResourceTypeError) SecondaryError() string {
	return fmt.Sprintf(
		"expected resource type, got `%s`",
		e.ActualType.QualifiedString(),
	)
}

// InvalidAssignmentTargetError

type InvalidAssignmentTargetError struct {
	ast.Range
}

var _ SemanticError = &InvalidAssignmentTargetError{}
var _ errors.UserError = &InvalidAssignmentTargetError{}

func (*InvalidAssignmentTargetError) isSemanticError() {}

func (*InvalidAssignmentTargetError) IsUserError() {}

func (e *InvalidAssignmentTargetError) Error() string {
	return "cannot assign to unassignable expression"
}

// ResourceMethodBindingError

type ResourceMethodBindingError struct {
	ast.Range
}

var _ SemanticError = &ResourceMethodBindingError{}
var _ errors.UserError = &ResourceMethodBindingError{}

func (*ResourceMethodBindingError) isSemanticError() {}

func (*ResourceMethodBindingError) IsUserError() {}

func (e *ResourceMethodBindingError) Error() string {
	return "cannot create bound method for resource"
}

// InvalidDictionaryKeyTypeError

type InvalidDictionaryKeyTypeError struct {
	Type Type
	ast.Range
}

var _ SemanticError = &InvalidDictionaryKeyTypeError{}
var _ errors.UserError = &InvalidDictionaryKeyTypeError{}

func (*InvalidDictionaryKeyTypeError) isSemanticError() {}

func (*InvalidDictionaryKeyTypeError) IsUserError() {}

func (e *InvalidDictionaryKeyTypeError) Error() string {
	return fmt.Sprintf(
		"cannot use type as dictionary key type: `%s`",
		e.Type.QualifiedString(),
	)
}

// MissingFunctionBodyError

type MissingFunctionBodyError struct {
	Pos ast.Position
}

var _ SemanticError = &MissingFunctionBodyError{}
var _ errors.UserError = &MissingFunctionBodyError{}

func (*MissingFunctionBodyError) isSemanticError() {}

func (*MissingFunctionBodyError) IsUserError() {}

func (e *MissingFunctionBodyError) Error() string {
	return "missing function implementation"
}

func (e *MissingFunctionBodyError) StartPosition() ast.Position {
	return e.Pos
}

func (e *MissingFunctionBodyError) EndPosition(common.MemoryGauge) ast.Position {
	return e.Pos
}

// InvalidOptionalChainingError

type InvalidOptionalChainingError struct {
	Type Type
	ast.Range
}

var _ SemanticError = &InvalidOptionalChainingError{}
var _ errors.UserError = &InvalidOptionalChainingError{}

func (*InvalidOptionalChainingError) isSemanticError() {}

func (*InvalidOptionalChainingError) IsUserError() {}

func (e *InvalidOptionalChainingError) Error() string {
	return fmt.Sprintf(
		"cannot use optional chaining: type `%s` is not optional",
		e.Type.QualifiedString(),
	)
}

// InvalidAccessError

type InvalidAccessError struct {
	Name              string
	RestrictingAccess ast.Access
	DeclarationKind   common.DeclarationKind
	ast.Range
}

var _ SemanticError = &InvalidAccessError{}
var _ errors.UserError = &InvalidAccessError{}

func (*InvalidAccessError) isSemanticError() {}

func (*InvalidAccessError) IsUserError() {}

func (e *InvalidAccessError) Error() string {
	return fmt.Sprintf(
		"cannot access `%s`: %s has %s access",
		e.Name,
		e.DeclarationKind.Name(),
		e.RestrictingAccess.Description(),
	)
}

// InvalidAssignmentAccessError

type InvalidAssignmentAccessError struct {
	Name              string
	RestrictingAccess ast.Access
	DeclarationKind   common.DeclarationKind
	ast.Range
}

var _ SemanticError = &InvalidAssignmentAccessError{}
var _ errors.UserError = &InvalidAssignmentAccessError{}
var _ errors.SecondaryError = &InvalidAssignmentAccessError{}

func (*InvalidAssignmentAccessError) isSemanticError() {}

func (*InvalidAssignmentAccessError) IsUserError() {}

func (e *InvalidAssignmentAccessError) Error() string {
	return fmt.Sprintf(
		"cannot assign to `%s`: %s has %s access",
		e.Name,
		e.DeclarationKind.Name(),
		e.RestrictingAccess.Description(),
	)
}

func (e *InvalidAssignmentAccessError) SecondaryError() string {
	return fmt.Sprintf(
		"consider making it publicly settable with `%s`",
		ast.AccessPublicSettable.Keyword(),
	)
}

// InvalidCharacterLiteralError

type InvalidCharacterLiteralError struct {
	Length int
	ast.Range
}

var _ SemanticError = &InvalidCharacterLiteralError{}
var _ errors.UserError = &InvalidCharacterLiteralError{}
var _ errors.SecondaryError = &InvalidCharacterLiteralError{}

func (*InvalidCharacterLiteralError) isSemanticError() {}

func (*InvalidCharacterLiteralError) IsUserError() {}

func (e *InvalidCharacterLiteralError) Error() string {
	return "character literal has invalid length"
}

func (e *InvalidCharacterLiteralError) SecondaryError() string {
	return fmt.Sprintf("expected 1, got %d",
		e.Length,
	)
}

// InvalidFailableResourceDowncastOutsideOptionalBindingError

type InvalidFailableResourceDowncastOutsideOptionalBindingError struct {
	ast.Range
}

var _ SemanticError = &InvalidFailableResourceDowncastOutsideOptionalBindingError{}
var _ errors.UserError = &InvalidFailableResourceDowncastOutsideOptionalBindingError{}

func (*InvalidFailableResourceDowncastOutsideOptionalBindingError) isSemanticError() {}

func (*InvalidFailableResourceDowncastOutsideOptionalBindingError) IsUserError() {}

func (e *InvalidFailableResourceDowncastOutsideOptionalBindingError) Error() string {
	return "cannot failably downcast resource type outside of optional binding"
}

// InvalidNonIdentifierFailableResourceDowncast

type InvalidNonIdentifierFailableResourceDowncast struct {
	ast.Range
}

var _ SemanticError = &InvalidNonIdentifierFailableResourceDowncast{}
var _ errors.UserError = &InvalidNonIdentifierFailableResourceDowncast{}
var _ errors.SecondaryError = &InvalidNonIdentifierFailableResourceDowncast{}

func (*InvalidNonIdentifierFailableResourceDowncast) isSemanticError() {}

func (*InvalidNonIdentifierFailableResourceDowncast) IsUserError() {}

func (e *InvalidNonIdentifierFailableResourceDowncast) Error() string {
	return "cannot failably downcast non-identifier resource"
}

func (e *InvalidNonIdentifierFailableResourceDowncast) SecondaryError() string {
	return "consider declaring a variable for this expression"
}

// ReadOnlyTargetAssignmentError

type ReadOnlyTargetAssignmentError struct {
	ast.Range
}

var _ SemanticError = &ReadOnlyTargetAssignmentError{}
var _ errors.UserError = &ReadOnlyTargetAssignmentError{}

func (*ReadOnlyTargetAssignmentError) isSemanticError() {}

func (*ReadOnlyTargetAssignmentError) IsUserError() {}

func (e *ReadOnlyTargetAssignmentError) Error() string {
	return "cannot assign to read-only target"
}

// InvalidTransactionBlockError

type InvalidTransactionBlockError struct {
	Name string
	Pos  ast.Position
}

var _ SemanticError = &InvalidTransactionBlockError{}
var _ errors.UserError = &InvalidTransactionBlockError{}
var _ errors.SecondaryError = &InvalidTransactionBlockError{}

func (*InvalidTransactionBlockError) isSemanticError() {}

func (*InvalidTransactionBlockError) IsUserError() {}

func (e *InvalidTransactionBlockError) Error() string {
	return "invalid transaction block"
}

func (e *InvalidTransactionBlockError) SecondaryError() string {
	return fmt.Sprintf(
		"expected `prepare` or `execute`, got `%s`",
		e.Name,
	)
}

func (e *InvalidTransactionBlockError) StartPosition() ast.Position {
	return e.Pos
}

func (e *InvalidTransactionBlockError) EndPosition(memoryGauge common.MemoryGauge) ast.Position {
	length := len(e.Name)
	return e.Pos.Shifted(memoryGauge, length-1)
}

// TransactionMissingPrepareError

type TransactionMissingPrepareError struct {
	FirstFieldName string
	FirstFieldPos  ast.Position
}

var _ SemanticError = &TransactionMissingPrepareError{}
var _ errors.UserError = &TransactionMissingPrepareError{}

func (*TransactionMissingPrepareError) isSemanticError() {}

func (*TransactionMissingPrepareError) IsUserError() {}

func (e *TransactionMissingPrepareError) Error() string {
	return fmt.Sprintf(
		"transaction missing prepare function for field `%s`",
		e.FirstFieldName,
	)
}

func (e *TransactionMissingPrepareError) StartPosition() ast.Position {
	return e.FirstFieldPos
}

func (e *TransactionMissingPrepareError) EndPosition(memoryGauge common.MemoryGauge) ast.Position {
	length := len(e.FirstFieldName)
	return e.FirstFieldPos.Shifted(memoryGauge, length-1)
}

// InvalidResourceTransactionParameterError

type InvalidResourceTransactionParameterError struct {
	Type Type
	ast.Range
}

var _ SemanticError = &InvalidResourceTransactionParameterError{}
var _ errors.UserError = &InvalidResourceTransactionParameterError{}

func (*InvalidResourceTransactionParameterError) isSemanticError() {}

func (*InvalidResourceTransactionParameterError) IsUserError() {}

func (e *InvalidResourceTransactionParameterError) Error() string {
	return fmt.Sprintf(
		"transaction parameter must not be resource type: `%s`",
		e.Type.QualifiedString(),
	)
}

// InvalidNonImportableTransactionParameterTypeError

type InvalidNonImportableTransactionParameterTypeError struct {
	Type Type
	ast.Range
}

var _ SemanticError = &InvalidNonImportableTransactionParameterTypeError{}
var _ errors.UserError = &InvalidNonImportableTransactionParameterTypeError{}

func (*InvalidNonImportableTransactionParameterTypeError) isSemanticError() {}

func (*InvalidNonImportableTransactionParameterTypeError) IsUserError() {}

func (e *InvalidNonImportableTransactionParameterTypeError) Error() string {
	return fmt.Sprintf(
		"transaction parameter must be importable: `%s`",
		e.Type.QualifiedString(),
	)
}

// InvalidTransactionFieldAccessModifierError

type InvalidTransactionFieldAccessModifierError struct {
	Name   string
	Access ast.Access
	Pos    ast.Position
}

var _ SemanticError = &InvalidTransactionFieldAccessModifierError{}
var _ errors.UserError = &InvalidTransactionFieldAccessModifierError{}

func (*InvalidTransactionFieldAccessModifierError) isSemanticError() {}

func (*InvalidTransactionFieldAccessModifierError) IsUserError() {}

func (e *InvalidTransactionFieldAccessModifierError) Error() string {
	return fmt.Sprintf(
		"access modifier not allowed for transaction field `%s`: `%s`",
		e.Name,
		e.Access.Keyword(),
	)
}

func (e *InvalidTransactionFieldAccessModifierError) StartPosition() ast.Position {
	return e.Pos
}

func (e *InvalidTransactionFieldAccessModifierError) EndPosition(memoryGauge common.MemoryGauge) ast.Position {
	length := len(e.Access.Keyword())
	return e.Pos.Shifted(memoryGauge, length-1)
}

// InvalidTransactionPrepareParameterTypeError

type InvalidTransactionPrepareParameterTypeError struct {
	Type Type
	ast.Range
}

var _ SemanticError = &InvalidTransactionPrepareParameterTypeError{}
var _ errors.UserError = &InvalidTransactionPrepareParameterTypeError{}

func (*InvalidTransactionPrepareParameterTypeError) isSemanticError() {}

func (*InvalidTransactionPrepareParameterTypeError) IsUserError() {}

func (e *InvalidTransactionPrepareParameterTypeError) Error() string {
	return fmt.Sprintf(
		"prepare parameter must be of type `%s`, not `%s`",
		AuthAccountType,
		e.Type.QualifiedString(),
	)
}

// InvalidNestedDeclarationError

type InvalidNestedDeclarationError struct {
	NestedDeclarationKind    common.DeclarationKind
	ContainerDeclarationKind common.DeclarationKind
	ast.Range
}

var _ SemanticError = &InvalidNestedDeclarationError{}
var _ errors.UserError = &InvalidNestedDeclarationError{}

func (*InvalidNestedDeclarationError) isSemanticError() {}

func (*InvalidNestedDeclarationError) IsUserError() {}

func (e *InvalidNestedDeclarationError) Error() string {
	return fmt.Sprintf(
		"%s declarations cannot be nested inside %s declarations",
		e.NestedDeclarationKind.Name(),
		e.ContainerDeclarationKind.Name(),
	)
}

// InvalidNestedTypeError

type InvalidNestedTypeError struct {
	Type *ast.NominalType
}

var _ SemanticError = &InvalidNestedTypeError{}
var _ errors.UserError = &InvalidNestedTypeError{}

func (*InvalidNestedTypeError) isSemanticError() {}

func (*InvalidNestedTypeError) IsUserError() {}

func (e *InvalidNestedTypeError) Error() string {
	return fmt.Sprintf(
		"type does not support nested types: `%s`",
		e.Type,
	)
}

func (e *InvalidNestedTypeError) StartPosition() ast.Position {
	return e.Type.StartPosition()
}

func (e *InvalidNestedTypeError) EndPosition(memoryGauge common.MemoryGauge) ast.Position {
	return e.Type.EndPosition(memoryGauge)
}

// InvalidEnumCaseError

type InvalidEnumCaseError struct {
	ContainerDeclarationKind common.DeclarationKind
	ast.Range
}

var _ SemanticError = &InvalidEnumCaseError{}
var _ errors.UserError = &InvalidEnumCaseError{}

func (*InvalidEnumCaseError) isSemanticError() {}

func (*InvalidEnumCaseError) IsUserError() {}

func (e *InvalidEnumCaseError) Error() string {
	return fmt.Sprintf(
		"%s declaration does not allow enum cases",
		e.ContainerDeclarationKind.Name(),
	)
}

// InvalidNonEnumCaseError

type InvalidNonEnumCaseError struct {
	ContainerDeclarationKind common.DeclarationKind
	ast.Range
}

var _ SemanticError = &InvalidNonEnumCaseError{}
var _ errors.UserError = &InvalidNonEnumCaseError{}

func (*InvalidNonEnumCaseError) isSemanticError() {}

func (*InvalidNonEnumCaseError) IsUserError() {}

func (e *InvalidNonEnumCaseError) Error() string {
	return fmt.Sprintf(
		"%s declaration only allows enum cases",
		e.ContainerDeclarationKind.Name(),
	)
}

// DeclarationKindMismatchError

type DeclarationKindMismatchError struct {
	ExpectedDeclarationKind common.DeclarationKind
	ActualDeclarationKind   common.DeclarationKind
	ast.Range
}

var _ SemanticError = &DeclarationKindMismatchError{}
var _ errors.UserError = &DeclarationKindMismatchError{}
var _ errors.SecondaryError = &DeclarationKindMismatchError{}

func (*DeclarationKindMismatchError) isSemanticError() {}

func (*DeclarationKindMismatchError) IsUserError() {}

func (e *DeclarationKindMismatchError) Error() string {
	return "mismatched declarations"
}

func (e *DeclarationKindMismatchError) SecondaryError() string {
	return fmt.Sprintf(
		"expected `%s`, got `%s`",
		e.ExpectedDeclarationKind.Name(),
		e.ActualDeclarationKind.Name(),
	)
}

// InvalidTopLevelDeclarationError

type InvalidTopLevelDeclarationError struct {
	DeclarationKind common.DeclarationKind
	ast.Range
}

var _ SemanticError = &InvalidTopLevelDeclarationError{}
var _ errors.UserError = &InvalidTopLevelDeclarationError{}

func (*InvalidTopLevelDeclarationError) isSemanticError() {}

func (*InvalidTopLevelDeclarationError) IsUserError() {}

func (e *InvalidTopLevelDeclarationError) Error() string {
	return fmt.Sprintf(
		"%s declarations are not valid at the top-level",
		e.DeclarationKind.Name(),
	)
}

// InvalidSelfInvalidationError

type InvalidSelfInvalidationError struct {
	InvalidationKind ResourceInvalidationKind
	ast.Range
}

var _ SemanticError = &InvalidSelfInvalidationError{}
var _ errors.UserError = &InvalidSelfInvalidationError{}

func (*InvalidSelfInvalidationError) isSemanticError() {}

func (*InvalidSelfInvalidationError) IsUserError() {}

func (e *InvalidSelfInvalidationError) Error() string {
	var action string
	switch e.InvalidationKind {
	case ResourceInvalidationKindMoveDefinite,
		ResourceInvalidationKindMoveTemporary,
		ResourceInvalidationKindMovePotential:

		action = "move"

	case ResourceInvalidationKindDestroyDefinite,
		ResourceInvalidationKindDestroyPotential:

		action = "destroy"

	default:
		panic(errors.NewUnreachableError())
	}
	return fmt.Sprintf("cannot %s `self`", action)
}

// InvalidMoveError

type InvalidMoveError struct {
	Name            string
	DeclarationKind common.DeclarationKind
	Pos             ast.Position
}

var _ SemanticError = &InvalidMoveError{}
var _ errors.UserError = &InvalidMoveError{}

func (*InvalidMoveError) isSemanticError() {}

func (*InvalidMoveError) IsUserError() {}

func (e *InvalidMoveError) Error() string {
	return fmt.Sprintf(
		"cannot move %s: `%s`",
		e.DeclarationKind.Name(),
		e.Name,
	)
}

func (e *InvalidMoveError) StartPosition() ast.Position {
	return e.Pos
}

func (e *InvalidMoveError) EndPosition(memoryGauge common.MemoryGauge) ast.Position {
	length := len(e.Name)
	return e.Pos.Shifted(memoryGauge, length-1)
}

// ConstantSizedArrayLiteralSizeError

type ConstantSizedArrayLiteralSizeError struct {
	ActualSize   int64
	ExpectedSize int64
	ast.Range
}

var _ SemanticError = &ConstantSizedArrayLiteralSizeError{}
var _ errors.UserError = &ConstantSizedArrayLiteralSizeError{}
var _ errors.SecondaryError = &ConstantSizedArrayLiteralSizeError{}

func (*ConstantSizedArrayLiteralSizeError) isSemanticError() {}

func (*ConstantSizedArrayLiteralSizeError) IsUserError() {}

func (e *ConstantSizedArrayLiteralSizeError) Error() string {
	return "incorrect number of array literal elements"
}

func (e *ConstantSizedArrayLiteralSizeError) SecondaryError() string {
	return fmt.Sprintf(
		"expected %d, got %d",
		e.ExpectedSize,
		e.ActualSize,
	)
}

// InvalidRestrictedTypeError

type InvalidRestrictedTypeError struct {
	Type Type
	ast.Range
}

var _ SemanticError = &InvalidRestrictedTypeError{}
var _ errors.UserError = &InvalidRestrictedTypeError{}

func (*InvalidRestrictedTypeError) isSemanticError() {}

func (*InvalidRestrictedTypeError) IsUserError() {}

func (e *InvalidRestrictedTypeError) Error() string {
	return fmt.Sprintf(
		"cannot restrict type: `%s`",
		e.Type.QualifiedString(),
	)
}

// InvalidRestrictionTypeError

type InvalidRestrictionTypeError struct {
	Type Type
	ast.Range
}

var _ SemanticError = &InvalidRestrictionTypeError{}
var _ errors.UserError = &InvalidRestrictionTypeError{}

func (*InvalidRestrictionTypeError) isSemanticError() {}

func (*InvalidRestrictionTypeError) IsUserError() {}

func (e *InvalidRestrictionTypeError) Error() string {
	return fmt.Sprintf(
		"cannot restrict using non-resource/structure interface type: `%s`",
		e.Type.QualifiedString(),
	)
}

// RestrictionCompositeKindMismatchError

type RestrictionCompositeKindMismatchError struct {
	CompositeKind         common.CompositeKind
	PreviousCompositeKind common.CompositeKind
	ast.Range
}

var _ SemanticError = &RestrictionCompositeKindMismatchError{}
var _ errors.UserError = &RestrictionCompositeKindMismatchError{}

func (*RestrictionCompositeKindMismatchError) isSemanticError() {}

func (*RestrictionCompositeKindMismatchError) IsUserError() {}

func (e *RestrictionCompositeKindMismatchError) Error() string {
	return fmt.Sprintf(
		"interface kind %s does not match previous interface kind %s",
		e.CompositeKind,
		e.PreviousCompositeKind,
	)
}

// InvalidRestrictionTypeDuplicateError

type InvalidRestrictionTypeDuplicateError struct {
	Type *InterfaceType
	ast.Range
}

var _ SemanticError = &InvalidRestrictionTypeDuplicateError{}
var _ errors.UserError = &InvalidRestrictionTypeDuplicateError{}

func (*InvalidRestrictionTypeDuplicateError) isSemanticError() {}

func (*InvalidRestrictionTypeDuplicateError) IsUserError() {}

func (e *InvalidRestrictionTypeDuplicateError) Error() string {
	return fmt.Sprintf(
		"duplicate restriction: `%s`",
		e.Type.QualifiedString(),
	)
}

// InvalidNonConformanceRestrictionError

type InvalidNonConformanceRestrictionError struct {
	Type *InterfaceType
	ast.Range
}

var _ SemanticError = &InvalidNonConformanceRestrictionError{}
var _ errors.UserError = &InvalidNonConformanceRestrictionError{}

func (*InvalidNonConformanceRestrictionError) isSemanticError() {}

func (*InvalidNonConformanceRestrictionError) IsUserError() {}

func (e *InvalidNonConformanceRestrictionError) Error() string {
	return fmt.Sprintf(
		"restricted type does not conform to restricting type: `%s`",
		e.Type.QualifiedString(),
	)
}

// InvalidRestrictedTypeMemberAccessError

type InvalidRestrictedTypeMemberAccessError struct {
	Name string
	ast.Range
}

var _ SemanticError = &InvalidRestrictedTypeMemberAccessError{}
var _ errors.UserError = &InvalidRestrictedTypeMemberAccessError{}

func (*InvalidRestrictedTypeMemberAccessError) isSemanticError() {}

func (*InvalidRestrictedTypeMemberAccessError) IsUserError() {}

func (e *InvalidRestrictedTypeMemberAccessError) Error() string {
	return fmt.Sprintf("member of restricted type is not accessible: %s", e.Name)
}

// RestrictionMemberClashError

type RestrictionMemberClashError struct {
	RedeclaringType       *InterfaceType
	OriginalDeclaringType *InterfaceType
	Name                  string
	ast.Range
}

var _ SemanticError = &RestrictionMemberClashError{}
var _ errors.UserError = &RestrictionMemberClashError{}

func (*RestrictionMemberClashError) isSemanticError() {}

func (*RestrictionMemberClashError) IsUserError() {}

func (e *RestrictionMemberClashError) Error() string {
	return fmt.Sprintf(
		"restriction has member clash with previous restriction `%s`: %s",
		e.OriginalDeclaringType.QualifiedString(),
		e.Name,
	)
}

// AmbiguousRestrictedTypeError

type AmbiguousRestrictedTypeError struct {
	ast.Range
}

var _ SemanticError = &AmbiguousRestrictedTypeError{}
var _ errors.UserError = &AmbiguousRestrictedTypeError{}

func (*AmbiguousRestrictedTypeError) isSemanticError() {}

func (*AmbiguousRestrictedTypeError) IsUserError() {}

func (e *AmbiguousRestrictedTypeError) Error() string {
	return "ambiguous restricted type"
}

// InvalidPathDomainError

type InvalidPathDomainError struct {
	ActualDomain string
	ast.Range
}

func (e *InvalidPathDomainError) Error() string {
	return fmt.Sprintf("invalid path domain %s", e.ActualDomain)
}

type InvalidPathIdentifierError struct {
	ActualIdentifier string
	ast.Range
}

var _ SemanticError = &InvalidPathDomainError{}
var _ errors.UserError = &InvalidPathDomainError{}
var _ errors.SecondaryError = &InvalidPathDomainError{}

func (*InvalidPathDomainError) isSemanticError() {}

func (*InvalidPathDomainError) IsUserError() {}

func (e *InvalidPathIdentifierError) Error() string {
	return fmt.Sprintf("invalid path identifier %s", e.ActualIdentifier)
}

var validPathDomainDescription = func() string {
	words := make([]string, 0, len(common.AllPathDomains))

	for _, domain := range common.AllPathDomains {
		words = append(words, fmt.Sprintf("`%s`", domain))
	}

	return common.EnumerateWords(words, "or")
}()

func (e *InvalidPathDomainError) SecondaryError() string {
	return fmt.Sprintf(
		"expected one of %s; got `%s`",
		validPathDomainDescription,
		e.ActualDomain,
	)
}

// InvalidTypeArgumentCountError

type InvalidTypeArgumentCountError struct {
	TypeParameterCount int
	TypeArgumentCount  int
	ast.Range
}

var _ SemanticError = &InvalidTypeArgumentCountError{}
var _ errors.UserError = &InvalidTypeArgumentCountError{}
var _ errors.SecondaryError = &InvalidTypeArgumentCountError{}

func (e *InvalidTypeArgumentCountError) isSemanticError() {}

func (*InvalidTypeArgumentCountError) IsUserError() {}

func (e *InvalidTypeArgumentCountError) Error() string {
	return "incorrect number of type arguments"
}

func (e *InvalidTypeArgumentCountError) SecondaryError() string {
	return fmt.Sprintf(
		"expected up to %d, got %d",
		e.TypeParameterCount,
		e.TypeArgumentCount,
	)
}

// TypeParameterTypeInferenceError

type TypeParameterTypeInferenceError struct {
	Name string
	ast.Range
}

var _ SemanticError = &TypeParameterTypeInferenceError{}
var _ errors.UserError = &TypeParameterTypeInferenceError{}

func (e *TypeParameterTypeInferenceError) isSemanticError() {}

func (*TypeParameterTypeInferenceError) IsUserError() {}

func (e *TypeParameterTypeInferenceError) Error() string {
	return fmt.Sprintf(
		"cannot infer type parameter: `%s`",
		e.Name,
	)
}

// InvalidConstantSizedTypeBaseError

type InvalidConstantSizedTypeBaseError struct {
	ActualBase   int
	ExpectedBase int
	ast.Range
}

var _ SemanticError = &InvalidConstantSizedTypeBaseError{}
var _ errors.UserError = &InvalidConstantSizedTypeBaseError{}
var _ errors.SecondaryError = &InvalidConstantSizedTypeBaseError{}

func (e *InvalidConstantSizedTypeBaseError) isSemanticError() {}

func (*InvalidConstantSizedTypeBaseError) IsUserError() {}

func (e *InvalidConstantSizedTypeBaseError) Error() string {
	return "invalid base for constant sized type size"
}

func (e *InvalidConstantSizedTypeBaseError) SecondaryError() string {
	return fmt.Sprintf(
		"expected %d, got %d",
		e.ActualBase,
		e.ExpectedBase,
	)
}

// InvalidConstantSizedTypeSizeError

type InvalidConstantSizedTypeSizeError struct {
	ActualSize     *big.Int
	ExpectedMinInt *big.Int
	ExpectedMaxInt *big.Int
	ast.Range
}

var _ SemanticError = &InvalidConstantSizedTypeSizeError{}
var _ errors.UserError = &InvalidConstantSizedTypeSizeError{}
var _ errors.SecondaryError = &InvalidConstantSizedTypeSizeError{}

func (*InvalidConstantSizedTypeSizeError) isSemanticError() {}

func (*InvalidConstantSizedTypeSizeError) IsUserError() {}

func (e *InvalidConstantSizedTypeSizeError) Error() string {
	return "invalid size for constant sized type"
}

func (e *InvalidConstantSizedTypeSizeError) SecondaryError() string {
	return fmt.Sprintf(
		"expected value in range [%s, %s], got %s",
		e.ExpectedMinInt,
		e.ExpectedMaxInt,
		e.ActualSize,
	)
}

// UnsupportedResourceForLoopError

type UnsupportedResourceForLoopError struct {
	ast.Range
}

var _ SemanticError = &UnsupportedResourceForLoopError{}
var _ errors.UserError = &UnsupportedResourceForLoopError{}

func (*UnsupportedResourceForLoopError) isSemanticError() {}

func (*UnsupportedResourceForLoopError) IsUserError() {}

func (e *UnsupportedResourceForLoopError) Error() string {
	return "cannot loop over resources"
}

// TypeParameterTypeMismatchError

type TypeParameterTypeMismatchError struct {
	TypeParameter *TypeParameter
	ExpectedType  Type
	ActualType    Type
	ast.Range
}

var _ SemanticError = &TypeParameterTypeMismatchError{}
var _ errors.UserError = &TypeParameterTypeMismatchError{}
var _ errors.SecondaryError = &TypeParameterTypeMismatchError{}

func (*TypeParameterTypeMismatchError) isSemanticError() {}

func (*TypeParameterTypeMismatchError) IsUserError() {}

func (e *TypeParameterTypeMismatchError) Error() string {
	return "mismatched types for type parameter"
}

func (e *TypeParameterTypeMismatchError) SecondaryError() string {
	expected, actual := ErrorMessageExpectedActualTypes(
		e.ExpectedType,
		e.ActualType,
	)

	return fmt.Sprintf(
		"type parameter %s is bound to `%s`, but got `%s` here",
		e.TypeParameter.Name,
		expected,
		actual,
	)
}

// UnparameterizedTypeInstantiationError

type UnparameterizedTypeInstantiationError struct {
	ActualTypeArgumentCount int
	ast.Range
}

var _ SemanticError = &UnparameterizedTypeInstantiationError{}
var _ errors.UserError = &UnparameterizedTypeInstantiationError{}
var _ errors.SecondaryError = &UnparameterizedTypeInstantiationError{}

func (*UnparameterizedTypeInstantiationError) isSemanticError() {}

func (*UnparameterizedTypeInstantiationError) IsUserError() {}

func (e *UnparameterizedTypeInstantiationError) Error() string {
	return "cannot instantiate non-parameterized type"
}

func (e *UnparameterizedTypeInstantiationError) SecondaryError() string {
	return fmt.Sprintf(
		"expected no type arguments, got %d",
		e.ActualTypeArgumentCount,
	)
}

// TypeAnnotationRequiredError

type TypeAnnotationRequiredError struct {
	Cause string
	Pos   ast.Position
}

var _ SemanticError = &TypeAnnotationRequiredError{}
var _ errors.UserError = &TypeAnnotationRequiredError{}

func (*TypeAnnotationRequiredError) isSemanticError() {}

func (*TypeAnnotationRequiredError) IsUserError() {}

func (e *TypeAnnotationRequiredError) Error() string {
	if e.Cause != "" {
		return fmt.Sprintf(
			"%s requires an explicit type annotation",
			e.Cause,
		)
	}
	return "explicit type annotation required"
}

func (e *TypeAnnotationRequiredError) StartPosition() ast.Position {
	return e.Pos
}

func (e *TypeAnnotationRequiredError) EndPosition(common.MemoryGauge) ast.Position {
	return e.Pos
}

// CyclicImportsError

type CyclicImportsError struct {
	Location common.Location
	ast.Range
}

var _ SemanticError = &CyclicImportsError{}
var _ errors.UserError = &CyclicImportsError{}

func (*CyclicImportsError) isSemanticError() {}

func (*CyclicImportsError) IsUserError() {}

func (e *CyclicImportsError) Error() string {
	return fmt.Sprintf("cyclic import of `%s`", e.Location)
}

// SwitchDefaultPositionError

type SwitchDefaultPositionError struct {
	ast.Range
}

var _ SemanticError = &SwitchDefaultPositionError{}
var _ errors.UserError = &SwitchDefaultPositionError{}

func (*SwitchDefaultPositionError) isSemanticError() {}

func (*SwitchDefaultPositionError) IsUserError() {}

func (e *SwitchDefaultPositionError) Error() string {
	return "the 'default' case must appear at the end of a 'switch' statement"
}

// MissingSwitchCaseStatementsError

type MissingSwitchCaseStatementsError struct {
	Pos ast.Position
}

var _ SemanticError = &MissingSwitchCaseStatementsError{}
var _ errors.UserError = &MissingSwitchCaseStatementsError{}

func (*MissingSwitchCaseStatementsError) isSemanticError() {}

func (*MissingSwitchCaseStatementsError) IsUserError() {}

func (e *MissingSwitchCaseStatementsError) Error() string {
	return "switch cases must have at least one statement"
}

func (e *MissingSwitchCaseStatementsError) StartPosition() ast.Position {
	return e.Pos
}

func (e *MissingSwitchCaseStatementsError) EndPosition(common.MemoryGauge) ast.Position {
	return e.Pos
}

// MissingEntryPointError

type MissingEntryPointError struct {
	Expected string
}

var _ errors.UserError = &MissingEntryPointError{}

func (*MissingEntryPointError) IsUserError() {}

func (e *MissingEntryPointError) Error() string {
	return fmt.Sprintf("missing entry point: expected '%s'", e.Expected)
}

// InvalidEntryPointError

type InvalidEntryPointTypeError struct {
	Type Type
}

var _ errors.UserError = &InvalidEntryPointTypeError{}

func (*InvalidEntryPointTypeError) IsUserError() {}

func (e *InvalidEntryPointTypeError) Error() string {
	return fmt.Sprintf(
		"invalid entry point type: `%s`",
		e.Type.QualifiedString(),
	)
}

// ExternalMutationError

type ExternalMutationError struct {
	ContainerType Type
	Name          string
	ast.Range
	DeclarationKind common.DeclarationKind
}

var _ SemanticError = &ExternalMutationError{}
var _ errors.UserError = &ExternalMutationError{}
var _ errors.SecondaryError = &ExternalMutationError{}

func (*ExternalMutationError) isSemanticError() {}

func (*ExternalMutationError) IsUserError() {}

func (e *ExternalMutationError) Error() string {
	return fmt.Sprintf(
		"cannot mutate `%s`: %s is only mutable inside `%s`",
		e.Name,
		e.DeclarationKind.Name(),
		e.ContainerType.QualifiedString(),
	)
}

func (e *ExternalMutationError) SecondaryError() string {
	return fmt.Sprintf(
		"Consider adding a setter for `%s` to `%s`",
		e.Name,
		e.ContainerType.QualifiedString(),
	)
}

<<<<<<< HEAD
type PurityError struct {
	ast.Range
}

func (e *PurityError) Error() string {
	return "Impure operation performed in view context"
}

var _ SemanticError = &PurityError{}
var _ errors.UserError = &PurityError{}

func (*PurityError) IsUserError() {}

func (*PurityError) isSemanticError() {}

// InvalidatedResourceReferenceError

type InvalidatedResourceReferenceError struct {
	Invalidation ResourceInvalidation
	ast.Range
}

var _ SemanticError = &InvalidatedResourceReferenceError{}
var _ errors.UserError = &InvalidatedResourceReferenceError{}

func (*InvalidatedResourceReferenceError) isSemanticError() {}

func (*InvalidatedResourceReferenceError) IsUserError() {}

func (e *InvalidatedResourceReferenceError) Error() string {
	return "invalid reference: referenced resource may have been moved or destroyed"
}

func (e *InvalidatedResourceReferenceError) ErrorNotes() []errors.ErrorNote {
	invalidation := e.Invalidation
	return []errors.ErrorNote{
		newPreviousResourceInvalidationNote(invalidation),
	}
=======
// InvalidBaseTypeError

type InvalidBaseTypeError struct {
	BaseType   Type
	Attachment *CompositeType
	ast.Range
}

var _ SemanticError = &InvalidBaseTypeError{}
var _ errors.UserError = &InvalidBaseTypeError{}

func (*InvalidBaseTypeError) isSemanticError() {}

func (*InvalidBaseTypeError) IsUserError() {}

func (e *InvalidBaseTypeError) Error() string {
	return fmt.Sprintf(
		"cannot use `%s` as the base type for attachment `%s`",
		e.BaseType.QualifiedString(),
		e.Attachment.QualifiedString(),
	)
}

// InvalidAttachmentAnnotationError

type InvalidAttachmentAnnotationError struct {
	ast.Range
}

var _ SemanticError = &InvalidAttachmentAnnotationError{}
var _ errors.UserError = &InvalidAttachmentAnnotationError{}

func (*InvalidAttachmentAnnotationError) isSemanticError() {}

func (*InvalidAttachmentAnnotationError) IsUserError() {}

func (e *InvalidAttachmentAnnotationError) Error() string {
	return "cannot refer directly to attachment type"
}

// InvalidAttachmentConstructorError

type InvalidAttachmentUsageError struct {
	ast.Range
}

var _ SemanticError = &InvalidAttachmentUsageError{}
var _ errors.UserError = &InvalidAttachmentUsageError{}

func (*InvalidAttachmentUsageError) isSemanticError() {}

func (*InvalidAttachmentUsageError) IsUserError() {}

func (*InvalidAttachmentUsageError) Error() string {
	return "cannot construct attachment outside of an `attach` expression"
}

// AttachNonAttachmentError

type AttachNonAttachmentError struct {
	Type Type
	ast.Range
}

var _ SemanticError = &AttachNonAttachmentError{}
var _ errors.UserError = &AttachNonAttachmentError{}

func (*AttachNonAttachmentError) isSemanticError() {}

func (*AttachNonAttachmentError) IsUserError() {}

func (e *AttachNonAttachmentError) Error() string {
	return fmt.Sprintf(
		"cannot attach non-attachment type: `%s`",
		e.Type.QualifiedString(),
	)
}

// AttachToInvalidTypeError
type AttachToInvalidTypeError struct {
	Type Type
	ast.Range
}

var _ SemanticError = &AttachToInvalidTypeError{}
var _ errors.UserError = &AttachToInvalidTypeError{}

func (*AttachToInvalidTypeError) isSemanticError() {}

func (*AttachToInvalidTypeError) IsUserError() {}

func (e *AttachToInvalidTypeError) Error() string {
	return fmt.Sprintf(
		"cannot attach attachment to type `%s`, as it is not valid for this base type",
		e.Type.QualifiedString(),
	)
}

// InvalidAttachmentRemoveError
type InvalidAttachmentRemoveError struct {
	Attachment Type
	BaseType   Type
	ast.Range
}

var _ SemanticError = &InvalidAttachmentRemoveError{}
var _ errors.UserError = &InvalidAttachmentRemoveError{}

func (*InvalidAttachmentRemoveError) isSemanticError() {}

func (*InvalidAttachmentRemoveError) IsUserError() {}

func (e *InvalidAttachmentRemoveError) Error() string {
	if e.BaseType == nil {
		return fmt.Sprintf(
			"cannot remove `%s`, as it is not an attachment type",
			e.Attachment.QualifiedString(),
		)
	}
	return fmt.Sprintf(
		"cannot remove `%s` from type `%s`, as this attachment cannot exist on this base type",
		e.Attachment.QualifiedString(),
		e.BaseType.QualifiedString(),
	)
}

// InvalidTypeIndexingError
type InvalidTypeIndexingError struct {
	IndexingExpression ast.Expression
	BaseType           Type
	ast.Range
}

var _ SemanticError = &InvalidTypeIndexingError{}
var _ errors.UserError = &InvalidTypeIndexingError{}

func (*InvalidTypeIndexingError) isSemanticError() {}

func (*InvalidTypeIndexingError) IsUserError() {}

func (e *InvalidTypeIndexingError) Error() string {
	return fmt.Sprintf(
		"cannot index `%s` with `%s`, as it is not an valid type index for this type",
		e.BaseType.QualifiedString(),
		e.IndexingExpression.String(),
	)
}

// AttachmentsNotEnabledError
type AttachmentsNotEnabledError struct {
	ast.Range
}

var _ SemanticError = &AttachmentsNotEnabledError{}
var _ errors.UserError = &AttachmentsNotEnabledError{}

func (*AttachmentsNotEnabledError) isSemanticError() {}

func (*AttachmentsNotEnabledError) IsUserError() {}

func (e *AttachmentsNotEnabledError) Error() string {
	return "attachments are not enabled and cannot be used in this environment"
>>>>>>> 0f76c23c
}<|MERGE_RESOLUTION|>--- conflicted
+++ resolved
@@ -3889,7 +3889,6 @@
 	)
 }
 
-<<<<<<< HEAD
 type PurityError struct {
 	ast.Range
 }
@@ -3928,7 +3927,8 @@
 	return []errors.ErrorNote{
 		newPreviousResourceInvalidationNote(invalidation),
 	}
-=======
+}
+
 // InvalidBaseTypeError
 
 type InvalidBaseTypeError struct {
@@ -4091,5 +4091,4 @@
 
 func (e *AttachmentsNotEnabledError) Error() string {
 	return "attachments are not enabled and cannot be used in this environment"
->>>>>>> 0f76c23c
 }