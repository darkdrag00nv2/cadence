/*
 * Cadence - The resource-oriented smart contract programming language
 *
 * Copyright Dapper Labs, Inc.
 *
 * Licensed under the Apache License, Version 2.0 (the "License");
 * you may not use this file except in compliance with the License.
 * You may obtain a copy of the License at
 *
 *   http://www.apache.org/licenses/LICENSE-2.0
 *
 * Unless required by applicable law or agreed to in writing, software
 * distributed under the License is distributed on an "AS IS" BASIS,
 * WITHOUT WARRANTIES OR CONDITIONS OF ANY KIND, either express or implied.
 * See the License for the specific language governing permissions and
 * limitations under the License.
 */

package runtime_test

import (
	"encoding/hex"
	"fmt"
	"testing"

	"github.com/stretchr/testify/require"

	"github.com/onflow/cadence"
	. "github.com/onflow/cadence/runtime"
	"github.com/onflow/cadence/runtime/common"
	"github.com/onflow/cadence/runtime/interpreter"
	"github.com/onflow/cadence/runtime/sema"
	"github.com/onflow/cadence/runtime/stdlib"
	. "github.com/onflow/cadence/runtime/tests/runtime_utils"
)

func TestRuntimeError(t *testing.T) {

	t.Parallel()

	t.Run("parse error", func(t *testing.T) {

		t.Parallel()

		runtime := NewTestInterpreterRuntime()

		script := []byte(`X`)

		runtimeInterface := &TestRuntimeInterface{}

		location := common.ScriptLocation{0x1}

		_, err := runtime.ExecuteScript(
			Script{
				Source: script,
			},
			Context{
				Interface: runtimeInterface,
				Location:  location,
			},
		)
		require.EqualError(
			t,
			err,
			"Execution failed:\n"+
				"error: unexpected token: identifier\n"+
				" --> 0100000000000000000000000000000000000000000000000000000000000000:1:0\n"+
				"  |\n"+
				"1 | X\n"+
				"  | ^\n",
		)
	})

	t.Run("checking error", func(t *testing.T) {

		t.Parallel()

		runtime := NewTestInterpreterRuntime()

		script := []byte(`fun test() {}`)

		runtimeInterface := &TestRuntimeInterface{}

		location := common.ScriptLocation{0x1}

		_, err := runtime.ExecuteScript(
			Script{
				Source: script,
			},
			Context{
				Interface: runtimeInterface,
				Location:  location,
			},
		)
		require.EqualError(
			t,
			err,
			"Execution failed:\n"+
				"error: missing access modifier for function\n"+
				" --> 0100000000000000000000000000000000000000000000000000000000000000:1:0\n"+
				"  |\n"+
				"1 | fun test() {}\n"+
				"  | ^\n",
		)
	})

	t.Run("execution error", func(t *testing.T) {

		t.Parallel()

		runtime := NewTestInterpreterRuntime()

		script := []byte(`
            access(all) fun main() {
                let a: UInt8 = 255
                let b: UInt8 = 1
                // overflow
                a + b
            }
        `)

		runtimeInterface := &TestRuntimeInterface{}

		location := common.ScriptLocation{0x1}

		_, err := runtime.ExecuteScript(
			Script{
				Source: script,
			},
			Context{
				Interface: runtimeInterface,
				Location:  location,
			},
		)
		require.EqualError(
			t,
			err,
			"Execution failed:\n"+
				"error: overflow\n"+
				" --> 0100000000000000000000000000000000000000000000000000000000000000:6:16\n"+
				"  |\n"+
				"6 |                 a + b\n"+
				"  |                 ^^^^^\n",
		)
	})

	t.Run("execution error with position", func(t *testing.T) {

		t.Parallel()

		runtime := NewTestInterpreterRuntime()

		script := []byte(`
			access(all) fun main() {
				let x: AnyStruct? = nil
				let y = x!
			}
        `)

		runtimeInterface := &TestRuntimeInterface{}

		location := common.ScriptLocation{0x1}

		_, err := runtime.ExecuteScript(
			Script{
				Source: script,
			},
			Context{
				Interface: runtimeInterface,
				Location:  location,
			},
		)
		require.EqualError(
			t,
			err,
			"Execution failed:\n"+
				"error: unexpectedly found nil while forcing an Optional value\n"+
				" --> 0100000000000000000000000000000000000000000000000000000000000000:4:12\n"+
				"  |\n"+
				"4 | 				let y = x!\n"+
				"  | 				        ^^\n",
		)
	})

	t.Run("execution multiline nested error", func(t *testing.T) {

		t.Parallel()

		runtime := NewTestInterpreterRuntime()

		script := []byte(`
			access(all) resource Resource {
				init(s:String){
					panic("42")
				}
			}

			access(all) fun createResource(): @Resource{
				return <- create Resource(
					s: "argument"
				)
			}

			access(all) fun main() {
				destroy createResource()
			}
        `)

		runtimeInterface := &TestRuntimeInterface{}

		location := common.ScriptLocation{0x1}

		_, err := runtime.ExecuteScript(
			Script{
				Source: script,
			},
			Context{
				Interface: runtimeInterface,
				Location:  location,
			},
		)

		require.EqualError(t, err,
			"Execution failed:\n"+
				"  --> 0100000000000000000000000000000000000000000000000000000000000000:15:12\n"+
				"   |\n"+
				"15 | 				destroy createResource()\n"+
				"   | 				        ^^^^^^^^^^^^^^^^\n"+
				"\n"+
				"  --> 0100000000000000000000000000000000000000000000000000000000000000:9:21\n"+
				"   |\n"+
				" 9 | 				return <- create Resource(\n"+
				"10 | 					s: \"argument\"\n"+
				"11 | 				)\n"+
				"   | 				^^^^^^^^^^^^^^^^^^^^^^^^^^^\n"+
				"\n"+
				"error: panic: 42\n"+
				" --> 0100000000000000000000000000000000000000000000000000000000000000:4:5\n"+
				"  |\n"+
				"4 | 					panic(\"42\")\n"+
				"  | 					^^^^^^^^^^^\n",
		)
	})

	t.Run("parse error in import", func(t *testing.T) {

		t.Parallel()

		runtime := NewTestInterpreterRuntime()

		importedScript := []byte(`X`)

		script := []byte(`import "imported"`)

		runtimeInterface := &TestRuntimeInterface{
			OnGetCode: func(location Location) (bytes []byte, err error) {
				switch location {
				case common.StringLocation("imported"):
					return importedScript, nil
				default:
					return nil, fmt.Errorf("unknown import location: %s", location)
				}
			},
		}

		location := common.ScriptLocation{0x1}

		_, err := runtime.ExecuteScript(
			Script{
				Source: script,
			},
			Context{
				Interface: runtimeInterface,
				Location:  location,
			},
		)
		require.EqualError(
			t,
			err,
			"Execution failed:\nerror: unexpected token: identifier\n"+
				" --> imported:1:0\n"+
				"  |\n"+
				"1 | X\n"+
				"  | ^\n",
		)
	})

	t.Run("checking error in import", func(t *testing.T) {

		t.Parallel()

		runtime := NewTestInterpreterRuntime()

		importedScript := []byte(`fun test() {}`)

		script := []byte(`import "imported"`)

		runtimeInterface := &TestRuntimeInterface{
			OnGetCode: func(location Location) (bytes []byte, err error) {
				switch location {
				case common.StringLocation("imported"):
					return importedScript, nil
				default:
					return nil, fmt.Errorf("unknown import location: %s", location)
				}
			},
		}

		location := common.ScriptLocation{0x1}

		_, err := runtime.ExecuteScript(
			Script{
				Source: script,
			},
			Context{
				Interface: runtimeInterface,
				Location:  location,
			},
		)
		require.EqualError(
			t,
			err,
			"Execution failed:\n"+
				"error: missing access modifier for function\n"+
				" --> imported:1:0\n"+
				"  |\n"+
				"1 | fun test() {}\n"+
				"  | ^\n",
		)
	})

	t.Run("execution error in import", func(t *testing.T) {

		t.Parallel()

		runtime := NewTestInterpreterRuntime()

		importedScript := []byte(`
            access(all) fun add() {
                let a: UInt8 = 255
                let b: UInt8 = 1
                // overflow
                a + b
            }
        `)

		script := []byte(`
            import add from "imported"

            access(all) fun main() {
                add()
            }
        `)

		runtimeInterface := &TestRuntimeInterface{
			OnGetCode: func(location Location) (bytes []byte, err error) {
				switch location {
				case common.StringLocation("imported"):
					return importedScript, nil
				default:
					return nil, fmt.Errorf("unknown import location: %s", location)
				}
			},
		}

		location := common.ScriptLocation{0x1}

		_, err := runtime.ExecuteScript(
			Script{
				Source: script,
			},
			Context{
				Interface: runtimeInterface,
				Location:  location,
			},
		)
		require.EqualError(
			t,
			err,
			"Execution failed:\n"+
				" --> 0100000000000000000000000000000000000000000000000000000000000000:5:16\n"+
				"  |\n"+
				"5 |                 add()\n"+
				"  |                 ^^^^^\n"+
				"\n"+
				"error: overflow\n"+
				" --> imported:6:16\n"+
				"  |\n"+
				"6 |                 a + b\n"+
				"  |                 ^^^^^\n"+
				"",
		)
	})

	t.Run("nested errors", func(t *testing.T) {

		// Test error pretty printing for the case where a program has errors,
		// but also imports a program that has errors.
		//
		// The location of the nested errors should not effect the location of the outer errors.

		id, err := hex.DecodeString("57717cc72f97494ac90441790352a07b999a39526819e638b5d367e62e43c37a")
		require.NoError(t, err)

		var location common.TransactionLocation
		copy(location[:], id)

		codes := map[Location]string{
			location: `
              // import program that has errors
              import A from 0x1
            `,
			common.AddressLocation{
				Address: common.MustBytesToAddress([]byte{0x1}),
				Name:    "A",
			}: `
              // import program that has errors
              import B from 0x2

              // program itself has more errors:

              // invalid top-level declaration
              access(all) fun foo() {
                  // invalid reference to undeclared variable
                  Y
              }
            `,
			common.AddressLocation{
				Address: common.MustBytesToAddress([]byte{0x2}),
				Name:    "B",
			}: `
              // invalid top-level declaration
              access(all) fun bar() {
                  // invalid reference to undeclared variable
                  X
              }
            `,
		}

		runtimeInterface := &TestRuntimeInterface{
			OnResolveLocation: MultipleIdentifierLocationResolver,
			OnGetAccountContractCode: func(location common.AddressLocation) ([]byte, error) {
				code := codes[location]
				return []byte(code), nil
			},
		}

		rt := NewTestInterpreterRuntime()
		err = rt.ExecuteTransaction(
			Script{
				Source: []byte(codes[location]),
			},
			Context{
				Interface: runtimeInterface,
				Location:  location,
			},
		)
		require.EqualError(t, err,
			"Execution failed:\n"+
				"error: function declarations are not valid at the top-level\n"+
				" --> 0000000000000002.B:3:30\n"+
				"  |\n"+
				"3 |               access(all) fun bar() {\n"+
				"  |                               ^^^\n"+
				"\n"+
				"error: cannot find variable in this scope: `X`\n"+
				" --> 0000000000000002.B:5:18\n"+
				"  |\n"+
				"5 |                   X\n"+
				"  |                   ^ not found in this scope\n"+
				"\n"+
				"error: function declarations are not valid at the top-level\n"+
				" --> 0000000000000001.A:8:30\n"+
				"  |\n"+
				"8 |               access(all) fun foo() {\n"+
				"  |                               ^^^\n"+
				"\n"+
				"error: cannot find variable in this scope: `Y`\n"+
				"  --> 0000000000000001.A:10:18\n"+
				"   |\n"+
				"10 |                   Y\n"+
				"   |                   ^ not found in this scope\n",
		)

	})
}

<<<<<<< HEAD
=======
func TestRuntimeDefaultFunctionConflictPrintingError(t *testing.T) {
	t.Parallel()

	runtime := NewTestInterpreterRuntime()

	makeDeployTransaction := func(name, code string) []byte {
		return []byte(fmt.Sprintf(
			`
              transaction {
                prepare(signer: auth(BorrowValue) &Account) {
                  let acct = Account(payer: signer)
                  acct.contracts.add(name: "%s", code: "%s".decodeHex())
                }
              }
            `,
			name,
			hex.EncodeToString([]byte(code)),
		))
	}

	contractInterfaceCode := `
      access(all) contract TestInterfaces {

          access(all) resource interface A {
              access(all) fun foo() {
                  let x = 3
              }
          }

		  access(all) resource interface B {
			access(all) fun foo()
		}
      }
    `

	contractCode := `
      import TestInterfaces from 0x2
      access(all) contract TestContract {
          access(all) resource R: TestInterfaces.A, TestInterfaces.B {}
		  // fill space
		  // fill space
		  // fill space
		  // fill space
		  // fill space
		  // fill space
		  // filling lots of space
		  // filling lots of space
		  // filling lots of space
      }
    `

	accountCodes := map[Location][]byte{}
	var events []cadence.Event

	var nextAccount byte = 0x2

	runtimeInterface := &TestRuntimeInterface{
		OnGetCode: func(location Location) (bytes []byte, err error) {
			return accountCodes[location], nil
		},
		Storage: NewTestLedger(nil, nil),
		OnCreateAccount: func(payer Address) (address Address, err error) {
			result := interpreter.NewUnmeteredAddressValueFromBytes([]byte{nextAccount})
			nextAccount++
			return result.ToAddress(), nil
		},
		OnGetSigningAccounts: func() ([]Address, error) {
			return []Address{{0x1}}, nil
		},
		OnResolveLocation: NewSingleIdentifierLocationResolver(t),
		OnGetAccountContractCode: func(location common.AddressLocation) (code []byte, err error) {
			return accountCodes[location], nil
		},
		OnUpdateAccountContractCode: func(location common.AddressLocation, code []byte) error {
			accountCodes[location] = code
			return nil
		},
		OnEmitEvent: func(event cadence.Event) error {
			events = append(events, event)
			return nil
		},
	}

	nextTransactionLocation := NewTransactionLocationGenerator()

	deployTransaction := makeDeployTransaction("TestInterfaces", contractInterfaceCode)
	err := runtime.ExecuteTransaction(
		Script{
			Source: deployTransaction,
		},
		Context{
			Interface: runtimeInterface,
			Location:  nextTransactionLocation(),
		},
	)
	require.NoError(t, err)

	deployTransaction = makeDeployTransaction("TestContract", contractCode)
	err = runtime.ExecuteTransaction(
		Script{
			Source: deployTransaction,
		},
		Context{
			Interface: runtimeInterface,
			Location:  nextTransactionLocation(),
		},
	)
	require.Error(t, err)
	require.Contains(t, err.Error(), "access(all) resource R: TestInterfaces.A, TestInterfaces.B {}")

	var errType *sema.CheckerError
	require.ErrorAs(t, err, &errType)

	checkerErr := err.(Error).
		Err.(interpreter.Error).
		Err.(*stdlib.InvalidContractDeploymentError).
		Err.(*ParsingCheckingError).
		Err.(*sema.CheckerError)

	var specificErrType *sema.DefaultFunctionConflictError
	require.ErrorAs(t, checkerErr.Errors[0], &specificErrType)

	errorRange := checkerErr.Errors[0].(*sema.DefaultFunctionConflictError).Range

	require.Equal(t, errorRange.StartPos.Line, 4)
}

>>>>>>> 685f6bf1
func TestRuntimeMultipleInterfaceDefaultImplementationsError(t *testing.T) {
	t.Parallel()

	runtime := NewTestInterpreterRuntime()

	makeDeployTransaction := func(name, code string) []byte {
		return []byte(fmt.Sprintf(
			`
              transaction {
                prepare(signer: auth(BorrowValue) &Account) {
                  let acct = Account(payer: signer)
                  acct.contracts.add(name: "%s", code: "%s".decodeHex())
                }
              }
            `,
			name,
			hex.EncodeToString([]byte(code)),
		))
	}

	contractInterfaceCode := `
      access(all) contract TestInterfaces {

          access(all) resource interface A {
              access(all) fun foo() {
                  let x = 3
              }
          }

		  access(all) resource interface B {
			access(all) fun foo() {
				let x = 4
			}
		}
      }
    `

	contractCode := `
      import TestInterfaces from 0x2
      access(all) contract TestContract {
          access(all) resource R: TestInterfaces.A, TestInterfaces.B {}
		  // fill space
		  // fill space
		  // fill space
		  // fill space
		  // fill space
		  // fill space
		  // filling lots of space
		  // filling lots of space
		  // filling lots of space
      }
    `

	accountCodes := map[Location][]byte{}
	var events []cadence.Event

	var nextAccount byte = 0x2

	runtimeInterface := &TestRuntimeInterface{
		OnGetCode: func(location Location) (bytes []byte, err error) {
			return accountCodes[location], nil
		},
		Storage: NewTestLedger(nil, nil),
		OnCreateAccount: func(payer Address) (address Address, err error) {
			result := interpreter.NewUnmeteredAddressValueFromBytes([]byte{nextAccount})
			nextAccount++
			return result.ToAddress(), nil
		},
		OnGetSigningAccounts: func() ([]Address, error) {
			return []Address{{0x1}}, nil
		},
		OnResolveLocation: NewSingleIdentifierLocationResolver(t),
		OnGetAccountContractCode: func(location common.AddressLocation) (code []byte, err error) {
			return accountCodes[location], nil
		},
		OnUpdateAccountContractCode: func(location common.AddressLocation, code []byte) error {
			accountCodes[location] = code
			return nil
		},
		OnEmitEvent: func(event cadence.Event) error {
			events = append(events, event)
			return nil
		},
	}

	nextTransactionLocation := NewTransactionLocationGenerator()

	deployTransaction := makeDeployTransaction("TestInterfaces", contractInterfaceCode)
	err := runtime.ExecuteTransaction(
		Script{
			Source: deployTransaction,
		},
		Context{
			Interface: runtimeInterface,
			Location:  nextTransactionLocation(),
		},
	)
	require.NoError(t, err)

	deployTransaction = makeDeployTransaction("TestContract", contractCode)
	err = runtime.ExecuteTransaction(
		Script{
			Source: deployTransaction,
		},
		Context{
			Interface: runtimeInterface,
			Location:  nextTransactionLocation(),
		},
	)
	require.Error(t, err)
	require.Contains(t, err.Error(), "access(all) resource R: TestInterfaces.A, TestInterfaces.B {}")

	var errType *sema.CheckerError
	require.ErrorAs(t, err, &errType)

	checkerErr := err.(Error).
		Err.(interpreter.Error).
		Err.(*stdlib.InvalidContractDeploymentError).
		Err.(*ParsingCheckingError).
		Err.(*sema.CheckerError)

	var specificErrType *sema.MultipleInterfaceDefaultImplementationsError
	require.ErrorAs(t, checkerErr.Errors[0], &specificErrType)

	errorRange := checkerErr.Errors[0].(*sema.MultipleInterfaceDefaultImplementationsError).Range

	require.Equal(t, errorRange.StartPos.Line, 4)
}<|MERGE_RESOLUTION|>--- conflicted
+++ resolved
@@ -485,9 +485,7 @@
 	})
 }
 
-<<<<<<< HEAD
-=======
-func TestRuntimeDefaultFunctionConflictPrintingError(t *testing.T) {
+func TestRuntimeMultipleInterfaceDefaultImplementationsError(t *testing.T) {
 	t.Parallel()
 
 	runtime := NewTestInterpreterRuntime()
@@ -517,7 +515,9 @@
           }
 
 		  access(all) resource interface B {
-			access(all) fun foo()
+			access(all) fun foo() {
+				let x = 4
+			}
 		}
       }
     `
@@ -606,136 +606,6 @@
 		Err.(*ParsingCheckingError).
 		Err.(*sema.CheckerError)
 
-	var specificErrType *sema.DefaultFunctionConflictError
-	require.ErrorAs(t, checkerErr.Errors[0], &specificErrType)
-
-	errorRange := checkerErr.Errors[0].(*sema.DefaultFunctionConflictError).Range
-
-	require.Equal(t, errorRange.StartPos.Line, 4)
-}
-
->>>>>>> 685f6bf1
-func TestRuntimeMultipleInterfaceDefaultImplementationsError(t *testing.T) {
-	t.Parallel()
-
-	runtime := NewTestInterpreterRuntime()
-
-	makeDeployTransaction := func(name, code string) []byte {
-		return []byte(fmt.Sprintf(
-			`
-              transaction {
-                prepare(signer: auth(BorrowValue) &Account) {
-                  let acct = Account(payer: signer)
-                  acct.contracts.add(name: "%s", code: "%s".decodeHex())
-                }
-              }
-            `,
-			name,
-			hex.EncodeToString([]byte(code)),
-		))
-	}
-
-	contractInterfaceCode := `
-      access(all) contract TestInterfaces {
-
-          access(all) resource interface A {
-              access(all) fun foo() {
-                  let x = 3
-              }
-          }
-
-		  access(all) resource interface B {
-			access(all) fun foo() {
-				let x = 4
-			}
-		}
-      }
-    `
-
-	contractCode := `
-      import TestInterfaces from 0x2
-      access(all) contract TestContract {
-          access(all) resource R: TestInterfaces.A, TestInterfaces.B {}
-		  // fill space
-		  // fill space
-		  // fill space
-		  // fill space
-		  // fill space
-		  // fill space
-		  // filling lots of space
-		  // filling lots of space
-		  // filling lots of space
-      }
-    `
-
-	accountCodes := map[Location][]byte{}
-	var events []cadence.Event
-
-	var nextAccount byte = 0x2
-
-	runtimeInterface := &TestRuntimeInterface{
-		OnGetCode: func(location Location) (bytes []byte, err error) {
-			return accountCodes[location], nil
-		},
-		Storage: NewTestLedger(nil, nil),
-		OnCreateAccount: func(payer Address) (address Address, err error) {
-			result := interpreter.NewUnmeteredAddressValueFromBytes([]byte{nextAccount})
-			nextAccount++
-			return result.ToAddress(), nil
-		},
-		OnGetSigningAccounts: func() ([]Address, error) {
-			return []Address{{0x1}}, nil
-		},
-		OnResolveLocation: NewSingleIdentifierLocationResolver(t),
-		OnGetAccountContractCode: func(location common.AddressLocation) (code []byte, err error) {
-			return accountCodes[location], nil
-		},
-		OnUpdateAccountContractCode: func(location common.AddressLocation, code []byte) error {
-			accountCodes[location] = code
-			return nil
-		},
-		OnEmitEvent: func(event cadence.Event) error {
-			events = append(events, event)
-			return nil
-		},
-	}
-
-	nextTransactionLocation := NewTransactionLocationGenerator()
-
-	deployTransaction := makeDeployTransaction("TestInterfaces", contractInterfaceCode)
-	err := runtime.ExecuteTransaction(
-		Script{
-			Source: deployTransaction,
-		},
-		Context{
-			Interface: runtimeInterface,
-			Location:  nextTransactionLocation(),
-		},
-	)
-	require.NoError(t, err)
-
-	deployTransaction = makeDeployTransaction("TestContract", contractCode)
-	err = runtime.ExecuteTransaction(
-		Script{
-			Source: deployTransaction,
-		},
-		Context{
-			Interface: runtimeInterface,
-			Location:  nextTransactionLocation(),
-		},
-	)
-	require.Error(t, err)
-	require.Contains(t, err.Error(), "access(all) resource R: TestInterfaces.A, TestInterfaces.B {}")
-
-	var errType *sema.CheckerError
-	require.ErrorAs(t, err, &errType)
-
-	checkerErr := err.(Error).
-		Err.(interpreter.Error).
-		Err.(*stdlib.InvalidContractDeploymentError).
-		Err.(*ParsingCheckingError).
-		Err.(*sema.CheckerError)
-
 	var specificErrType *sema.MultipleInterfaceDefaultImplementationsError
 	require.ErrorAs(t, checkerErr.Errors[0], &specificErrType)
 
