--- conflicted
+++ resolved
@@ -305,62 +305,6 @@
 	}
 }
 
-<<<<<<< HEAD
-=======
-func TestCheckInvalidCompositeFunctionNames(t *testing.T) {
-
-	t.Parallel()
-
-	interfacePossibilities := []bool{true, false}
-
-	for _, kind := range common.CompositeKindsWithFieldsAndFunctions {
-		for _, isInterface := range interfacePossibilities {
-
-			if isInterface && kind == common.CompositeKindAttachment {
-				continue
-			}
-
-			interfaceKeyword := ""
-			body := "{}"
-			if isInterface {
-				interfaceKeyword = "interface"
-				body = ""
-			}
-
-			var baseType string
-			if kind == common.CompositeKindAttachment {
-				baseType = "for AnyStruct"
-			}
-
-			testName := fmt.Sprintf("%s_%s", kind.Keyword(), interfaceKeyword)
-
-			t.Run(testName, func(t *testing.T) {
-
-				_, err := ParseAndCheck(t,
-					fmt.Sprintf(
-						`
-                          %[1]s %[2]s Test %[4]s {
-                              fun init() %[3]s
-                              fun destroy() %[3]s
-                          }
-                        `,
-						kind.Keyword(),
-						interfaceKeyword,
-						body,
-						baseType,
-					),
-				)
-
-				errs := RequireCheckerErrors(t, err, 2)
-
-				assert.IsType(t, &sema.InvalidNameError{}, errs[0])
-				assert.IsType(t, &sema.InvalidNameError{}, errs[1])
-			})
-		}
-	}
-}
-
->>>>>>> 0f76c23c
 func TestCheckInvalidCompositeRedeclaringFields(t *testing.T) {
 
 	t.Parallel()
@@ -1635,70 +1579,6 @@
 	}
 }
 
-<<<<<<< HEAD
-=======
-func TestCheckInvalidCompositeFunctionWithSelfParameter(t *testing.T) {
-
-	t.Parallel()
-
-	for _, kind := range common.CompositeKindsWithFieldsAndFunctions {
-		var baseType string
-		if kind == common.CompositeKindAttachment {
-			baseType = "for AnyStruct"
-		}
-
-		t.Run(kind.Keyword(), func(t *testing.T) {
-
-			_, err := ParseAndCheck(t,
-				fmt.Sprintf(
-					`
-                      %s Foo %s {
-                          fun test(self: Int) {}
-                      }
-                    `,
-					kind.Keyword(),
-					baseType,
-				),
-			)
-
-			errs := RequireCheckerErrors(t, err, 1)
-
-			assert.IsType(t, &sema.RedeclarationError{}, errs[0])
-		})
-	}
-}
-
-func TestCheckInvalidCompositeInitializerWithSelfParameter(t *testing.T) {
-
-	t.Parallel()
-
-	for _, kind := range common.CompositeKindsWithFieldsAndFunctions {
-		var baseType string
-		if kind == common.CompositeKindAttachment {
-			baseType = "for AnyStruct"
-		}
-		t.Run(kind.Keyword(), func(t *testing.T) {
-
-			_, err := ParseAndCheck(t,
-				fmt.Sprintf(
-					`
-                      %s Foo %s {
-                          init(self: Int) {}
-                      }
-                    `,
-					kind.Keyword(),
-					baseType,
-				),
-			)
-
-			errs := RequireCheckerErrors(t, err, 1)
-
-			assert.IsType(t, &sema.RedeclarationError{}, errs[0])
-		})
-	}
-}
-
->>>>>>> 0f76c23c
 func TestCheckCompositeInitializesConstant(t *testing.T) {
 
 	t.Parallel()
