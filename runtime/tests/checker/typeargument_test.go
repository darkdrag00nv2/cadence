/*
 * Cadence - The resource-oriented smart contract programming language
 *
 * Copyright Dapper Labs, Inc.
 *
 * Licensed under the Apache License, Version 2.0 (the "License");
 * you may not use this file except in compliance with the License.
 * You may obtain a copy of the License at
 *
 *   http://www.apache.org/licenses/LICENSE-2.0
 *
 * Unless required by applicable law or agreed to in writing, software
 * distributed under the License is distributed on an "AS IS" BASIS,
 * WITHOUT WARRANTIES OR CONDITIONS OF ANY KIND, either express or implied.
 * See the License for the specific language governing permissions and
 * limitations under the License.
 */

package checker

import (
	"testing"

	"github.com/stretchr/testify/assert"
	"github.com/stretchr/testify/require"

	"github.com/onflow/cadence/runtime/common"
	"github.com/onflow/cadence/runtime/sema"
	"github.com/onflow/cadence/runtime/stdlib"
)

func TestCheckTypeArguments(t *testing.T) {

	t.Parallel()

	t.Run("capability, no instantiation", func(t *testing.T) {

		t.Parallel()

		checker, err := parseAndCheckWithTestValue(t,
			`
              let cap: Capability = test
            `,
			&sema.CapabilityType{},
		)

		require.NoError(t, err)

		capType := RequireGlobalValue(t, checker.Elaboration, "cap")

		require.IsType(t,
			&sema.CapabilityType{},
			capType,
		)
		require.Nil(t, capType.(*sema.CapabilityType).BorrowType)
	})

	t.Run("inclusive range, instantiation with more than arguments", func(t *testing.T) {

		t.Parallel()

		baseValueActivation := sema.NewVariableActivation(sema.BaseValueActivation)
		baseValueActivation.DeclareValue(stdlib.InclusiveRangeConstructorFunction)

		_, err := ParseAndCheckWithOptions(t,
			`
              let inclusiveRange: InclusiveRange<Int, String> = InclusiveRange(1, 10)
            `,
			ParseAndCheckOptions{
				Config: &sema.Config{
					BaseValueActivation: baseValueActivation,
				},
			},
		)

		errs := RequireCheckerErrors(t, err, 2)

		assert.IsType(t, &sema.InvalidTypeArgumentCountError{}, errs[0])
		assert.IsType(t, &sema.MissingTypeArgumentError{}, errs[1])
	})

	t.Run("capability, instantiation with no arguments", func(t *testing.T) {

		t.Parallel()

		_, err := parseAndCheckWithTestValue(t,
			`
              let cap: Capability<> = test
            `,
			&sema.CapabilityType{},
		)

		errs := RequireCheckerErrors(t, err, 1)

		assert.IsType(t, &sema.InvalidTypeArgumentCountError{}, errs[0])
	})

	t.Run("capability, instantiation with one argument, reference", func(t *testing.T) {

		t.Parallel()

		checker, err := parseAndCheckWithTestValue(t,
			`
              let cap: Capability<&Int> = test
            `,
			&sema.CapabilityType{
				BorrowType: &sema.ReferenceType{
					Type:          sema.IntType,
					Authorization: sema.UnauthorizedAccess,
				},
			},
		)
		require.NoError(t, err)

		assert.Equal(t,
			&sema.CapabilityType{
				BorrowType: &sema.ReferenceType{
					Type:          sema.IntType,
					Authorization: sema.UnauthorizedAccess,
				},
			},
			RequireGlobalValue(t, checker.Elaboration, "cap"),
		)
	})

	t.Run("capability, instantiation with one argument, non-reference", func(t *testing.T) {

		t.Parallel()

		_, err := parseAndCheckWithTestValue(t,
			`
              let cap: Capability<Int> = test
            `,
			&sema.CapabilityType{
				BorrowType: sema.IntType,
			},
		)

		errs := RequireCheckerErrors(t, err, 1)

		assert.IsType(t, &sema.TypeMismatchError{}, errs[0])
	})

	t.Run("capability, instantiation with two arguments", func(t *testing.T) {

		t.Parallel()

		_, err := parseAndCheckWithTestValue(t,
			`
              let cap: Capability<&Int, &String> = test
            `,
			&sema.CapabilityType{},
		)

		errs := RequireCheckerErrors(t, err, 1)

		assert.IsType(t, &sema.InvalidTypeArgumentCountError{}, errs[0])
	})
}

func TestCheckParameterizedTypeIsInstantiated(t *testing.T) {

	t.Parallel()

	test := func(t *testing.T, code string) error {
		baseValueActivation := sema.NewVariableActivation(sema.BaseValueActivation)
		baseValueActivation.DeclareValue(stdlib.InclusiveRangeConstructorFunction)
		options := ParseAndCheckOptions{
			Config: &sema.Config{
				BaseValueActivation: baseValueActivation,
			},
		}

		_, err := ParseAndCheckWithOptions(t, code, options)
		return err
	}

	t.Run("InclusiveRange<Int>", func(t *testing.T) {

		t.Parallel()

		err := test(t,
			"let inclusiveRange: InclusiveRange<Int> = InclusiveRange(1, 10)",
		)

		require.NoError(t, err)
	})

	t.Run("InclusiveRange<Int, UInt>", func(t *testing.T) {

		t.Parallel()

		err := test(t,
			"let inclusiveRange: InclusiveRange<Int, UInt> = InclusiveRange(1, 10)",
		)

		errs := RequireCheckerErrors(t, err, 2)

		assert.IsType(t, &sema.InvalidTypeArgumentCountError{}, errs[0])
		assert.IsType(t, &sema.MissingTypeArgumentError{}, errs[1])
	})

	t.Run("InclusiveRange", func(t *testing.T) {

		t.Parallel()

		err := test(t,
			"let inclusiveRange: InclusiveRange = InclusiveRange(1, 10)",
		)

		errs := RequireCheckerErrors(t, err, 1)

		assert.IsType(t, &sema.MissingTypeArgumentError{}, errs[0])
	})

	t.Run("VariableSizedArray with InclusiveRange<Int8>", func(t *testing.T) {

		t.Parallel()

		err := test(t,
			"let r: [InclusiveRange<Int8>] = []",
		)

		require.NoError(t, err)
	})

	t.Run("VariableSizedArray with InclusiveRange", func(t *testing.T) {

		t.Parallel()

		err := test(t,
			"let r: [InclusiveRange] = []",
		)

		errs := RequireCheckerErrors(t, err, 1)

		assert.IsType(t, &sema.MissingTypeArgumentError{}, errs[0])
	})

	t.Run("ConstantSizedType with InclusiveRange<Int>", func(t *testing.T) {

		t.Parallel()

		err := test(t,
			"let r: [InclusiveRange<Int>; 2] = [InclusiveRange(1, 2), InclusiveRange(3, 4)]",
		)

		require.NoError(t, err)
	})

	t.Run("ConstantSizedType with InclusiveRange", func(t *testing.T) {

		t.Parallel()

		err := test(t,
			"let r: [InclusiveRange; 2] = [InclusiveRange(1, 2), InclusiveRange(3, 4)]",
		)

		errs := RequireCheckerErrors(t, err, 1)

		assert.IsType(t, &sema.MissingTypeArgumentError{}, errs[0])
	})

	t.Run("OptionalType with InclusiveRange<Int>", func(t *testing.T) {

		t.Parallel()

		err := test(t,
			"let r: InclusiveRange<Int>? = nil",
		)

		require.NoError(t, err)
	})

	t.Run("OptionalType with InclusiveRange", func(t *testing.T) {

		t.Parallel()

		err := test(t,
			"let r: InclusiveRange? = nil",
		)

		errs := RequireCheckerErrors(t, err, 1)

		assert.IsType(t, &sema.MissingTypeArgumentError{}, errs[0])
	})

	t.Run("DictionaryType with InclusiveRange<UInt128>", func(t *testing.T) {

		t.Parallel()

		err := test(t,
			"let r: {Int: InclusiveRange<UInt128>} = {}",
		)

		require.NoError(t, err)
	})

	t.Run("DictionaryType with InclusiveRange", func(t *testing.T) {

		t.Parallel()

		err := test(t,
			"let r: {Int: InclusiveRange} = {}",
		)

		errs := RequireCheckerErrors(t, err, 1)

		assert.IsType(t, &sema.MissingTypeArgumentError{}, errs[0])
	})

	t.Run("Struct with InclusiveRange<Int>", func(t *testing.T) {

		t.Parallel()

		err := test(t,
			`
				struct Foo {
					let a: InclusiveRange<Int>

					init() {
						self.a = InclusiveRange(1, 10)
					}
				}
			`,
		)

		require.NoError(t, err)
	})

	t.Run("Struct with InclusiveRange", func(t *testing.T) {

		t.Parallel()

		err := test(t,
			`
				struct Foo {
					let a: InclusiveRange

					init() {
						self.a = InclusiveRange(1, 10)
					}
				}
			`,
		)

		errs := RequireCheckerErrors(t, err, 1)

		assert.IsType(t, &sema.MissingTypeArgumentError{}, errs[0])
	})

	t.Run("Nested Struct with InclusiveRange<Int>", func(t *testing.T) {

		t.Parallel()

		err := test(t,
			`
				struct Bar {
					let a: InclusiveRange<Int>

					init() {
						self.a = InclusiveRange(1, 10)
					}
				}

				struct Foo {
					let bar: Bar

					init(b : Bar) {
						self.bar = b
					}
				}
			`,
		)

		require.NoError(t, err)
	})

	t.Run("Nested Struct with InclusiveRange", func(t *testing.T) {

		t.Parallel()

		err := test(t,
			`
				struct Bar {
					let a: InclusiveRange

					init() {
						self.a = InclusiveRange(1, 10)
					}
				}

				struct Foo {
					let bar: Bar

					init(b : Bar) {
						self.bar = b
					}
				}
			`,
		)

		errs := RequireCheckerErrors(t, err, 1)

		assert.IsType(t, &sema.MissingTypeArgumentError{}, errs[0])
	})

	t.Run("Contract with Struct with InclusiveRange<Int>", func(t *testing.T) {

		t.Parallel()

		err := test(t,
			`
				contract C {
					struct Foo {
						let a: InclusiveRange<Int>
	
						init() {
							self.a = InclusiveRange(1, 10)
						}
					}
				}
			`,
		)

		require.NoError(t, err)
	})

	t.Run("Contract with Struct with InclusiveRange", func(t *testing.T) {

		t.Parallel()

		err := test(t,
			`
				contract C {
					struct Foo {
						let a: InclusiveRange
	
						init() {
							self.a = InclusiveRange(1, 10)
						}
					}
				}
			`,
		)

		errs := RequireCheckerErrors(t, err, 1)

		assert.IsType(t, &sema.MissingTypeArgumentError{}, errs[0])
	})

	t.Run("Struct with function returning InclusiveRange<Int>", func(t *testing.T) {

		t.Parallel()

		err := test(t,
			`
				struct Bar {
					let f: ((): InclusiveRange<Int>)

					init() {
						self.f = fun () : InclusiveRange<Int> {
							return InclusiveRange(1, 10)
						}
					}
				}
			`,
		)

		require.NoError(t, err)
	})

	t.Run("Struct with function returning InclusiveRange", func(t *testing.T) {

		t.Parallel()

		err := test(t,
			`
				struct Bar {
					let f: ((): InclusiveRange)

					init() {
						self.f = fun () : InclusiveRange {
							return InclusiveRange(1, 10)
						}
					}
				}
			`,
		)

		errs := RequireCheckerErrors(t, err, 2)

		// 2 errors for the two occurrences of InclusiveRange.
		assert.IsType(t, &sema.MissingTypeArgumentError{}, errs[0])
		assert.IsType(t, &sema.MissingTypeArgumentError{}, errs[1])
	})

	t.Run("StructInterface with function returning InclusiveRange<UInt>", func(t *testing.T) {

		t.Parallel()

		err := test(t,
			`
				struct interface Bar {
					fun getRange(): InclusiveRange<UInt>
				}
			`,
		)

		require.NoError(t, err)
	})

	t.Run("StructInterface with function returning InclusiveRange", func(t *testing.T) {

		t.Parallel()

		err := test(t,
			`
				struct interface Bar {
					fun getRange(): InclusiveRange
				}
			`,
		)

		errs := RequireCheckerErrors(t, err, 1)

		assert.IsType(t, &sema.MissingTypeArgumentError{}, errs[0])
	})

	t.Run("Resource with InclusiveRange<Int>", func(t *testing.T) {

		t.Parallel()

		err := test(t,
			`
				resource Foo {
					let a: InclusiveRange<Int>

					init() {
						self.a = InclusiveRange(1, 10)
					}
				}
			`,
		)

		require.NoError(t, err)
	})

	t.Run("Contract with StructInterface with InclusiveRange<Int>", func(t *testing.T) {

		t.Parallel()

		err := test(t,
			`
				contract C {
					struct interface Foo {
						fun getRange(): InclusiveRange<Int>
					}
				}
			`,
		)

		require.NoError(t, err)
	})

	t.Run("Contract with StructInterface with InclusiveRange", func(t *testing.T) {

		t.Parallel()

		err := test(t,
			`
				contract C {
					struct interface Foo {
						fun getRange(): InclusiveRange
					}
				}
			`,
		)

		errs := RequireCheckerErrors(t, err, 1)

		assert.IsType(t, &sema.MissingTypeArgumentError{}, errs[0])
	})

	t.Run("Resource with InclusiveRange", func(t *testing.T) {

		t.Parallel()

		err := test(t,
			`
				resource Foo {
					let a: InclusiveRange

					init() {
						self.a = InclusiveRange(1, 10)
					}
				}
			`,
		)

		errs := RequireCheckerErrors(t, err, 1)

		assert.IsType(t, &sema.MissingTypeArgumentError{}, errs[0])
	})

	t.Run("Nested Resource with InclusiveRange<Int>", func(t *testing.T) {

		t.Parallel()

		err := test(t,
			`
				resource Bar {
					let a: InclusiveRange<Int>

					init() {
						self.a = InclusiveRange(1, 10)
					}
				}

				resource Foo {
					let bar: @Bar

					init(b : @Bar) {
						self.bar <- b
					}

					destroy() {
						destroy self.bar
					}
				}
			`,
		)

		require.NoError(t, err)
	})

	t.Run("Nested Resource with InclusiveRange", func(t *testing.T) {

		t.Parallel()

		err := test(t,
			`
				resource Bar {
					let a: InclusiveRange

					init() {
						self.a = InclusiveRange(1, 10)
					}
				}

				resource Foo {
					let bar: @Bar

					init(b : @Bar) {
						self.bar <- b
					}

					destroy() {
						destroy self.bar
					}
				}
			`,
		)

		errs := RequireCheckerErrors(t, err, 1)

		assert.IsType(t, &sema.MissingTypeArgumentError{}, errs[0])
	})

	t.Run("ResourceInterface with function returning InclusiveRange<UInt>", func(t *testing.T) {

		t.Parallel()

		err := test(t,
			`
				resource interface Bar {
					fun getRange(): InclusiveRange<UInt>
				}
			`,
		)

		require.NoError(t, err)
	})

	t.Run("ResourceInterface with function returning InclusiveRange", func(t *testing.T) {

		t.Parallel()

		err := test(t,
			`
				resource interface Bar {
					fun getRange(): InclusiveRange
				}
			`,
		)

		errs := RequireCheckerErrors(t, err, 1)

		assert.IsType(t, &sema.MissingTypeArgumentError{}, errs[0])
	})

	t.Run("Contract with ResourceInterface with InclusiveRange<Int>", func(t *testing.T) {

		t.Parallel()

		err := test(t,
			`
				contract C {
					resource interface Foo {
						fun getRange(): InclusiveRange<Int>
					}
				}
			`,
		)

		require.NoError(t, err)
	})

	t.Run("Contract with ResourceInterface with InclusiveRange", func(t *testing.T) {

		t.Parallel()

		err := test(t,
			`
				contract C {
					resource interface Foo {
						fun getRange(): InclusiveRange
					}
				}
			`,
		)

		errs := RequireCheckerErrors(t, err, 1)

		assert.IsType(t, &sema.MissingTypeArgumentError{}, errs[0])
	})

	t.Run("Type with InclusiveRange<Word256>", func(t *testing.T) {

		t.Parallel()

		err := test(t,
			`
				pub fun main(): Type {
					return Type<InclusiveRange<Word256>>()
				}
			`,
		)

		require.NoError(t, err)
	})

	t.Run("Type with InclusiveRange", func(t *testing.T) {

		t.Parallel()

		err := test(t,
			`
				pub fun main(): Type {
					return Type<InclusiveRange>()
				}
			`,
		)

		errs := RequireCheckerErrors(t, err, 1)

		assert.IsType(t, &sema.MissingTypeArgumentError{}, errs[0])
	})

	t.Run("Event with InclusiveRange<Int>", func(t *testing.T) {

		t.Parallel()

		err := test(t,
			"event Foo(bar: InclusiveRange<Int>)",
		)

		errs := RequireCheckerErrors(t, err, 1)

		assert.IsType(t, &sema.InvalidEventParameterTypeError{}, errs[0])
	})

	t.Run("Event with InclusiveRange", func(t *testing.T) {

		t.Parallel()

		err := test(t,
			"event Foo(bar: InclusiveRange)",
		)

		errs := RequireCheckerErrors(t, err, 2)

		assert.IsType(t, &sema.MissingTypeArgumentError{}, errs[0])
		assert.IsType(t, &sema.InvalidEventParameterTypeError{}, errs[1])
	})

	t.Run("Enum Declaration", func(t *testing.T) {

		t.Parallel()

		err := test(t,
			`
				pub fun main(): Direction {
					return Direction.RIGHT
				}

				pub enum Direction: Int {
					pub case UP
					pub case DOWN
					pub case LEFT
					pub case RIGHT
				}
			`,
		)

		require.NoError(t, err)
	})

	testFunctionTpe := func(t *testing.T, functionType *sema.FunctionType) error {
		baseTypeActivation := sema.NewVariableActivation(sema.BaseTypeActivation)
		baseTypeActivation.DeclareType(stdlib.StandardLibraryType{
			Name: "TestFunc",
			Kind: common.DeclarationKindType,
			Type: functionType,
		})

		options := ParseAndCheckOptions{
			Config: &sema.Config{
				BaseTypeActivation: baseTypeActivation,
			},
		}

		_, err := ParseAndCheckWithOptions(t, "fun test(testFunc: TestFunc) {}", options)
		return err
	}

	t.Run("Function type, return type not instantiated", func(t *testing.T) {

		t.Parallel()
		err := testFunctionTpe(t,
			&sema.FunctionType{
				ReturnTypeAnnotation: sema.NewTypeAnnotation(
					&sema.InclusiveRangeType{},
				),
			},
		)

		errs := RequireCheckerErrors(t, err, 1)

		assert.IsType(t, &sema.MissingTypeArgumentError{}, errs[0])
	})

	t.Run("Function type, return type instantiated", func(t *testing.T) {

		t.Parallel()
		err := testFunctionTpe(t,
			&sema.FunctionType{
				ReturnTypeAnnotation: sema.NewTypeAnnotation(
					&sema.InclusiveRangeType{
						MemberType: sema.IntType,
					},
				),
			},
		)

		require.NoError(t, err)
	})

	t.Run("Function type, parameter type not instantiated", func(t *testing.T) {

		t.Parallel()
		err := testFunctionTpe(t,
			&sema.FunctionType{
				Parameters: []sema.Parameter{
					{
						Identifier: "a",
						TypeAnnotation: sema.NewTypeAnnotation(
							&sema.InclusiveRangeType{},
						),
					},
				},
				ReturnTypeAnnotation: sema.VoidTypeAnnotation,
			},
		)

		errs := RequireCheckerErrors(t, err, 1)

		assert.IsType(t, &sema.MissingTypeArgumentError{}, errs[0])
	})

	t.Run("Function type, parameter type instantiated", func(t *testing.T) {

		t.Parallel()
		err := testFunctionTpe(t,
			&sema.FunctionType{
				Parameters: []sema.Parameter{
					{
						Identifier: "a",
						TypeAnnotation: sema.NewTypeAnnotation(
							&sema.InclusiveRangeType{
								MemberType: sema.IntType,
							},
						),
					},
				},
				ReturnTypeAnnotation: sema.VoidTypeAnnotation,
			},
		)

		require.NoError(t, err)
	})

	t.Run("Function type, type parameter type bound not instantiated", func(t *testing.T) {

		t.Parallel()
		err := testFunctionTpe(t,
			&sema.FunctionType{
				TypeParameters: []*sema.TypeParameter{
					{
						Name:      "T",
						TypeBound: &sema.InclusiveRangeType{},
					},
				},
				ReturnTypeAnnotation: sema.VoidTypeAnnotation,
			},
		)

		errs := RequireCheckerErrors(t, err, 1)

		assert.IsType(t, &sema.MissingTypeArgumentError{}, errs[0])
	})

	t.Run("Function type,type parameter type bound instantiated", func(t *testing.T) {

		t.Parallel()
		err := testFunctionTpe(t,
			&sema.FunctionType{
				TypeParameters: []*sema.TypeParameter{
					{
						Name: "T",
						TypeBound: &sema.InclusiveRangeType{
							MemberType: sema.IntType,
						},
					},
				},
				ReturnTypeAnnotation: sema.VoidTypeAnnotation,
			},
		)

		require.NoError(t, err)
	})

}

func TestCheckTypeArgumentSubtyping(t *testing.T) {

	t.Parallel()

	t.Run("Capability<&Int> is a subtype of Capability", func(t *testing.T) {

		t.Parallel()

		checker, err := parseAndCheckWithTestValue(t,
			`
              let cap: Capability<&Int> = test
              let cap2: Capability = cap
            `,
			&sema.CapabilityType{
				BorrowType: &sema.ReferenceType{
					Type:          sema.IntType,
					Authorization: sema.UnauthorizedAccess,
				},
			},
		)
		require.NoError(t, err)

		capType := RequireGlobalValue(t, checker.Elaboration, "cap")
		require.IsType(t,
			&sema.CapabilityType{},
			capType,
		)
		require.Equal(t,
			&sema.ReferenceType{
				Type:          sema.IntType,
				Authorization: sema.UnauthorizedAccess,
			},
			capType.(*sema.CapabilityType).BorrowType,
		)

		cap2Type := RequireGlobalValue(t, checker.Elaboration, "cap2")
		require.IsType(t,
			&sema.CapabilityType{},
			cap2Type,
		)
		require.Nil(t,
			cap2Type.(*sema.CapabilityType).BorrowType,
		)
	})

	t.Run("Capability<&Int> is a subtype of Capability<&Int>", func(t *testing.T) {

		t.Parallel()

		checker, err := parseAndCheckWithTestValue(t,
			`
              let cap: Capability<&Int> = test
              let cap2: Capability<&Int> = cap
            `,
			&sema.CapabilityType{
				BorrowType: &sema.ReferenceType{
					Type:          sema.IntType,
					Authorization: sema.UnauthorizedAccess,
				},
			},
		)
		require.NoError(t, err)

		assert.Equal(t,
			&sema.CapabilityType{
				BorrowType: &sema.ReferenceType{
					Type:          sema.IntType,
					Authorization: sema.UnauthorizedAccess,
				},
			},
			RequireGlobalValue(t, checker.Elaboration, "cap"),
		)

		assert.Equal(t,
			&sema.CapabilityType{
				BorrowType: &sema.ReferenceType{
					Type:          sema.IntType,
					Authorization: sema.UnauthorizedAccess,
				},
			},
			RequireGlobalValue(t, checker.Elaboration, "cap2"),
		)
	})

	t.Run("Capability is not a subtype of Capability<&Int>", func(t *testing.T) {

		t.Parallel()

		_, err := parseAndCheckWithTestValue(t,
			`
              let cap: Capability = test
              let cap2: Capability<&Int> = cap
            `,
			&sema.CapabilityType{},
		)
<<<<<<< HEAD
=======
		require.NotNil(t, checker)

		capType := RequireGlobalValue(t, checker.Elaboration, "cap")
		require.IsType(t,
			&sema.CapabilityType{},
			capType,
		)
		require.Nil(t, capType.(*sema.CapabilityType).BorrowType)

		cap2Type := RequireGlobalValue(t, checker.Elaboration, "cap2")
		require.IsType(t,
			&sema.CapabilityType{},
			cap2Type,
		)
		require.Equal(t,
			&sema.ReferenceType{
				Type:          sema.IntType,
				Authorization: sema.UnauthorizedAccess,
			},
			cap2Type.(*sema.CapabilityType).BorrowType,
		)
>>>>>>> 32ddd355

		errs := RequireCheckerErrors(t, err, 1)
		assert.IsType(t, &sema.TypeMismatchError{}, errs[0])
	})

	t.Run("Capability<&String> is not a subtype of Capability<&Int>", func(t *testing.T) {

		t.Parallel()

		_, err := parseAndCheckWithTestValue(t,
			`
              let cap: Capability<&String> = test
              let cap2: Capability<&Int> = cap
            `,
			&sema.CapabilityType{
				BorrowType: &sema.ReferenceType{
					Type:          sema.StringType,
					Authorization: sema.UnauthorizedAccess,
				},
			},
		)
<<<<<<< HEAD
=======
		require.NotNil(t, checker)

		assert.Equal(t,
			&sema.CapabilityType{
				BorrowType: &sema.ReferenceType{
					Type:          sema.StringType,
					Authorization: sema.UnauthorizedAccess,
				},
			},
			RequireGlobalValue(t, checker.Elaboration, "cap"),
		)

		assert.Equal(t,
			&sema.CapabilityType{
				BorrowType: &sema.ReferenceType{
					Type:          sema.IntType,
					Authorization: sema.UnauthorizedAccess,
				},
			},
			RequireGlobalValue(t, checker.Elaboration, "cap2"),
		)
>>>>>>> 32ddd355

		errs := RequireCheckerErrors(t, err, 1)
		assert.IsType(t, &sema.TypeMismatchError{}, errs[0])
	})
}<|MERGE_RESOLUTION|>--- conflicted
+++ resolved
@@ -1040,15 +1040,13 @@
 
 		t.Parallel()
 
-		_, err := parseAndCheckWithTestValue(t,
+		checker, err := parseAndCheckWithTestValue(t,
 			`
               let cap: Capability = test
               let cap2: Capability<&Int> = cap
             `,
 			&sema.CapabilityType{},
 		)
-<<<<<<< HEAD
-=======
 		require.NotNil(t, checker)
 
 		capType := RequireGlobalValue(t, checker.Elaboration, "cap")
@@ -1070,7 +1068,6 @@
 			},
 			cap2Type.(*sema.CapabilityType).BorrowType,
 		)
->>>>>>> 32ddd355
 
 		errs := RequireCheckerErrors(t, err, 1)
 		assert.IsType(t, &sema.TypeMismatchError{}, errs[0])
@@ -1080,7 +1077,7 @@
 
 		t.Parallel()
 
-		_, err := parseAndCheckWithTestValue(t,
+		checker, err := parseAndCheckWithTestValue(t,
 			`
               let cap: Capability<&String> = test
               let cap2: Capability<&Int> = cap
@@ -1092,8 +1089,6 @@
 				},
 			},
 		)
-<<<<<<< HEAD
-=======
 		require.NotNil(t, checker)
 
 		assert.Equal(t,
@@ -1115,7 +1110,6 @@
 			},
 			RequireGlobalValue(t, checker.Elaboration, "cap2"),
 		)
->>>>>>> 32ddd355
 
 		errs := RequireCheckerErrors(t, err, 1)
 		assert.IsType(t, &sema.TypeMismatchError{}, errs[0])
