/*
 * Cadence - The resource-oriented smart contract programming language
 *
 * Copyright Dapper Labs, Inc.
 *
 * Licensed under the Apache License, Version 2.0 (the "License");
 * you may not use this file except in compliance with the License.
 * You may obtain a copy of the License at
 *
 *   http://www.apache.org/licenses/LICENSE-2.0
 *
 * Unless required by applicable law or agreed to in writing, software
 * distributed under the License is distributed on an "AS IS" BASIS,
 * WITHOUT WARRANTIES OR CONDITIONS OF ANY KIND, either express or implied.
 * See the License for the specific language governing permissions and
 * limitations under the License.
 */

package checker

import (
	"fmt"
	"testing"

	"github.com/stretchr/testify/assert"
	"github.com/stretchr/testify/require"

	"github.com/onflow/cadence/runtime/ast"
	"github.com/onflow/cadence/runtime/common"
	"github.com/onflow/cadence/runtime/sema"
	"github.com/onflow/cadence/runtime/tests/utils"
)

func TestCheckReference(t *testing.T) {

	t.Parallel()

	t.Run("variable declaration type annotation", func(t *testing.T) {

		t.Parallel()

		t.Run("non-auth", func(t *testing.T) {

			t.Parallel()

			_, err := ParseAndCheck(t, `
              let x: &Int = &1
            `)

			require.NoError(t, err)

		})

		t.Run("auth", func(t *testing.T) {

			t.Parallel()

			_, err := ParseAndCheck(t, `
            entitlement X
              let x: auth(X) &Int = &1
            `)

			require.NoError(t, err)
		})

		t.Run("non-reference type", func(t *testing.T) {

			t.Parallel()

			_, err := ParseAndCheck(t, `
              let x: Int = &1
            `)

			errs := RequireCheckerErrors(t, err, 1)

			assert.IsType(t, &sema.NonReferenceTypeReferenceError{}, errs[0])
		})
	})

	t.Run("variable declaration type annotation", func(t *testing.T) {

		t.Run("non-auth", func(t *testing.T) {

			t.Parallel()

			_, err := ParseAndCheck(t, `
              let x = &1 as &Int
            `)

			require.NoError(t, err)
		})

		t.Run("auth", func(t *testing.T) {

			t.Parallel()

			_, err := ParseAndCheck(t, `
              entitlement X
              let x = &1 as auth(X) &Int
            `)

			require.NoError(t, err)
		})

		t.Run("non-reference type", func(t *testing.T) {

			t.Parallel()

			_, err := ParseAndCheck(t, `
              let x = &1 as Int
            `)

			errs := RequireCheckerErrors(t, err, 1)

			assert.IsType(t, &sema.NonReferenceTypeReferenceError{}, errs[0])
		})
	})

	t.Run("invalid non-auth to auth cast", func(t *testing.T) {

		t.Parallel()

		_, err := ParseAndCheck(t, `
<<<<<<< HEAD
        entitlement X
=======
          entitlement X
>>>>>>> b3b51802
          let x = &1 as &Int as auth(X) &Int
        `)

		errs := RequireCheckerErrors(t, err, 1)

		assert.IsType(t, &sema.TypeMismatchError{}, errs[0])
	})

	t.Run("missing type", func(t *testing.T) {

		t.Parallel()

		_, err := ParseAndCheck(t, `
          let x = &1
        `)

		errs := RequireCheckerErrors(t, err, 1)

		assert.IsType(t, &sema.TypeAnnotationRequiredError{}, errs[0])
	})

}

func TestCheckReferenceTypeOuter(t *testing.T) {

	t.Parallel()

	t.Run("resource", func(t *testing.T) {

		t.Parallel()

		_, err := ParseAndCheck(t, `
          resource R {}

          fun test(r: &[R]) {}
        `)

		require.NoError(t, err)
	})

	t.Run("struct", func(t *testing.T) {

		t.Parallel()

		_, err := ParseAndCheck(t, `
          struct S {}

          fun test(s: &[S]) {}
        `)

		require.NoError(t, err)
	})

	t.Run("non-composite", func(t *testing.T) {

		t.Parallel()

		_, err := ParseAndCheck(t, `
          fun test(i: &[Int]) {}
        `)

		require.NoError(t, err)
	})
}

func TestCheckReferenceTypeInner(t *testing.T) {

	t.Parallel()

	t.Run("resource", func(t *testing.T) {

		t.Parallel()

		_, err := ParseAndCheck(t, `
          resource R {}

          fun test(r: [&R]) {}
        `)

		require.NoError(t, err)
	})

	t.Run("struct", func(t *testing.T) {

		t.Parallel()

		_, err := ParseAndCheck(t, `
          struct S {}

          fun test(s: [&S]) {}
        `)

		require.NoError(t, err)
	})

	t.Run("non-composite", func(t *testing.T) {

		t.Parallel()

		_, err := ParseAndCheck(t, `
          fun test(i: [&Int]) {}
        `)

		require.NoError(t, err)
	})

}

func TestCheckNestedReferenceType(t *testing.T) {

	t.Parallel()

	t.Run("resource", func(t *testing.T) {

		t.Parallel()

		_, err := ParseAndCheck(t, `
          resource R {}

          fun test(r: &[&R]) {}
        `)

		require.NoError(t, err)
	})

	t.Run("struct", func(t *testing.T) {

		t.Parallel()

		_, err := ParseAndCheck(t, `
          struct S {}

          fun test(s: &[&S]) {}
        `)

		require.NoError(t, err)
	})

	t.Run("non-composite", func(t *testing.T) {

		t.Parallel()

		_, err := ParseAndCheck(t, `
          fun test(s: &[&Int]) {}
        `)

		require.NoError(t, err)
	})
}

func TestCheckInvalidReferenceType(t *testing.T) {

	t.Parallel()

	_, err := ParseAndCheck(t, `
      fun test(t: &T) {}
    `)

	errs := RequireCheckerErrors(t, err, 1)

	assert.IsType(t, &sema.NotDeclaredError{}, errs[0])

}

func TestCheckReferenceExpressionWithNonCompositeResultType(t *testing.T) {

	t.Parallel()

	checker, err := ParseAndCheck(t, `

      let i = 1
      let ref = &i as &Int
    `)

	require.NoError(t, err)

	refValueType := RequireGlobalValue(t, checker.Elaboration, "ref")

	assert.Equal(t,
		&sema.ReferenceType{
			Type:          sema.IntType,
			Authorization: sema.UnauthorizedAccess,
		},
		refValueType,
	)
}

func TestCheckReferenceExpressionWithCompositeResultType(t *testing.T) {

	t.Parallel()

	t.Run("resource", func(t *testing.T) {

		t.Parallel()

		checker, err := ParseAndCheck(t, `
          resource R {}

          let r <- create R()
          let ref = &r as &R
        `)

		require.NoError(t, err)

		rType := RequireGlobalType(t, checker.Elaboration, "R")

		refValueType := RequireGlobalValue(t, checker.Elaboration, "ref")

		assert.Equal(t,
			&sema.ReferenceType{
				Type:          rType,
				Authorization: sema.UnauthorizedAccess,
			},
			refValueType,
		)
	})

	t.Run("struct", func(t *testing.T) {

		t.Parallel()

		checker, err := ParseAndCheck(t, `
          struct S {}

          let s = S()
          let ref = &s as &S
        `)

		require.NoError(t, err)

		sType := RequireGlobalType(t, checker.Elaboration, "S")

		refValueType := RequireGlobalValue(t, checker.Elaboration, "ref")

		assert.Equal(t,
			&sema.ReferenceType{
				Type:          sType,
				Authorization: sema.UnauthorizedAccess,
			},
			refValueType,
		)
	})
}

func TestCheckReferenceExpressionWithInterfaceResultType(t *testing.T) {

	t.Parallel()

	t.Run("resource", func(t *testing.T) {

		t.Parallel()

		_, err := ParseAndCheck(t, `
          resource interface I {}
          resource R: I {}

          let r <- create R()
          let ref = &r as &I
        `)

		errs := RequireCheckerErrors(t, err, 1)

		assert.IsType(t, &sema.InvalidInterfaceTypeError{}, errs[0])
	})

	t.Run("struct", func(t *testing.T) {

		t.Parallel()

		_, err := ParseAndCheck(t, `
          struct interface I {}
          struct S: I {}

          let s = S()
          let ref = &s as &I
        `)

		errs := RequireCheckerErrors(t, err, 1)

		assert.IsType(t, &sema.InvalidInterfaceTypeError{}, errs[0])
	})
}

func TestCheckReferenceExpressionWithRdAnyResultType(t *testing.T) {

	t.Parallel()

	t.Run("resource", func(t *testing.T) {

		t.Parallel()

		_, err := ParseAndCheck(t, `
          resource R {}

          let r <- create R()
          let ref = &r as &AnyResource
        `)

		require.NoError(t, err)
	})

	t.Run("struct", func(t *testing.T) {

		t.Parallel()

		_, err := ParseAndCheck(t, `
          struct S {}

          let s = S()
          let ref = &s as &AnyStruct
        `)

		require.NoError(t, err)
	})

	t.Run("non-composite", func(t *testing.T) {

		t.Parallel()

		_, err := ParseAndCheck(t, `
          let i = 1
          let ref = &i as &AnyStruct
        `)

		require.NoError(t, err)
	})
}

func TestCheckReferenceExpressionWithRestrictedAnyResultType(t *testing.T) {

	t.Parallel()

	t.Run("resource", func(t *testing.T) {

		t.Parallel()

		_, err := ParseAndCheck(t, `
          resource interface I {}
          resource R: I {}

          let r <- create R()
          let ref = &r as &AnyResource{I}
        `)

		require.NoError(t, err)
	})

	t.Run("struct", func(t *testing.T) {

		t.Parallel()

		_, err := ParseAndCheck(t, `
          struct interface I {}
          struct S: I {}

          let s = S()
          let ref = &s as &AnyStruct{I}
        `)

		require.NoError(t, err)
	})
}

func TestCheckInvalidReferenceExpressionType(t *testing.T) {

	t.Parallel()

	t.Run("resource", func(t *testing.T) {

		t.Parallel()

		_, err := ParseAndCheck(t, `
          resource R {}

          let r <- create R()
          let ref = &r as &X
        `)

		errs := RequireCheckerErrors(t, err, 1)

		assert.IsType(t, &sema.NotDeclaredError{}, errs[0])
	})

	t.Run("struct", func(t *testing.T) {

		t.Parallel()

		_, err := ParseAndCheck(t, `
          struct S {}

          let s = S()
          let ref = &s as &X
        `)

		errs := RequireCheckerErrors(t, err, 1)

		assert.IsType(t, &sema.NotDeclaredError{}, errs[0])
	})

	t.Run("non-composite", func(t *testing.T) {

		t.Parallel()

		_, err := ParseAndCheck(t, `
          let i = 1
          let ref = &i as &X
        `)

		errs := RequireCheckerErrors(t, err, 1)

		assert.IsType(t, &sema.NotDeclaredError{}, errs[0])
	})
}

func TestCheckInvalidReferenceExpressionTypeMismatchStructResource(t *testing.T) {

	t.Parallel()

	t.Run("struct / resource", func(t *testing.T) {

		t.Parallel()

		_, err := ParseAndCheck(t, `
          struct S {}
          resource R {}

          let s = S()
          let ref = &s as &R
        `)

		errs := RequireCheckerErrors(t, err, 1)

		assert.IsType(t, &sema.TypeMismatchError{}, errs[0])
	})

	t.Run("resource / struct", func(t *testing.T) {

		t.Parallel()

		_, err := ParseAndCheck(t, `
          struct S {}
          resource R {}

          let r <- create R()
          let ref = &r as &S
        `)

		errs := RequireCheckerErrors(t, err, 1)

		assert.IsType(t, &sema.TypeMismatchError{}, errs[0])
	})
}

func TestCheckInvalidReferenceExpressionDifferentStructs(t *testing.T) {

	t.Parallel()

	_, err := ParseAndCheck(t, `
      struct S {}
      struct T {}

      let s = S()
      let ref = &s as &T
    `)

	errs := RequireCheckerErrors(t, err, 1)

	assert.IsType(t, &sema.TypeMismatchError{}, errs[0])
}

func TestCheckInvalidReferenceExpressionTypeMismatchDifferentResources(t *testing.T) {

	t.Parallel()

	_, err := ParseAndCheck(t, `
      resource R {}
      resource T {}

      let r <- create R()
      let ref = &r as &T
    `)

	errs := RequireCheckerErrors(t, err, 1)

	assert.IsType(t, &sema.TypeMismatchError{}, errs[0])
}

func TestCheckReferenceResourceArrayIndexing(t *testing.T) {

	t.Parallel()

	_, err := ParseAndCheck(t, `
      resource R {}

      let rs <- [<-create R()]
      let ref = &rs[0] as &R
    `)

	require.NoError(t, err)
}

func TestCheckReferenceUse(t *testing.T) {

	t.Parallel()

	t.Run("resource", func(t *testing.T) {

		t.Parallel()

		_, err := ParseAndCheck(t, `
          resource R {
              var x: Int

              init() {
                  self.x = 0
              }

              fun setX(_ newX: Int) {
                  self.x = newX
              }
          }

          fun test(): [Int] {
              let r <- create R()
              let ref = &r as &R
              ref.x = 1
              let x1 = ref.x
              ref.setX(2)
              let x2 = ref.x
              destroy r
              return [x1, x2]
          }
        `)

		require.NoError(t, err)
	})

	t.Run("struct", func(t *testing.T) {

		t.Parallel()

		_, err := ParseAndCheck(t, `
          struct S {
              var x: Int

              init() {
                  self.x = 0
              }

              fun setX(_ newX: Int) {
                  self.x = newX
              }
          }

          fun test(): [Int] {
              let s = S()
              let ref = &s as &S
              ref.x = 1
              let x1 = ref.x
              ref.setX(2)
              let x2 = ref.x
              return [x1, x2]
          }
        `)

		require.NoError(t, err)
	})

	t.Run("non-composite", func(t *testing.T) {

		t.Parallel()

		_, err := ParseAndCheck(t, `

          fun test(): String {
              let i = 1
              let ref = &i as &Int
              return ref.toString()
          }
        `)

		require.NoError(t, err)
	})
}

func TestCheckReferenceUseArray(t *testing.T) {

	t.Parallel()

	t.Run("resource", func(t *testing.T) {

		t.Parallel()

		_, err := ParseAndCheck(t, `
          resource R {
              var x: Int

              init() {
                  self.x = 0
              }

              fun setX(_ newX: Int) {
                  self.x = newX
              }
          }

          fun test(): [Int] {
              let rs <- [<-create R()]
              let ref = &rs as &[R]
              ref[0].x = 1
              let x1 = ref[0].x
              ref[0].setX(2)
              let x2 = ref[0].x
              destroy rs
              return [x1, x2]
          }
        `)

		require.NoError(t, err)
	})

	t.Run("struct", func(t *testing.T) {

		t.Parallel()

		_, err := ParseAndCheck(t, `
          struct S {
              var x: Int

              init() {
                  self.x = 0
              }

              fun setX(_ newX: Int) {
                  self.x = newX
              }
          }

          fun test(): [Int] {
              let s = [S()]
              let ref = &s as &[S]
              ref[0].x = 1
              let x1 = ref[0].x
              ref[0].setX(2)
              let x2 = ref[0].x
              return [x1, x2]
          }
        `)

		require.NoError(t, err)
	})
}

func TestCheckReferenceIndexingIfReferencedIndexable(t *testing.T) {

	t.Parallel()

	t.Run("resource", func(t *testing.T) {

		t.Parallel()

		_, err := ParseAndCheck(t, `

          resource R {}

          fun test() {
              let rs <- [<-create R()]
              let ref = &rs as &[R]
              var other <- create R()
              ref[0] <-> other
              destroy rs
              destroy other
          }
        `)

		require.NoError(t, err)
	})

	t.Run("struct", func(t *testing.T) {

		t.Parallel()

		_, err := ParseAndCheck(t, `

          struct S {}

          fun test() {
              let s = [S()]
              let ref = &s as &[S]
              var other = S()
              ref[0] <-> other
          }
        `)

		require.NoError(t, err)
	})
}

func TestCheckInvalidReferenceResourceLoss(t *testing.T) {

	t.Parallel()

	_, err := ParseAndCheck(t, `
      resource R {}

      fun test() {
          let rs <- [<-create R()]
          let ref = &rs as &[R]
          ref[0]
          destroy rs
      }
    `)

	errs := RequireCheckerErrors(t, err, 1)

	assert.IsType(t, &sema.ResourceLossError{}, errs[0])
}

func TestCheckInvalidReferenceResourceLoss2(t *testing.T) {

	t.Parallel()

	_, err := ParseAndCheck(t, `
      resource R {}

      fun f(): @R {
          return <- create R()
      }

      fun test() {
          let ref = &f() as &R
      }
    `)

	errs := RequireCheckerErrors(t, err, 1)

	assert.IsType(t, &sema.ResourceLossError{}, errs[0])
}

func TestCheckInvalidReferenceIndexingIfReferencedNotIndexable(t *testing.T) {

	t.Parallel()

	t.Run("resource", func(t *testing.T) {

		t.Parallel()

		_, err := ParseAndCheck(t, `

          resource R {}

          fun test() {
              let r <- create R()
              let ref = &r as &R
              ref[0]
              destroy r
          }
        `)

		errs := RequireCheckerErrors(t, err, 1)

		assert.IsType(t, &sema.InvalidTypeIndexingError{}, errs[0])
	})

	t.Run("struct", func(t *testing.T) {

		t.Parallel()

		_, err := ParseAndCheck(t, `

          struct S {}

          fun test() {
              let s = S()
              let ref = &s as &S
              ref[0]
          }
        `)

		errs := RequireCheckerErrors(t, err, 1)

		assert.IsType(t, &sema.InvalidTypeIndexingError{}, errs[0])
	})

	t.Run("non-composite", func(t *testing.T) {

		t.Parallel()

		_, err := ParseAndCheck(t, `
          fun test() {
              let i = 1
              let ref = &i as &Int
              ref[0]
          }
        `)

		errs := RequireCheckerErrors(t, err, 1)

		assert.IsType(t, &sema.NotIndexableTypeError{}, errs[0])
	})
}

func TestCheckResourceInterfaceReferenceFunctionCall(t *testing.T) {

	t.Parallel()

	t.Run("resource", func(t *testing.T) {

		t.Parallel()

		_, err := ParseAndCheck(t, `

          resource interface I {
              fun foo()
          }

          resource R: I {
              fun foo() {}
          }

          fun test() {
              let r <- create R()
              let ref = &r as &AnyResource{I}
              ref.foo()
              destroy r
          }
        `)

		require.NoError(t, err)
	})

	t.Run("struct", func(t *testing.T) {

		t.Parallel()

		_, err := ParseAndCheck(t, `

          struct interface I {
              fun foo()
          }

          struct S: I {
              fun foo() {}
          }

          fun test() {
              let s = S()
              let ref = &s as &AnyStruct{I}
              ref.foo()
          }
        `)

		require.NoError(t, err)
	})
}

func TestCheckInvalidResourceInterfaceReferenceFunctionCall(t *testing.T) {

	t.Parallel()

	t.Run("resource", func(t *testing.T) {

		t.Parallel()

		_, err := ParseAndCheck(t, `

          resource interface I {}

          resource R: I {
              fun foo() {}
          }

          fun test() {
              let r <- create R()
              let ref = &r as &AnyResource{I}
              ref.foo()
              destroy r
          }
        `)

		errs := RequireCheckerErrors(t, err, 1)

		assert.IsType(t, &sema.NotDeclaredMemberError{}, errs[0])
	})

	t.Run("struct", func(t *testing.T) {

		t.Parallel()

		_, err := ParseAndCheck(t, `

          struct interface I {}

          struct S: I {
              fun foo() {}
          }

          fun test() {
              let s = S()
              let ref = &s as &AnyStruct{I}
              ref.foo()
          }
        `)

		errs := RequireCheckerErrors(t, err, 1)

		assert.IsType(t, &sema.NotDeclaredMemberError{}, errs[0])
	})
}

func TestCheckReferenceExpressionReferenceType(t *testing.T) {

	t.Parallel()

	test := func(t *testing.T, auth sema.Access, kind common.CompositeKind) {

		authKeyword := auth.AuthKeyword()

		testName := fmt.Sprintf("%s, auth: %v", kind.Name(), auth)

		t.Run(testName, func(t *testing.T) {

			t.Parallel()

			checker, err := ParseAndCheck(t,
				fmt.Sprintf(
					`
                      %[1]s T {}
                      entitlement X

                      let t %[2]s %[3]s T()
                      let ref = &t as %[4]s &T
                    `,
					kind.Keyword(),
					kind.TransferOperator(),
					kind.ConstructionKeyword(),
					authKeyword,
				),
			)

			require.NoError(t, err)

			tType := RequireGlobalType(t, checker.Elaboration, "T")

			refValueType := RequireGlobalValue(t, checker.Elaboration, "ref")
			xType := RequireGlobalType(t, checker.Elaboration, "X").(*sema.EntitlementType)
			var access sema.Access = sema.UnauthorizedAccess
			if !auth.Equal(sema.UnauthorizedAccess) {
				access = sema.NewEntitlementSetAccess([]*sema.EntitlementType{xType}, sema.Conjunction)
			}

			require.Equal(t,
				&sema.ReferenceType{
					Authorization: access,
					Type:          tType,
				},
				refValueType,
			)
		})
	}

	for _, kind := range []common.CompositeKind{
		common.CompositeKindResource,
		common.CompositeKindStructure,
	} {
		for _, auth := range []sema.Access{
			sema.UnauthorizedAccess,
			sema.NewEntitlementSetAccess([]*sema.EntitlementType{{
				Location:   utils.TestLocation,
				Identifier: "X",
			}}, sema.Conjunction),
		} {
			test(t, auth, kind)
		}
	}
}

func TestCheckReferenceExpressionOfOptional(t *testing.T) {

	t.Parallel()

	t.Run("resource", func(t *testing.T) {

		t.Parallel()

		_, err := ParseAndCheck(t, `
          resource R {}

          let r: @R? <- create R()
          let ref = &r as &R
        `)

		errs := RequireCheckerErrors(t, err, 1)

		assert.IsType(t, &sema.TypeMismatchError{}, errs[0])
	})

	t.Run("struct", func(t *testing.T) {

		t.Parallel()

		_, err := ParseAndCheck(t, `
          struct S {}

          let s: S? = S()
          let ref = &s as &S
        `)

		errs := RequireCheckerErrors(t, err, 1)

		assert.IsType(t, &sema.TypeMismatchError{}, errs[0])
	})

	t.Run("non-composite", func(t *testing.T) {

		t.Parallel()

		_, err := ParseAndCheck(t, `
          let i: Int? = 1
          let ref = &i as &Int
        `)

		errs := RequireCheckerErrors(t, err, 1)

		assert.IsType(t, &sema.TypeMismatchError{}, errs[0])
	})

	t.Run("as optional", func(t *testing.T) {

		t.Parallel()

		checker, err := ParseAndCheck(t, `
          let i: Int? = 1
          let ref = &i as &Int?
        `)

		require.NoError(t, err)
		refValueType := RequireGlobalValue(t, checker.Elaboration, "ref")

		assert.Equal(t,
			&sema.OptionalType{
				Type: &sema.ReferenceType{
					Type:          sema.IntType,
					Authorization: sema.UnauthorizedAccess,
				},
			},
			refValueType,
		)
	})

	t.Run("double optional", func(t *testing.T) {

		t.Parallel()

		_, err := ParseAndCheck(t, `
          let i: Int? = 1
          let ref = &i as &Int??
        `)

		errs := RequireCheckerErrors(t, err, 1)
		assert.IsType(t, &sema.NonReferenceTypeReferenceError{}, errs[0])
	})

	t.Run("mismatched type", func(t *testing.T) {

		t.Parallel()

		_, err := ParseAndCheck(t, `
          let i: String? = ""
          let ref = &i as &Int?
        `)

		errs := RequireCheckerErrors(t, err, 1)
		assert.IsType(t, &sema.TypeMismatchError{}, errs[0])
	})

	t.Run("upcast to optional", func(t *testing.T) {

		t.Parallel()

		checker, err := ParseAndCheck(t, `
          let i: Int = 1
          let ref = &i as &Int?
        `)

		require.NoError(t, err)
		refValueType := RequireGlobalValue(t, checker.Elaboration, "ref")

		assert.Equal(t,
			&sema.OptionalType{
				Type: &sema.ReferenceType{
					Type:          sema.IntType,
					Authorization: sema.UnauthorizedAccess,
				},
			},
			refValueType,
		)
	})
}

func TestCheckNilCoalesceReference(t *testing.T) {

	t.Parallel()

	checker, err := ParseAndCheckWithPanic(t, `
      let xs = {"a": 1}
      let ref = &xs["a"] as &Int? ?? panic("no a")
    `)
	require.NoError(t, err)

	refValueType := RequireGlobalValue(t, checker.Elaboration, "ref")

	assert.Equal(t,
		&sema.ReferenceType{
			Type:          sema.IntType,
			Authorization: sema.UnauthorizedAccess,
		},
		refValueType,
	)
}

func TestCheckInvalidReferenceExpressionNonReferenceAmbiguous(t *testing.T) {

	t.Parallel()

	_, err := ParseAndCheck(t, `
      let y = &x as {}
    `)

	errs := RequireCheckerErrors(t, err, 2)

	assert.IsType(t, &sema.AmbiguousRestrictedTypeError{}, errs[0])
	assert.IsType(t, &sema.NotDeclaredError{}, errs[1])
}

func TestCheckInvalidReferenceExpressionNonReferenceAnyResource(t *testing.T) {

	t.Parallel()

	_, err := ParseAndCheck(t, `
      let y = &x as AnyResource{}
    `)

	errs := RequireCheckerErrors(t, err, 4)

	assert.IsType(t, &sema.MissingResourceAnnotationError{}, errs[0])
	assert.IsType(t, &sema.NonReferenceTypeReferenceError{}, errs[1])
	assert.IsType(t, &sema.NotDeclaredError{}, errs[2])
	assert.IsType(t, &sema.IncorrectTransferOperationError{}, errs[3])
}

func TestCheckInvalidReferenceExpressionNonReferenceAnyStruct(t *testing.T) {

	t.Parallel()

	_, err := ParseAndCheck(t, `
      let y = &x as AnyStruct{}
    `)

	errs := RequireCheckerErrors(t, err, 2)

	assert.IsType(t, &sema.NonReferenceTypeReferenceError{}, errs[0])
	assert.IsType(t, &sema.NotDeclaredError{}, errs[1])
}

func TestCheckInvalidDictionaryAccessReference(t *testing.T) {

	t.Parallel()

	_, err := ParseAndCheck(t, `
      let xs: {Int: Int} = {}
      let ref = &xs[1] as &String
    `)

	errs := RequireCheckerErrors(t, err, 1)

	require.IsType(t, &sema.TypeMismatchError{}, errs[0])

	typeMismatchError := errs[0].(*sema.TypeMismatchError)
	assert.Equal(t, 17, typeMismatchError.StartPos.Column)
	assert.Equal(t, 21, typeMismatchError.EndPos.Column)
}

func TestCheckDictionaryAccessReferenceIsOptional(t *testing.T) {

	t.Parallel()

	_, err := ParseAndCheck(t, `
      let xs: {Int: Int} = {}
      let ref: Int = &xs[1] as &Int?
    `)

	errs := RequireCheckerErrors(t, err, 1)

	require.IsType(t, &sema.TypeMismatchError{}, errs[0])

	typeMismatchError := errs[0].(*sema.TypeMismatchError)
	assert.Equal(t, 21, typeMismatchError.StartPos.Column)
	assert.Equal(t, 35, typeMismatchError.EndPos.Column)
}

func TestCheckInvalidDictionaryAccessOptionalReference(t *testing.T) {

	t.Parallel()

	_, err := ParseAndCheck(t, `
		pub struct S {
			pub let foo: Number
			init() {
				self.foo = 0
			}
		}
		let dict: {String: S} = {}
		let s = &dict[""] as &S?
		let n = s.foo
    `)

	errs := RequireCheckerErrors(t, err, 1)

	require.IsType(t, &sema.NotDeclaredMemberError{}, errs[0]) // nil has no member foo
}

func TestCheckInvalidDictionaryAccessNonOptionalReference(t *testing.T) {

	t.Parallel()

	_, err := ParseAndCheck(t, `
		pub struct S {
			pub let foo: Number
			init() {
				self.foo = 0
			}
		}
		let dict: {String: S} = {}
		let s = &dict[""] as &S
    `)

	errs := RequireCheckerErrors(t, err, 1)

	require.IsType(t, &sema.TypeMismatchError{}, errs[0])
}

func TestCheckArrayAccessReference(t *testing.T) {

	t.Parallel()

	_, err := ParseAndCheck(t, `
		pub struct S {
			pub let foo: Number
			init() {
				self.foo = 0
			}
		}
		let dict: [S] = []
		let s = &dict[0] as &S
		let n = s.foo
    `)

	require.NoError(t, err)
}

func TestCheckReferenceTypeImplicitConformance(t *testing.T) {

	t.Parallel()

	t.Run("valid", func(t *testing.T) {

		t.Parallel()

		_, err := ParseAndCheck(t, `

          contract interface CI {
              struct S {}
          }

          contract C: CI {
              struct S {}
          }

          let s = C.S()

          let refS: &CI.S = &s as &C.S
        `)

		require.NoError(t, err)
	})

	t.Run("invalid", func(t *testing.T) {

		t.Parallel()

		_, err := ParseAndCheck(t, `

          contract interface CI {
              struct S {}
          }

          contract C {
              struct S {}
          }

          let s = C.S()

          let refS: &CI.S = &s as &C.S
        `)

		errs := RequireCheckerErrors(t, err, 1)

		require.IsType(t, &sema.TypeMismatchError{}, errs[0])
	})
}

func TestCheckInvalidatedReferenceUse(t *testing.T) {

	t.Parallel()

	t.Run("no errors", func(t *testing.T) {

		t.Parallel()

		_, err := ParseAndCheck(t,
			`
            pub fun test() {
                let x <- create R()
                let xRef = &x as &R
                xRef.a
                destroy x
            }

            pub resource R {
                pub let a: Int

                init() {
                    self.a = 5
                }
            }
            `,
		)

		require.NoError(t, err)
	})

	t.Run("after destroy", func(t *testing.T) {

		t.Parallel()

		_, err := ParseAndCheck(t,
			`
            pub fun test() {
                let x <- create R()
                let xRef = &x as &R
                destroy x
                xRef.a
            }

            pub resource R {
                pub let a: Int

                init() {
                    self.a = 5
                }
            }
            `,
		)

		errors := RequireCheckerErrors(t, err, 1)
		invalidatedRefError := &sema.InvalidatedResourceReferenceError{}
		assert.ErrorAs(t, errors[0], &invalidatedRefError)
	})

	t.Run("after destroy - array", func(t *testing.T) {

		t.Parallel()

		_, err := ParseAndCheck(t,
			`
            pub fun test() {
                let x <- [<-create R()]
                let xRef = &x as &[R]
                destroy x
                xRef[0].a
            }

            pub resource R {
                pub let a: Int

                init() {
                    self.a = 5
                }
            }
            `,
		)

		errors := RequireCheckerErrors(t, err, 1)
		invalidatedRefError := &sema.InvalidatedResourceReferenceError{}
		assert.ErrorAs(t, errors[0], &invalidatedRefError)
	})

	t.Run("after destroy - dictionary", func(t *testing.T) {

		t.Parallel()

		_, err := ParseAndCheck(t,
			`
            pub fun test() {
                let x <- {1: <- create R()}
                let xRef = &x as &{Int: R}
                destroy x
                xRef[1]?.a
            }

            pub resource R {
                pub let a: Int

                init() {
                    self.a = 5
                }
            }
            `,
		)

		errors := RequireCheckerErrors(t, err, 1)
		invalidatedRefError := &sema.InvalidatedResourceReferenceError{}
		assert.ErrorAs(t, errors[0], &invalidatedRefError)
	})

	t.Run("after move", func(t *testing.T) {

		t.Parallel()

		_, err := ParseAndCheck(t,
			`
            pub fun test() {
                let x <- create R()
                let xRef = &x as &R
                consume(<-x)
                xRef.a
            }

            pub fun consume(_ r: @AnyResource) {
                destroy r
            }

            pub resource R {
                pub let a: Int

                init() {
                    self.a = 5
                }
            }
            `,
		)

		errors := RequireCheckerErrors(t, err, 1)
		invalidatedRefError := &sema.InvalidatedResourceReferenceError{}
		assert.ErrorAs(t, errors[0], &invalidatedRefError)
	})

	t.Run("after move - array", func(t *testing.T) {

		t.Parallel()

		_, err := ParseAndCheck(t,
			`
            pub fun test() {
                let x <- [<-create R()]
                let xRef = &x as &[R]
                consume(<-x)
                xRef[0].a
            }

            pub fun consume(_ r: @AnyResource) {
                destroy r
            }

            pub resource R {
                pub let a: Int

                init() {
                    self.a = 5
                }
            }
            `,
		)

		errors := RequireCheckerErrors(t, err, 1)
		invalidatedRefError := &sema.InvalidatedResourceReferenceError{}
		assert.ErrorAs(t, errors[0], &invalidatedRefError)
	})

	t.Run("after move - dictionary", func(t *testing.T) {

		t.Parallel()

		_, err := ParseAndCheck(t,
			`
            pub fun test() {
                let x <- {1: <- create R()}
                let xRef = &x as &{Int: R}
                consume(<-x)
                xRef[1]?.a
            }

            pub fun consume(_ r: @AnyResource) {
                destroy r
            }

            pub resource R {
                pub let a: Int

                init() {
                    self.a = 5
                }
            }
            `,
		)

		errors := RequireCheckerErrors(t, err, 1)
		invalidatedRefError := &sema.InvalidatedResourceReferenceError{}
		assert.ErrorAs(t, errors[0], &invalidatedRefError)
	})

	t.Run("after swap", func(t *testing.T) {

		t.Parallel()

		_, err := ParseAndCheck(t,
			`
            pub fun test() {
                var x <- create R()
                var y <- create R()
                let xRef = &x as &R
                x <-> y
                destroy x
                destroy y
                xRef.a
            }

            pub resource R {
                pub let a: Int

                init() {
                    self.a = 5
                }
            }
            `,
		)

		errors := RequireCheckerErrors(t, err, 1)
		invalidatedRefError := &sema.InvalidatedResourceReferenceError{}
		assert.ErrorAs(t, errors[0], &invalidatedRefError)
	})

	t.Run("nested", func(t *testing.T) {

		t.Parallel()

		_, err := ParseAndCheck(t,
			`
            pub fun test() {
                let x <- create R()
                let xRef = &x as &R
                if true {
                    destroy x
                } else {
                    destroy x
                }

                if true {
                    if true {
                    } else {
                        xRef.a
                    }
                }
            }

            pub resource R {
                pub let a: Int

                init() {
                    self.a = 5
                }
            }
            `,
		)

		errors := RequireCheckerErrors(t, err, 1)
		invalidatedRefError := &sema.InvalidatedResourceReferenceError{}
		assert.ErrorAs(t, errors[0], &invalidatedRefError)
	})

	t.Run("storage reference", func(t *testing.T) {

		t.Parallel()

		_, err := ParseAndCheckAccount(t,
			`
            pub fun test() {
                authAccount.save(<-[<-create R()], to: /storage/a)

                let collectionRef = authAccount.borrow<&[R]>(from: /storage/a)!
                let ref = &collectionRef[0] as &R

                let collection <- authAccount.load<@[R]>(from: /storage/a)!
                authAccount.save(<- collection, to: /storage/b)

                ref.a = 2
            }

            pub resource R {
                pub(set) var a: Int

                init() {
                    self.a = 5
                }
            }
            `,
		)

		// Cannot detect storage transfers
		require.NoError(t, err)
	})

	t.Run("inside func expr", func(t *testing.T) {

		t.Parallel()

		_, err := ParseAndCheck(t,
			`
            pub fun test() {
                let f = fun() {
                    let x <- create R()
                    let xRef = &x as &R
                    destroy x
                    xRef.a
                }

                f()
            }

            pub resource R {
                pub let a: Int

                init() {
                    self.a = 5
                }
            }
            `,
		)

		errors := RequireCheckerErrors(t, err, 1)
		invalidatedRefError := &sema.InvalidatedResourceReferenceError{}
		assert.ErrorAs(t, errors[0], &invalidatedRefError)
	})

	t.Run("self var", func(t *testing.T) {

		t.Parallel()

		_, err := ParseAndCheck(t,
			`
            pub contract Test {
                priv var x: @R
                init() {
                    self.x <- create R()
                }

                pub fun test() {
                    let xRef = &self.x as &R
                    xRef.a
                }
            }

            pub resource R {
                pub let a: Int

                init() {
                    self.a = 5
                }
            }
            `,
		)

		require.NoError(t, err)
	})

	t.Run("self var using contract name", func(t *testing.T) {

		t.Parallel()

		_, err := ParseAndCheck(t,
			`
            pub contract Test {
                priv var x: @R
                init() {
                    self.x <- create R()
                }

                pub fun test() {
                    let xRef = &Test.x as &R
                    xRef.a
                }
            }

            pub resource R {
                pub let a: Int
                init() {
                    self.a = 5
                }
            }
            `,
		)

		require.NoError(t, err)
	})

	t.Run("ref to ref", func(t *testing.T) {

		t.Parallel()

		_, err := ParseAndCheck(t,
			`
            pub fun test() {
                var r: @{UInt64: {UInt64: [R]}} <- {}
                let ref1 = (&r[0] as &{UInt64: [R]}?)!
                let ref2 = (&ref1[0] as &[R]?)!
                let ref3 = &ref2[0] as &R
                ref3.a

                destroy r
            }

            pub resource R {
                pub let a: Int

                init() {
                    self.a = 5
                }
            }
            `,
		)

		require.NoError(t, err)
	})

	t.Run("ref to ref invalid", func(t *testing.T) {

		t.Parallel()

		_, err := ParseAndCheck(t,
			`
            pub fun test() {
                var r: @{UInt64: {UInt64: [R]}} <- {}
                let ref1 = (&r[0] as &{UInt64: [R]}?)!
                let ref2 = (&ref1[0] as &[R]?)!
                let ref3 = &ref2[0] as &R
                destroy r
                ref3.a
            }

            pub resource R {
                pub let a: Int
                init() {
                    self.a = 5
                }
            }
            `,
		)

		errors := RequireCheckerErrors(t, err, 1)
		invalidatedRefError := &sema.InvalidatedResourceReferenceError{}
		assert.ErrorAs(t, errors[0], &invalidatedRefError)
	})

	t.Run("create ref with force expr", func(t *testing.T) {

		t.Parallel()

		_, err := ParseAndCheck(t,
			`
            pub fun test() {
                let x <- create R()
                let xRef = (&x as &R?)!
                destroy x
                xRef.a
            }

            pub resource R {
                pub let a: Int
                init() {
                    self.a = 5
                }
            }
            `,
		)

		errors := RequireCheckerErrors(t, err, 1)
		invalidatedRefError := &sema.InvalidatedResourceReferenceError{}
		assert.ErrorAs(t, errors[0], &invalidatedRefError)
	})

	t.Run("contract field ref", func(t *testing.T) {

		t.Parallel()

		importedChecker, err := ParseAndCheckWithOptions(t,
			`
                    pub contract Foo {
                        pub let field: @AnyResource
                        init() {
                            self.field <- create R()
                        }
                    }

                    pub resource R {
                        pub let a: Int
                        init() {
                            self.a = 5
                        }
                    }
                `,
			ParseAndCheckOptions{
				Location: utils.ImportedLocation,
			},
		)

		require.NoError(t, err)

		_, err = ParseAndCheckWithOptions(
			t,
			`
            import Foo from "imported"

            pub fun test() {
                let xRef = &Foo.field as &AnyResource
                xRef
            }
        `,
			ParseAndCheckOptions{
				Config: &sema.Config{
					ImportHandler: func(*sema.Checker, common.Location, ast.Range) (sema.Import, error) {
						return sema.ElaborationImport{
							Elaboration: importedChecker.Elaboration,
						}, nil
					},
				},
			},
		)

		require.NoError(t, err)
	})

	t.Run("self as reference", func(t *testing.T) {

		t.Parallel()

		_, err := ParseAndCheck(t,
			`
            pub resource R {
                pub let a: Int

                init() {
                    self.a = 5
                }

                pub fun test() {
                    let xRef = &self as &R
                    xRef.a
                }
            }
            `,
		)

		require.NoError(t, err)
	})

	t.Run("contract field nested ref", func(t *testing.T) {

		t.Parallel()

		_, err := ParseAndCheck(t,
			`
            pub contract Test {
                pub let a: @{UInt64: {UInt64: Test.R}}

                init() {
                    self.a <- {}
                }

                pub resource R {
                    pub fun test() {
                        if let storage = &Test.a[0] as &{UInt64: Test.R}? {
                            let nftRef = (&storage[0] as &Test.R?)!
                            nftRef
                        }
                    }
                }
            }
            `,
		)

		require.NoError(t, err)
	})

	t.Run("non resource refs", func(t *testing.T) {

		t.Parallel()

		_, err := ParseAndCheck(t,
			`
            pub contract Test {
                pub resource R {
                    pub fun test () {
                        let sourceRefNFTs: {UInt64: &Test.R} = {}
                        let sourceNFTs: @[Test.R] <- []

                        while true {
                            let nft <- create Test.R()
                            let nftRef = &nft as &Test.R
                            sourceRefNFTs[nftRef.uuid] = nftRef
                            sourceNFTs.append(<- nft)
                        }

                        let nftRef = sourceRefNFTs[0]!
                        nftRef

                        destroy sourceNFTs
                    }

                    pub fun bar(): Bool {
                        return true
                    }
                }
            }
            `,
		)

		require.NoError(t, err)
	})

	t.Run("non resource refs param", func(t *testing.T) {

		t.Parallel()

		_, err := ParseAndCheck(t,
			`
            pub contract Test {
                pub resource R {
                    pub fun test(packList: &[Test.R]) {
                        var i = 0;
                        while i < packList.length {
                            let pack = &packList[i] as &Test.R;
                            pack
                            i = i + 1
                        }

                        return
                    }
                }
            }

            `,
		)

		require.NoError(t, err)
	})

	t.Run("partial invalidation", func(t *testing.T) {

		t.Parallel()

		_, err := ParseAndCheck(t,
			`
            pub fun test() {
                let x <- create R()
                let xRef = &x as &R
                if true {
                    destroy x
                } else {
                    // nothing
                }
                xRef.a

                destroy x
            }

            pub resource R {
                pub let a: Int

                init() {
                    self.a = 5
                }
            }
            `,
		)

		errors := RequireCheckerErrors(t, err, 3)

		var invalidatedRefError *sema.InvalidatedResourceReferenceError
		assert.ErrorAs(t, errors[0], &invalidatedRefError)

		var resourceUseAfterInvalidationErr *sema.ResourceUseAfterInvalidationError
		assert.ErrorAs(t, errors[1], &resourceUseAfterInvalidationErr)

		var resourceLossErr *sema.ResourceLossError
		assert.ErrorAs(t, errors[2], &resourceLossErr)
	})

	t.Run("nil coalescing lhs", func(t *testing.T) {

		t.Parallel()

		_, err := ParseAndCheck(t,
			`
            pub fun test() {
                let x: @R? <- create R()
                let ref = (&x as &R?) ?? nil
                destroy x
                ref!.a
            }

            pub resource R {
                pub let a: Int

                init() {
                    self.a = 5
                }
            }
            `,
		)

		errors := RequireCheckerErrors(t, err, 1)

		invalidatedRefError := &sema.InvalidatedResourceReferenceError{}
		assert.ErrorAs(t, errors[0], &invalidatedRefError)
	})

	t.Run("nil coalescing rhs", func(t *testing.T) {

		t.Parallel()

		_, err := ParseAndCheck(t,
			`
            pub fun test() {
                let x: @R? <- create R()
                let y: @R <- create R()

                let ref = nil ?? (&y as &R?)
                destroy y
                ref!.a
                destroy x
            }

            pub resource R {
                pub let a: Int

                init() {
                    self.a = 5
                }
            }
            `,
		)

		errors := RequireCheckerErrors(t, err, 1)

		invalidatedRefError := &sema.InvalidatedResourceReferenceError{}
		assert.ErrorAs(t, errors[0], &invalidatedRefError)
	})

	t.Run("nil coalescing both sides", func(t *testing.T) {

		t.Parallel()

		_, err := ParseAndCheck(t,
			`
            pub fun test() {
                let x: @R? <- create R()
                let y: @R <- create R()

                let ref = (&x as &R?) ?? (&y as &R?)
                destroy y
                destroy x
                ref!.a
            }

            pub resource R {
                pub let a: Int

                init() {
                    self.a = 5
                }
            }
            `,
		)

		errors := RequireCheckerErrors(t, err, 2)

		invalidatedRefError := &sema.InvalidatedResourceReferenceError{}
		assert.ErrorAs(t, errors[0], &invalidatedRefError)
		assert.ErrorAs(t, errors[1], &invalidatedRefError)
	})

	t.Run("nil coalescing nested", func(t *testing.T) {

		t.Parallel()

		_, err := ParseAndCheck(t,
			`
            pub fun test() {
                let x: @R? <- create R()
                let y: @R <- create R()
                let z: @R? <- create R()

                let ref1 = (&x as &R?) ?? ((&y as &R?) ?? (&z as &R?))
                let ref2 = ref1
                destroy y
                destroy x
                destroy z
                ref2!.a
            }

            pub resource R {
                pub let a: Int

                init() {
                    self.a = 5
                }
            }
            `,
		)

		errors := RequireCheckerErrors(t, err, 3)

		invalidatedRefError := &sema.InvalidatedResourceReferenceError{}
		assert.ErrorAs(t, errors[0], &invalidatedRefError)
		assert.ErrorAs(t, errors[1], &invalidatedRefError)
		assert.ErrorAs(t, errors[2], &invalidatedRefError)
	})

	t.Run("ref assignment", func(t *testing.T) {

		t.Parallel()

		_, err := ParseAndCheck(t,
			`
            pub fun test() {
                let x <- create R()
                var ref1: &R? = nil
                ref1 = &x as &R

                destroy x
                ref1!.a
            }

            pub resource R {
                pub let a: Int

                init() {
                    self.a = 5
                }
            }
            `,
		)

		errors := RequireCheckerErrors(t, err, 1)
		invalidatedRefError := &sema.InvalidatedResourceReferenceError{}
		assert.ErrorAs(t, errors[0], &invalidatedRefError)
	})

	t.Run("ref assignment non resource", func(t *testing.T) {

		t.Parallel()

		_, err := ParseAndCheck(t,
			`
            pub fun test() {
                let x = S()
                var ref1: &S? = nil
                ref1 = &x as &S
                consume(x)
                ref1!.a
            }

            pub fun consume(_ s:S) {}

            pub struct S {
                pub let a: Int

                init() {
                    self.a = 5
                }
            }
            `,
		)

		require.NoError(t, err)
	})

	t.Run("ref assignment chain", func(t *testing.T) {

		t.Parallel()

		_, err := ParseAndCheck(t,
			`
            pub fun test() {
                let x <- create R()
                let ref1 = &x as &R
                let ref2 = ref1
                let ref3 = ref2
                destroy x
                ref3.a
            }

            pub resource R {
                pub let a: Int

                init() {
                    self.a = 5
                }
            }
            `,
		)

		errors := RequireCheckerErrors(t, err, 1)
		invalidatedRefError := &sema.InvalidatedResourceReferenceError{}
		assert.ErrorAs(t, errors[0], &invalidatedRefError)
	})

	t.Run("ref target is field", func(t *testing.T) {

		t.Parallel()

		_, err := ParseAndCheck(t,
			`
            pub fun test() {
                let r <- create R()
                let s = S()

                s.b = &r as &R
                destroy r
                s.b!.a
            }

            pub resource R {
                pub let a: Int

                init() {
                    self.a = 5
                }
            }

            pub struct S {
                pub(set) var b: &R?

                init() {
                    self.b = nil
                }
            }
            `,
		)

		require.NoError(t, err)
	})

	t.Run("ref source is field", func(t *testing.T) {

		t.Parallel()

		_, err := ParseAndCheck(t,
			`
            pub fun test() {
                let r <- create R()
                let s = S()
                s.b = &r as &R

                let x = s.b!
                destroy r
                x.a
            }

            pub resource R {
                pub let a: Int

                init() {
                    self.a = 5
                }
            }

            pub struct S {
                pub(set) var b: &R?

                init() {
                    self.b = nil
                }
            }
            `,
		)

		require.NoError(t, err)
	})

	t.Run("conditional expr lhs", func(t *testing.T) {

		t.Parallel()

		_, err := ParseAndCheck(t,
			`
            pub fun test() {
                let x: @R? <- create R()
                let ref = true ? (&x as &R?) : nil
                destroy x
                ref!.a
            }

            pub resource R {
                pub let a: Int

                init() {
                    self.a = 5
                }
            }
            `,
		)

		errors := RequireCheckerErrors(t, err, 1)

		invalidatedRefError := &sema.InvalidatedResourceReferenceError{}
		assert.ErrorAs(t, errors[0], &invalidatedRefError)
	})

	t.Run("conditional expr rhs", func(t *testing.T) {

		t.Parallel()

		_, err := ParseAndCheck(t,
			`
            pub fun test() {
                let x: @R? <- create R()
                let y: @R <- create R()

                let ref = true ? nil : (&y as &R?)
                destroy y
                ref!.a
                destroy x
            }

            pub resource R {
                pub let a: Int

                init() {
                    self.a = 5
                }
            }
            `,
		)

		errors := RequireCheckerErrors(t, err, 1)

		invalidatedRefError := &sema.InvalidatedResourceReferenceError{}
		assert.ErrorAs(t, errors[0], &invalidatedRefError)
	})

	t.Run("conditional expr both sides", func(t *testing.T) {

		t.Parallel()

		_, err := ParseAndCheck(t,
			`
            pub fun test() {
                let x: @R? <- create R()
                let y: @R <- create R()

                let ref = true ? (&x as &R?) : (&y as &R?)
                destroy y
                destroy x
                ref!.a
            }

            pub resource R {
                pub let a: Int

                init() {
                    self.a = 5
                }
            }
            `,
		)

		errors := RequireCheckerErrors(t, err, 2)

		invalidatedRefError := &sema.InvalidatedResourceReferenceError{}
		assert.ErrorAs(t, errors[0], &invalidatedRefError)
		assert.ErrorAs(t, errors[1], &invalidatedRefError)
	})

	t.Run("error notes", func(t *testing.T) {

		t.Parallel()

		_, err := ParseAndCheck(t,
			`
            pub fun test() {
                let x <- create R()
                let xRef = &x as &R
                destroy x
                xRef.a
            }

            pub resource R {
                pub let a: Int

                init() {
                    self.a = 5
                }
            }
            `,
		)

		errors := RequireCheckerErrors(t, err, 1)
		invalidatedRefError := &sema.InvalidatedResourceReferenceError{}
		assert.ErrorAs(t, errors[0], &invalidatedRefError)

		errorNotes := invalidatedRefError.ErrorNotes()
		require.Len(t, errorNotes, 1)

		require.IsType(t, errorNotes[0], sema.PreviousResourceInvalidationNote{})
		prevInvalidationNote := errorNotes[0].(sema.PreviousResourceInvalidationNote)

		assert.Equal(
			t,
			prevInvalidationNote.Range.StartPos,
			ast.Position{
				Offset: 126,
				Line:   5,
				Column: 24,
			})
		assert.Equal(
			t,
			prevInvalidationNote.Range.EndPos,
			ast.Position{
				Offset: 126,
				Line:   5,
				Column: 24,
			})
	})
}

func TestCheckReferenceUseAfterCopy(t *testing.T) {

	t.Parallel()

	t.Run("resource, field write", func(t *testing.T) {

		t.Parallel()

		_, err := ParseAndCheck(t, `
          resource R {
              var name: String
              init(name: String) {
                  self.name = name
              }
          }

          fun test() {
              let r <- create R(name: "1")
              let ref = &r as &R
              let container <- [<-r]
              ref.name = "2"
              destroy container
          }
        `)

		errs := RequireCheckerErrors(t, err, 1)
		invalidatedRefError := &sema.InvalidatedResourceReferenceError{}
		assert.ErrorAs(t, errs[0], &invalidatedRefError)
	})

	t.Run("resource, field read", func(t *testing.T) {

		t.Parallel()

		_, err := ParseAndCheck(t, `
          resource R {
              var name: String
              init(name: String) {
                  self.name = name
              }
          }

          fun test(): String {
              let r <- create R(name: "1")
              let ref = &r as &R
              let container <- [<-r]
              let name = ref.name
              destroy container
              return name
          }
        `)

		errs := RequireCheckerErrors(t, err, 1)
		invalidatedRefError := &sema.InvalidatedResourceReferenceError{}
		assert.ErrorAs(t, errs[0], &invalidatedRefError)
	})

	t.Run("resource array, insert", func(t *testing.T) {

		t.Parallel()

		_, err := ParseAndCheck(t, `
          resource R {}

          fun test() {
              let rs <- [<-create R()]
              let ref = &rs as &[R]
              let container <- [<-rs]
              ref.insert(at: 1, <-create R())
              destroy container
          }
        `)

		errs := RequireCheckerErrors(t, err, 1)
		invalidatedRefError := &sema.InvalidatedResourceReferenceError{}
		assert.ErrorAs(t, errs[0], &invalidatedRefError)
	})

	t.Run("resource array, append", func(t *testing.T) {

		t.Parallel()

		_, err := ParseAndCheck(t, `
          resource R {}

          fun test() {
              let rs <- [<-create R()]
              let ref = &rs as &[R]
              let container <- [<-rs]
              ref.append(<-create R())
              destroy container
          }
        `)

		errs := RequireCheckerErrors(t, err, 1)
		invalidatedRefError := &sema.InvalidatedResourceReferenceError{}
		assert.ErrorAs(t, errs[0], &invalidatedRefError)
	})

	t.Run("resource array, get/set", func(t *testing.T) {

		t.Parallel()

		_, err := ParseAndCheck(t, `
          resource R {}

          fun test() {
              let rs <- [<-create R()]
              let ref = &rs as &[R]
              let container <- [<-rs]
              var r <- create R()
              ref[0] <-> r
              destroy container
              destroy r
          }
        `)

		errs := RequireCheckerErrors(t, err, 2)
		invalidatedRefError := &sema.InvalidatedResourceReferenceError{}
		assert.ErrorAs(t, errs[0], &invalidatedRefError)
		assert.ErrorAs(t, errs[1], &invalidatedRefError)
	})

	t.Run("resource array, remove", func(t *testing.T) {

		t.Parallel()

		_, err := ParseAndCheck(t, `
          resource R {}

          fun test() {
              let rs <- [<-create R()]
              let ref = &rs as &[R]
              let container <- [<-rs]
              let r <- ref.remove(at: 0)
              destroy container
              destroy r
          }
        `)

		errs := RequireCheckerErrors(t, err, 1)
		invalidatedRefError := &sema.InvalidatedResourceReferenceError{}
		assert.ErrorAs(t, errs[0], &invalidatedRefError)
	})

	t.Run("resource dictionary, insert", func(t *testing.T) {

		t.Parallel()

		_, err := ParseAndCheck(t, `
          resource R {}

          fun test() {
              let rs <- {0: <-create R()}
              let ref = &rs as &{Int: R}
              let container <- [<-rs]
              ref[1] <-! create R()
              destroy container
          }
        `)

		errs := RequireCheckerErrors(t, err, 1)
		invalidatedRefError := &sema.InvalidatedResourceReferenceError{}
		assert.ErrorAs(t, errs[0], &invalidatedRefError)
	})

	t.Run("resource dictionary, remove", func(t *testing.T) {

		t.Parallel()

		_, err := ParseAndCheck(t, `
          resource R {}

          fun test() {
              let rs <- {0: <-create R()}
              let ref = &rs as &{Int: R}
              let container <- [<-rs]
              let r <- ref.remove(key: 0)
              destroy container
              destroy r
          }
        `)

		errs := RequireCheckerErrors(t, err, 1)
		invalidatedRefError := &sema.InvalidatedResourceReferenceError{}
		assert.ErrorAs(t, errs[0], &invalidatedRefError)
	})
}<|MERGE_RESOLUTION|>--- conflicted
+++ resolved
@@ -121,11 +121,7 @@
 		t.Parallel()
 
 		_, err := ParseAndCheck(t, `
-<<<<<<< HEAD
-        entitlement X
-=======
           entitlement X
->>>>>>> b3b51802
           let x = &1 as &Int as auth(X) &Int
         `)
 
