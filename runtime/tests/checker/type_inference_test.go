/*
 * Cadence - The resource-oriented smart contract programming language
 *
 * Copyright 2019-2022 Dapper Labs, Inc.
 *
 * Licensed under the Apache License, Version 2.0 (the "License");
 * you may not use this file except in compliance with the License.
 * You may obtain a copy of the License at
 *
 *   http://www.apache.org/licenses/LICENSE-2.0
 *
 * Unless required by applicable law or agreed to in writing, software
 * distributed under the License is distributed on an "AS IS" BASIS,
 * WITHOUT WARRANTIES OR CONDITIONS OF ANY KIND, either express or implied.
 * See the License for the specific language governing permissions and
 * limitations under the License.
 */

package checker

import (
	"testing"

	"github.com/stretchr/testify/assert"
	"github.com/stretchr/testify/require"

	"github.com/onflow/cadence/runtime/common"
	"github.com/onflow/cadence/runtime/sema"
)

func TestCheckArrayElementTypeInference(t *testing.T) {

	t.Parallel()

	t.Run("numeric array", func(t *testing.T) {

		t.Parallel()

		checker, err := ParseAndCheck(t, `
          let x: [Int8] = [1, 2, 3]
          let y: [Int8]? = [1, 2, 3]
        `)
		require.NoError(t, err)

		xType := RequireGlobalValue(t, checker.Elaboration, "x")
		yType := RequireGlobalValue(t, checker.Elaboration, "y")

		assert.Equal(t,
			&sema.VariableSizedType{
				Type: sema.Int8Type,
			},
			xType,
		)

		assert.Equal(t,
			&sema.OptionalType{
				Type: &sema.VariableSizedType{
					Type: sema.Int8Type,
				},
			},
			yType,
		)
	})

	t.Run("AnyStruct array", func(t *testing.T) {

		t.Parallel()

		checker, err := ParseAndCheck(t, `
          let x: [AnyStruct] = [1, 2, 3]
        `)
		require.NoError(t, err)

		xType := RequireGlobalValue(t, checker.Elaboration, "x")

		assert.Equal(t,
			&sema.VariableSizedType{
				Type: sema.AnyStructType,
			},
			xType,
		)
	})

	t.Run("invalid", func(t *testing.T) {

		t.Parallel()

		_, err := ParseAndCheck(t, `
          let x: [Int8]? = [1, 534, 3]
        `)

		errs := RequireCheckerErrors(t, err, 1)

		require.IsType(t, &sema.InvalidIntegerLiteralRangeError{}, errs[0])
		intRangeErr := errs[0].(*sema.InvalidIntegerLiteralRangeError)

		assert.Equal(t, sema.Int8Type, intRangeErr.ExpectedType)
		assert.Equal(t, sema.Int8Type.MinInt(), intRangeErr.ExpectedMinInt)
		assert.Equal(t, sema.Int8Type.MaxInt(), intRangeErr.ExpectedMaxInt)
	})

	t.Run("AnyStruct", func(t *testing.T) {

		t.Parallel()

		checker, err := ParseAndCheck(t, `
          let x: AnyStruct = [1, 534534, 3]
        `)
		require.NoError(t, err)

		xType := RequireGlobalValue(t, checker.Elaboration, "x")

		assert.Equal(t,
			sema.AnyStructType,
			xType,
		)
	})

	t.Run("inferring from rhs", func(t *testing.T) {

		t.Parallel()

		checker, err := ParseAndCheck(t, `
          let x = [1, 534534, 3]
          let y: Int = x[2]
        `)
		require.NoError(t, err)

		xType := RequireGlobalValue(t, checker.Elaboration, "x")
		yType := RequireGlobalValue(t, checker.Elaboration, "y")

		assert.Equal(t,
			&sema.VariableSizedType{
				Type: sema.IntType,
			},
			xType,
		)

		assert.Equal(t,
			sema.IntType,
			yType,
		)
	})

	t.Run("nested array", func(t *testing.T) {

		t.Parallel()

		checker, err := ParseAndCheck(t, `
          let x: [[[Int8]]] = [[[1, 2, 3], [4]], []]
        `)
		require.NoError(t, err)

		xType := RequireGlobalValue(t, checker.Elaboration, "x")

		assert.Equal(t,
			&sema.VariableSizedType{
				Type: &sema.VariableSizedType{
					Type: &sema.VariableSizedType{
						Type: sema.Int8Type,
					},
				},
			},
			xType,
		)
	})
}

func TestCheckDictionaryTypeInference(t *testing.T) {

	t.Parallel()

	t.Run("numerics", func(t *testing.T) {

		t.Parallel()

		checker, err := ParseAndCheck(t, `
          let x: {Int8: Int64} = {0: 6, 1: 5}
          let y: {Int8: Int64?} = {0: 6, 1: 5}
        `)
		require.NoError(t, err)

		xType := RequireGlobalValue(t, checker.Elaboration, "x")
		yType := RequireGlobalValue(t, checker.Elaboration, "y")

		assert.Equal(t,
			&sema.DictionaryType{
				KeyType:   sema.Int8Type,
				ValueType: sema.Int64Type,
			},
			xType,
		)

		assert.Equal(t,
			&sema.DictionaryType{
				KeyType: sema.Int8Type,
				ValueType: &sema.OptionalType{
					Type: sema.Int64Type,
				},
			},
			yType,
		)
	})

	t.Run("heterogeneous", func(t *testing.T) {

		t.Parallel()

		checker, err := ParseAndCheck(t, `
          let x: {Int: AnyStruct} = {0: 6, 1: "hello", 2: nil}
        `)
		require.NoError(t, err)

		xType := RequireGlobalValue(t, checker.Elaboration, "x")

		assert.Equal(t,
			&sema.DictionaryType{
				KeyType:   sema.IntType,
				ValueType: sema.AnyStructType,
			},
			xType,
		)
	})

	t.Run("nested", func(t *testing.T) {

		t.Parallel()

		checker, err := ParseAndCheck(t, `
          let x: {Int: {Int: {Int: AnyStruct}}} = {0: {0: {0: 6}, 1: {0: 7}}}
        `)
		require.NoError(t, err)

		xType := RequireGlobalValue(t, checker.Elaboration, "x")

		assert.Equal(t,
			&sema.DictionaryType{
				KeyType: sema.IntType,
				ValueType: &sema.DictionaryType{
					KeyType: sema.IntType,
					ValueType: &sema.DictionaryType{
						KeyType:   sema.IntType,
						ValueType: sema.AnyStructType,
					},
				},
			},
			xType,
		)
	})

	t.Run("invalid", func(t *testing.T) {

		t.Parallel()

		_, err := ParseAndCheck(t, `
          let x: {Int8: Int64} = {23423: 6, 1: 5}
        `)

		errs := RequireCheckerErrors(t, err, 1)

		require.IsType(t, &sema.InvalidIntegerLiteralRangeError{}, errs[0])
		intRangeErr := errs[0].(*sema.InvalidIntegerLiteralRangeError)

		assert.Equal(t, sema.Int8Type, intRangeErr.ExpectedType)
		assert.Equal(t, sema.Int8Type.MinInt(), intRangeErr.ExpectedMinInt)
		assert.Equal(t, sema.Int8Type.MaxInt(), intRangeErr.ExpectedMaxInt)
	})

	t.Run("nested invalid", func(t *testing.T) {

		t.Parallel()

		_, err := ParseAndCheck(t, `
          let x: {Int: {Int: {Int: Int8}}} = {0: {0: {0: "hello"}, 1: {0: 7}}}
        `)

		errs := RequireCheckerErrors(t, err, 1)

		require.IsType(t, &sema.TypeMismatchError{}, errs[0])
		typeMismatchErr := errs[0].(*sema.TypeMismatchError)

		assert.Equal(t, sema.Int8Type, typeMismatchErr.ExpectedType)
		assert.Equal(t, sema.StringType, typeMismatchErr.ActualType)
	})
}

func TestCheckReturnTypeInference(t *testing.T) {

	t.Parallel()

	t.Run("array type", func(t *testing.T) {

		t.Parallel()

		_, err := ParseAndCheck(t, `
            fun test(): [Int8] {
                return [1, 2, 3]
            }
        `)
		require.NoError(t, err)
	})

	t.Run("void", func(t *testing.T) {

		t.Parallel()

		_, err := ParseAndCheck(t, `
            fun test() {
                return 5
            }
        `)

		errs := RequireCheckerErrors(t, err, 1)
		require.IsType(t, &sema.TypeMismatchError{}, errs[0])
		typeMismatchErr := errs[0].(*sema.TypeMismatchError)

		assert.Equal(t, sema.VoidType, typeMismatchErr.ExpectedType)
		assert.Equal(t, sema.IntType, typeMismatchErr.ActualType)
	})
}

func TestCheckFunctionArgumentTypeInference(t *testing.T) {

	t.Parallel()

	t.Run("required args", func(t *testing.T) {
		t.Parallel()

		_, err := ParseAndCheck(t, `
            let x = foo(a: [1, 2, 3])

            fun foo(a: [Int8]) {}
        `)

		require.NoError(t, err)
	})

	t.Run("with generics", func(t *testing.T) {

		t.Parallel()

		typeParameter := &sema.TypeParameter{
			Name:      "T",
			TypeBound: nil,
		}

		_, err := parseAndCheckWithTestValue(t,
			`
              let res = test<[Int8]>([1, 2, 3])
            `,
			&sema.FunctionType{
				TypeParameters: []*sema.TypeParameter{
					typeParameter,
				},
				Parameters: []*sema.Parameter{
					{
						Label:      sema.ArgumentLabelNotRequired,
						Identifier: "value",
						TypeAnnotation: sema.NewTypeAnnotation(
							&sema.GenericType{
								TypeParameter: typeParameter,
							},
						),
					},
				},
				ReturnTypeAnnotation:  sema.NewTypeAnnotation(sema.VoidType),
				RequiredArgumentCount: nil,
			},
		)

		errs := RequireCheckerErrors(t, err, 2)

		require.IsType(t, &sema.TypeParameterTypeMismatchError{}, errs[0])
		typeParamMismatchErr := errs[0].(*sema.TypeParameterTypeMismatchError)
		assert.Equal(
			t,
			&sema.VariableSizedType{
				Type: sema.Int8Type,
			},
			typeParamMismatchErr.ExpectedType,
		)

		assert.Equal(
			t,
			&sema.VariableSizedType{
				Type: sema.IntType,
			},
			typeParamMismatchErr.ActualType,
		)

		require.IsType(t, &sema.TypeMismatchError{}, errs[1])
		typeMismatchErr := errs[1].(*sema.TypeMismatchError)

		assert.Equal(
			t,
			&sema.VariableSizedType{
				Type: sema.Int8Type,
			},
			typeMismatchErr.ExpectedType,
		)

		assert.Equal(
			t,
			&sema.VariableSizedType{
				Type: sema.IntType,
			},
			typeMismatchErr.ActualType,
		)

	})
}

func TestCheckBinaryExpressionTypeInference(t *testing.T) {

	t.Parallel()

	t.Run("integer add", func(t *testing.T) {

		t.Parallel()

		checker, err := ParseAndCheck(t, `
          let x: Int8 = 5 + 6
        `)
		require.NoError(t, err)

		xType := RequireGlobalValue(t, checker.Elaboration, "x")

		assert.Equal(t,
			sema.Int8Type,
			xType,
		)
	})

	t.Run("fixed point add", func(t *testing.T) {

		t.Parallel()

		checker, err := ParseAndCheck(t, `
          let x: Fix64 = 5.0 + 6.0
        `)
		require.NoError(t, err)

		xType := RequireGlobalValue(t, checker.Elaboration, "x")

		assert.Equal(t,
			sema.Fix64Type,
			xType,
		)
	})

	t.Run("integer bitwise", func(t *testing.T) {

		t.Parallel()

		checker, err := ParseAndCheck(t, `
          let x: UInt8 = 1 >> 2
        `)
		require.NoError(t, err)

		xType := RequireGlobalValue(t, checker.Elaboration, "x")

		assert.Equal(t,
			sema.UInt8Type,
			xType,
		)
	})

	t.Run("contextually expected type, type annotation", func(t *testing.T) {

		t.Parallel()

		checker, err := ParseAndCheck(t, `
          let x = 1 as UInt8
          let y: Integer = x + 1
        `)
		require.NoError(t, err)

		xType := RequireGlobalValue(t, checker.Elaboration, "x")
		yType := RequireGlobalValue(t, checker.Elaboration, "y")

		assert.Equal(t,
			sema.UInt8Type,
			xType,
		)

		assert.Equal(t,
			sema.IntegerType,
			yType,
		)
	})

	t.Run("contextually expected type, indexing type", func(t *testing.T) {

		t.Parallel()

		checker, err := ParseAndCheck(t, `
          let string = "this is a test"
          let index = 1 as UInt8
          let character = string[index + 1]
        `)
		require.NoError(t, err)

		indexType := RequireGlobalValue(t, checker.Elaboration, "index")
		characterType := RequireGlobalValue(t, checker.Elaboration, "character")

		assert.Equal(t,
			sema.UInt8Type,
			indexType,
		)

		assert.Equal(t,
			sema.CharacterType,
			characterType,
		)
	})

	t.Run("no contextually expected type", func(t *testing.T) {

		t.Parallel()

		checker, err := ParseAndCheck(t, `
          let x = 1 as UInt8
          let y = x + 1
        `)
		require.NoError(t, err)

		xType := RequireGlobalValue(t, checker.Elaboration, "x")
		yType := RequireGlobalValue(t, checker.Elaboration, "y")

		assert.Equal(t,
			sema.UInt8Type,
			xType,
		)

		assert.Equal(t,
			sema.UInt8Type,
			yType,
		)
	})
}

func TestCheckUnaryExpressionTypeInference(t *testing.T) {

	t.Parallel()

	t.Run("invalid negate", func(t *testing.T) {
		_, err := ParseAndCheck(t, `
          let x: Bool = !"string"
        `)

		errs := RequireCheckerErrors(t, err, 1)

		require.IsType(t, &sema.InvalidUnaryOperandError{}, errs[0])
		invalidUnaryOpKindErr := errs[0].(*sema.InvalidUnaryOperandError)

		assert.Equal(t, sema.BoolType, invalidUnaryOpKindErr.ExpectedType)
		assert.Equal(t, sema.StringType, invalidUnaryOpKindErr.ActualType)
	})
}

func TestCheckForceExpressionTypeInference(t *testing.T) {

	t.Parallel()

	t.Run("array forced", func(t *testing.T) {

		t.Parallel()

		checker, err := ParseAndCheck(t, `
          let x: [Int8] = [5, 7, 2]!
        `)
		require.NoError(t, err)

		xType := RequireGlobalValue(t, checker.Elaboration, "x")

		assert.Equal(t,
			&sema.VariableSizedType{
				Type: sema.Int8Type,
			},
			xType,
		)
	})

	t.Run("double-optional repeated forced", func(t *testing.T) {

		t.Parallel()

		checker, err := ParseAndCheck(t, `
          let x: Int?? = 4
          let y: Int = x!!
        `)
		require.NoError(t, err)

		xType := RequireGlobalValue(t, checker.Elaboration, "x")
		yType := RequireGlobalValue(t, checker.Elaboration, "y")

		assert.Equal(t,
			&sema.OptionalType{
				Type: &sema.OptionalType{
					Type: sema.IntType,
				},
			},
			xType,
		)

		assert.Equal(t,
			sema.IntType,
			yType,
		)
	})

	t.Run("optional repeated forced", func(t *testing.T) {

		t.Parallel()

		checker, err := ParseAndCheck(t, `
          let x: Int? = 4
          let y: Int = x!!
        `)
		require.NoError(t, err)

		xType := RequireGlobalValue(t, checker.Elaboration, "x")
		yType := RequireGlobalValue(t, checker.Elaboration, "y")

		assert.Equal(t,
			&sema.OptionalType{
				Type: sema.IntType,
			},
			xType,
		)

		assert.Equal(t,
			sema.IntType,
			yType,
		)
	})

	t.Run("non-optional repeated forced", func(t *testing.T) {

		t.Parallel()

		checker, err := ParseAndCheck(t, `
          let x: Int = 4
          let y: Int = x!!
        `)
		require.NoError(t, err)

		xType := RequireGlobalValue(t, checker.Elaboration, "x")
		yType := RequireGlobalValue(t, checker.Elaboration, "y")

		assert.Equal(t,
			sema.IntType,
			xType,
		)

		assert.Equal(t,
			sema.IntType,
			yType,
		)
	})
}

func TestCastExpressionTypeInference(t *testing.T) {

	t.Parallel()

	t.Run("array", func(t *testing.T) {

		t.Parallel()

		checker, err := ParseAndCheck(t, `
          let x = [1, 3] as [Int8]
        `)
		require.NoError(t, err)

		xType := RequireGlobalValue(t, checker.Elaboration, "x")

		assert.Equal(t,
			&sema.VariableSizedType{
				Type: sema.Int8Type,
			},
			xType,
		)
	})

	t.Run("number out of range", func(t *testing.T) {

		t.Parallel()

		_, err := ParseAndCheck(t, `
          let x = [1, 764] as [Int8]
        `)

		errs := RequireCheckerErrors(t, err, 1)

		require.IsType(t, &sema.InvalidIntegerLiteralRangeError{}, errs[0])
		intRangeErr := errs[0].(*sema.InvalidIntegerLiteralRangeError)

		assert.Equal(t, sema.Int8Type, intRangeErr.ExpectedType)
		assert.Equal(t, sema.Int8Type.MinInt(), intRangeErr.ExpectedMinInt)
		assert.Equal(t, sema.Int8Type.MaxInt(), intRangeErr.ExpectedMaxInt)
	})

	t.Run("mismatching types", func(t *testing.T) {

		t.Parallel()

		_, err := ParseAndCheck(t, `
          let x = [1, "hello"] as [Int8]
        `)

		errs := RequireCheckerErrors(t, err, 1)

		require.IsType(t, &sema.TypeMismatchError{}, errs[0])
		typeMismatchErr := errs[0].(*sema.TypeMismatchError)

		assert.Equal(t, sema.Int8Type, typeMismatchErr.ExpectedType)
		assert.Equal(t, sema.StringType, typeMismatchErr.ActualType)
	})
}

func TestCheckVoidTypeInference(t *testing.T) {

	t.Parallel()

	t.Run("void type annotation", func(t *testing.T) {

		t.Parallel()

		_, err := ParseAndCheck(t, `
          let x: Void = 5 + 6
        `)

		errs := RequireCheckerErrors(t, err, 1)

		require.IsType(t, &sema.TypeMismatchError{}, errs[0])
		typeMismatchErr := errs[0].(*sema.TypeMismatchError)

		assert.Equal(t, sema.VoidType, typeMismatchErr.ExpectedType)
		assert.Equal(t, sema.IntType, typeMismatchErr.ActualType)
	})
}

func TestCheckInferenceWithCheckerErrors(t *testing.T) {

	t.Parallel()

	t.Run("undefined type reference", func(t *testing.T) {

		t.Parallel()

		_, err := ParseAndCheck(t, `
            struct Foo {
                let ownedNFTs: @{Int: UnknownType}

                init() {
                    self.ownedNFTs = {}
                }

                fun borrowNFT(id: Int): &UnknownType {
                    return &self.ownedNFTs[id] as &UnknownType
                }
            }
        `)

		errs := RequireCheckerErrors(t, err, 4)

		for _, err := range errs {
			require.IsType(t, &sema.NotDeclaredError{}, err)
			notDeclaredError := err.(*sema.NotDeclaredError)
			assert.Equal(t, "UnknownType", notDeclaredError.Name)
		}
	})
}

func TestCheckArraySupertypeInference(t *testing.T) {

	t.Parallel()

	t.Run("has supertype", func(t *testing.T) {
		t.Parallel()

		tests := []struct {
			name                string
			code                string
			expectedElementType sema.Type
		}{
			{
				name:                "mixed simple values",
				code:                `let x = [0, true]`,
				expectedElementType: sema.AnyStructType,
			},
			{
				name:                "signed integer values",
				code:                `let x = [0, 6, 275]`,
				expectedElementType: sema.IntType,
			},
			{
				name:                "signed and unsigned integer values",
				code:                `let x = [UInt(65), 6, 275, 13423]`,
				expectedElementType: sema.IntegerType,
			},
			{
				name:                "unsigned integers values",
				code:                `let x = [UInt(0), UInt(6), UInt(275), UInt(13423)]`,
				expectedElementType: sema.UIntType,
			},
			{
				name: "values with nil",
				code: `let x = ["hello", nil, nil, nil]`,
				expectedElementType: &sema.OptionalType{
					Type: sema.StringType,
				},
			},
			{
				name: "common interfaced values",
				code: `
                    let x = [Foo(), Bar(), Baz()]

                    pub struct interface I1 {}

                    pub struct interface I2 {}

                    pub struct interface I3 {}

                    pub struct Foo: I1, I2 {}

                    pub struct Bar: I2, I3 {}

                    pub struct Baz: I1, I2, I3 {}
                `,
				expectedElementType: &sema.RestrictedType{
					Type: sema.AnyStructType,
					Restrictions: []*sema.InterfaceType{
						{
							Location:      common.StringLocation("test"),
							Identifier:    "I2",
							CompositeKind: common.CompositeKindStructure,
						},
					},
				},
			},
			{
				name: "implicit covariant to interface",
				code: `
                    let x = [[Bar()], [Baz()]]

                    pub struct interface Foo {}

                    pub struct Bar: Foo {}

                    pub struct Baz: Foo {}
                `,
				expectedElementType: &sema.VariableSizedType{
					Type: &sema.RestrictedType{
						Type: sema.AnyStructType,
						Restrictions: []*sema.InterfaceType{
							{
								Location:      common.StringLocation("test"),
								Identifier:    "Foo",
								CompositeKind: common.CompositeKindStructure,
							},
						},
					},
				},
			},
			{
				name: "explicit covariant to interface",
				code: `
                    // Covariance is supported with explicit type annotation.
                    let x = [[Bar()], [Baz()]] as [[{Foo}]]

                    pub struct interface Foo {}

                    pub struct Bar: Foo {}

                    pub struct Baz: Foo {}
                `,
				expectedElementType: &sema.VariableSizedType{
					Type: &sema.RestrictedType{
						Type: sema.AnyStructType,
						Restrictions: []*sema.InterfaceType{
							{
								Location:      common.StringLocation("test"),
								Identifier:    "Foo",
								CompositeKind: common.CompositeKindStructure,
							},
						},
					},
				},
			},
			{
				name: "nested covariant var sized",
				code: `let x = [[[1, 2]], [["foo", "bar"]], [[5.3, 6.4]]]`,
				expectedElementType: &sema.VariableSizedType{
					Type: &sema.VariableSizedType{
						Type: sema.AnyStructType,
					},
				},
			},
			{
				name: "nested covariant constant sized",
				code: `let x = [[[1, 2] as [Int; 2]], [["foo", "bar"] as [String; 2]], [[5.3, 6.4] as [Fix64; 2]]]`,
				expectedElementType: &sema.VariableSizedType{
					Type: &sema.ConstantSizedType{
						Type: sema.AnyStructType,
						Size: 2,
					},
				},
			},
			{
				name: "nested non-covariant constant sized",
				code: `let x = [[[1, 2] as [Int; 2]], [["foo", "bar", "baz"] as [String; 3]], [[5.3, 6.4] as [Fix64; 2]]]`,
				expectedElementType: &sema.VariableSizedType{
					Type: sema.AnyStructType,
				},
			},
		}

		for _, test := range tests {
			t.Run(test.name, func(t *testing.T) {
				checker, err := ParseAndCheck(t, test.code)
				require.NoError(t, err)

				xType := RequireGlobalValue(t, checker.Elaboration, "x")

				require.IsType(t, &sema.VariableSizedType{}, xType)
				arrayType := xType.(*sema.VariableSizedType)

				assert.Equal(t, test.expectedElementType.ID(), arrayType.Type.ID())
			})
		}
	})

	t.Run("no supertype", func(t *testing.T) {
		t.Parallel()

		code := `
            let x = [<- create Foo(), Bar()]

            pub resource Foo {}

            pub struct Bar {}
        `
		_, err := ParseAndCheck(t, code)
		errs := RequireCheckerErrors(t, err, 1)

		require.IsType(t, &sema.TypeAnnotationRequiredError{}, errs[0])
	})

	t.Run("empty array", func(t *testing.T) {
		t.Parallel()

		code := `
            let x = [].getType()
        `
		_, err := ParseAndCheck(t, code)
		errs := RequireCheckerErrors(t, err, 1)

		require.IsType(t, &sema.TypeAnnotationRequiredError{}, errs[0])
	})
}

func TestCheckDictionarySupertypeInference(t *testing.T) {

	t.Parallel()

	t.Run("has supertype", func(t *testing.T) {
		t.Parallel()

		tests := []struct {
			name              string
			code              string
			expectedKeyType   sema.Type
			expectedValueType sema.Type
		}{
			{
				name:              "mixed simple values",
				code:              `let x = {0: 0, 1: true}`,
				expectedKeyType:   sema.IntType,
				expectedValueType: sema.AnyStructType,
			},
			{
				name:              "signed integer values",
				code:              `let x = {0: 0, 1: 6, 2: 275}`,
				expectedKeyType:   sema.IntType,
				expectedValueType: sema.IntType,
			},
			{
				name:              "signed and unsigned integer values",
				code:              `let x = {0: UInt(65), 1: 6, 2: 275, 3: 13423}`,
				expectedKeyType:   sema.IntType,
				expectedValueType: sema.IntegerType,
			},
			{
				name:              "unsigned integers values",
				code:              `let x = {0: UInt(0), 1: UInt(6), 2: UInt(275), 3: UInt(13423)}`,
				expectedKeyType:   sema.IntType,
				expectedValueType: sema.UIntType,
			},
			{
				name:              "unsigned integers keys",
				code:              `let x = {UInt(0): true, UInt(6): false, UInt(275): false, UInt(13423): true}`,
				expectedKeyType:   sema.UIntType,
				expectedValueType: sema.BoolType,
			},
			{
				name:            "values with nil",
				code:            `let x = {0: "hello", 1: nil, 2: nil, 2: nil}`,
				expectedKeyType: sema.IntType,
				expectedValueType: &sema.OptionalType{
					Type: sema.StringType,
				},
			},
			{
				name: "common interfaced values",
				code: `
                    let x = {0: Foo(), 1: Bar(), 2: Baz()}

                    pub struct interface I1 {}

                    pub struct interface I2 {}

                    pub struct interface I3 {}

                    pub struct Foo: I1, I2 {}

                    pub struct Bar: I2, I3 {}

                    pub struct Baz: I1, I2, I3 {}
                `,
				expectedKeyType: sema.IntType,
				expectedValueType: &sema.RestrictedType{
					Type: sema.AnyStructType,
					Restrictions: []*sema.InterfaceType{
						{
							Location:      common.StringLocation("test"),
							Identifier:    "I2",
							CompositeKind: common.CompositeKindStructure,
						},
					},
				},
			},
			{
				name: "implicit covariant values",
				code: `
                    let x = { 0: {100: Bar()}, 1: {200: Baz()} }

                    pub struct interface Foo {}

                    pub struct Bar: Foo {}

                    pub struct Baz: Foo {}
                `,
				expectedKeyType: sema.IntType,
				expectedValueType: &sema.DictionaryType{
					KeyType: sema.IntType,
					ValueType: &sema.RestrictedType{
						Type: sema.AnyStructType,
						Restrictions: []*sema.InterfaceType{
							{
								Location:      common.StringLocation("test"),
								Identifier:    "Foo",
								CompositeKind: common.CompositeKindStructure,
							},
						},
					},
				},
			},
			{
				name: "explicit covariant values",
				code: `
                    // Covariance is supported with explicit type annotation.
                    let x = { 0: {100: Bar()}, 1: {200: Baz()} } as {Int: {Int: {Foo}}}

                    pub struct interface Foo {}

                    pub struct Bar: Foo {}

                    pub struct Baz: Foo {}
                `,
				expectedKeyType: sema.IntType,
				expectedValueType: &sema.DictionaryType{
					KeyType: sema.IntType,
					ValueType: &sema.RestrictedType{
						Type: sema.AnyStructType,
						Restrictions: []*sema.InterfaceType{
							{
								Location:      common.StringLocation("test"),
								Identifier:    "Foo",
								CompositeKind: common.CompositeKindStructure,
							},
						},
					},
				},
			},
			{
				name:              "no supertype for inner keys",
				code:              `let x = {0: {10: 1, 20: 2}, 1: {"one": 1, "two": 2}}`,
				expectedKeyType:   sema.IntType,
				expectedValueType: sema.AnyStructType,
			},
			{
				name: "no supertype for inner keys with resource values",
				code: `
                    let x <- {0: <- {10: <- create Foo()}, 1: <- {"one": <- create Foo()}}

                    pub resource Foo {}
                `,
				expectedKeyType:   sema.IntType,
				expectedValueType: sema.AnyResourceType,
			},
		}

		for _, test := range tests {
			t.Run(test.name, func(t *testing.T) {
				checker, err := ParseAndCheck(t, test.code)
				require.NoError(t, err)

				xType := RequireGlobalValue(t, checker.Elaboration, "x")

				require.IsType(t, &sema.DictionaryType{}, xType)
				dictionaryType := xType.(*sema.DictionaryType)

				assert.Equal(t, test.expectedKeyType.ID(), dictionaryType.KeyType.ID())
				assert.Equal(t, test.expectedValueType.ID(), dictionaryType.ValueType.ID())
			})
		}
	})

	t.Run("no supertype for values", func(t *testing.T) {
		t.Parallel()

		code := `
            let x = {0: <- create Foo(), 1: Bar()}

            pub resource Foo {}

            pub struct Bar {}
        `
		_, err := ParseAndCheck(t, code)
		errs := RequireCheckerErrors(t, err, 1)

		assert.IsType(t, &sema.TypeAnnotationRequiredError{}, errs[0])
	})

	t.Run("no supertype for keys", func(t *testing.T) {
		t.Parallel()

		code := `
            let x = {1: 1, "two": 2}
        `
		_, err := ParseAndCheck(t, code)
		errs := RequireCheckerErrors(t, err, 1)

		assert.IsType(t, &sema.InvalidDictionaryKeyTypeError{}, errs[0])
	})

	t.Run("unsupported supertype for keys", func(t *testing.T) {
		t.Parallel()

		code := `
            let x = {0: 1, "hello": 2}
        `
		_, err := ParseAndCheck(t, code)
		errs := RequireCheckerErrors(t, err, 1)

		require.IsType(t, &sema.InvalidDictionaryKeyTypeError{}, errs[0])
		invalidKeyError := errs[0].(*sema.InvalidDictionaryKeyTypeError)

		assert.Equal(t, sema.AnyStructType, invalidKeyError.Type)
	})

	t.Run("empty dictionary", func(t *testing.T) {
		t.Parallel()

		code := `
            let x = {}.getType()
        `
		_, err := ParseAndCheck(t, code)
		errs := RequireCheckerErrors(t, err, 1)

		require.IsType(t, &sema.TypeAnnotationRequiredError{}, errs[0])
	})
}

<<<<<<< HEAD
func TestCheckCompositeSupertypeInference(t *testing.T) {

	t.Parallel()

	t.Run("common inherited interface", func(t *testing.T) {
		t.Parallel()

		code := `
                let x = true ? Foo() : Bar()

                pub struct interface I1 {}

                pub struct interface I2: I1 {}

                pub struct interface I3: I1 {}

                pub struct Foo: I2 {}

                pub struct Bar: I3 {}
            `

		expectedType := &sema.RestrictedType{
			Type: sema.AnyStructType,
			Restrictions: []*sema.InterfaceType{
				{
					Location:      common.StringLocation("test"),
					Identifier:    "I1",
					CompositeKind: common.CompositeKindStructure,
				},
			},
		}

		checker, err := ParseAndCheck(t, code)
		require.NoError(t, err)

		xType := RequireGlobalValue(t, checker.Elaboration, "x")

		require.IsType(t, &sema.RestrictedType{}, xType)
		restrictedType := xType.(*sema.RestrictedType)

		assert.Equal(t, expectedType.ID(), restrictedType.ID())
=======
func TestCheckTypeInferenceForTypesWithDifferentTypeMaskRanges(t *testing.T) {

	t.Parallel()

	t.Run("array expression", func(t *testing.T) {
		t.Parallel()

		_, err := ParseAndCheck(t, `
            let x: @AnyResource{Foo} <- create Bar()
            let y = [<-x, 6]

            resource interface Foo {}

            resource Bar: Foo {}
        `)

		errs := RequireCheckerErrors(t, err, 1)
		require.IsType(t, &sema.TypeAnnotationRequiredError{}, errs[0])
	})

	t.Run("conditional expression", func(t *testing.T) {
		t.Parallel()

		checker, err := ParseAndCheck(t, `
            let x: AnyStruct{Foo} = Bar()
            let y = true ? x : nil

            struct interface Foo {}

            struct Bar: Foo {}
        `)

		require.NoError(t, err)

		xType := RequireGlobalValue(t, checker.Elaboration, "y")
		require.IsType(t, &sema.OptionalType{Type: sema.AnyStructType}, xType)
>>>>>>> bc271c58
	})
}<|MERGE_RESOLUTION|>--- conflicted
+++ resolved
@@ -1184,7 +1184,45 @@
 	})
 }
 
-<<<<<<< HEAD
+func TestCheckTypeInferenceForTypesWithDifferentTypeMaskRanges(t *testing.T) {
+
+	t.Parallel()
+
+	t.Run("array expression", func(t *testing.T) {
+		t.Parallel()
+
+		_, err := ParseAndCheck(t, `
+            let x: @AnyResource{Foo} <- create Bar()
+            let y = [<-x, 6]
+
+            resource interface Foo {}
+
+            resource Bar: Foo {}
+        `)
+
+		errs := RequireCheckerErrors(t, err, 1)
+		require.IsType(t, &sema.TypeAnnotationRequiredError{}, errs[0])
+	})
+
+	t.Run("conditional expression", func(t *testing.T) {
+		t.Parallel()
+
+		checker, err := ParseAndCheck(t, `
+            let x: AnyStruct{Foo} = Bar()
+            let y = true ? x : nil
+
+            struct interface Foo {}
+
+            struct Bar: Foo {}
+        `)
+
+		require.NoError(t, err)
+
+		xType := RequireGlobalValue(t, checker.Elaboration, "y")
+		require.IsType(t, &sema.OptionalType{Type: sema.AnyStructType}, xType)
+	})
+}
+
 func TestCheckCompositeSupertypeInference(t *testing.T) {
 
 	t.Parallel()
@@ -1226,43 +1264,5 @@
 		restrictedType := xType.(*sema.RestrictedType)
 
 		assert.Equal(t, expectedType.ID(), restrictedType.ID())
-=======
-func TestCheckTypeInferenceForTypesWithDifferentTypeMaskRanges(t *testing.T) {
-
-	t.Parallel()
-
-	t.Run("array expression", func(t *testing.T) {
-		t.Parallel()
-
-		_, err := ParseAndCheck(t, `
-            let x: @AnyResource{Foo} <- create Bar()
-            let y = [<-x, 6]
-
-            resource interface Foo {}
-
-            resource Bar: Foo {}
-        `)
-
-		errs := RequireCheckerErrors(t, err, 1)
-		require.IsType(t, &sema.TypeAnnotationRequiredError{}, errs[0])
-	})
-
-	t.Run("conditional expression", func(t *testing.T) {
-		t.Parallel()
-
-		checker, err := ParseAndCheck(t, `
-            let x: AnyStruct{Foo} = Bar()
-            let y = true ? x : nil
-
-            struct interface Foo {}
-
-            struct Bar: Foo {}
-        `)
-
-		require.NoError(t, err)
-
-		xType := RequireGlobalValue(t, checker.Elaboration, "y")
-		require.IsType(t, &sema.OptionalType{Type: sema.AnyStructType}, xType)
->>>>>>> bc271c58
 	})
 }