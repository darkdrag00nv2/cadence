/*
 * Cadence - The resource-oriented smart contract programming language
 *
 * Copyright Dapper Labs, Inc.
 *
 * Licensed under the Apache License, Version 2.0 (the "License");
 * you may not use this file except in compliance with the License.
 * You may obtain a copy of the License at
 *
 *   http://www.apache.org/licenses/LICENSE-2.0
 *
 * Unless required by applicable law or agreed to in writing, software
 * distributed under the License is distributed on an "AS IS" BASIS,
 * WITHOUT WARRANTIES OR CONDITIONS OF ANY KIND, either express or implied.
 * See the License for the specific language governing permissions and
 * limitations under the License.
 */

package checker

import (
	"fmt"
	"testing"

	"github.com/onflow/cadence/runtime/ast"
	"github.com/onflow/cadence/runtime/common"
	"github.com/onflow/cadence/runtime/errors"
	"github.com/onflow/cadence/runtime/tests/utils"

	"github.com/stretchr/testify/assert"
	"github.com/stretchr/testify/require"

	"github.com/onflow/cadence/runtime/sema"
)

func TestCheckEventDeclaration(t *testing.T) {

	t.Parallel()

	t.Run("invalid: non-primitive type composite", func(t *testing.T) {

		t.Parallel()

		test := func(compositeKind common.CompositeKind) {

			t.Run(compositeKind.Name(), func(t *testing.T) {

				t.Parallel()

				var baseType string
				if compositeKind == common.CompositeKindAttachment {
					baseType = "for AnyStruct"
				}

				_, err := ParseAndCheck(t,
					fmt.Sprintf(
						`
                          %[1]s Token %[3]s {
                            let id: String

                            init(id: String) {
                              self.id = id
                            }
                          }

                          event Transfer(token: %[2]sToken)
                        `,
						compositeKind.Keyword(),
						compositeKind.Annotation(),
						baseType,
					),
				)

				switch compositeKind {
				case common.CompositeKindResource:
					errs := RequireCheckerErrors(t, err, 3)

					assert.IsType(t, &sema.ResourceLossError{}, errs[0])
					assert.IsType(t, &sema.InvalidEventParameterTypeError{}, errs[1])
					assert.IsType(t, &sema.InvalidResourceFieldError{}, errs[2])

				case common.CompositeKindStructure:
					require.NoError(t, err)

				case common.CompositeKindAttachment:
					errs := RequireCheckerErrors(t, err, 2)

					assert.IsType(t, &sema.InvalidEventParameterTypeError{}, errs[1])
					assert.IsType(t, &sema.InvalidAttachmentAnnotationError{}, errs[0])

				default:
					panic(errors.NewUnreachableError())
				}
			})
		}

		for _, compositeKind := range common.CompositeKindsWithFieldsAndFunctions {
			if compositeKind == common.CompositeKindContract {
				continue
			}

			test(compositeKind)
		}
	})

	t.Run("valid", func(t *testing.T) {

		t.Parallel()

		validTypes := common.Concat(
			sema.AllNumberTypes,
			[]sema.Type{
				sema.StringType,
				sema.CharacterType,
				sema.BoolType,
				sema.TheAddressType,
				sema.MetaType,
				sema.PathType,
				sema.StoragePathType,
				sema.PublicPathType,
				sema.PrivatePathType,
				sema.CapabilityPathType,
			},
		)

		tests := validTypes[:]

		for _, ty := range validTypes {
			tests = append(tests,
				&sema.OptionalType{Type: ty},
				&sema.VariableSizedType{Type: ty},
				&sema.ConstantSizedType{Type: ty},
				&sema.DictionaryType{
					KeyType:   sema.StringType,
					ValueType: ty,
				},
			)

			if sema.IsValidDictionaryKeyType(ty) {
				tests = append(tests,
					&sema.DictionaryType{
						KeyType:   ty,
						ValueType: sema.StringType,
					},
				)
			}
		}

		for _, ty := range tests {

			t.Run(ty.String(), func(t *testing.T) {

				_, err := ParseAndCheck(t,
					fmt.Sprintf(
						`
                          event Transfer(_ value: %s)
                        `,
						ty,
					),
				)

				require.NoError(t, err)
			})
		}
	})

	t.Run("recursive", func(t *testing.T) {

		t.Parallel()

		_, err := ParseAndCheck(t, `
          event E(recursive: Recursive)

          struct Recursive {
              let children: [Recursive]
              init() {
                  self.children = []
              }
          }
		`)

		require.NoError(t, err)
	})

	t.Run("RedeclaredEvent", func(t *testing.T) {

		t.Parallel()

		_, err := ParseAndCheck(t, `
            event Transfer(to: Int, from: Int)
            event Transfer(to: Int)
		`)

		// NOTE: two redeclaration errors: one for type, one for function

		errs := RequireCheckerErrors(t, err, 2)

		assert.IsType(t, &sema.RedeclarationError{}, errs[0])
		assert.IsType(t, &sema.RedeclarationError{}, errs[1])
	})

}

func TestCheckEmitEvent(t *testing.T) {

	t.Parallel()

	t.Run("ValidEvent", func(t *testing.T) {
		_, err := ParseAndCheck(t, `
            event Transfer(to: Int, from: Int)

            fun test() {
                emit Transfer(to: 1, from: 2)
            }
        `)

		require.NoError(t, err)
	})

	t.Run("MissingEmitStatement", func(t *testing.T) {
		_, err := ParseAndCheck(t, `
            event Transfer(to: Int, from: Int)

            fun test() {
                Transfer(to: 1, from: 2)
            }
        `)

		errs := RequireCheckerErrors(t, err, 1)

		assert.IsType(t, &sema.InvalidEventUsageError{}, errs[0])
	})

	t.Run("EmitNonEvent", func(t *testing.T) {
		_, err := ParseAndCheck(t, `
            fun notAnEvent(): Int { return 1 }

            fun test() {
                emit notAnEvent()
            }
        `)

		errs := RequireCheckerErrors(t, err, 1)

		assert.IsType(t, &sema.EmitNonEventError{}, errs[0])
	})

	t.Run("EmitNotDeclared", func(t *testing.T) {
		_, err := ParseAndCheck(t, `
            fun test() {
              emit notAnEvent()
            }
        `)

		errs := RequireCheckerErrors(t, err, 1)

		assert.IsType(t, &sema.NotDeclaredError{}, errs[0])
	})

	t.Run("EmitImported", func(t *testing.T) {

		importedChecker, err := ParseAndCheckWithOptions(t,
			`
              access(all) event Transfer(to: Int, from: Int)
            `,
			ParseAndCheckOptions{
				Location: utils.ImportedLocation,
			},
		)
		require.NoError(t, err)

		_, err = ParseAndCheckWithOptions(t, `
              import Transfer from "imported"

              access(all) fun test() {
                  emit Transfer(to: 1, from: 2)
              }
            `,
			ParseAndCheckOptions{
				Config: &sema.Config{
					ImportHandler: func(_ *sema.Checker, _ common.Location, _ ast.Range) (sema.Import, error) {
						return sema.ElaborationImport{
							Elaboration: importedChecker.Elaboration,
						}, nil
					},
				},
			},
		)

		errs := RequireCheckerErrors(t, err, 1)

		assert.IsType(t, &sema.EmitImportedEventError{}, errs[0])
	})
}

func TestCheckAccountEventParameter(t *testing.T) {

	t.Parallel()

	_, err := ParseAndCheck(t, `
      contract Test {
          event AccountEvent(account: &Account)
      }
    `)
	require.NoError(t, err)
}

func TestCheckDeclareEventInInterface(t *testing.T) {

	t.Parallel()

	t.Run("declare", func(t *testing.T) {

		t.Parallel()

		_, err := ParseAndCheck(t, `
			contract interface Test {
				event Foo()
			}
        `)
		require.NoError(t, err)
	})

	t.Run("declare and emit", func(t *testing.T) {

		t.Parallel()

		_, err := ParseAndCheck(t, `
			contract interface Test {
				event Foo(x: String)
				fun foo() {
					emit Foo(x: "")
				}
			}
        `)
		require.NoError(t, err)
	})

	t.Run("declare and emit nested", func(t *testing.T) {

		t.Parallel()

		_, err := ParseAndCheck(t, `
			contract interface Test {
				event Foo(x: String)

				resource interface R {
					fun foo() {
						emit Foo(x: "")
					}
				}
			}
        `)
		require.NoError(t, err)
	})

	t.Run("emit non-declared event", func(t *testing.T) {

		t.Parallel()

		_, err := ParseAndCheck(t, `
			contract interface Test {
				fun foo() {
					pre {
						emit Foo()
					}
				}
			}
        `)
		errs := RequireCheckerErrors(t, err, 1)

		assert.IsType(t, &sema.NotDeclaredError{}, errs[0])
	})

	t.Run("declare and emit type mismatch", func(t *testing.T) {

		t.Parallel()

		_, err := ParseAndCheck(t, `
			contract interface Test {
				event Foo(x: String)
				fun foo() {
					pre {
						emit Foo(x: 3)
					}
				}
			}
        `)
		errs := RequireCheckerErrors(t, err, 1)

		assert.IsType(t, &sema.TypeMismatchError{}, errs[0])
	})

	t.Run("declare and emit qualified", func(t *testing.T) {

		t.Parallel()

		_, err := ParseAndCheck(t, `
			access(all) contract interface Test {
				access(all) event Foo()
			}
			access(all) contract C {
				access(all) resource R {
					access(all) fun emitEvent() {
						emit Test.Foo()
					}
				}
			}
        `)
		errs := RequireCheckerErrors(t, err, 1)

		assert.IsType(t, &sema.NotDeclaredError{}, errs[0])
	})

	t.Run("declare and emit in pre-condition", func(t *testing.T) {

		t.Parallel()

		_, err := ParseAndCheck(t, `
			contract interface Test {
				event Foo()
				fun foo() {
					pre {
						emit Foo()
					}
				}
			}
        `)
		require.NoError(t, err)
	})

	t.Run("declare and emit in post-condition", func(t *testing.T) {

		t.Parallel()

		_, err := ParseAndCheck(t, `
			contract interface Test {
				event Foo()
				fun foo() {
					post {
						emit Foo()
					}
				}
			}
        `)
		require.NoError(t, err)
	})

	t.Run("declare does not create a type requirement", func(t *testing.T) {

		t.Parallel()

		_, err := ParseAndCheck(t, `
			contract interface Test {
				event Foo()
			}
			contract Impl: Test {}
        `)
		require.NoError(t, err)
	})

	t.Run("impl with different type", func(t *testing.T) {

		t.Parallel()

		_, err := ParseAndCheck(t, `
			contract interface Test {
				event Foo(y: Int)
				fun emitEvent() {
					emit Foo(y: 3)
				}
			}
			contract Impl: Test {
				event Foo(x: String)
				fun emitEvent() {
					emit Foo(x: "")
				}
			}
        `)
		require.NoError(t, err)
	})

}

func TestCheckDefaultEventDeclaration(t *testing.T) {

	t.Parallel()

	t.Run("empty", func(t *testing.T) {

		t.Parallel()

		checker, err := ParseAndCheck(t, `
			resource R {
				event ResourceDestroyed()
			}
        `)
		require.NoError(t, err)

		variable, exists := checker.Elaboration.GetGlobalType("R")
		require.True(t, exists)

		require.IsType(t, variable.Type, &sema.CompositeType{})
		require.Equal(t, variable.Type.(*sema.CompositeType).DefaultDestroyEvent.Identifier, "ResourceDestroyed")
	})

	t.Run("allowed in resource interface", func(t *testing.T) {

		t.Parallel()

		checker, err := ParseAndCheck(t, `
			resource interface R {
				event ResourceDestroyed()
			}
        `)
		require.NoError(t, err)

		variable, exists := checker.Elaboration.GetGlobalType("R")
		require.True(t, exists)

		require.IsType(t, variable.Type, &sema.InterfaceType{})
		require.Equal(t, variable.Type.(*sema.InterfaceType).DefaultDestroyEvent.Identifier, "ResourceDestroyed")
	})

	t.Run("fail in struct", func(t *testing.T) {

		t.Parallel()

		_, err := ParseAndCheck(t, `
			struct R {
				event ResourceDestroyed()
			}
        `)
		errs := RequireCheckerErrors(t, err, 1)

		assert.IsType(t, &sema.DefaultDestroyEventInNonResourceError{}, errs[0])
	})

	t.Run("fail in struct interface", func(t *testing.T) {

		t.Parallel()

		_, err := ParseAndCheck(t, `
			struct interface R {
				event ResourceDestroyed()
			}
        `)
		errs := RequireCheckerErrors(t, err, 1)

		assert.IsType(t, &sema.DefaultDestroyEventInNonResourceError{}, errs[0])
	})

	t.Run("fail in contract", func(t *testing.T) {

		t.Parallel()

		_, err := ParseAndCheck(t, `
			contract R {
				event ResourceDestroyed()
			}
        `)
		errs := RequireCheckerErrors(t, err, 1)

		assert.IsType(t, &sema.DefaultDestroyEventInNonResourceError{}, errs[0])
	})

	t.Run("fail in contract interface", func(t *testing.T) {

		t.Parallel()

		_, err := ParseAndCheck(t, `
			contract interface R {
				event ResourceDestroyed()
			}
        `)
		errs := RequireCheckerErrors(t, err, 1)

		assert.IsType(t, &sema.DefaultDestroyEventInNonResourceError{}, errs[0])
	})

	t.Run("allowed in resource attachment", func(t *testing.T) {

		t.Parallel()

		_, err := ParseAndCheck(t, `
			attachment A for AnyResource {
				event ResourceDestroyed()
			}
        `)
		require.NoError(t, err)
	})

	t.Run("not allowed in struct attachment", func(t *testing.T) {

		t.Parallel()

		_, err := ParseAndCheck(t, `
			attachment A for AnyStruct {
				event ResourceDestroyed()
			}
        `)
		errs := RequireCheckerErrors(t, err, 1)

		assert.IsType(t, &sema.DefaultDestroyEventInNonResourceError{}, errs[0])
	})

	t.Run("nested declarations after first disallowed", func(t *testing.T) {

		t.Parallel()

		_, err := ParseAndCheck(t, `
			resource R {
				event ResourceDestroyed()
				event OtherEvent()
			}
        `)
		errs := RequireCheckerErrors(t, err, 1)

		assert.IsType(t, &sema.InvalidNestedDeclarationError{}, errs[0])
	})

	t.Run("cannot declare two default events", func(t *testing.T) {

		t.Parallel()

		_, err := ParseAndCheck(t, `
			resource R {
				event ResourceDestroyed()
				event ResourceDestroyed()
			}
        `)
		errs := RequireCheckerErrors(t, err, 4)

		assert.IsType(t, &sema.InvalidNestedDeclarationError{}, errs[0])
		assert.IsType(t, &sema.RedeclarationError{}, errs[1])
		assert.IsType(t, &sema.RedeclarationError{}, errs[2])
		assert.IsType(t, &sema.RedeclarationError{}, errs[3])
	})
}

func TestCheckDefaultEventParamChecking(t *testing.T) {

	t.Parallel()

	t.Run("basic", func(t *testing.T) {

		t.Parallel()

		_, err := ParseAndCheck(t, `
			resource R {
				event ResourceDestroyed(name: String = "foo")
			}
        `)
		require.NoError(t, err)
	})

	t.Run("3 param", func(t *testing.T) {

		t.Parallel()

		_, err := ParseAndCheck(t, `
			resource R {
				event ResourceDestroyed(name: String = "foo", id: UInt16? = 4, condition: Bool = true)
			}
        `)
		require.NoError(t, err)
	})

	t.Run("type error", func(t *testing.T) {

		t.Parallel()

		_, err := ParseAndCheck(t, `
			resource R {
				event ResourceDestroyed(name: Int = "foo")
			}
        `)
		errs := RequireCheckerErrors(t, err, 1)

		assert.IsType(t, &sema.TypeMismatchError{}, errs[0])
	})

	t.Run("field", func(t *testing.T) {

		t.Parallel()

		_, err := ParseAndCheck(t, `
			resource R {
				let field : String
				event ResourceDestroyed(name: String = self.field)

				init() {
					self.field = ""
				}
			}
        `)
		require.NoError(t, err)
	})

	t.Run("address", func(t *testing.T) {

		t.Parallel()

		_, err := ParseAndCheck(t, `
			resource R {
				let field : Address
				event ResourceDestroyed(name: Address? = self.field)

				init() {
					self.field = 0x1
				}
			}
        `)
		require.NoError(t, err)
	})

	t.Run("nil", func(t *testing.T) {

		t.Parallel()

		_, err := ParseAndCheck(t, `
			resource R {
				event ResourceDestroyed(name: Address? = nil)
			}
        `)
		require.NoError(t, err)
	})

	t.Run("address expr", func(t *testing.T) {

		t.Parallel()

		_, err := ParseAndCheck(t, `
			resource R {
				event ResourceDestroyed(name: Address = 0x1)
			}
        `)
		require.NoError(t, err)
	})

	t.Run("path expr", func(t *testing.T) {

		t.Parallel()

		_, err := ParseAndCheck(t, `
			resource R {
				event ResourceDestroyed(name: PublicPath = /public/foo)
			}
        `)
		require.NoError(t, err)
	})

	t.Run("float", func(t *testing.T) {

		t.Parallel()

		_, err := ParseAndCheck(t, `
			resource R {
				event ResourceDestroyed(name: UFix64 = 0.0034)
			}
        `)
		require.NoError(t, err)
	})

	t.Run("field type mismatch", func(t *testing.T) {

		t.Parallel()

		_, err := ParseAndCheck(t, `
			resource R {
				event ResourceDestroyed(name: String = self.field)

				let field : Int

				init() {
					self.field = 3
				}
			}
        `)
		errs := RequireCheckerErrors(t, err, 1)

		assert.IsType(t, &sema.TypeMismatchError{}, errs[0])
	})

	t.Run("self", func(t *testing.T) {

		t.Parallel()

		_, err := ParseAndCheck(t, `
			resource R {
				event ResourceDestroyed(name: @R = self)
			}
        `)
		errs := RequireCheckerErrors(t, err, 4)

		assert.IsType(t, &sema.DefaultDestroyInvalidParameterError{}, errs[0])
		assert.IsType(t, &sema.ResourceLossError{}, errs[1])
		assert.IsType(t, &sema.InvalidEventParameterTypeError{}, errs[2])
		assert.IsType(t, &sema.InvalidResourceFieldError{}, errs[3])
	})

	t.Run("array field", func(t *testing.T) {

		t.Parallel()

		_, err := ParseAndCheck(t, `
			resource R {
				let field : [Int]
				event ResourceDestroyed(name: [Int] = self.field)

				init() {
					self.field = [3]
				}
			}
        `)
		errs := RequireCheckerErrors(t, err, 1)

		assert.IsType(t, &sema.DefaultDestroyInvalidParameterError{}, errs[0])
	})

	t.Run("function call", func(t *testing.T) {

		t.Parallel()

		_, err := ParseAndCheck(t, `
			resource R {
				event ResourceDestroyed(name: Int  = self.fn())

				fun fn(): Int {
					return 3
				}
			}
        `)
		errs := RequireCheckerErrors(t, err, 1)

		assert.IsType(t, &sema.DefaultDestroyInvalidArgumentError{}, errs[0])
	})

	t.Run("external field", func(t *testing.T) {

		t.Parallel()

		_, err := ParseAndCheck(t, `
			let r2 <- create R2()
			let ref = &r2 as &R2
			
			resource R {
				event ResourceDestroyed(name: UFix64 = ref.field)
			}

			resource R2 {
				let field : UFix64 
				init() {
					self.field = 0.0034
				}
			}
        `)
		errs := RequireCheckerErrors(t, err, 1)
		assert.IsType(t, &sema.DefaultDestroyInvalidArgumentError{}, errs[0])
	})

	t.Run("double nested field", func(t *testing.T) {

		t.Parallel()

		_, err := ParseAndCheck(t, `
			resource R {
				let s: S 
				event ResourceDestroyed(name: UFix64 = self.s.field)
				init() {
					self.s = S()
				}
			}

			struct S {
				let field : UFix64 
				init() {
					self.field = 0.0034
				}
			}
        `)
		require.NoError(t, err)
	})

	t.Run("function call member", func(t *testing.T) {

		t.Parallel()

		_, err := ParseAndCheck(t, `
			fun getS(): S {
				return S()
			}

			resource R {
				event ResourceDestroyed(name: UFix64 = getS().field)
			}

			struct S {
				let field : UFix64 
				init() {
					self.field = 0.0034
				}
			}
        `)

		errs := RequireCheckerErrors(t, err, 1)
		assert.IsType(t, &sema.DefaultDestroyInvalidArgumentError{}, errs[0])
	})

	t.Run("method call member", func(t *testing.T) {

		t.Parallel()

		_, err := ParseAndCheck(t, `
			resource R {
				fun getS(): S {
					return S()
				}	
				event ResourceDestroyed(name: UFix64 = self.getS().field)
			}

			struct S {
				let field : UFix64 
				init() {
					self.field = 0.0034
				}
			}
        `)

		errs := RequireCheckerErrors(t, err, 1)
		assert.IsType(t, &sema.DefaultDestroyInvalidArgumentError{}, errs[0])
	})

	t.Run("array index expression", func(t *testing.T) {

		t.Parallel()

		_, err := ParseAndCheck(t, `
			resource R {
				var arr : [String] 
				event ResourceDestroyed(name: String? = self.arr[0])

				init() {
					self.arr = []
				}
			}
        `)
		errs := RequireCheckerErrors(t, err, 1)

		assert.IsType(t, &sema.DefaultDestroyInvalidArgumentError{}, errs[0])
	})

	t.Run("dict index expression", func(t *testing.T) {

		t.Parallel()

		_, err := ParseAndCheck(t, `
			resource R {
				let dict : {Int: String} 
				event ResourceDestroyed(name: String? = self.dict[0])

				init() {
					self.dict = {}
				}
			}
        `)
		require.NoError(t, err)
	})

	t.Run("function call dict index expression", func(t *testing.T) {

		t.Parallel()

		_, err := ParseAndCheck(t, `
			resource R {
				event ResourceDestroyed(name: String? = self.get()[0])
				fun get(): {Int: String} {
					return {}
				}
			}
        `)
		errs := RequireCheckerErrors(t, err, 1)
		assert.IsType(t, &sema.DefaultDestroyInvalidArgumentError{}, errs[0])
	})

	t.Run("function call dict indexed expression", func(t *testing.T) {

		t.Parallel()

		_, err := ParseAndCheck(t, `
			resource R {
				let dict : {Int: String} 
				event ResourceDestroyed(name: String? = self.dict[0+1])

				init() {
					self.dict = {}
				}
			}
        `)
		errs := RequireCheckerErrors(t, err, 1)
		assert.IsType(t, &sema.DefaultDestroyInvalidArgumentError{}, errs[0])
	})

	t.Run("external var expression", func(t *testing.T) {

		t.Parallel()

		_, err := ParseAndCheck(t, `
			var index: Int = 3
			resource R {
				let dict : {Int: String} 
				event ResourceDestroyed(name: String? = self.dict[index])

				init() {
					self.dict = {}
				}
			}
        `)
		errs := RequireCheckerErrors(t, err, 1)
		assert.IsType(t, &sema.DefaultDestroyInvalidArgumentError{}, errs[0])
	})

	t.Run("attachment index expression", func(t *testing.T) {

		t.Parallel()

		_, err := ParseAndCheck(t, `
			attachment A for R {
				let name: String
				init() {
					self.name = "foo"
				}
			}

			resource R {
				event ResourceDestroyed(name: String? = self[A]?.name)
			}
        `)
		require.NoError(t, err)
	})

	t.Run("attachment with base", func(t *testing.T) {

		t.Parallel()

		_, err := ParseAndCheck(t, `
			attachment A for R {
				event ResourceDestroyed(name: Int  = base.field)
			}

			resource R {
				let field : Int

				init() {
					self.field = 3
				}
			}
        `)
		require.NoError(t, err)
	})

<<<<<<< HEAD
	t.Run("attachment with entitled base", func(t *testing.T) {
=======
	t.Run("field name conflict", func(t *testing.T) {
>>>>>>> 8fb0ad2a

		t.Parallel()

		_, err := ParseAndCheck(t, `
<<<<<<< HEAD
			entitlement E

			attachment A for R {
				event ResourceDestroyed(name: Int  = base.field)
			}

			resource R {
				access(E) let field : Int

				init() {
					self.field = 3
				}
			}
        `)
		errs := RequireCheckerErrors(t, err, 1)
		assert.IsType(t, &sema.InvalidAccessError{}, errs[0])
	})

	t.Run("attachment with entitled base allowed", func(t *testing.T) {

		t.Parallel()

		_, err := ParseAndCheck(t, `
			entitlement E

			attachment A for R {
				require entitlement E
				event ResourceDestroyed(name: Int  = base.field)
			}

			resource R {
				access(E) let field : Int

				init() {
					self.field = 3
				}
=======
			attachment A for R {
				event ResourceDestroyed(name: Int = self.self, x: String = base.base)
				let self: Int
				let base: String
				init() {
					self.base = "foo"
					self.self = 3
				}
			}

			resource R {
				let base: String
				init() {
					self.base = "foo"
				}
				event ResourceDestroyed(name: String? = self[A]?.base, x: Int? = self[A]?.self)
>>>>>>> 8fb0ad2a
			}
        `)
		require.NoError(t, err)
	})
<<<<<<< HEAD

	t.Run("attachment with entitled self", func(t *testing.T) {

		t.Parallel()

		_, err := ParseAndCheck(t, `
			entitlement E

			entitlement  mapping M {
				E -> E
			}

			access(M) attachment A for R {
				access(E) let field : Int
				event ResourceDestroyed(name: Int  = self.field)
				init() {
					self.field = 3
				}
			}

			resource R {}
        `)
		require.NoError(t, err)
	})

=======
>>>>>>> 8fb0ad2a
}<|MERGE_RESOLUTION|>--- conflicted
+++ resolved
@@ -1059,53 +1059,11 @@
 		require.NoError(t, err)
 	})
 
-<<<<<<< HEAD
-	t.Run("attachment with entitled base", func(t *testing.T) {
-=======
 	t.Run("field name conflict", func(t *testing.T) {
->>>>>>> 8fb0ad2a
-
-		t.Parallel()
-
-		_, err := ParseAndCheck(t, `
-<<<<<<< HEAD
-			entitlement E
-
-			attachment A for R {
-				event ResourceDestroyed(name: Int  = base.field)
-			}
-
-			resource R {
-				access(E) let field : Int
-
-				init() {
-					self.field = 3
-				}
-			}
-        `)
-		errs := RequireCheckerErrors(t, err, 1)
-		assert.IsType(t, &sema.InvalidAccessError{}, errs[0])
-	})
-
-	t.Run("attachment with entitled base allowed", func(t *testing.T) {
-
-		t.Parallel()
-
-		_, err := ParseAndCheck(t, `
-			entitlement E
-
-			attachment A for R {
-				require entitlement E
-				event ResourceDestroyed(name: Int  = base.field)
-			}
-
-			resource R {
-				access(E) let field : Int
-
-				init() {
-					self.field = 3
-				}
-=======
+
+		t.Parallel()
+
+		_, err := ParseAndCheck(t, `
 			attachment A for R {
 				event ResourceDestroyed(name: Int = self.self, x: String = base.base)
 				let self: Int
@@ -1115,19 +1073,62 @@
 					self.self = 3
 				}
 			}
-
 			resource R {
 				let base: String
 				init() {
 					self.base = "foo"
 				}
 				event ResourceDestroyed(name: String? = self[A]?.base, x: Int? = self[A]?.self)
->>>>>>> 8fb0ad2a
-			}
-        `)
-		require.NoError(t, err)
-	})
-<<<<<<< HEAD
+			}
+        `)
+		require.NoError(t, err)
+	})
+
+	t.Run("attachment with entitled base", func(t *testing.T) {
+
+		t.Parallel()
+
+		_, err := ParseAndCheck(t, `
+			entitlement E
+
+			attachment A for R {
+				event ResourceDestroyed(name: Int  = base.field)
+			}
+
+			resource R {
+				access(E) let field : Int
+
+				init() {
+					self.field = 3
+				}
+			}
+        `)
+		errs := RequireCheckerErrors(t, err, 1)
+		assert.IsType(t, &sema.InvalidAccessError{}, errs[0])
+	})
+
+	t.Run("attachment with entitled base allowed", func(t *testing.T) {
+
+		t.Parallel()
+
+		_, err := ParseAndCheck(t, `
+			entitlement E
+
+			attachment A for R {
+				require entitlement E
+				event ResourceDestroyed(name: Int  = base.field)
+			}
+
+			resource R {
+				access(E) let field : Int
+
+				init() {
+					self.field = 3
+				}
+			}
+        `)
+		require.NoError(t, err)
+	})
 
 	t.Run("attachment with entitled self", func(t *testing.T) {
 
@@ -1140,7 +1141,7 @@
 				E -> E
 			}
 
-			access(M) attachment A for R {
+			access(mapping M) attachment A for R {
 				access(E) let field : Int
 				event ResourceDestroyed(name: Int  = self.field)
 				init() {
@@ -1152,7 +1153,4 @@
         `)
 		require.NoError(t, err)
 	})
-
-=======
->>>>>>> 8fb0ad2a
 }