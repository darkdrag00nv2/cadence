/*
 * Cadence - The resource-oriented smart contract programming language
 *
 * Copyright Dapper Labs, Inc.
 *
 * Licensed under the Apache License, Version 2.0 (the "License");
 * you may not use this file except in compliance with the License.
 * You may obtain a copy of the License at
 *
 *   http://www.apache.org/licenses/LICENSE-2.0
 *
 * Unless required by applicable law or agreed to in writing, software
 * distributed under the License is distributed on an "AS IS" BASIS,
 * WITHOUT WARRANTIES OR CONDITIONS OF ANY KIND, either express or implied.
 * See the License for the specific language governing permissions and
 * limitations under the License.
 */

package checker

import (
	"fmt"
	"testing"

	"github.com/stretchr/testify/assert"
	"github.com/stretchr/testify/require"

	"github.com/onflow/cadence/runtime/sema"
)

func TestCheckBasicEntitlementDeclaration(t *testing.T) {

	t.Parallel()

	t.Run("basic", func(t *testing.T) {
		t.Parallel()

		checker, err := ParseAndCheck(t, `
            entitlement E
        `)

		assert.NoError(t, err)
		entitlement := checker.Elaboration.EntitlementType("S.test.E")
		assert.Equal(t, "E", entitlement.String())
	})

	t.Run("access(self) access", func(t *testing.T) {
		t.Parallel()

		_, err := ParseAndCheck(t, `
            access(self) entitlement E
        `)

		errs := RequireCheckerErrors(t, err, 1)

		require.IsType(t, &sema.InvalidAccessModifierError{}, errs[0])
	})
}

func TestCheckBasicEntitlementMappingDeclaration(t *testing.T) {

	t.Parallel()

	t.Run("basic", func(t *testing.T) {
		t.Parallel()

		checker, err := ParseAndCheck(t, `
            entitlement mapping M {}
        `)

		assert.NoError(t, err)
		entitlement := checker.Elaboration.EntitlementMapType("S.test.M")
		assert.Equal(t, "M", entitlement.String())
	})

	t.Run("with mappings", func(t *testing.T) {
		t.Parallel()

		checker, err := ParseAndCheck(t, `
            entitlement A

            entitlement B

            entitlement C

            entitlement mapping M {
                A -> B
                B -> C
            }
        `)

		assert.NoError(t, err)
		entitlement := checker.Elaboration.EntitlementMapType("S.test.M")
		assert.Equal(t, "M", entitlement.String())
		assert.Equal(t, 2, len(entitlement.Relations))
	})

	t.Run("access(self) access", func(t *testing.T) {
		t.Parallel()

		_, err := ParseAndCheck(t, `
            access(self) entitlement mapping M {}
        `)

		errs := RequireCheckerErrors(t, err, 1)

		require.IsType(t, &sema.InvalidAccessModifierError{}, errs[0])
	})
}

func TestCheckBasicEntitlementMappingNonEntitlements(t *testing.T) {

	t.Parallel()

	t.Run("resource", func(t *testing.T) {
		t.Parallel()

		_, err := ParseAndCheck(t, `
            entitlement A

            resource B {}

            entitlement mapping M {
                A -> B
            }
        `)

		errs := RequireCheckerErrors(t, err, 2)

		require.IsType(t, &sema.NotDeclaredError{}, errs[0])
		require.IsType(t, &sema.InvalidNonEntitlementTypeInMapError{}, errs[1])
	})

	t.Run("struct", func(t *testing.T) {
		t.Parallel()

		_, err := ParseAndCheck(t, `
            entitlement A
        
            struct B {}
        
            entitlement mapping M {
                A -> B
            }
        `)

		errs := RequireCheckerErrors(t, err, 2)

		require.IsType(t, &sema.NotDeclaredError{}, errs[0])
		require.IsType(t, &sema.InvalidNonEntitlementTypeInMapError{}, errs[1])
	})

	t.Run("attachment", func(t *testing.T) {
		t.Parallel()

		_, err := ParseAndCheck(t, `
            entitlement A
        
            attachment B for AnyStruct {}
        
            entitlement mapping M {
                A -> B
            }
        `)

		errs := RequireCheckerErrors(t, err, 2)

		require.IsType(t, &sema.NotDeclaredError{}, errs[0])
		require.IsType(t, &sema.InvalidNonEntitlementTypeInMapError{}, errs[1])
	})

	t.Run("interface", func(t *testing.T) {
		t.Parallel()

		_, err := ParseAndCheck(t, `
            entitlement A
        
            resource interface B {}
        
            entitlement mapping M {
                A -> B
            }
        `)

		errs := RequireCheckerErrors(t, err, 2)

		require.IsType(t, &sema.NotDeclaredError{}, errs[0])
		require.IsType(t, &sema.InvalidNonEntitlementTypeInMapError{}, errs[1])
	})

	t.Run("contract", func(t *testing.T) {
		t.Parallel()

		_, err := ParseAndCheck(t, `
            entitlement B
        
            contract A {}
        
            entitlement mapping M {
                A -> B
            }
        `)

		errs := RequireCheckerErrors(t, err, 2)

		require.IsType(t, &sema.NotDeclaredError{}, errs[0])
		require.IsType(t, &sema.InvalidNonEntitlementTypeInMapError{}, errs[1])
	})

	t.Run("event", func(t *testing.T) {
		t.Parallel()

		_, err := ParseAndCheck(t, `
            entitlement B
        
            event A()
        
            entitlement mapping M {
                A -> B
            }
        `)

		errs := RequireCheckerErrors(t, err, 2)

		require.IsType(t, &sema.NotDeclaredError{}, errs[0])
		require.IsType(t, &sema.InvalidNonEntitlementTypeInMapError{}, errs[1])
	})

	t.Run("enum", func(t *testing.T) {
		t.Parallel()

		_, err := ParseAndCheck(t, `
            entitlement B

            enum A: UInt8 {}

            entitlement mapping M {
                A -> B
            }
        `)

		errs := RequireCheckerErrors(t, err, 2)

		require.IsType(t, &sema.NotDeclaredError{}, errs[0])
		require.IsType(t, &sema.InvalidNonEntitlementTypeInMapError{}, errs[1])
	})

	t.Run("simple type", func(t *testing.T) {
		t.Parallel()

		_, err := ParseAndCheck(t, `
            entitlement B

            entitlement mapping M {
                Int -> B
            }
        `)

		errs := RequireCheckerErrors(t, err, 1)

		require.IsType(t, &sema.InvalidNonEntitlementTypeInMapError{}, errs[0])
	})

	t.Run("other mapping", func(t *testing.T) {
		t.Parallel()

		_, err := ParseAndCheck(t, `
            entitlement B

            entitlement mapping A {}

            entitlement mapping M {
                A -> B
            }
        `)

		errs := RequireCheckerErrors(t, err, 1)

		require.IsType(t, &sema.InvalidNonEntitlementTypeInMapError{}, errs[0])
	})
}

func TestCheckEntitlementDeclarationNesting(t *testing.T) {
	t.Parallel()

	t.Run("in contract", func(t *testing.T) {
		t.Parallel()

		_, err := ParseAndCheck(t, `
            contract C {
                entitlement E
            }
        `)

		assert.NoError(t, err)
	})

	t.Run("in contract interface", func(t *testing.T) {
		t.Parallel()

		_, err := ParseAndCheck(t, `
            contract interface C {
                entitlement E
            }
        `)

		assert.NoError(t, err)
	})

	t.Run("in resource", func(t *testing.T) {
		t.Parallel()

		_, err := ParseAndCheck(t, `
            resource R {
                entitlement E
            }
        `)

		errs := RequireCheckerErrors(t, err, 1)

		require.IsType(t, &sema.InvalidNestedDeclarationError{}, errs[0])
	})

	t.Run("in resource interface", func(t *testing.T) {
		t.Parallel()

		_, err := ParseAndCheck(t, `
            resource interface R {
                entitlement E
            }
        `)

		errs := RequireCheckerErrors(t, err, 1)

		require.IsType(t, &sema.InvalidNestedDeclarationError{}, errs[0])
	})

	t.Run("in attachment", func(t *testing.T) {
		t.Parallel()

		_, err := ParseAndCheck(t, `
            attachment A for AnyStruct {
                entitlement E
            }
        `)

		errs := RequireCheckerErrors(t, err, 1)

		require.IsType(t, &sema.InvalidNestedDeclarationError{}, errs[0])
	})

	t.Run("in struct", func(t *testing.T) {
		t.Parallel()

		_, err := ParseAndCheck(t, `
            struct S {
                entitlement E
            }
        `)

		errs := RequireCheckerErrors(t, err, 1)

		require.IsType(t, &sema.InvalidNestedDeclarationError{}, errs[0])
	})

	t.Run("in struct", func(t *testing.T) {
		t.Parallel()

		_, err := ParseAndCheck(t, `
            struct interface S {
                entitlement E
            }
        `)

		errs := RequireCheckerErrors(t, err, 1)

		require.IsType(t, &sema.InvalidNestedDeclarationError{}, errs[0])
	})

	t.Run("in enum", func(t *testing.T) {
		t.Parallel()

		_, err := ParseAndCheck(t, `
            enum X: UInt8 {
                entitlement E
            }
        `)

		errs := RequireCheckerErrors(t, err, 2)

		require.IsType(t, &sema.InvalidNestedDeclarationError{}, errs[0])
		require.IsType(t, &sema.InvalidNonEnumCaseError{}, errs[1])
	})
}

func TestCheckEntitlementMappingDeclarationNesting(t *testing.T) {
	t.Parallel()

	t.Run("in contract", func(t *testing.T) {
		t.Parallel()

		_, err := ParseAndCheck(t, `
            contract C {
                entitlement mapping M {}
            }
        `)

		assert.NoError(t, err)
	})

	t.Run("in contract interface", func(t *testing.T) {
		t.Parallel()

		_, err := ParseAndCheck(t, `
            contract interface C {
                entitlement mapping M {}
            }
        `)

		assert.NoError(t, err)
	})

	t.Run("in resource", func(t *testing.T) {
		t.Parallel()

		_, err := ParseAndCheck(t, `
            resource R {
                entitlement mapping M {}
            }
        `)

		errs := RequireCheckerErrors(t, err, 1)

		require.IsType(t, &sema.InvalidNestedDeclarationError{}, errs[0])
	})

	t.Run("in resource interface", func(t *testing.T) {
		t.Parallel()

		_, err := ParseAndCheck(t, `
            resource interface R {
                entitlement mapping M {}
            }
        `)

		errs := RequireCheckerErrors(t, err, 1)

		require.IsType(t, &sema.InvalidNestedDeclarationError{}, errs[0])
	})

	t.Run("in attachment", func(t *testing.T) {
		t.Parallel()

		_, err := ParseAndCheck(t, `
            attachment A for AnyStruct {
                entitlement mapping M {}
            }
        `)

		errs := RequireCheckerErrors(t, err, 1)

		require.IsType(t, &sema.InvalidNestedDeclarationError{}, errs[0])
	})

	t.Run("in struct", func(t *testing.T) {
		t.Parallel()

		_, err := ParseAndCheck(t, `
            struct S {
                entitlement mapping M {}
            }
        `)

		errs := RequireCheckerErrors(t, err, 1)

		require.IsType(t, &sema.InvalidNestedDeclarationError{}, errs[0])
	})

	t.Run("in struct", func(t *testing.T) {
		t.Parallel()

		_, err := ParseAndCheck(t, `
            struct interface S {
                entitlement mapping M {}
            }
        `)

		errs := RequireCheckerErrors(t, err, 1)

		require.IsType(t, &sema.InvalidNestedDeclarationError{}, errs[0])
	})

	t.Run("in enum", func(t *testing.T) {
		t.Parallel()

		_, err := ParseAndCheck(t, `
            enum X: UInt8 {
                entitlement mapping M {}
            }
        `)

		errs := RequireCheckerErrors(t, err, 2)

		require.IsType(t, &sema.InvalidNestedDeclarationError{}, errs[0])
		require.IsType(t, &sema.InvalidNonEnumCaseError{}, errs[1])
	})
}

func TestCheckBasicEntitlementAccess(t *testing.T) {

	t.Parallel()

	t.Run("valid", func(t *testing.T) {
		t.Parallel()

		_, err := ParseAndCheck(t, `
            entitlement E

            struct interface S {
                access(E) let foo: String
            }
        `)

		assert.NoError(t, err)
	})

	t.Run("multiple entitlements conjunction", func(t *testing.T) {
		t.Parallel()
		_, err := ParseAndCheck(t, `
            entitlement A

            entitlement B

            entitlement C

            resource interface R {
                access(A, B) let foo: String
                access(B, C) fun bar()
            }
        `)

		assert.NoError(t, err)
	})

	t.Run("multiple entitlements disjunction", func(t *testing.T) {
		t.Parallel()

		_, err := ParseAndCheck(t, `
            entitlement A
        
            entitlement B
        
            entitlement C
        
            resource interface R {
                access(A | B) let foo: String
                access(B | C) fun bar()
            }
        `)

		assert.NoError(t, err)
	})

	t.Run("valid in contract", func(t *testing.T) {
		t.Parallel()

		_, err := ParseAndCheck(t, `
            contract C {
                entitlement E
        
                struct interface S {
                    access(E) let foo: String
                }
            }
        `)

		assert.NoError(t, err)
	})

	t.Run("valid in contract interface", func(t *testing.T) {
		t.Parallel()

		_, err := ParseAndCheck(t, `
            contract interface C {
                entitlement E
        
                struct interface S {
                    access(E) let foo: String
                }
            }
        `)

		assert.NoError(t, err)
	})

	t.Run("qualified", func(t *testing.T) {
		t.Parallel()

		_, err := ParseAndCheck(t, `
            contract C {

                entitlement E

                struct interface S {
                    access(E) let foo: String
                }
            }

            resource R {
                access(C.E) fun bar() {}
            }
        `)

		assert.NoError(t, err)
	})
}

func TestCheckBasicEntitlementMappingAccess(t *testing.T) {

	t.Parallel()

	t.Run("valid", func(t *testing.T) {
		t.Parallel()

		_, err := ParseAndCheck(t, `
            entitlement mapping M {}
        
            struct interface S {
                access(M) let foo: auth(M) &String
            }
        `)

		assert.NoError(t, err)
	})

	t.Run("optional valid", func(t *testing.T) {
		t.Parallel()

		_, err := ParseAndCheck(t, `
            entitlement mapping M {}
        
            struct interface S {
                access(M) let foo: auth(M) &String?
            }
        `)

		assert.NoError(t, err)
	})

	t.Run("non-reference field", func(t *testing.T) {
		t.Parallel()

		_, err := ParseAndCheck(t, `
            entitlement mapping M {}
        
            struct interface S {
                access(M) let foo: String
            }
        `)

		errs := RequireCheckerErrors(t, err, 1)

		require.IsType(t, &sema.InvalidMappedEntitlementMemberError{}, errs[0])
	})

	t.Run("non-auth reference field", func(t *testing.T) {
		t.Parallel()

		_, err := ParseAndCheck(t, `
            entitlement mapping M {}
        
            struct interface S {
                access(M) let foo: &String
            }
        `)

		errs := RequireCheckerErrors(t, err, 1)

		require.IsType(t, &sema.InvalidMappedEntitlementMemberError{}, errs[0])
	})

	t.Run("non-reference container field", func(t *testing.T) {
		t.Parallel()
<<<<<<< HEAD

		_, err := ParseAndCheck(t, `
            entitlement mapping M {}

            struct interface S {
                access(M) let foo: [String]
            }
        `)
=======
		_, err := ParseAndCheck(t, `
			entitlement mapping M {}
			struct interface S {
				access(M) let foo: [String]
			}
		`)
>>>>>>> 4acc8dec

		assert.NoError(t, err)
	})

	t.Run("mismatched entitlement mapping", func(t *testing.T) {
		t.Parallel()

		_, err := ParseAndCheck(t, `
            entitlement mapping M {}

            entitlement mapping N {}

            struct interface S {
                access(M) let foo: auth(N) &String
            }
        `)

		errs := RequireCheckerErrors(t, err, 2)

		require.IsType(t, &sema.InvalidMappedAuthorizationOutsideOfFieldError{}, errs[0])
		require.IsType(t, &sema.InvalidMappedEntitlementMemberError{}, errs[1])
	})

	t.Run("mismatched entitlement mapping to set", func(t *testing.T) {
		t.Parallel()
		_, err := ParseAndCheck(t, `
            entitlement mapping M {}
            entitlement N
            struct interface S {
                access(M) let foo: auth(N) &String
            }
        `)

		errs := RequireCheckerErrors(t, err, 1)

		require.IsType(t, &sema.InvalidMappedEntitlementMemberError{}, errs[0])
	})

	t.Run("function", func(t *testing.T) {
		t.Parallel()
		_, err := ParseAndCheck(t, `
            entitlement mapping M {}
            struct interface S {
                access(M) fun foo()
            }
        `)

		errs := RequireCheckerErrors(t, err, 1)

		require.IsType(t, &sema.InvalidMappedEntitlementMemberError{}, errs[0])
	})

	t.Run("accessor function in contract", func(t *testing.T) {
		t.Parallel()
		_, err := ParseAndCheck(t, `
            entitlement mapping M {}
            contract interface S {
                access(M) fun foo(): auth(M) &Int
            }
        `)

		errs := RequireCheckerErrors(t, err, 1)

		require.IsType(t, &sema.InvalidMappedEntitlementMemberError{}, errs[0])
	})

	t.Run("accessor function no container", func(t *testing.T) {
		t.Parallel()
		_, err := ParseAndCheck(t, `
            entitlement mapping M {}
            access(M) fun foo(): auth(M) &Int {
                return &1 as auth(M) &Int
            }
        `)

		errs := RequireCheckerErrors(t, err, 2)

		require.IsType(t, &sema.InvalidMappedAuthorizationOutsideOfFieldError{}, errs[0])
		require.IsType(t, &sema.InvalidMappedEntitlementMemberError{}, errs[1])
	})

	t.Run("accessor function", func(t *testing.T) {
		t.Parallel()
		_, err := ParseAndCheck(t, `
            entitlement mapping M {}
            struct interface S {
                access(M) fun foo(): auth(M) &Int
            }
        `)

		assert.NoError(t, err)
	})

	t.Run("accessor function non mapped return", func(t *testing.T) {
		t.Parallel()
		_, err := ParseAndCheck(t, `
            entitlement X
            entitlement mapping M {}
            struct interface S {
                access(M) fun foo(): auth(X) &Int
            }
        `)

		errs := RequireCheckerErrors(t, err, 1)

		require.IsType(t, &sema.InvalidMappedEntitlementMemberError{}, errs[0])
	})

	t.Run("accessor function non mapped access", func(t *testing.T) {
		t.Parallel()
		_, err := ParseAndCheck(t, `
            entitlement X
            entitlement mapping M {}
            struct interface S {
                access(X) fun foo(): auth(M) &Int
            }
        `)

		errs := RequireCheckerErrors(t, err, 1)

		require.IsType(t, &sema.InvalidMappedAuthorizationOutsideOfFieldError{}, errs[0])
	})

	t.Run("accessor function optional", func(t *testing.T) {
		t.Parallel()
		_, err := ParseAndCheck(t, `
            entitlement mapping M {}
            struct interface S {
                access(M) fun foo(): auth(M) &Int?
            }
        `)

		assert.NoError(t, err)
	})

	t.Run("accessor function with impl", func(t *testing.T) {
		t.Parallel()
		_, err := ParseAndCheck(t, `
            entitlement mapping M {}
            struct S {
                access(M) fun foo(): auth(M) &Int {
                    return &1 as auth(M) &Int
                }
            }
        `)

		assert.NoError(t, err)
	})

	t.Run("accessor function with impl wrong mapping", func(t *testing.T) {
		t.Parallel()
		_, err := ParseAndCheck(t, `
            entitlement mapping M {}
            entitlement mapping N {}
            struct S {
                access(M) fun foo(): auth(M) &Int {
                    return &1 as auth(N) &Int
                }
            }
        `)

		errs := RequireCheckerErrors(t, err, 2)

		require.IsType(t, &sema.InvalidMappedAuthorizationOutsideOfFieldError{}, errs[0])
		require.IsType(t, &sema.TypeMismatchError{}, errs[1])
	})

	t.Run("accessor function with impl subtype", func(t *testing.T) {
		t.Parallel()
		_, err := ParseAndCheck(t, `
            entitlement X
            entitlement Y
            entitlement Z
            entitlement mapping M {
                X -> Y
                X -> Z
            }
            struct S {
                access(M) fun foo(): auth(M) &Int {
                    return &1 as auth(Y, Z) &Int
                }
            }
        `)

		assert.NoError(t, err)
	})

	t.Run("accessor function with impl supertype", func(t *testing.T) {
		t.Parallel()
		_, err := ParseAndCheck(t, `
            entitlement X
            entitlement Y
            entitlement Z
            entitlement mapping M {
                X -> Y
                X -> Z
            }
            var x: [auth(Y) &Int] = []
            struct S {
                access(M) fun foo(): auth(M) &Int {
                    let r =  &1 as auth(M) &Int
                    x[0] = r
                    return r
                }
            }
        `)

		errs := RequireCheckerErrors(t, err, 1)

		require.IsType(t, &sema.TypeMismatchError{}, errs[0])
	})

	t.Run("accessor function with impl invalid cast", func(t *testing.T) {
		t.Parallel()
		_, err := ParseAndCheck(t, `
            entitlement E
            entitlement F
            entitlement mapping M {
                E -> F
            }
            struct S {
                access(M) fun foo(): auth(M) &Int {
                    let x = &1 as auth(M) &Int
                    // cannot cast, because M may be access(all)
                    let y: auth(F) &Int = x
                    return y
                }
            }
        `)

		errs := RequireCheckerErrors(t, err, 1)

		require.IsType(t, &sema.TypeMismatchError{}, errs[0])
		require.Equal(t, errs[0].(*sema.TypeMismatchError).ExpectedType.QualifiedString(), "auth(F) &Int")
		require.Equal(t, errs[0].(*sema.TypeMismatchError).ActualType.QualifiedString(), "auth(M) &Int")
	})

	t.Run("accessor function with complex impl", func(t *testing.T) {
		t.Parallel()
		_, err := ParseAndCheck(t, `
            entitlement mapping M {}
            var x: [AnyStruct] = []
            struct S {
                access(M) fun foo(cond: Bool): auth(M) &Int {
                    if(cond) {
                        let r = x[0]
                        if let ref = x as? auth(M) &Int {
                            return ref
                        } else {
                            return &2 as auth(M) &Int
                        }
                    } else {
                        let r = &3 as auth(M) &Int
                        x.append(r)
                        return r
                    }
                }
            }
        `)

		assert.NoError(t, err)
	})

	t.Run("accessor function with downcast impl", func(t *testing.T) {
		t.Parallel()
		_, err := ParseAndCheck(t, `
            entitlement X
            entitlement Y
            entitlement Z
            entitlement mapping M {
                X -> Y
                X -> Z
            }
            struct T {
                access(Y) fun foo() {}
            }
            struct S {
                access(M) fun foo(cond: Bool): auth(M) &T {
                    let x = &T() as auth(M) &T
                    if let y = x as? auth(Y) &T {
                        y.foo()
                    }
                    return x
                }
            }
        `)

		assert.NoError(t, err)
	})

	t.Run("accessor function with no downcast impl", func(t *testing.T) {
		t.Parallel()
		_, err := ParseAndCheck(t, `
            entitlement X
            entitlement Y
            entitlement mapping M {
                X -> Y
            }
            struct T {
                access(Y) fun foo() {}
            }
            struct S {
                access(M) fun foo(cond: Bool): auth(M) &T {
                    let x = &T() as auth(M) &T
                    x.foo()
                    return x
                }
            }
        `)

		errs := RequireCheckerErrors(t, err, 1)

		require.IsType(t, &sema.InvalidAccessError{}, errs[0])
	})

	t.Run("accessor function with object access impl", func(t *testing.T) {
		t.Parallel()
		_, err := ParseAndCheck(t, `
            entitlement X
            entitlement Y
            entitlement mapping M {
                X -> Y
            }
            struct T {
                access(Y) fun getRef(): auth(Y) &Int {
                    return &1 as auth(Y) &Int
                }
            }
            struct S {
                access(M) let t: auth(M) &T
                access(M) fun foo(cond: Bool): auth(M) &Int {
                    // success because we have self is fully entitled to the domain of M
                    return self.t.getRef()
                }
                init() {
                    self.t = &T() as auth(Y) &T
                }
            }
        `)

		assert.NoError(t, err)
	})

	t.Run("accessor function with invalid object access impl", func(t *testing.T) {
		t.Parallel()
		_, err := ParseAndCheck(t, `
            entitlement X
            entitlement Y
            entitlement Z
            entitlement mapping M {
                X -> Y
            }
            struct T {
                access(Z) fun getRef(): auth(Y) &Int {
                    return &1 as auth(Y) &Int
                }
            }
            struct S {
                access(M) let t: auth(M) &T
                access(M) fun foo(cond: Bool): auth(M) &Int {
                    // invalid bc we have no Z entitlement
                    return self.t.getRef()
                }
                init() {
                    self.t = &T() as auth(Y) &T
                }
            }
        `)

		errs := RequireCheckerErrors(t, err, 1)

		require.IsType(t, &sema.InvalidAccessError{}, errs[0])
	})

	t.Run("accessor function with mapped object access impl", func(t *testing.T) {
		t.Parallel()
		_, err := ParseAndCheck(t, `
            entitlement X
            entitlement Y
            entitlement Z
            entitlement mapping M {
                X -> Y
            }
            entitlement mapping N {
                Y -> Z
            }
            struct T {
                access(N) fun getRef(): auth(N) &Int {
                    return &1 as auth(N) &Int
                }
            }
            struct S {
                access(M) let t: auth(M) &T
                access(X) fun foo(cond: Bool): auth(Z) &Int {
                    return self.t.getRef()
                }
                init() {
                    self.t = &T() as auth(Y) &T
                }
            }
        `)

		assert.NoError(t, err)
	})

	t.Run("accessor function with composed mapping object access impl", func(t *testing.T) {
		t.Parallel()
		_, err := ParseAndCheck(t, `
            entitlement X
            entitlement Y
            entitlement Z
            entitlement mapping M {
                X -> Y
            }
            entitlement mapping N {
                Y -> Z
            }
            entitlement mapping NM {
                X -> Z
            }
            struct T {
                access(N) fun getRef(): auth(N) &Int {
                    return &1 as auth(N) &Int
                }
            }
            struct S {
                access(M) let t: auth(M) &T
                access(NM) fun foo(cond: Bool): auth(NM) &Int {
                    return self.t.getRef()
                }
                init() {
                    self.t = &T() as auth(Y) &T
                }
            }
        `)

		assert.NoError(t, err)
	})

	t.Run("accessor function with invalid composed mapping object access impl", func(t *testing.T) {
		t.Parallel()
		_, err := ParseAndCheck(t, `
            entitlement X
            entitlement Y
            entitlement Z
            entitlement Q
            entitlement mapping M {
                X -> Y
            }
            entitlement mapping N {
                Y -> Z
            }
            entitlement mapping NM {
                X -> Q
            }
            struct T {
                access(N) fun getRef(): auth(N) &Int {
                    return &1 as auth(N) &Int
                }
            }
            struct S {
                access(M) let t: auth(M) &T
                access(NM) fun foo(cond: Bool): auth(NM) &Int {
                    return self.t.getRef()
                }
                init() {
                    self.t = &T() as auth(Y) &T
                }
            }
        `)

		errs := RequireCheckerErrors(t, err, 1)

		require.IsType(t, &sema.TypeMismatchError{}, errs[0])
		require.Equal(t, errs[0].(*sema.TypeMismatchError).ExpectedType.QualifiedString(), "auth(NM) &Int")
		require.Equal(t, errs[0].(*sema.TypeMismatchError).ActualType.QualifiedString(), "auth(Z) &Int")
	})

	t.Run("accessor function with superset composed mapping object access input", func(t *testing.T) {
		t.Parallel()
		_, err := ParseAndCheck(t, `
            entitlement X
            entitlement Y
            entitlement Z
            entitlement A
            entitlement B
            entitlement mapping M {
                X -> Y
                A -> B
            }
            entitlement mapping N {
                Y -> Z
            }
            entitlement mapping NM {
                X -> Z
            }
            struct T {
                access(N) fun getRef(): auth(N) &Int {
                    return &1 as auth(N) &Int
                }
            }
            struct S {
                access(M) let t: auth(M) &T
                access(NM) fun foo(cond: Bool): auth(NM) &Int {
                    return self.t.getRef()
                }
                init() {
                    self.t = &T() as auth(Y, B) &T
                }
            }`)

		assert.NoError(t, err)
	})

	t.Run("accessor function with composed mapping object access skipped step", func(t *testing.T) {
		t.Parallel()
		_, err := ParseAndCheck(t, `
            entitlement X
            entitlement Y
            entitlement Z
            entitlement A
            entitlement B
            entitlement mapping M {
                X -> Y
                A -> B
            }
            entitlement mapping N {
                Y -> Z
            }
            entitlement mapping NM {
                X -> Z
                A -> B
            }
            struct T {
                access(N) fun getRef(): auth(N) &Int {
                    return &1 as auth(N) &Int
                }
            }
            struct S {
                access(M) let t: auth(M) &T
                access(NM) fun foo(cond: Bool): auth(NM) &Int {
                    // the B entitlement doesn't pass through the mapping N
                    return self.t.getRef()
                }
                init() {
                    self.t = &T() as auth(Y, B) &T
                }
            }`)

		errs := RequireCheckerErrors(t, err, 1)

		require.IsType(t, &sema.TypeMismatchError{}, errs[0])
		require.Equal(t, errs[0].(*sema.TypeMismatchError).ExpectedType.QualifiedString(), "auth(NM) &Int")
		require.Equal(t, errs[0].(*sema.TypeMismatchError).ActualType.QualifiedString(), "auth(Z) &Int")
	})

	t.Run("accessor function with composed mapping object access included intermediate step", func(t *testing.T) {

		t.Parallel()

		_, err := ParseAndCheck(t, `
            entitlement X
            entitlement Y
            entitlement Z
            entitlement A
            entitlement B
            entitlement mapping M {
                X -> Y
                A -> B
            }
            entitlement mapping N {
                Y -> Z
                B -> B
            }
            entitlement mapping NM {
                X -> Z
                A -> B
            }
            struct T {
                access(N) fun getRef(): auth(N) &Int {
                    return &1 as auth(N) &Int
                }
            }
            struct S {
                access(M) let t: auth(M) &T
                access(NM) fun foo(cond: Bool): auth(NM) &Int {
                    return self.t.getRef()
                }
                init() {
                    self.t = &T() as auth(Y, B) &T
                }
            }`)

		assert.NoError(t, err)
	})

	t.Run("accessor function array", func(t *testing.T) {
		t.Parallel()
		_, err := ParseAndCheck(t, `
            entitlement mapping M {}
            struct interface S {
                access(M) fun foo(): [auth(M) &Int]
            }
        `)

		errs := RequireCheckerErrors(t, err, 1)

		require.IsType(t, &sema.InvalidMappedEntitlementMemberError{}, errs[0])
	})

	t.Run("accessor function with invalid mapped ref arg", func(t *testing.T) {
		t.Parallel()
		_, err := ParseAndCheck(t, `
            entitlement mapping M {}
            struct interface S {
                access(M) fun foo(arg: auth(M) &Int): auth(M) &Int
            }
        `)

		errs := RequireCheckerErrors(t, err, 1)

		require.IsType(t, &sema.InvalidMappedAuthorizationOutsideOfFieldError{}, errs[0])
	})

	t.Run("multiple mappings conjunction", func(t *testing.T) {
		t.Parallel()
		_, err := ParseAndCheck(t, `
            entitlement mapping M {}
            entitlement mapping N {}
            resource interface R {
                access(M, N) let foo: String
            }
        `)

		errs := RequireCheckerErrors(t, err, 1)

		require.IsType(t, &sema.InvalidMultipleMappedEntitlementError{}, errs[0])
	})

	t.Run("multiple mappings conjunction with regular", func(t *testing.T) {
		t.Parallel()
		_, err := ParseAndCheck(t, `
            entitlement mapping M {}
            entitlement N
            resource interface R {
                access(M, N) let foo: String
            }
        `)

		errs := RequireCheckerErrors(t, err, 1)

		require.IsType(t, &sema.InvalidMultipleMappedEntitlementError{}, errs[0])
	})

	t.Run("multiple mappings disjunction", func(t *testing.T) {
		t.Parallel()
		_, err := ParseAndCheck(t, `
            entitlement mapping M {}
            entitlement mapping N {}
            resource interface R {
                access(M | N) let foo: String
            }
        `)

		errs := RequireCheckerErrors(t, err, 1)

		require.IsType(t, &sema.InvalidMultipleMappedEntitlementError{}, errs[0])
	})

	t.Run("multiple mappings disjunction with regular", func(t *testing.T) {
		t.Parallel()
		_, err := ParseAndCheck(t, `
            entitlement M
            entitlement mapping N {}
            resource interface R {
                access(M | N) let foo: String
            }
        `)

		errs := RequireCheckerErrors(t, err, 1)

		require.IsType(t, &sema.InvalidNonEntitlementAccessError{}, errs[0])
	})

	t.Run("valid in contract", func(t *testing.T) {
		t.Parallel()
		_, err := ParseAndCheck(t, `
            contract C {
                entitlement mapping M {}
                struct interface S {
                    access(M) let foo: auth(M) &String
                }
            }
        `)

		assert.NoError(t, err)
	})

	t.Run("valid in contract interface", func(t *testing.T) {
		t.Parallel()
		_, err := ParseAndCheck(t, `
            contract interface C {
                entitlement mapping M {}
                struct interface S {
                    access(M) let foo: auth(M) &String
                }
            }
        `)

		assert.NoError(t, err)
	})

	t.Run("qualified", func(t *testing.T) {
		t.Parallel()
		_, err := ParseAndCheck(t, `
            contract C {
                entitlement mapping M {}
                struct interface S {
                    access(M) let foo: auth(M) &String
                }
            }
            resource interface R {
                access(C.M) let bar: auth(C.M) &String
            }
        `)

		assert.NoError(t, err)
	})

	t.Run("ref array field", func(t *testing.T) {
		t.Parallel()
		_, err := ParseAndCheck(t, `
            entitlement mapping M {}
            resource interface R {
                access(M) let foo: [auth(M) &Int]
            }
        `)

		assert.NoError(t, err)
	})

	t.Run("ref array field", func(t *testing.T) {
		t.Parallel()
		_, err := ParseAndCheck(t, `
			entitlement mapping M {}
			resource interface R {
				access(M) let foo: [auth(M) &Int]
			}
		`)

		assert.NoError(t, err)
	})
}

func TestCheckInvalidEntitlementAccess(t *testing.T) {

	t.Parallel()

	t.Run("invalid variable decl", func(t *testing.T) {
		t.Parallel()
		_, err := ParseAndCheck(t, `
            entitlement E
            access(E) var x: String = ""
        `)

		errs := RequireCheckerErrors(t, err, 1)

		require.IsType(t, &sema.InvalidEntitlementAccessError{}, errs[0])
	})

	t.Run("invalid fun decl", func(t *testing.T) {
		t.Parallel()
		_, err := ParseAndCheck(t, `
            entitlement E
            access(E) fun foo() {}
        `)

		errs := RequireCheckerErrors(t, err, 1)

		require.IsType(t, &sema.InvalidEntitlementAccessError{}, errs[0])
	})

	t.Run("invalid contract field", func(t *testing.T) {
		t.Parallel()
		_, err := ParseAndCheck(t, `
            entitlement E
            contract C {
                access(E) fun foo() {}
            }
        `)

		errs := RequireCheckerErrors(t, err, 1)

		require.IsType(t, &sema.InvalidEntitlementAccessError{}, errs[0])
	})

	t.Run("invalid contract interface field", func(t *testing.T) {
		t.Parallel()
		_, err := ParseAndCheck(t, `
            entitlement E
            contract interface C {
                access(E) fun foo()
            }
        `)

		errs := RequireCheckerErrors(t, err, 1)

		require.IsType(t, &sema.InvalidEntitlementAccessError{}, errs[0])
	})

	t.Run("invalid event", func(t *testing.T) {
		t.Parallel()
		_, err := ParseAndCheck(t, `
            entitlement E
            resource I {
                access(E) event Foo()
            }
        `)

		errs := RequireCheckerErrors(t, err, 2)

		require.IsType(t, &sema.InvalidNestedDeclarationError{}, errs[0])
		require.IsType(t, &sema.InvalidEntitlementAccessError{}, errs[1])
	})

	t.Run("invalid enum case", func(t *testing.T) {
		t.Parallel()
		_, err := ParseAndCheck(t, `
            entitlement E
            enum X: UInt8 {
                access(E) case red
            }
        `)

		errs := RequireCheckerErrors(t, err, 1)

		require.IsType(t, &sema.InvalidAccessModifierError{}, errs[0])
	})

	t.Run("missing entitlement declaration fun", func(t *testing.T) {
		t.Parallel()
		_, err := ParseAndCheck(t, `
            resource R {
                access(E) fun foo() {}
            }
        `)

		errs := RequireCheckerErrors(t, err, 1)

		require.IsType(t, &sema.NotDeclaredError{}, errs[0])
	})

	t.Run("missing entitlement declaration field", func(t *testing.T) {
		t.Parallel()
		_, err := ParseAndCheck(t, `
            struct interface S {
                access(E) let foo: String
            }
        `)

		errs := RequireCheckerErrors(t, err, 1)

		require.IsType(t, &sema.NotDeclaredError{}, errs[0])
	})
}

func TestCheckInvalidEntitlementMappingAuth(t *testing.T) {
	t.Parallel()

	t.Run("invalid variable annot", func(t *testing.T) {
		t.Parallel()
		_, err := ParseAndCheck(t, `
            entitlement mapping M {}
            let x: auth(M) &Int = 3
        `)

		errs := RequireCheckerErrors(t, err, 2)

		require.IsType(t, &sema.InvalidMappedAuthorizationOutsideOfFieldError{}, errs[0])
		require.IsType(t, &sema.TypeMismatchError{}, errs[1])
	})

	t.Run("invalid param annot", func(t *testing.T) {
		t.Parallel()
		_, err := ParseAndCheck(t, `
            entitlement mapping M {}
            fun foo(x: auth(M) &Int) {

            }
        `)

		errs := RequireCheckerErrors(t, err, 1)

		require.IsType(t, &sema.InvalidMappedAuthorizationOutsideOfFieldError{}, errs[0])
	})

	t.Run("invalid return annot", func(t *testing.T) {
		t.Parallel()
		_, err := ParseAndCheck(t, `
            entitlement mapping M {}
            fun foo(): auth(M) &Int {}
        `)

		errs := RequireCheckerErrors(t, err, 2)

		require.IsType(t, &sema.InvalidMappedAuthorizationOutsideOfFieldError{}, errs[0])
		require.IsType(t, &sema.MissingReturnStatementError{}, errs[1])
	})

	t.Run("invalid ref expr annot", func(t *testing.T) {
		t.Parallel()
		_, err := ParseAndCheck(t, `
            entitlement mapping M {}
            let x = &1 as auth(M) &Int
        `)

		errs := RequireCheckerErrors(t, err, 1)

		require.IsType(t, &sema.InvalidMappedAuthorizationOutsideOfFieldError{}, errs[0])
	})

	t.Run("invalid failable annot", func(t *testing.T) {
		t.Parallel()
		_, err := ParseAndCheck(t, `
            entitlement mapping M {}
            let x = &1 as &Int
            let y = x as? auth(M) &Int
        `)

		errs := RequireCheckerErrors(t, err, 1)

		require.IsType(t, &sema.InvalidMappedAuthorizationOutsideOfFieldError{}, errs[0])
	})

	t.Run("invalid type param annot", func(t *testing.T) {
		t.Parallel()
		_, err := ParseAndCheck(t, `
            entitlement mapping M {}
            fun foo(x: Capability<auth(M) &Int>) {}
        `)

		errs := RequireCheckerErrors(t, err, 1)

		require.IsType(t, &sema.InvalidMappedAuthorizationOutsideOfFieldError{}, errs[0])
	})

	t.Run("invalid type argument annot", func(t *testing.T) {
		t.Parallel()

		_, err := ParseAndCheck(t, `
            entitlement mapping M {}

            fun test(storage: auth(Storage) &Account.Storage) {
                let x = storage.borrow<auth(M) &Int>(from: /storage/foo)
            }
        `)

		errs := RequireCheckerErrors(t, err, 1)

		require.IsType(t, &sema.InvalidMappedAuthorizationOutsideOfFieldError{}, errs[0])
	})

<<<<<<< HEAD
	t.Run("invalid cast annot", func(t *testing.T) {
		t.Parallel()
		_, err := ParseAndCheck(t, `
            entitlement mapping M {}
            let x = &1 as &Int
            let y = x as auth(M) &Int
        `)

		errs := RequireCheckerErrors(t, err, 1)

		require.IsType(t, &sema.InvalidMappedAuthorizationOutsideOfFieldError{}, errs[0])
	})

=======
>>>>>>> 4acc8dec
	t.Run("capability field", func(t *testing.T) {
		t.Parallel()
		_, err := ParseAndCheck(t, `
            entitlement mapping M {}
            resource interface R {
                access(M) let foo: Capability<auth(M) &Int>
            }
        `)

		errs := RequireCheckerErrors(t, err, 1)

		require.IsType(t, &sema.InvalidMappedEntitlementMemberError{}, errs[0])
	})

	t.Run("optional ref field", func(t *testing.T) {
		t.Parallel()
		_, err := ParseAndCheck(t, `
            entitlement mapping M {}
            resource interface R {
                access(M) let foo: (auth(M) &Int)?
            }
        `)

		// exception made for optional reference fields
		assert.NoError(t, err)
	})

	t.Run("fun ref field", func(t *testing.T) {
		t.Parallel()
		_, err := ParseAndCheck(t, `
            entitlement mapping M {}
            resource interface R {
                access(M) let foo: fun(auth(M) &Int): auth(M) &Int
            }
        `)

		errs := RequireCheckerErrors(t, err, 1)

		require.IsType(t, &sema.InvalidMappedEntitlementMemberError{}, errs[0])
	})

	t.Run("optional fun ref field", func(t *testing.T) {
		t.Parallel()
		_, err := ParseAndCheck(t, `
            entitlement mapping M {}
            resource interface R {
                access(M) let foo: fun((auth(M) &Int?))
            }
        `)

		errs := RequireCheckerErrors(t, err, 1)

		require.IsType(t, &sema.InvalidMappedEntitlementMemberError{}, errs[0])
	})

	t.Run("mapped ref unmapped field", func(t *testing.T) {
		t.Parallel()
		_, err := ParseAndCheck(t, `
            entitlement E
            entitlement F
            entitlement mapping M {
                E -> F
            }
            struct interface S {
                access(E) var x: auth(M) &String
            }
        `)

		errs := RequireCheckerErrors(t, err, 1)

		require.IsType(t, &sema.InvalidMappedAuthorizationOutsideOfFieldError{}, errs[0])
	})

	t.Run("mapped nonref unmapped field", func(t *testing.T) {
		t.Parallel()
		_, err := ParseAndCheck(t, `
            entitlement E
            entitlement F
            entitlement mapping M {
                E -> F
            }
            struct interface S {
                access(E) var x: fun(auth(M) &String): Int
            }
        `)

		errs := RequireCheckerErrors(t, err, 1)

		require.IsType(t, &sema.InvalidMappedAuthorizationOutsideOfFieldError{}, errs[0])
	})

	t.Run("mapped field unmapped ref", func(t *testing.T) {
		t.Parallel()
		_, err := ParseAndCheck(t, `
            entitlement E
            entitlement F
            entitlement mapping M {
                E -> F
            }
            struct interface S {
                access(M) var x: auth(E) &String
            }
        `)

		errs := RequireCheckerErrors(t, err, 1)

		require.IsType(t, &sema.InvalidMappedEntitlementMemberError{}, errs[0])
	})

	t.Run("different map", func(t *testing.T) {
		t.Parallel()
		_, err := ParseAndCheck(t, `
            entitlement E
            entitlement F
            entitlement mapping M {
                E -> F
            }
            entitlement mapping N {
                E -> F
            }
            struct interface S {
                access(M) var x: auth(N) &String
            }
        `)

		errs := RequireCheckerErrors(t, err, 2)

		require.IsType(t, &sema.InvalidMappedAuthorizationOutsideOfFieldError{}, errs[0])
		require.IsType(t, &sema.InvalidMappedEntitlementMemberError{}, errs[1])
	})
}

func TestCheckInvalidEntitlementMappingAccess(t *testing.T) {

	t.Parallel()

	t.Run("invalid variable decl", func(t *testing.T) {
		t.Parallel()
		_, err := ParseAndCheck(t, `
            entitlement mapping M {}
            access(M) var x: String = ""
        `)

		errs := RequireCheckerErrors(t, err, 1)

		require.IsType(t, &sema.InvalidMappedEntitlementMemberError{}, errs[0])
	})

	t.Run("nonreference field", func(t *testing.T) {
		t.Parallel()
		_, err := ParseAndCheck(t, `
            entitlement mapping M {}
            resource interface R {
                access(M) let foo: Int
            }
        `)

		errs := RequireCheckerErrors(t, err, 1)

		require.IsType(t, &sema.InvalidMappedEntitlementMemberError{}, errs[0])
	})

	t.Run("optional nonreference field", func(t *testing.T) {
		t.Parallel()
		_, err := ParseAndCheck(t, `
            entitlement mapping M {}
            resource interface R {
                access(M) let foo: Int?
            }
        `)

		errs := RequireCheckerErrors(t, err, 1)

		require.IsType(t, &sema.InvalidMappedEntitlementMemberError{}, errs[0])
	})

	t.Run("invalid fun decl", func(t *testing.T) {
		t.Parallel()
		_, err := ParseAndCheck(t, `
            entitlement mapping M {}
            access(M) fun foo() {}
        `)

		errs := RequireCheckerErrors(t, err, 1)

		require.IsType(t, &sema.InvalidMappedEntitlementMemberError{}, errs[0])
	})

	t.Run("invalid contract field", func(t *testing.T) {
		t.Parallel()
		_, err := ParseAndCheck(t, `
            entitlement mapping M {}
            contract C {
                access(M) fun foo() {}
            }
        `)

		errs := RequireCheckerErrors(t, err, 1)

		require.IsType(t, &sema.InvalidMappedEntitlementMemberError{}, errs[0])
	})

	t.Run("invalid contract interface field", func(t *testing.T) {
		t.Parallel()
		_, err := ParseAndCheck(t, `
            entitlement mapping M {}
            contract interface C {
                access(M) fun foo()
            }
        `)

		errs := RequireCheckerErrors(t, err, 1)

		require.IsType(t, &sema.InvalidMappedEntitlementMemberError{}, errs[0])
	})

	t.Run("invalid event", func(t *testing.T) {
		t.Parallel()
		_, err := ParseAndCheck(t, `
            entitlement mapping M {}
            resource I {
                access(M) event Foo()
            }
        `)

		errs := RequireCheckerErrors(t, err, 2)

		require.IsType(t, &sema.InvalidNestedDeclarationError{}, errs[0])
		require.IsType(t, &sema.InvalidMappedEntitlementMemberError{}, errs[1])
	})

	t.Run("invalid enum case", func(t *testing.T) {
		t.Parallel()
		_, err := ParseAndCheck(t, `
            entitlement mapping M {}
            enum X: UInt8 {
                access(M) case red
            }
        `)

		errs := RequireCheckerErrors(t, err, 1)

		require.IsType(t, &sema.InvalidAccessModifierError{}, errs[0])
	})

	t.Run("missing entitlement mapping declaration fun", func(t *testing.T) {
		t.Parallel()
		_, err := ParseAndCheck(t, `
            resource R {
                access(M) fun foo() {}
            }
        `)

		errs := RequireCheckerErrors(t, err, 1)

		require.IsType(t, &sema.NotDeclaredError{}, errs[0])
	})

	t.Run("missing entitlement mapping declaration field", func(t *testing.T) {
		t.Parallel()
		_, err := ParseAndCheck(t, `
            struct interface S {
                access(M) let foo: String
            }
        `)

		errs := RequireCheckerErrors(t, err, 1)

		require.IsType(t, &sema.NotDeclaredError{}, errs[0])
	})
}

func TestCheckNonEntitlementAccess(t *testing.T) {

	t.Parallel()

	t.Run("resource", func(t *testing.T) {
		t.Parallel()
		_, err := ParseAndCheck(t, `
            resource E {}
            resource R {
                access(E) fun foo() {}
            }
        `)

		errs := RequireCheckerErrors(t, err, 1)

		require.IsType(t, &sema.InvalidNonEntitlementAccessError{}, errs[0])
	})

	t.Run("resource interface", func(t *testing.T) {
		t.Parallel()
		_, err := ParseAndCheck(t, `
            resource interface E {}
            resource R {
                access(E) fun foo() {}
            }
        `)

		errs := RequireCheckerErrors(t, err, 1)

		require.IsType(t, &sema.InvalidNonEntitlementAccessError{}, errs[0])
	})

	t.Run("attachment", func(t *testing.T) {
		t.Parallel()
		_, err := ParseAndCheck(t, `
            attachment E for AnyStruct {}
            resource R {
                access(E) fun foo() {}
            }
        `)

		errs := RequireCheckerErrors(t, err, 1)

		require.IsType(t, &sema.InvalidNonEntitlementAccessError{}, errs[0])
	})

	t.Run("struct", func(t *testing.T) {
		t.Parallel()
		_, err := ParseAndCheck(t, `
            struct E {}
            resource R {
                access(E) fun foo() {}
            }
        `)

		errs := RequireCheckerErrors(t, err, 1)

		require.IsType(t, &sema.InvalidNonEntitlementAccessError{}, errs[0])
	})

	t.Run("struct interface", func(t *testing.T) {
		t.Parallel()
		_, err := ParseAndCheck(t, `
            resource E {}
            resource R {
                access(E) fun foo() {}
            }
        `)

		errs := RequireCheckerErrors(t, err, 1)

		require.IsType(t, &sema.InvalidNonEntitlementAccessError{}, errs[0])
	})

	t.Run("event", func(t *testing.T) {
		t.Parallel()
		_, err := ParseAndCheck(t, `
            event E()
            resource R {
                access(E) fun foo() {}
            }
        `)

		errs := RequireCheckerErrors(t, err, 1)

		require.IsType(t, &sema.InvalidNonEntitlementAccessError{}, errs[0])
	})

	t.Run("contract", func(t *testing.T) {
		t.Parallel()
		_, err := ParseAndCheck(t, `
            contract E {}
            resource R {
                access(E) fun foo() {}
            }
        `)

		errs := RequireCheckerErrors(t, err, 1)

		require.IsType(t, &sema.InvalidNonEntitlementAccessError{}, errs[0])
	})

	t.Run("contract interface", func(t *testing.T) {
		t.Parallel()
		_, err := ParseAndCheck(t, `
            contract interface E {}
            resource R {
                access(E) fun foo() {}
            }
        `)

		errs := RequireCheckerErrors(t, err, 1)

		require.IsType(t, &sema.InvalidNonEntitlementAccessError{}, errs[0])
	})

	t.Run("enum", func(t *testing.T) {
		t.Parallel()
		_, err := ParseAndCheck(t, `
            enum E: UInt8 {}
            resource R {
                access(E) fun foo() {}
            }
        `)

		errs := RequireCheckerErrors(t, err, 1)

		require.IsType(t, &sema.InvalidNonEntitlementAccessError{}, errs[0])
	})
}

func TestCheckEntitlementInheritance(t *testing.T) {

	t.Parallel()
	t.Run("valid", func(t *testing.T) {
		t.Parallel()
		_, err := ParseAndCheck(t, `
            entitlement E
            struct interface I {
                access(E) fun foo()
            }
            struct S: I {
                access(E) fun foo() {}
            }
        `)

		assert.NoError(t, err)
	})

	t.Run("valid interface", func(t *testing.T) {
		t.Parallel()
		_, err := ParseAndCheck(t, `
            entitlement E
            struct interface I {
                access(E) fun foo()
            }
            struct interface S: I {
                access(E) fun foo()
            }
        `)

		assert.NoError(t, err)
	})

	t.Run("valid mapped", func(t *testing.T) {
		t.Parallel()
		_, err := ParseAndCheck(t, `
             entitlement X
            entitlement Y
            entitlement mapping M {
                X -> Y
            }
            struct interface I {
                access(M) let x: auth(M) &String
            }
            struct S: I {
                access(M) let x: auth(M) &String
                init() {
                    self.x = &"foo" as auth(Y) &String
                }
            }
        `)

		assert.NoError(t, err)
	})

	t.Run("valid mapped interface", func(t *testing.T) {
		t.Parallel()
		_, err := ParseAndCheck(t, `
             entitlement X
            entitlement Y
            entitlement mapping M {
                X -> Y
            }
            struct interface I {
                access(M) let x: auth(M) &String
            }
            struct interface S: I {
                access(M) let x: auth(M) &String
            }
        `)

		assert.NoError(t, err)
	})

	t.Run("mismatched mapped", func(t *testing.T) {
		t.Parallel()
		_, err := ParseAndCheck(t, `
            entitlement X
            entitlement Y
            entitlement mapping M {}
            entitlement mapping N {
                X -> Y
            }
            struct interface I {
                access(M) let x: auth(M) &String
            }
            struct S: I {
                access(N) let x: auth(N) &String
                init() {
                    self.x = &"foo" as auth(Y) &String
                }
            }
        `)

		errs := RequireCheckerErrors(t, err, 1)

		require.IsType(t, &sema.ConformanceError{}, errs[0])
	})

	t.Run("mismatched mapped interfaces", func(t *testing.T) {
		t.Parallel()
		_, err := ParseAndCheck(t, `
            entitlement X
            entitlement Y
            entitlement mapping M {}
            entitlement mapping N {
                X -> Y
            }
            struct interface I {
                access(M) let x: auth(M) &String
            }
            struct interface S: I {
                access(N) let x: auth(N) &String
            }
        `)

		errs := RequireCheckerErrors(t, err, 1)

		require.IsType(t, &sema.InterfaceMemberConflictError{}, errs[0])
	})

	t.Run("access(all) subtyping invalid", func(t *testing.T) {
		t.Parallel()
		_, err := ParseAndCheck(t, `
            entitlement E
            struct interface I {
                access(all) fun foo()
            }
            struct S: I {
                access(E) fun foo() {}
            }
        `)

		errs := RequireCheckerErrors(t, err, 1)

		require.IsType(t, &sema.ConformanceError{}, errs[0])
	})

	t.Run("access(all) subtyping invalid", func(t *testing.T) {
		t.Parallel()
		_, err := ParseAndCheck(t, `
            entitlement E
            struct interface I {
                access(all) var x: String
            }
            struct S: I {
                access(E) var x: String
                init() {
                    self.x = ""
                }
            }
        `)

		errs := RequireCheckerErrors(t, err, 1)

		require.IsType(t, &sema.ConformanceError{}, errs[0])
	})

	t.Run("access(all) supertying invalid", func(t *testing.T) {
		t.Parallel()
		_, err := ParseAndCheck(t, `
            entitlement E
            struct interface I {
                access(E) fun foo()
            }
            struct S: I {
                access(all) fun foo() {}
            }
        `)

		errs := RequireCheckerErrors(t, err, 1)

		require.IsType(t, &sema.ConformanceError{}, errs[0])
	})

	t.Run("access(all) supertyping invalid", func(t *testing.T) {
		t.Parallel()
		_, err := ParseAndCheck(t, `
            entitlement E
            struct interface I {
                access(E) var x: String
            }
            struct S: I {
                access(all) var x: String
                init() {
                    self.x = ""
                }
            }
        `)

		errs := RequireCheckerErrors(t, err, 1)

		require.IsType(t, &sema.ConformanceError{}, errs[0])
	})

	t.Run("access contract subtyping invalid", func(t *testing.T) {
		t.Parallel()
		_, err := ParseAndCheck(t, `
            entitlement E
            struct interface I {
                access(contract) fun foo()
            }
            struct S: I {
                access(E) fun foo() {}
            }
        `)

		errs := RequireCheckerErrors(t, err, 1)

		require.IsType(t, &sema.ConformanceError{}, errs[0])
	})

	t.Run("access account subtyping invalid", func(t *testing.T) {
		t.Parallel()

		_, err := ParseAndCheck(t, `
            entitlement E

            struct interface I {
                access(account) fun foo()
            }

            struct S: I {
                access(E) fun foo() {}
            }
        `)

		errs := RequireCheckerErrors(t, err, 1)

		require.IsType(t, &sema.ConformanceError{}, errs[0])
	})

	t.Run("access account supertying invalid", func(t *testing.T) {
		t.Parallel()
		_, err := ParseAndCheck(t, `
            entitlement E
            struct interface I {
                access(E) fun foo()
            }
            struct S: I {
                access(account) fun foo() {}
            }
        `)

		errs := RequireCheckerErrors(t, err, 1)

		require.IsType(t, &sema.ConformanceError{}, errs[0])
	})

	t.Run("access contract supertying invalid", func(t *testing.T) {
		t.Parallel()
		_, err := ParseAndCheck(t, `
            entitlement E
            struct interface I {
                access(E) fun foo()
            }
            struct S: I {
                access(contract) fun foo() {}
            }
        `)

		errs := RequireCheckerErrors(t, err, 1)

		require.IsType(t, &sema.ConformanceError{}, errs[0])
	})

	t.Run("access(self) supertying invalid", func(t *testing.T) {
		t.Parallel()
		_, err := ParseAndCheck(t, `
            entitlement E
            struct interface I {
                access(E) fun foo()
            }
            struct S: I {
                access(self) fun foo() {}
            }
        `)

		errs := RequireCheckerErrors(t, err, 1)

		require.IsType(t, &sema.ConformanceError{}, errs[0])
	})

	t.Run("invalid map subtype with regular conjunction", func(t *testing.T) {
		t.Parallel()
		_, err := ParseAndCheck(t, `
            entitlement E
            entitlement F
            entitlement mapping M {
                E -> F
            }
            struct interface I {
                access(E, F) var x: auth(E, F) &String
            }
            struct S: I {
                access(M) var x: auth(M) &String

                init() {
                    self.x = &"foo" as auth(F) &String
                }
            }
        `)

		errs := RequireCheckerErrors(t, err, 1)

		require.IsType(t, &sema.ConformanceError{}, errs[0])
	})

	t.Run("invalid map supertype with regular conjunction", func(t *testing.T) {
		t.Parallel()
		_, err := ParseAndCheck(t, `
            entitlement E
            entitlement F
            entitlement mapping M {
                E -> F
            }
            struct interface I {
                access(M) var x: auth(M) &String
            }
            struct S: I {
                access(E, F) var x: auth(E, F) &String

                init() {
                    self.x = &"foo" as auth(E, F) &String
                }
            }
        `)

		errs := RequireCheckerErrors(t, err, 1)

		require.IsType(t, &sema.ConformanceError{}, errs[0])
	})

	t.Run("invalid map subtype with regular disjunction", func(t *testing.T) {
		t.Parallel()
		_, err := ParseAndCheck(t, `
            entitlement E
            entitlement F
            entitlement mapping M {
                E -> F
            }
            struct interface I {
                access(E | F) var x: auth(E | F) &String
            }
            struct S: I {
                access(M) var x: auth(M) &String

                init() {
                    self.x = &"foo" as auth(F) &String
                }
            }
        `)

		errs := RequireCheckerErrors(t, err, 1)

		require.IsType(t, &sema.ConformanceError{}, errs[0])
	})

	t.Run("invalid map supertype with regular disjunction", func(t *testing.T) {
		t.Parallel()
		_, err := ParseAndCheck(t, `
            entitlement E
            entitlement F
            entitlement mapping M {
                E -> F
            }
            struct interface I {
                access(M) var x: auth(M) &String
            }
            struct S: I {
                access(E | F) var x: auth(E | F) &String

                init() {
                    self.x = &"foo" as auth(F) &String
                }
            }
        `)

		errs := RequireCheckerErrors(t, err, 1)

		require.IsType(t, &sema.ConformanceError{}, errs[0])
	})

	t.Run("expanded entitlements valid in disjunction", func(t *testing.T) {
		t.Parallel()
		_, err := ParseAndCheck(t, `
            entitlement E
            entitlement F
            struct interface I {
                access(E) fun foo()
            }
            struct interface J {
                access(F) fun foo()
            }
            struct S: I, J {
                access(E | F) fun foo() {}
            }
        `)

		assert.NoError(t, err)
	})

	t.Run("more expanded entitlements valid in disjunction", func(t *testing.T) {
		t.Parallel()
		_, err := ParseAndCheck(t, `
            entitlement E
            entitlement F
            entitlement G
            struct interface I {
                access(E | G) fun foo()
            }
            struct S: I {
                access(E | F | G) fun foo() {}
            }
        `)

		assert.NoError(t, err)
	})

	t.Run("reduced entitlements valid with conjunction", func(t *testing.T) {
		t.Parallel()
		_, err := ParseAndCheck(t, `
            entitlement E
            entitlement F
            entitlement G
            struct interface I {
                access(E, G) fun foo()
            }
            struct interface J {
                access(E, F) fun foo()
            }
            struct S: I, J {
                access(E) fun foo() {}
            }
        `)

		assert.NoError(t, err)
	})

	t.Run("more reduced entitlements valid with conjunction", func(t *testing.T) {
		t.Parallel()
		_, err := ParseAndCheck(t, `
            entitlement E
            entitlement F
            entitlement G
            struct interface I {
                access(E, F, G) fun foo()
            }
            struct S: I {
                access(E, F) fun foo() {}
            }
        `)

		assert.NoError(t, err)
	})

	t.Run("expanded entitlements invalid in conjunction", func(t *testing.T) {
		t.Parallel()
		_, err := ParseAndCheck(t, `
            entitlement E
            entitlement F
            struct interface I {
                access(E) fun foo()
            }
            struct interface J {
                access(F) fun foo()
            }
            struct S: I, J {
                access(E, F) fun foo() {}
            }
        `)

		// this conforms to neither I nor J
		errs := RequireCheckerErrors(t, err, 2)

		require.IsType(t, &sema.ConformanceError{}, errs[0])
		require.IsType(t, &sema.ConformanceError{}, errs[1])
	})

	t.Run("more expanded entitlements invalid in conjunction", func(t *testing.T) {
		t.Parallel()
		_, err := ParseAndCheck(t, `
            entitlement E
            entitlement F
            entitlement G
            struct interface I {
                access(E, F) fun foo()
            }
            struct S: I {
                access(E, F, G) fun foo() {}
            }
        `)

		errs := RequireCheckerErrors(t, err, 1)

		require.IsType(t, &sema.ConformanceError{}, errs[0])
	})

	t.Run("expanded entitlements invalid", func(t *testing.T) {
		t.Parallel()
		_, err := ParseAndCheck(t, `
            entitlement E
            entitlement F
            struct interface I {
                access(E) fun foo()
            }
            struct interface J {
                access(F) fun foo()
            }
            struct S: I, J {
                access(E) fun foo() {}
            }
        `)

		errs := RequireCheckerErrors(t, err, 1)

		require.IsType(t, &sema.ConformanceError{}, errs[0])
	})

	t.Run("reduced entitlements invalid with disjunction", func(t *testing.T) {
		t.Parallel()
		_, err := ParseAndCheck(t, `
            entitlement E
            entitlement F
            struct interface I {
                access(E) fun foo()
            }
            struct interface J {
                access(E | F) fun foo()
            }
            struct S: I, J {
                access(E) fun foo() {}
            }
        `)

		errs := RequireCheckerErrors(t, err, 1)

		require.IsType(t, &sema.ConformanceError{}, errs[0])
	})

	t.Run("more reduced entitlements invalid with disjunction", func(t *testing.T) {
		t.Parallel()
		_, err := ParseAndCheck(t, `
            entitlement E
            entitlement F
            entitlement G
            struct interface I {
                access(E | F | G) fun foo()
            }
            struct S: I {
                access(E | G) fun foo() {}
            }
        `)

		errs := RequireCheckerErrors(t, err, 1)

		require.IsType(t, &sema.ConformanceError{}, errs[0])
	})

	t.Run("overlapped entitlements invalid with disjunction", func(t *testing.T) {
		t.Parallel()
		_, err := ParseAndCheck(t, `
            entitlement E
            entitlement F
            entitlement G
            struct interface J {
                access(E | F) fun foo()
            }
            struct S: J {
                access(E | G) fun foo() {}
            }
        `)

		errs := RequireCheckerErrors(t, err, 1)

		require.IsType(t, &sema.ConformanceError{}, errs[0])
	})

	t.Run("overlapped entitlements invalid with disjunction/conjunction subtype", func(t *testing.T) {
		t.Parallel()
		_, err := ParseAndCheck(t, `
            entitlement E
            entitlement F
            entitlement G
            struct interface J {
                access(E | F) fun foo()
            }
            struct S: J {
                access(E, G) fun foo() {}
            }
        `)

		// implementation is more specific because it requires both, but interface only guarantees one
		errs := RequireCheckerErrors(t, err, 1)

		require.IsType(t, &sema.ConformanceError{}, errs[0])
	})

	t.Run("disjunction/conjunction subtype valid when sets are the same", func(t *testing.T) {
		t.Parallel()
		_, err := ParseAndCheck(t, `
            entitlement E
            struct interface J {
                access(E | E) fun foo()
            }
            struct S: J {
                access(E, E) fun foo() {}
            }
        `)

		assert.NoError(t, err)
	})

	t.Run("overlapped entitlements valid with conjunction/disjunction subtype", func(t *testing.T) {
		t.Parallel()
		_, err := ParseAndCheck(t, `
            entitlement E
            entitlement F
            entitlement G
            struct interface J {
                access(E, F) fun foo()
            }
            struct S: J {
                access(E | G) fun foo() {}
            }
        `)

		// implementation is less specific because it only requires one, but interface guarantees both
		assert.NoError(t, err)
	})

	t.Run("different entitlements invalid", func(t *testing.T) {
		t.Parallel()
		_, err := ParseAndCheck(t, `
            entitlement E
            entitlement F
            entitlement G
            struct interface I {
                access(E) fun foo()
            }
            struct interface J {
                access(F) fun foo()
            }
            struct S: I, J {
                access(E | G) fun foo() {}
            }
        `)

		errs := RequireCheckerErrors(t, err, 1)

		require.IsType(t, &sema.ConformanceError{}, errs[0])
	})

	t.Run("default function entitlements", func(t *testing.T) {
		t.Parallel()
		_, err := ParseAndCheck(t, `
            entitlement E
            entitlement F
            entitlement mapping M {
                E -> F
            }
            entitlement G
            struct interface I {
                access(M) fun foo(): auth(M) &Int {
                    return &1 as auth(M) &Int
                }
            }
            struct S: I {}
            fun test() {
                let s = S()
                let ref = &s as auth(E) &S
                let i: auth(F) &Int = s.foo()
            }
        `)

		assert.NoError(t, err)
	})

	t.Run("attachment default function entitlements", func(t *testing.T) {
		t.Parallel()
		_, err := ParseAndCheck(t, `
            entitlement E
            entitlement F
            entitlement G
            entitlement mapping M {
                E -> F
            }
            entitlement mapping N {
                G -> E
            }
            struct interface I {
                access(M) fun foo(): auth(M) &Int {
                    return &1 as auth(M) &Int
                }
            }
            struct S {}
            access(N) attachment A for S: I {}
            fun test() {
                let s = attach A() to S()
                let ref = &s as auth(G) &S
                let i: auth(F) &Int = s[A]!.foo()
            }
        `)

		assert.NoError(t, err)
	})

	t.Run("attachment inherited default function entitlements", func(t *testing.T) {
		t.Parallel()
		_, err := ParseAndCheck(t, `
            entitlement E
            entitlement F
            entitlement G
            entitlement mapping M {
                E -> F
            }
            entitlement mapping N {
                G -> E
            }
            struct interface I {
                access(M) fun foo(): auth(M) &Int {
                    return &1 as auth(M) &Int
                }
            }
            struct interface I2: I {}
            struct S {}
            access(N) attachment A for S: I2 {}
            fun test() {
                let s = attach A() to S()
                let ref = &s as auth(G) &S
                let i: auth(F) &Int = s[A]!.foo()
            }
        `)

		assert.NoError(t, err)
	})

	t.Run("attachment default function entitlements no attachment mapping", func(t *testing.T) {
		t.Parallel()
		_, err := ParseAndCheck(t, `
            entitlement E
            entitlement F
            entitlement G
            entitlement mapping M {
                E -> F
            }
            entitlement mapping N {
                G -> E
            }
            struct interface I {
                access(M) fun foo(): auth(M) &Int {
                    return &1 as auth(M) &Int
                }
            }
            struct S {}
            attachment A for S: I {}
            fun test() {
                let s = attach A() to S()
                let ref = &s as auth(G) &S
                let i: auth(F) &Int = s[A]!.foo() // mismatch
            }
        `)

		errs := RequireCheckerErrors(t, err, 1)

		// because A is declared with no mapping, all its references are unentitled
		require.IsType(t, &sema.TypeMismatchError{}, errs[0])
	})
}

func TestCheckEntitlementTypeAnnotation(t *testing.T) {

	t.Parallel()

	t.Run("invalid local annot", func(t *testing.T) {
		t.Parallel()
		_, err := ParseAndCheck(t, `
            entitlement E
            let x: E = ""
        `)

		errs := RequireCheckerErrors(t, err, 2)

		require.IsType(t, &sema.DirectEntitlementAnnotationError{}, errs[0])
		require.IsType(t, &sema.TypeMismatchError{}, errs[1])
	})

	t.Run("invalid param annot", func(t *testing.T) {
		t.Parallel()
		_, err := ParseAndCheck(t, `
            entitlement E
            access(all) fun foo(e: E) {}
        `)

		errs := RequireCheckerErrors(t, err, 1)

		require.IsType(t, &sema.DirectEntitlementAnnotationError{}, errs[0])
	})

	t.Run("invalid return annot", func(t *testing.T) {
		t.Parallel()
		_, err := ParseAndCheck(t, `
            entitlement E
            resource interface I {
                access(all) fun foo(): E
            }
        `)

		errs := RequireCheckerErrors(t, err, 1)

		require.IsType(t, &sema.DirectEntitlementAnnotationError{}, errs[0])
	})

	t.Run("invalid field annot", func(t *testing.T) {
		t.Parallel()
		_, err := ParseAndCheck(t, `
            entitlement E
            resource interface I {
                let e: E
            }
        `)

		errs := RequireCheckerErrors(t, err, 1)

		require.IsType(t, &sema.DirectEntitlementAnnotationError{}, errs[0])
	})

	t.Run("invalid conformance annotation", func(t *testing.T) {
		t.Parallel()
		_, err := ParseAndCheck(t, `
            entitlement E
            resource R: E {}
        `)

		errs := RequireCheckerErrors(t, err, 1)

		require.IsType(t, &sema.InvalidConformanceError{}, errs[0])
	})

	t.Run("invalid array annot", func(t *testing.T) {
		t.Parallel()
		_, err := ParseAndCheck(t, `
            entitlement E
            resource interface I {
                let e: [E]
            }
        `)

		errs := RequireCheckerErrors(t, err, 1)

		require.IsType(t, &sema.DirectEntitlementAnnotationError{}, errs[0])
	})

	t.Run("invalid fun annot", func(t *testing.T) {
		t.Parallel()
		_, err := ParseAndCheck(t, `
            entitlement E
            resource interface I {
                let e: (fun (E): Void)
            }
        `)

		errs := RequireCheckerErrors(t, err, 1)

		require.IsType(t, &sema.DirectEntitlementAnnotationError{}, errs[0])
	})

	t.Run("invalid enum conformance", func(t *testing.T) {
		t.Parallel()
		_, err := ParseAndCheck(t, `
            entitlement E
            enum X: E {}
        `)

		errs := RequireCheckerErrors(t, err, 1)

		require.IsType(t, &sema.InvalidEnumRawTypeError{}, errs[0])
	})

	t.Run("invalid dict annot", func(t *testing.T) {
		t.Parallel()
		_, err := ParseAndCheck(t, `
            entitlement E
            resource interface I {
                let e: {E: E}
            }
        `)

		errs := RequireCheckerErrors(t, err, 2)

		// key
		require.IsType(t, &sema.InvalidDictionaryKeyTypeError{}, errs[0])
		// value
		require.IsType(t, &sema.DirectEntitlementAnnotationError{}, errs[1])
	})

	t.Run("invalid fun annot", func(t *testing.T) {
		t.Parallel()
		_, err := ParseAndCheck(t, `
            entitlement E
            resource interface I {
                let e: (fun (E): Void)
            }
        `)

		errs := RequireCheckerErrors(t, err, 1)

		require.IsType(t, &sema.DirectEntitlementAnnotationError{}, errs[0])
	})

	t.Run("runtype type", func(t *testing.T) {
		t.Parallel()
		_, err := ParseAndCheck(t, `
            entitlement E
            let e = Type<E>()
        `)

		errs := RequireCheckerErrors(t, err, 1)

		require.IsType(t, &sema.DirectEntitlementAnnotationError{}, errs[0])
	})

	t.Run("type arg", func(t *testing.T) {
		t.Parallel()

		_, err := ParseAndCheck(t, `
            entitlement E

            fun test(storage: auth(Storage) &Account.Storage) {
                let e = storage.load<E>(from: /storage/foo)
            }
        `)

		errs := RequireCheckerErrors(t, err, 2)

		require.IsType(t, &sema.DirectEntitlementAnnotationError{}, errs[0])
		// entitlements are not storable either
		require.IsType(t, &sema.TypeMismatchError{}, errs[1])
	})

	t.Run("intersection", func(t *testing.T) {
		t.Parallel()

		_, err := ParseAndCheck(t, `
            entitlement E

            resource interface I {
                let e: {E}
            }
        `)

		errs := RequireCheckerErrors(t, err, 2)

		require.IsType(t, &sema.InvalidIntersectedTypeError{}, errs[0])
		require.IsType(t, &sema.AmbiguousIntersectionTypeError{}, errs[1])
	})

	t.Run("reference", func(t *testing.T) {
		t.Parallel()

		_, err := ParseAndCheck(t, `
            entitlement E

            resource interface I {
                let e: &E
            }
        `)

		errs := RequireCheckerErrors(t, err, 1)

		require.IsType(t, &sema.DirectEntitlementAnnotationError{}, errs[0])
	})

	t.Run("capability", func(t *testing.T) {
		t.Parallel()

		_, err := ParseAndCheck(t, `
            entitlement E

            resource interface I {
                let e: Capability<&E>
            }
        `)

		errs := RequireCheckerErrors(t, err, 2)

		require.IsType(t, &sema.DirectEntitlementAnnotationError{}, errs[0])
		require.IsType(t, &sema.DirectEntitlementAnnotationError{}, errs[1])
	})

	t.Run("optional", func(t *testing.T) {
		t.Parallel()

		_, err := ParseAndCheck(t, `
            entitlement E

            resource interface I {
                let e: E?
            }
        `)

		errs := RequireCheckerErrors(t, err, 1)

		require.IsType(t, &sema.DirectEntitlementAnnotationError{}, errs[0])
	})
}

func TestCheckEntitlementMappingTypeAnnotation(t *testing.T) {

	t.Parallel()

	t.Run("invalid local annot", func(t *testing.T) {
		t.Parallel()

		_, err := ParseAndCheck(t, `
            entitlement mapping E {}
            let x: E = ""
        `)

		errs := RequireCheckerErrors(t, err, 2)

		require.IsType(t, &sema.DirectEntitlementAnnotationError{}, errs[0])
		require.IsType(t, &sema.TypeMismatchError{}, errs[1])
	})

	t.Run("invalid param annot", func(t *testing.T) {
		t.Parallel()

		_, err := ParseAndCheck(t, `
            entitlement mapping E {}

            access(all) fun foo(e: E) {}
        `)

		errs := RequireCheckerErrors(t, err, 1)

		require.IsType(t, &sema.DirectEntitlementAnnotationError{}, errs[0])
	})

	t.Run("invalid return annot", func(t *testing.T) {
		t.Parallel()

		_, err := ParseAndCheck(t, `
            entitlement mapping E {}

            resource interface I {
                access(all) fun foo(): E
            }
        `)

		errs := RequireCheckerErrors(t, err, 1)

		require.IsType(t, &sema.DirectEntitlementAnnotationError{}, errs[0])
	})

	t.Run("invalid field annot", func(t *testing.T) {
		t.Parallel()

		_, err := ParseAndCheck(t, `
            entitlement mapping E {}

            resource interface I {
                let e: E
            }
        `)

		errs := RequireCheckerErrors(t, err, 1)

		require.IsType(t, &sema.DirectEntitlementAnnotationError{}, errs[0])
	})

	t.Run("invalid conformance annotation", func(t *testing.T) {
		t.Parallel()

		_, err := ParseAndCheck(t, `
            entitlement mapping E {}

            resource R: E {}
        `)

		errs := RequireCheckerErrors(t, err, 1)

		require.IsType(t, &sema.InvalidConformanceError{}, errs[0])
	})

	t.Run("invalid array annot", func(t *testing.T) {
		t.Parallel()

		_, err := ParseAndCheck(t, `
            entitlement mapping E {}

            resource interface I {
                let e: [E]
            }
        `)

		errs := RequireCheckerErrors(t, err, 1)

		require.IsType(t, &sema.DirectEntitlementAnnotationError{}, errs[0])
	})

	t.Run("invalid fun annot", func(t *testing.T) {
		t.Parallel()

		_, err := ParseAndCheck(t, `
            entitlement mapping E {}

            resource interface I {
                let e: (fun (E): Void)
            }
        `)

		errs := RequireCheckerErrors(t, err, 1)

		require.IsType(t, &sema.DirectEntitlementAnnotationError{}, errs[0])
	})

	t.Run("invalid enum conformance", func(t *testing.T) {
		t.Parallel()

		_, err := ParseAndCheck(t, `
            entitlement mapping E {}

            enum X: E {}
        `)

		errs := RequireCheckerErrors(t, err, 1)

		require.IsType(t, &sema.InvalidEnumRawTypeError{}, errs[0])
	})

	t.Run("invalid dict annot", func(t *testing.T) {
		t.Parallel()

		_, err := ParseAndCheck(t, `
            entitlement mapping E {}

            resource interface I {
                let e: {E: E}
            }
        `)

		errs := RequireCheckerErrors(t, err, 2)

		// key
		require.IsType(t, &sema.InvalidDictionaryKeyTypeError{}, errs[0])
		// value
		require.IsType(t, &sema.DirectEntitlementAnnotationError{}, errs[1])
	})

	t.Run("runtime type", func(t *testing.T) {
		t.Parallel()

		_, err := ParseAndCheck(t, `
            entitlement mapping E {}

            let e = Type<E>()
        `)

		errs := RequireCheckerErrors(t, err, 1)

		require.IsType(t, &sema.DirectEntitlementAnnotationError{}, errs[0])
	})

	t.Run("type arg", func(t *testing.T) {
		t.Parallel()

		_, err := ParseAndCheck(t, `
            entitlement mapping E {}

            fun test(storage: auth(Storage) &Account.Storage) {
                let e = storage.load<E>(from: /storage/foo)
            }
        `)

		errs := RequireCheckerErrors(t, err, 2)

		require.IsType(t, &sema.DirectEntitlementAnnotationError{}, errs[0])
		// entitlements are not storable either
		require.IsType(t, &sema.TypeMismatchError{}, errs[1])
	})

	t.Run("intersection", func(t *testing.T) {
		t.Parallel()

		_, err := ParseAndCheck(t, `
            entitlement mapping E {}

            resource interface I {
                let e: {E}
            }
        `)

		errs := RequireCheckerErrors(t, err, 2)

		require.IsType(t, &sema.InvalidIntersectedTypeError{}, errs[0])
		require.IsType(t, &sema.AmbiguousIntersectionTypeError{}, errs[1])
	})

	t.Run("reference", func(t *testing.T) {
		t.Parallel()
		_, err := ParseAndCheck(t, `
            entitlement mapping E {}

            resource interface I {
                let e: &E
            }
        `)

		errs := RequireCheckerErrors(t, err, 1)

		require.IsType(t, &sema.DirectEntitlementAnnotationError{}, errs[0])
	})

	t.Run("capability", func(t *testing.T) {
		t.Parallel()

		_, err := ParseAndCheck(t, `
            entitlement mapping E {}
        
            resource interface I {
                let e: Capability<&E>
            }
        `)

		errs := RequireCheckerErrors(t, err, 2)

		require.IsType(t, &sema.DirectEntitlementAnnotationError{}, errs[0])
		require.IsType(t, &sema.DirectEntitlementAnnotationError{}, errs[1])
	})

	t.Run("optional", func(t *testing.T) {
		t.Parallel()

		_, err := ParseAndCheck(t, `
            entitlement mapping E {}
            resource interface I {
                let e: E?
            }
        `)

		errs := RequireCheckerErrors(t, err, 1)

		require.IsType(t, &sema.DirectEntitlementAnnotationError{}, errs[0])
	})
}

func TestCheckAttachmentEntitlementAccessAnnotation(t *testing.T) {

	t.Parallel()

	t.Run("mapping allowed", func(t *testing.T) {
		t.Parallel()

		_, err := ParseAndCheck(t, `
            entitlement mapping E {}

            access(E) attachment A for AnyStruct {}
        `)

		assert.NoError(t, err)
	})

	t.Run("entitlement set not allowed", func(t *testing.T) {
		t.Parallel()
		_, err := ParseAndCheck(t, `
            entitlement E

            entitlement F

            access(E, F) attachment A for AnyStruct {}
        `)

		errs := RequireCheckerErrors(t, err, 1)

		require.IsType(t, &sema.InvalidEntitlementAccessError{}, errs[0])
	})

	t.Run("mapping allowed in contract", func(t *testing.T) {
		t.Parallel()

		_, err := ParseAndCheck(t, `
        contract C {
            entitlement X
        
            entitlement Y
        
            entitlement mapping E {
                X -> Y
            }    
            access(E) attachment A for AnyStruct {
                access(Y) fun foo() {}
            }
        }
        `)

		assert.NoError(t, err)
	})

	t.Run("entitlement set not allowed in contract", func(t *testing.T) {
		t.Parallel()

		_, err := ParseAndCheck(t, `
        contract C {
            entitlement E
        
            access(E) attachment A for AnyStruct {}
        }
        `)

		errs := RequireCheckerErrors(t, err, 1)

		require.IsType(t, &sema.InvalidEntitlementAccessError{}, errs[0])
	})

}

func TestCheckEntitlementSetAccess(t *testing.T) {

	t.Parallel()

	runTest := func(refType string, memberName string, valid bool) {
		t.Run(fmt.Sprintf("%s on %s", memberName, refType), func(t *testing.T) {
			t.Parallel()
			_, err := ParseAndCheck(t, fmt.Sprintf(`
                entitlement X
                entitlement Y
                entitlement Z

                struct R {
                    access(all) fun p() {}

                    access(X) fun x() {}
                    access(Y) fun y() {}
                    access(Z) fun z() {}

                    access(X, Y) fun xy() {}
                    access(Y, Z) fun yz() {}
                    access(X, Z) fun xz() {}
                    
                    access(X, Y, Z) fun xyz() {}

                    access(X | Y) fun xyOr() {}
                    access(Y | Z) fun yzOr() {}
                    access(X | Z) fun xzOr() {}

                    access(X | Y | Z) fun xyzOr() {}

                    access(self) fun private() {}
                    access(contract) fun c() {}
                    access(account) fun a() {}
                }

                fun test(ref: %s) {
                    ref.%s()
                }
            `, refType, memberName))

			if valid {
				assert.NoError(t, err)
			} else {
				errs := RequireCheckerErrors(t, err, 1)

				require.IsType(t, &sema.InvalidAccessError{}, errs[0])
			}
		})
	}

	tests := []struct {
		refType    string
		memberName string
		valid      bool
	}{
		{"&R", "p", true},
		{"&R", "x", false},
		{"&R", "xy", false},
		{"&R", "xyz", false},
		{"&R", "xyOr", false},
		{"&R", "xyzOr", false},
		{"&R", "private", false},
		{"&R", "a", true},
		{"&R", "c", false},

		{"auth(X) &R", "p", true},
		{"auth(X) &R", "x", true},
		{"auth(X) &R", "y", false},
		{"auth(X) &R", "xy", false},
		{"auth(X) &R", "xyz", false},
		{"auth(X) &R", "xyOr", true},
		{"auth(X) &R", "xyzOr", true},
		{"auth(X) &R", "private", false},
		{"auth(X) &R", "a", true},
		{"auth(X) &R", "c", false},

		{"auth(X, Y) &R", "p", true},
		{"auth(X, Y) &R", "x", true},
		{"auth(X, Y) &R", "y", true},
		{"auth(X, Y) &R", "xy", true},
		{"auth(X, Y) &R", "xyz", false},
		{"auth(X, Y) &R", "xyOr", true},
		{"auth(X, Y) &R", "xyzOr", true},
		{"auth(X, Y) &R", "private", false},
		{"auth(X, Y) &R", "a", true},
		{"auth(X, Y) &R", "c", false},

		{"auth(X, Y, Z) &R", "p", true},
		{"auth(X, Y, Z) &R", "x", true},
		{"auth(X, Y, Z) &R", "y", true},
		{"auth(X, Y, Z) &R", "z", true},
		{"auth(X, Y, Z) &R", "xy", true},
		{"auth(X, Y, Z) &R", "xyz", true},
		{"auth(X, Y, Z) &R", "xyOr", true},
		{"auth(X, Y, Z) &R", "xyzOr", true},
		{"auth(X, Y, Z) &R", "private", false},
		{"auth(X, Y, Z) &R", "a", true},
		{"auth(X, Y, Z) &R", "c", false},

		{"auth(X | Y) &R", "p", true},
		{"auth(X | Y) &R", "x", false},
		{"auth(X | Y) &R", "y", false},
		{"auth(X | Y) &R", "xy", false},
		{"auth(X | Y) &R", "xyz", false},
		{"auth(X | Y) &R", "xyOr", true},
		{"auth(X | Y) &R", "xzOr", false},
		{"auth(X | Y) &R", "yzOr", false},
		{"auth(X | Y) &R", "xyzOr", true},
		{"auth(X | Y) &R", "private", false},
		{"auth(X | Y) &R", "a", true},
		{"auth(X | Y) &R", "c", false},

		{"auth(X | Y | Z) &R", "p", true},
		{"auth(X | Y | Z) &R", "x", false},
		{"auth(X | Y | Z) &R", "y", false},
		{"auth(X | Y | Z) &R", "xy", false},
		{"auth(X | Y | Z) &R", "xyz", false},
		{"auth(X | Y | Z) &R", "xyOr", false},
		{"auth(X | Y | Z) &R", "xzOr", false},
		{"auth(X | Y | Z) &R", "yzOr", false},
		{"auth(X | Y | Z) &R", "xyzOr", true},
		{"auth(X | Y | Z) &R", "private", false},
		{"auth(X | Y | Z) &R", "a", true},
		{"auth(X | Y | Z) &R", "c", false},

		{"R", "p", true},
		{"R", "x", true},
		{"R", "y", true},
		{"R", "xy", true},
		{"R", "xyz", true},
		{"R", "xyOr", true},
		{"R", "xzOr", true},
		{"R", "yzOr", true},
		{"R", "xyzOr", true},
		{"R", "private", false},
		{"R", "a", true},
		{"R", "c", false},
	}

	for _, test := range tests {
		runTest(test.refType, test.memberName, test.valid)
	}

}

func TestCheckEntitlementMapAccess(t *testing.T) {

	t.Parallel()
	t.Run("basic", func(t *testing.T) {
		t.Parallel()
		_, err := ParseAndCheck(t, `
        entitlement X
        entitlement Y
        entitlement mapping M {
            X -> Y
        }
        struct Q {
            access(Y) fun foo() {}
        }
        struct interface S {
            access(M) let x: auth(M) &Q
        }
        fun foo(s: auth(X) &{S}) {
            s.x.foo()
        }
        `)

		assert.NoError(t, err)
	})

	t.Run("basic with optional access", func(t *testing.T) {
		t.Parallel()
		_, err := ParseAndCheck(t, `
        entitlement X
        entitlement Y
        entitlement mapping M {
            X -> Y
        }
        struct Q {
            access(Y) fun foo() {}
        }
        struct interface S {
            access(M) let x: auth(M) &Q
        }
        fun foo(s: auth(X) &{S}?) {
            s?.x?.foo()
        }
        `)

		assert.NoError(t, err)
	})

	t.Run("basic with optional access return", func(t *testing.T) {
		t.Parallel()
		_, err := ParseAndCheck(t, `
        entitlement X
        entitlement Y
        entitlement mapping M {
            X -> Y
        }
        struct Q {}
        struct interface S {
            access(M) let x: auth(M) &Q
        }
        fun foo(s: auth(X) &{S}?): auth(Y) &Q? {
            return s?.x
        }
        `)

		assert.NoError(t, err)
	})

	t.Run("basic with optional full entitled map", func(t *testing.T) {
		t.Parallel()
		_, err := ParseAndCheck(t, `
        entitlement X
        entitlement Y
        entitlement E
        entitlement F
        entitlement mapping M {
            X -> Y
            E -> F
        }
        struct S {
            access(M) let foo: auth(M) &Int
            init() {
                self.foo = &3 as auth(F, Y) &Int
            }
        }
        fun test(): &Int {
            let s: S? = S()
            let i: auth(F, Y) &Int? = s?.foo
            return i!
        }
        `)

		assert.NoError(t, err)
	})

	t.Run("basic with optional partial map", func(t *testing.T) {
		t.Parallel()
		_, err := ParseAndCheck(t, `
        entitlement X
        entitlement Y
        entitlement E
        entitlement F
        entitlement mapping M {
            X -> Y
            E -> F
        }
        struct S {
            access(M) let foo: auth(M) &Int
            init() {
                self.foo = &3 as auth(F, Y) &Int
            }
        }
        fun test(): &Int {
            let s = S()
            let ref = &s as auth(X) &S?
            let i: auth(F, Y) &Int? = ref?.foo
            return i!
        }
        `)

		errs := RequireCheckerErrors(t, err, 2)

		typeMismatchError := &sema.TypeMismatchError{}
		require.ErrorAs(t, errs[0], &typeMismatchError)
		require.Equal(t, typeMismatchError.ExpectedType.QualifiedString(), "S?")
		require.Equal(t, typeMismatchError.ActualType.QualifiedString(), "S")

		require.ErrorAs(t, errs[1], &typeMismatchError)
		require.Equal(t, typeMismatchError.ExpectedType.QualifiedString(), "auth(F, Y) &Int?")
		require.Equal(t, typeMismatchError.ActualType.QualifiedString(), "auth(Y) &Int?")
	})

	t.Run("basic with optional function call return invalid", func(t *testing.T) {
		t.Parallel()
		_, err := ParseAndCheck(t, `
        entitlement X
        entitlement Y
        entitlement E
        entitlement F
        entitlement mapping M {
            X -> Y
            E -> F
        }
        struct S {
            access(M) fun foo(): auth(M) &Int {
                return &1 as auth(M) &Int
            }
        }
        fun foo(s: auth(X) &S?): auth(X, Y) &Int? {
            return s?.foo()
        }
        `)

		errs := RequireCheckerErrors(t, err, 1)

		require.IsType(t, &sema.TypeMismatchError{}, errs[0])
		require.Equal(t, errs[0].(*sema.TypeMismatchError).ExpectedType.QualifiedString(), "auth(X, Y) &Int?")
		require.Equal(t, errs[0].(*sema.TypeMismatchError).ActualType.QualifiedString(), "auth(Y) &Int?")
	})

	t.Run("multiple outputs", func(t *testing.T) {
		t.Parallel()
		_, err := ParseAndCheck(t, `
        entitlement X
        entitlement Y
        entitlement E
        entitlement F
        entitlement mapping M {
            X -> Y
            E -> F
        }
        struct interface S {
            access(M) let x: auth(M) &Int
        }
        fun foo(ref: auth(X | E) &{S}) {
            let x: auth(Y | F) &Int = ref.x
            let x2: auth(Y, F) &Int = ref.x
        }
        `)

		errs := RequireCheckerErrors(t, err, 1)

		require.IsType(t, &sema.TypeMismatchError{}, errs[0])
		require.Equal(t, errs[0].(*sema.TypeMismatchError).ExpectedType.QualifiedString(), "auth(Y, F) &Int")
		require.Equal(t, errs[0].(*sema.TypeMismatchError).ActualType.QualifiedString(), "auth(Y | F) &Int")
	})

	t.Run("optional", func(t *testing.T) {
		t.Parallel()
		_, err := ParseAndCheck(t, `
        entitlement X
        entitlement Y
        entitlement mapping M {
            X -> Y
        }
        struct interface S {
            access(M) let x: auth(M) &Int?
        }
        fun foo(ref: auth(X) &{S}) {
            let x: auth(Y) &Int? = ref.x
        }
        `)

		assert.NoError(t, err)
	})

	t.Run("do not retain entitlements", func(t *testing.T) {
		t.Parallel()
		_, err := ParseAndCheck(t, `
        entitlement X
        entitlement Y
        entitlement mapping M {
            X -> Y
        }
        struct interface S {
            access(M) let x: auth(M) &Int
        }
        fun foo(ref: auth(X) &{S}) {
            let x: auth(X) &Int = ref.x
        }
        `)

		errs := RequireCheckerErrors(t, err, 1)

		// X is not retained in the entitlements for ref
		require.IsType(t, &sema.TypeMismatchError{}, errs[0])
		require.Equal(t, errs[0].(*sema.TypeMismatchError).ExpectedType.QualifiedString(), "auth(X) &Int")
		require.Equal(t, errs[0].(*sema.TypeMismatchError).ActualType.QualifiedString(), "auth(Y) &Int")
	})

	t.Run("different views", func(t *testing.T) {
		t.Parallel()
		_, err := ParseAndCheck(t, `
        entitlement X
        entitlement Y
        entitlement A
        entitlement B
        entitlement mapping M {
            X -> Y
            A -> B
        }
        struct interface S {
            access(M) let x: auth(M) &Int
        }
        fun foo(ref: auth(A) &{S}) {
            let x: auth(Y) &Int = ref.x
        }
        `)

		errs := RequireCheckerErrors(t, err, 1)

		// access gives B, not Y
		require.IsType(t, &sema.TypeMismatchError{}, errs[0])
		require.Equal(t, errs[0].(*sema.TypeMismatchError).ExpectedType.QualifiedString(), "auth(Y) &Int")
		require.Equal(t, errs[0].(*sema.TypeMismatchError).ActualType.QualifiedString(), "auth(B) &Int")
	})

	t.Run("safe disjoint", func(t *testing.T) {
		t.Parallel()
		_, err := ParseAndCheck(t, `
        entitlement X
        entitlement Y
        entitlement A
        entitlement B
        entitlement mapping M {
            X -> Y
            A -> B
        }
        struct interface S {
            access(M) let x: auth(M) &Int
        }
        fun foo(ref: auth(A | X) &{S}) {
            let x: auth(B | Y) &Int = ref.x
        }
        `)

		assert.NoError(t, err)
	})

	t.Run("unrepresentable disjoint", func(t *testing.T) {
		t.Parallel()
		_, err := ParseAndCheck(t, `
        entitlement X
        entitlement Y
        entitlement A
        entitlement B
        entitlement C
        entitlement mapping M {
            X -> Y
            X -> C
            A -> B
        }
        struct interface S {
            access(M) let x: auth(M) &Int
        }
        fun foo(ref: auth(A | X) &{S}) {
            let x = ref.x
        }
        `)

		errs := RequireCheckerErrors(t, err, 2)

		require.IsType(t, &sema.UnrepresentableEntitlementMapOutputError{}, errs[0])
		require.IsType(t, &sema.InvalidAccessError{}, errs[1])
	})

	t.Run("unrepresentable disjoint with dedup", func(t *testing.T) {
		t.Parallel()
		_, err := ParseAndCheck(t, `
        entitlement X
        entitlement Y
        entitlement A
        entitlement B
        entitlement mapping M {
            X -> Y
            X -> B
            A -> B
            A -> Y
        }
        struct interface S {
            access(M) let x: auth(M) &Int
        }
        fun foo(ref: auth(A | X) &{S}) {
            let x = ref.x
        }
        `)

		// theoretically this should be allowed, because ((Y & B) | (Y & B)) simplifies to
		// just (Y & B), but this would require us to build in a simplifier for boolean expressions,
		// which is a lot of work for an edge case that is very unlikely to come up
		errs := RequireCheckerErrors(t, err, 2)

		require.IsType(t, &sema.UnrepresentableEntitlementMapOutputError{}, errs[0])
		require.IsType(t, &sema.InvalidAccessError{}, errs[1])
	})

	t.Run("multiple output", func(t *testing.T) {
		t.Parallel()
		_, err := ParseAndCheck(t, `
        entitlement X
        entitlement Y
        entitlement Z
        entitlement mapping M {
            X -> Y
            X -> Z
        }
        struct interface S {
            access(M) let x: auth(M) &Int
        }
        fun foo(ref: auth(X) &{S}) {
            let x: auth(Y, Z) &Int = ref.x
        }
        `)

		assert.NoError(t, err)
	})

	t.Run("unmapped entitlements do not pass through map", func(t *testing.T) {
		t.Parallel()
		_, err := ParseAndCheck(t, `
        entitlement X
        entitlement Y
        entitlement Z
        entitlement D
        entitlement mapping M {
            X -> Y
            X -> Z
        }
        struct interface S {
            access(M) let x: auth(M) &Int
        }
        fun foo(ref: auth(D) &{S}) {
            let x1: auth(D) &Int = ref.x
        }
        `)

		errs := RequireCheckerErrors(t, err, 1)

		// access results in access(all) access because D is not mapped
		require.IsType(t, &sema.TypeMismatchError{}, errs[0])
		require.Equal(t, errs[0].(*sema.TypeMismatchError).ExpectedType.QualifiedString(), "auth(D) &Int")
		require.Equal(t, errs[0].(*sema.TypeMismatchError).ActualType.QualifiedString(), "&Int")
	})

	t.Run("multiple output with upcasting", func(t *testing.T) {
		t.Parallel()
		_, err := ParseAndCheck(t, `
        entitlement X
        entitlement Y
        entitlement Z
        entitlement mapping M {
            X -> Y
            X -> Z
        }
        struct interface S {
            access(M) let x: auth(M) &Int
        }
        fun foo(ref: auth(X) &{S}) {
            let x: auth(Z) &Int = ref.x
        }
        `)

		assert.NoError(t, err)
	})

	t.Run("multiple inputs", func(t *testing.T) {
		t.Parallel()
		_, err := ParseAndCheck(t, `
        entitlement A
        entitlement B
        entitlement C
        entitlement X
        entitlement Y
        entitlement Z
        entitlement mapping M {
            A -> C
            B -> C
        }
        struct interface S {
            access(M) let x: auth(M) &Int
        }
        fun foo(ref1: auth(A) &{S}, ref2: auth(B) &{S}) {
            let x1: auth(C) &Int = ref1.x
            let x2: auth(C) &Int = ref2.x
        }
        `)

		assert.NoError(t, err)
	})

	t.Run("multiple inputs and outputs", func(t *testing.T) {
		t.Parallel()
		_, err := ParseAndCheck(t, `
        entitlement A
        entitlement B
        entitlement C
        entitlement X
        entitlement Y
        entitlement Z
        entitlement mapping M {
            A -> B
            A -> C
            X -> Y
            X -> Z
        }
        struct interface S {
            access(M) let x: auth(M) &Int
        }
        fun foo(ref: auth(A, X) &{S}) {
            let x: auth(B, C, Y, Z) &Int = ref.x
            let upRef = ref as auth(A) &{S}
            let upX: auth(B, C) &Int = upRef.x
        }
        `)

		assert.NoError(t, err)
	})

	t.Run("multiple inputs and outputs mismatch", func(t *testing.T) {
		t.Parallel()
		_, err := ParseAndCheck(t, `
        entitlement A
        entitlement B
        entitlement C
        entitlement X
        entitlement Y
        entitlement Z
        entitlement mapping M {
            A -> B
            A -> C
            X -> Y
            X -> Z
        }
        struct interface S {
            access(M) let x: auth(M) &Int
        }
        fun foo(ref: auth(A, X) &{S}) {
            let upRef = ref as auth(A) &{S}
            let upX: auth(X, Y) &Int = upRef.x
        }
        `)

		errs := RequireCheckerErrors(t, err, 1)

		// access gives B & C, not X & Y
		require.IsType(t, &sema.TypeMismatchError{}, errs[0])
		require.Equal(t, errs[0].(*sema.TypeMismatchError).ExpectedType.QualifiedString(), "auth(X, Y) &Int")
		require.Equal(t, errs[0].(*sema.TypeMismatchError).ActualType.QualifiedString(), "auth(B, C) &Int")
	})

	t.Run("unauthorized", func(t *testing.T) {
		t.Parallel()
		_, err := ParseAndCheck(t, `
        entitlement X
        entitlement Y
        entitlement mapping M {
            X -> Y
        }
        struct interface S {
            access(M) let x: auth(M) &Int
        }
        fun foo(ref: &{S}) {
            let x: &Int = ref.x
        }
        `)

		assert.NoError(t, err)
	})

	t.Run("unauthorized downcast", func(t *testing.T) {
		t.Parallel()
		_, err := ParseAndCheck(t, `
        entitlement X
        entitlement Y
        entitlement mapping M {
            X -> Y
        }
        struct interface S {
            access(M) let x: auth(M) &Int
        }
        fun foo(ref: &{S}) {
            let x: auth(Y) &Int = ref.x
        }
        `)

		errs := RequireCheckerErrors(t, err, 1)

		// result is not authorized
		require.IsType(t, &sema.TypeMismatchError{}, errs[0])
		require.Equal(t, errs[0].(*sema.TypeMismatchError).ExpectedType.QualifiedString(), "auth(Y) &Int")
		require.Equal(t, errs[0].(*sema.TypeMismatchError).ActualType.QualifiedString(), "&Int")
	})

	t.Run("basic with init", func(t *testing.T) {
		t.Parallel()
		_, err := ParseAndCheck(t, `
        entitlement X
        entitlement Y
        entitlement Z
        entitlement mapping M {
            X -> Y
            X -> Z
        }
        struct S {
            access(M) let x: auth(M) &Int
            init() {
                self.x = &1 as auth(Y, Z) &Int
            }
        }
        let ref = &S() as auth(X) &S
        let x = ref.x
        `)

		assert.NoError(t, err)
	})

	t.Run("basic with update", func(t *testing.T) {
		t.Parallel()
		_, err := ParseAndCheck(t, `
        entitlement X
        entitlement Y
        entitlement Z
        entitlement mapping M {
            X -> Y
            X -> Z
        }
        struct S {
            access(M) var x: auth(M) &Int
            init() {
                self.x = &1 as auth(Y, Z) &Int
            }
            fun updateX(x: auth(Y, Z) &Int) {
                self.x = x
            }
        }
        `)

		assert.NoError(t, err)
	})

	t.Run("basic with update error", func(t *testing.T) {
		t.Parallel()
		_, err := ParseAndCheck(t, `
        entitlement X
        entitlement Y
        entitlement Z
        entitlement mapping M {
            X -> Y
            X -> Z
        }
        struct S {
            access(M) var x: auth(M) &Int
            init() {
                self.x = &1 as auth(Y, Z) &Int
            }
            fun updateX(x: auth(Z) &Int) {
                self.x = x
            }
        }
        `)

		errs := RequireCheckerErrors(t, err, 1)

		// init of map needs full authorization of codomain
		require.IsType(t, &sema.TypeMismatchError{}, errs[0])
	})

	t.Run("basic with unauthorized init", func(t *testing.T) {
		t.Parallel()
		_, err := ParseAndCheck(t, `
        entitlement X
        entitlement Y
        entitlement mapping M {
            X -> Y
        }
        struct S {
            access(M) let x: auth(M) &Int
            init() {
                self.x = &1 as &Int
            }
        }
        let ref = &S() as auth(X) &S
        let x = ref.x
        `)

		errs := RequireCheckerErrors(t, err, 1)

		// init of map needs full authorization of codomain
		require.IsType(t, &sema.TypeMismatchError{}, errs[0])
	})

	t.Run("basic with underauthorized init", func(t *testing.T) {
		t.Parallel()
		_, err := ParseAndCheck(t, `
        entitlement X
        entitlement Y
        entitlement Z
        entitlement mapping M {
            X -> Y
            X -> Z
        }
        struct S {
            access(M) let x: auth(M) &Int
            init() {
                self.x = &1 as auth(Y) &Int
            }
        }
        let ref = &S() as auth(X) &S
        let x = ref.x
        `)

		errs := RequireCheckerErrors(t, err, 1)

		// init of map needs full authorization of codomain
		require.IsType(t, &sema.TypeMismatchError{}, errs[0])
	})

	t.Run("basic with underauthorized disjunction init", func(t *testing.T) {
		t.Parallel()
		_, err := ParseAndCheck(t, `
        entitlement X
        entitlement Y
        entitlement Z
        entitlement mapping M {
            X -> Y
            X -> Z
        }
        struct S {
            access(M) let x: auth(M) &Int
            init() {
                self.x = (&1 as auth(Y) &Int) as auth(Y | Z) &Int
            }
        }
        let ref = &S() as auth(X) &S
        let x = ref.x
        `)

		errs := RequireCheckerErrors(t, err, 1)

		// init of map needs full authorization of codomain
		require.IsType(t, &sema.TypeMismatchError{}, errs[0])
	})

	t.Run("basic with non-reference init", func(t *testing.T) {
		t.Parallel()
		_, err := ParseAndCheck(t, `
        entitlement X
        entitlement Y
        entitlement Z
        entitlement mapping M {
            X -> Y
            X -> Z
        }
        struct S {
            access(M) let x: auth(M) &Int
            init() {
                self.x = 1
            }
        }
        let ref = &S() as auth(X) &S
        let x = ref.x
        `)

		errs := RequireCheckerErrors(t, err, 1)

		// init of map needs full authorization of codomain
		require.IsType(t, &sema.TypeMismatchError{}, errs[0])
	})
}

func TestCheckAttachmentEntitlements(t *testing.T) {

	t.Parallel()
	t.Run("basic", func(t *testing.T) {
		t.Parallel()
		_, err := ParseAndCheck(t, `
        entitlement X
        entitlement Y
        entitlement mapping M {
            X -> Y
        }
        struct S {}
        access(M) attachment A for S {
            access(Y) fun entitled() {
                let a: auth(Y) &A = self
                let b: &S = base
            }
            access(all) fun unentitled() {
                let a: auth(X, Y) &A = self // err
                let b: auth(X) &S = base // err
            }
        }
        `)

		errs := RequireCheckerErrors(t, err, 2)

		require.IsType(t, &sema.TypeMismatchError{}, errs[0])
		require.Equal(t, errs[0].(*sema.TypeMismatchError).ExpectedType.QualifiedString(), "auth(X, Y) &A")
		require.Equal(t, errs[0].(*sema.TypeMismatchError).ActualType.QualifiedString(), "auth(Y) &A")
		require.IsType(t, &sema.TypeMismatchError{}, errs[1])
		require.Equal(t, errs[1].(*sema.TypeMismatchError).ExpectedType.QualifiedString(), "auth(X) &S")
		require.Equal(t, errs[1].(*sema.TypeMismatchError).ActualType.QualifiedString(), "&S")
	})

	t.Run("base type with too few requirements", func(t *testing.T) {
		t.Parallel()
		_, err := ParseAndCheck(t, `
        entitlement X
        entitlement Y
        entitlement mapping M {
            X -> Y
        }
        struct S {}
        access(M) attachment A for S {
            require entitlement X
            access(all) fun unentitled() {
                let b: &S = base
            }
            access(all) fun entitled() {
                let b: auth(X, Y) &S = base
            }
        }
        `)

		errs := RequireCheckerErrors(t, err, 1)

		require.IsType(t, &sema.TypeMismatchError{}, errs[0])
		require.Equal(t, errs[0].(*sema.TypeMismatchError).ExpectedType.QualifiedString(), "auth(X, Y) &S")
		require.Equal(t, errs[0].(*sema.TypeMismatchError).ActualType.QualifiedString(), "auth(X) &S")
	})

	t.Run("base type with no requirements", func(t *testing.T) {
		t.Parallel()
		_, err := ParseAndCheck(t, `
        entitlement X
        entitlement Y
        entitlement mapping M {
            X -> Y
        }
        struct S {}
        access(M) attachment A for S {
            access(all) fun unentitled() {
                let b: &S = base
            }
            access(all) fun entitled() {
                let b: auth(X) &S = base
            }
        }
        `)

		errs := RequireCheckerErrors(t, err, 1)

		require.IsType(t, &sema.TypeMismatchError{}, errs[0])
		require.Equal(t, errs[0].(*sema.TypeMismatchError).ExpectedType.QualifiedString(), "auth(X) &S")
		require.Equal(t, errs[0].(*sema.TypeMismatchError).ActualType.QualifiedString(), "&S")
	})

	t.Run("base type", func(t *testing.T) {
		t.Parallel()
		_, err := ParseAndCheck(t, `
        entitlement X
        entitlement Y
        entitlement mapping M {
            X -> Y
        }
        struct S {}
        access(M) attachment A for S {
            require entitlement X
            require entitlement Y
            access(all) fun unentitled() {
                let b: &S = base
            }
            access(all) fun entitled() {
                let b: auth(X, Y) &S = base
            }
        }
        `)

		assert.NoError(t, err)
	})

	t.Run("multiple mappings", func(t *testing.T) {
		t.Parallel()
		_, err := ParseAndCheck(t, `
        entitlement X
        entitlement Y
        entitlement E
        entitlement F
        entitlement mapping M {
            X -> Y
            E -> F
        }
        struct S {
            access(E, X) fun foo() {}
        }
        access(M) attachment A for S {
            access(F, Y) fun entitled() {
                let a: auth(F, Y) &A = self
            }
            access(all) fun unentitled() {
                let a: auth(F, Y, E) &A = self // err
            }
        }
        `)

		errs := RequireCheckerErrors(t, err, 1)

		require.IsType(t, &sema.TypeMismatchError{}, errs[0])
		require.Equal(t, errs[0].(*sema.TypeMismatchError).ExpectedType.QualifiedString(), "auth(F, Y, E) &A")
		require.Equal(t, errs[0].(*sema.TypeMismatchError).ActualType.QualifiedString(), "auth(Y, F) &A")
	})

	t.Run("missing in codomain", func(t *testing.T) {
		t.Parallel()
		_, err := ParseAndCheck(t, `
        entitlement X
        entitlement Y
        entitlement Z
        entitlement E
        entitlement mapping M {
            X -> Y
            X -> Z
        }
        struct S {}
        access(M) attachment A for S {
            access(E) fun entitled() {}
        }
        `)

		errs := RequireCheckerErrors(t, err, 1)

		require.IsType(t, &sema.InvalidAttachmentEntitlementError{}, errs[0])
		require.Equal(t, errs[0].(*sema.InvalidAttachmentEntitlementError).InvalidEntitlement.QualifiedString(), "E")
	})

	t.Run("missing in codomain in set", func(t *testing.T) {
		t.Parallel()
		_, err := ParseAndCheck(t, `
        entitlement X
        entitlement Y
        entitlement Z
        entitlement E
        entitlement mapping M {
            X -> Y
            X -> Z
        }
        struct S {}
        access(M) attachment A for S {
            access(Y | E | Z) fun entitled() {}
        }
        `)

		errs := RequireCheckerErrors(t, err, 1)

		require.IsType(t, &sema.InvalidAttachmentEntitlementError{}, errs[0])
		require.Equal(t, errs[0].(*sema.InvalidAttachmentEntitlementError).InvalidEntitlement.QualifiedString(), "E")
	})

	t.Run("multiple missing in codomain", func(t *testing.T) {
		t.Parallel()
		_, err := ParseAndCheck(t, `
        entitlement X
        entitlement E
        entitlement F
        entitlement mapping M {
            E -> F
        }
        struct S {}
        access(M) attachment A for S {
            access(F, X, E) fun entitled() {}
        }
        `)

		errs := RequireCheckerErrors(t, err, 2)

		require.IsType(t, &sema.InvalidAttachmentEntitlementError{}, errs[0])
		require.Equal(t, errs[0].(*sema.InvalidAttachmentEntitlementError).InvalidEntitlement.QualifiedString(), "X")
		require.IsType(t, &sema.InvalidAttachmentEntitlementError{}, errs[1])
		require.Equal(t, errs[1].(*sema.InvalidAttachmentEntitlementError).InvalidEntitlement.QualifiedString(), "E")
	})

	t.Run("mapped field", func(t *testing.T) {
		t.Parallel()
		_, err := ParseAndCheck(t, `
        entitlement X
        entitlement Y
        entitlement mapping M {
            X -> Y
        }
        struct S {
            access(Y) fun foo() {}
        }
        access(M) attachment A for S {
            access(M) let x: auth(M) &S
            init() {
                self.x = &S() as auth(Y) &S
            }
        }
        `)

		assert.NoError(t, err)
	})

	t.Run("access(all) decl", func(t *testing.T) {
		t.Parallel()
		_, err := ParseAndCheck(t, `
        entitlement X
        entitlement Y
        struct S {}
        attachment A for S {
            access(Y) fun entitled() {}
            access(Y) let entitledField: Int
            access(all) fun unentitled() {
                let a: auth(Y) &A = self // err
                let b: auth(X) &S = base // err
            }
            init() {
                self.entitledField = 3
            }
        }
        `)

		errs := RequireCheckerErrors(t, err, 4)

		require.IsType(t, &sema.TypeMismatchError{}, errs[0])
		require.Equal(t, errs[0].(*sema.TypeMismatchError).ExpectedType.QualifiedString(), "auth(Y) &A")
		require.Equal(t, errs[0].(*sema.TypeMismatchError).ActualType.QualifiedString(), "&A")
		require.IsType(t, &sema.TypeMismatchError{}, errs[1])
		require.Equal(t, errs[1].(*sema.TypeMismatchError).ExpectedType.QualifiedString(), "auth(X) &S")
		require.Equal(t, errs[1].(*sema.TypeMismatchError).ActualType.QualifiedString(), "&S")
		require.IsType(t, &sema.InvalidAttachmentEntitlementError{}, errs[2])
		require.IsType(t, &sema.InvalidAttachmentEntitlementError{}, errs[3])
	})

	t.Run("non mapped entitlement decl", func(t *testing.T) {
		t.Parallel()
		_, err := ParseAndCheck(t, `
        entitlement X
        entitlement Y
        struct S {}
        access(X) attachment A for S {
            
        }
        `)

		errs := RequireCheckerErrors(t, err, 1)
		require.IsType(t, &sema.InvalidEntitlementAccessError{}, errs[0])
	})

}

func TestCheckAttachmentAccessEntitlements(t *testing.T) {

	t.Parallel()
	t.Run("basic owned fully entitled", func(t *testing.T) {
		t.Parallel()
		_, err := ParseAndCheck(t, `
        entitlement X
        entitlement Y
        entitlement Z
        entitlement mapping M {
            X -> Y
            X -> Z
        }
        struct S {}
        access(M) attachment A for S {
            access(Y, Z) fun foo() {}
        }
        let s = attach A() to S()
        let a: auth(Y, Z) &A = s[A]!
        `)

		assert.NoError(t, err)
	})

	t.Run("basic owned intersection fully entitled", func(t *testing.T) {
		t.Parallel()
		_, err := ParseAndCheck(t, `
        entitlement X
        entitlement Y
        entitlement Z
        entitlement mapping M {
            X -> Y
            X -> Z
        }
        struct interface I {}
        struct S: I {}
        access(M) attachment A for I {
            access(Y, Z) fun foo() {}
        }
        let s: {I} = attach A() to S()
        let a: auth(Y, Z) &A = s[A]!
        `)

		assert.NoError(t, err)
	})

	t.Run("basic reference mapping", func(t *testing.T) {
		t.Parallel()
		_, err := ParseAndCheck(t, `
        entitlement X
        entitlement Y
        entitlement E
        entitlement F
        entitlement mapping M {
            X -> Y
            E -> F
        }
        struct S {
            access(X, E) fun foo() {}
        }
        access(M) attachment A for S {
            access(Y, F) fun foo() {}
        }
        let s = attach A() to S()
        let yRef = &s as auth(X) &S
        let fRef = &s as auth(E) &S
        let bothRef = &s as auth(X, E) &S
        let a1: auth(Y) &A = yRef[A]!
        let a2: auth(F) &A = fRef[A]!
        let a3: auth(F) &A = yRef[A]! // err
        let a4: auth(Y) &A = fRef[A]! // err
        let a5: auth(Y, F) &A = bothRef[A]!
        `)

		errs := RequireCheckerErrors(t, err, 2)

		require.IsType(t, &sema.TypeMismatchError{}, errs[0])
		require.Equal(t, errs[0].(*sema.TypeMismatchError).ExpectedType.QualifiedString(), "auth(F) &A?")
		require.Equal(t, errs[0].(*sema.TypeMismatchError).ActualType.QualifiedString(), "auth(Y) &A?")

		require.IsType(t, &sema.TypeMismatchError{}, errs[1])
		require.Equal(t, errs[1].(*sema.TypeMismatchError).ExpectedType.QualifiedString(), "auth(Y) &A?")
		require.Equal(t, errs[1].(*sema.TypeMismatchError).ActualType.QualifiedString(), "auth(F) &A?")
	})

	t.Run("access(all) access entitled attachment", func(t *testing.T) {
		t.Parallel()
		_, err := ParseAndCheck(t, `
        entitlement X
        entitlement Y
        entitlement mapping M {
            X -> Y
        }
        struct S {}
        access(M) attachment A for S {
            access(Y) fun foo() {}
        }
        let s = attach A() to S()
        let ref = &s as &S
        let a1: auth(Y) &A = ref[A]!
        `)

		errs := RequireCheckerErrors(t, err, 1)

		require.IsType(t, &sema.TypeMismatchError{}, errs[0])
		require.Equal(t, errs[0].(*sema.TypeMismatchError).ExpectedType.QualifiedString(), "auth(Y) &A?")
		require.Equal(t, errs[0].(*sema.TypeMismatchError).ActualType.QualifiedString(), "&A?")
	})

	t.Run("entitled access access(all) attachment", func(t *testing.T) {
		t.Parallel()
		_, err := ParseAndCheck(t, `
        entitlement X
        entitlement Y
        entitlement mapping M {
            X -> Y
        }
        struct S {
            access(X) fun foo() {}
        }
        access(all) attachment A for S {
            access(all) fun foo() {}
        }
        let s = attach A() to S()
        let ref = &s as auth(X) &S
        let a1: auth(Y) &A = ref[A]!
        `)

		errs := RequireCheckerErrors(t, err, 1)

		require.IsType(t, &sema.TypeMismatchError{}, errs[0])
		require.Equal(t, errs[0].(*sema.TypeMismatchError).ExpectedType.QualifiedString(), "auth(Y) &A?")
		require.Equal(t, errs[0].(*sema.TypeMismatchError).ActualType.QualifiedString(), "&A?")
	})

	t.Run("access(all) access access(all) attachment", func(t *testing.T) {
		t.Parallel()
		_, err := ParseAndCheck(t, `
        entitlement X
        entitlement Y
        entitlement mapping M {
            X -> Y
        }
        struct S {}
        access(all) attachment A for S {}
        let s = attach A() to S()
        let ref = &s as &S
        let a1: auth(Y) &A = ref[A]!
        `)

		errs := RequireCheckerErrors(t, err, 1)

		require.IsType(t, &sema.TypeMismatchError{}, errs[0])
		require.Equal(t, errs[0].(*sema.TypeMismatchError).ExpectedType.QualifiedString(), "auth(Y) &A?")
		require.Equal(t, errs[0].(*sema.TypeMismatchError).ActualType.QualifiedString(), "&A?")
	})

	t.Run("unrepresentable access mapping", func(t *testing.T) {
		t.Parallel()
		_, err := ParseAndCheck(t, `
        entitlement X
        entitlement Y
        entitlement Z
        entitlement E
        entitlement F
        entitlement G
        entitlement mapping M {
            X -> Y
            X -> Z
            E -> F
            E -> G
        }
        struct S {
            access(X, E) fun foo() {}
        }
        access(M) attachment A for S {
            access(Y, Z, F, G) fun foo() {}
        }
        let s = attach A() to S()
        let ref = (&s as auth(X) &S) as auth(X | E) &S
        let a1 = ref[A]!
        `)

		errs := RequireCheckerErrors(t, err, 2)

		require.IsType(t, &sema.UnrepresentableEntitlementMapOutputError{}, errs[0])
		require.IsType(t, &sema.InvalidTypeIndexingError{}, errs[1])
	})
}

func TestCheckEntitlementConditions(t *testing.T) {
	t.Parallel()

	t.Run("use of function on owned value", func(t *testing.T) {
		t.Parallel()
		_, err := ParseAndCheck(t, `
        entitlement X
        struct S {
            view access(X) fun foo(): Bool {
                return true
            }
        }
        fun bar(r: S) {
            pre {
                r.foo(): ""
            }
            post {
                r.foo(): ""
            }
            r.foo()
        }
        `)

		assert.NoError(t, err)
	})

	t.Run("use of function on entitled referenced value", func(t *testing.T) {
		t.Parallel()
		_, err := ParseAndCheck(t, `
        entitlement X
        struct S {
            view access(X) fun foo(): Bool {
                return true
            }
        }
        fun bar(r: auth(X) &S) {
            pre {
                r.foo(): ""
            }
            post {
                r.foo(): ""
            }
            r.foo()
        }
        `)

		assert.NoError(t, err)
	})

	t.Run("use of function on unentitled referenced value", func(t *testing.T) {
		t.Parallel()
		_, err := ParseAndCheck(t, `
        entitlement X
        struct S {
            view access(X) fun foo(): Bool {
                return true
            }
        }
        fun bar(r: &S) {
            pre {
                r.foo(): ""
            }
            post {
                r.foo(): ""
            }
            r.foo()
        }
        `)

		errs := RequireCheckerErrors(t, err, 3)
		require.IsType(t, &sema.InvalidAccessError{}, errs[0])
		require.IsType(t, &sema.InvalidAccessError{}, errs[1])
		require.IsType(t, &sema.InvalidAccessError{}, errs[2])
	})

	t.Run("result value usage struct", func(t *testing.T) {
		t.Parallel()
		_, err := ParseAndCheck(t, `
        entitlement X
        struct S {
            view access(X) fun foo(): Bool {
                return true
            }
        }
        fun bar(r: S): S {
            post {
                result.foo(): ""
            }
            return r
        }
        `)

		assert.NoError(t, err)
	})

	t.Run("result value usage reference", func(t *testing.T) {
		t.Parallel()
		_, err := ParseAndCheck(t, `
        entitlement X
        struct S {
            view access(X) fun foo(): Bool {
                return true
            }
        }
        fun bar(r: S): &S {
            post {
                result.foo(): ""
            }
            return &r as auth(X) &S
        }
        `)

		errs := RequireCheckerErrors(t, err, 1)
		require.IsType(t, &sema.InvalidAccessError{}, errs[0])
	})

	t.Run("result value usage reference authorized", func(t *testing.T) {
		t.Parallel()
		_, err := ParseAndCheck(t, `
        entitlement X
        struct S {
            view access(X) fun foo(): Bool {
                return true
            }
        }
        fun bar(r: S): auth(X) &S {
            post {
                result.foo(): ""
            }
            return &r as auth(X) &S
        }
        `)

		assert.NoError(t, err)
	})

	t.Run("result value usage resource", func(t *testing.T) {
		t.Parallel()
		_, err := ParseAndCheck(t, `
        entitlement X
        entitlement Y
        resource R {
            view access(X) fun foo(): Bool {
                return true
            }
            view access(X, Y) fun bar(): Bool {
                return true
            }
        }
        fun bar(r: @R): @R {
            post {
                result.foo(): ""
                result.bar(): ""
            }
            return <-r
        }
        `)

		assert.NoError(t, err)
	})

	t.Run("optional result value usage resource", func(t *testing.T) {
		t.Parallel()
		_, err := ParseAndCheck(t, `
        entitlement X
        entitlement Y
        resource R {
            view access(X) fun foo(): Bool {
                return true
            }
            view access(X, Y) fun bar(): Bool {
                return true
            }
        }
        fun bar(r: @R): @R? {
            post {
                result?.foo()!: ""
                result?.bar()!: ""
            }
            return <-r
        }
        `)

		assert.NoError(t, err)
	})

	t.Run("result value inherited entitlement resource", func(t *testing.T) {
		t.Parallel()
		_, err := ParseAndCheck(t, `
        entitlement X
        entitlement Y
        resource interface I {
            access(X, Y) view fun foo(): Bool {
                return true
            }
        }
        resource R: I {}
        fun bar(r: @R): @R {
            post {
                result.foo(): ""
            }
            return <-r
        }
        `)

		assert.NoError(t, err)
	})

	t.Run("result value usage unentitled resource", func(t *testing.T) {
		t.Parallel()
		_, err := ParseAndCheck(t, `
        resource R {
            view fun foo(): Bool {
                return true
            }
        }
        fun bar(r: @R): @R {
            post {
                result.foo(): ""
            }
            return <-r
        }
        `)

		assert.NoError(t, err)
	})

	t.Run("result value usage, variable-sized resource array", func(t *testing.T) {
		t.Parallel()

		_, err := ParseAndCheck(t, `
			resource R {}

			fun foo(r: @[R]): @[R] {
				post {
					bar(result): ""
				}
				return <-r
			}

			// 'result' variable should have all the entitlements available for arrays.
			view fun bar(_ r: auth(Mutate, Insert, Remove) &[R]): Bool {
				return true
			}
		`)

		assert.NoError(t, err)
	})

	t.Run("result value usage, constant-sized resource array", func(t *testing.T) {
		t.Parallel()

		_, err := ParseAndCheck(t, `
			resource R {}

			fun foo(r: @[R; 5]): @[R; 5] {
				post {
					bar(result): ""
				}
				return <-r
			}

			// 'result' variable should have all the entitlements available for arrays.
			view fun bar(_ r: auth(Mutate, Insert, Remove) &[R; 5]): Bool {
				return true
			}
		`)

		assert.NoError(t, err)
	})

	t.Run("result value usage, resource dictionary", func(t *testing.T) {
		t.Parallel()

		_, err := ParseAndCheck(t, `
			resource R {}

			fun foo(r: @{String:R}): @{String:R} {
				post {
					bar(result): ""
				}
				return <-r
			}

			// 'result' variable should have all the entitlements available for dictionaries.
			view fun bar(_ r: auth(Mutate, Insert, Remove) &{String:R}): Bool {
				return true
			}
		`)

		assert.NoError(t, err)
	})
}

func TestCheckEntitledWriteAndMutateNotAllowed(t *testing.T) {

	t.Parallel()

	t.Run("basic owned", func(t *testing.T) {
		t.Parallel()
		_, err := ParseAndCheck(t, `
            entitlement E
            struct S {
                access(E) var x: Int
                init() {
                    self.x = 1
                }
            }
            fun foo() {
                let s = S()
                s.x = 3
            }
        `)

		errs := RequireCheckerErrors(t, err, 1)
		require.IsType(t, &sema.InvalidAssignmentAccessError{}, errs[0])
	})

	t.Run("basic authorized", func(t *testing.T) {
		t.Parallel()
		_, err := ParseAndCheck(t, `
            entitlement E
            struct S {
                access(E) var x: Int
                init() {
                    self.x = 1
                }
            }
            fun foo() {
                let s = S()
                let ref = &s as auth(E) &S
                ref.x = 3
            }
        `)

		errs := RequireCheckerErrors(t, err, 1)
		require.IsType(t, &sema.InvalidAssignmentAccessError{}, errs[0])
	})

	t.Run("mapped owned", func(t *testing.T) {
		t.Parallel()
		_, err := ParseAndCheck(t, `
            entitlement X
            entitlement Y
            entitlement mapping M {
                X -> Y
            }
            struct S {
                access(M) var x: auth(M) &Int
                init() {
                    self.x = &1 as auth(Y) &Int
                }
            }
            fun foo() {
                let s = S()
                s.x = &1 as auth(Y) &Int
            }
        `)

		errs := RequireCheckerErrors(t, err, 1)
		require.IsType(t, &sema.InvalidAssignmentAccessError{}, errs[0])
	})

	t.Run("mapped authorized", func(t *testing.T) {
		t.Parallel()
		_, err := ParseAndCheck(t, `
        entitlement X
        entitlement Y
        entitlement mapping M {
            X -> Y
        }
        struct S {
            access(M) var x: auth(M) &Int
            init() {
                self.x = &1 as auth(Y) &Int
            }
        }
        fun foo() {
            let s = S()
            let ref = &s as auth(X) &S
            ref.x = &1 as auth(Y) &Int
        }
        `)

		errs := RequireCheckerErrors(t, err, 1)
		require.IsType(t, &sema.InvalidAssignmentAccessError{}, errs[0])
	})

	t.Run("basic mutate", func(t *testing.T) {
		t.Parallel()
		_, err := ParseAndCheck(t, `
            entitlement E
            struct S {
                access(E) var x: [Int]
                init() {
                    self.x = [1]
                }
            }
            fun foo() {
                let s = S()
                s.x.append(3)
            }
        `)

		assert.NoError(t, err)
	})

	t.Run("basic authorized", func(t *testing.T) {
		t.Parallel()
		_, err := ParseAndCheck(t, `
            entitlement E
            struct S {
                access(E) var x: [Int]
                init() {
                    self.x = [1]
                }
            }
            fun foo() {
                let s = S()
                let ref = &s as auth(E) &S
                ref.x.append(3)
            }
        `)

		errs := RequireCheckerErrors(t, err, 1)
		assert.IsType(t, &sema.InvalidAccessError{}, errs[0])
	})
}

func TestCheckAttachmentRequireEntitlements(t *testing.T) {
	t.Parallel()
	t.Run("entitlements allowed", func(t *testing.T) {
		t.Parallel()
		_, err := ParseAndCheck(t, `
            entitlement E
            entitlement F
            attachment A for AnyStruct {
                require entitlement E
                require entitlement F
            }
        `)

		assert.NoError(t, err)
	})

	t.Run("entitlement mapping disallowed", func(t *testing.T) {
		t.Parallel()
		_, err := ParseAndCheck(t, `
            entitlement E
            entitlement mapping M {}
            attachment A for AnyStruct {
                require entitlement E
                require entitlement M
            }
        `)

		errs := RequireCheckerErrors(t, err, 1)

		require.IsType(t, &sema.InvalidNonEntitlementRequirement{}, errs[0])
	})

	t.Run("event disallowed", func(t *testing.T) {
		t.Parallel()
		_, err := ParseAndCheck(t, `
            entitlement E
            event M()
            attachment A for AnyStruct {
                require entitlement E
                require entitlement M
            }
        `)

		errs := RequireCheckerErrors(t, err, 1)

		require.IsType(t, &sema.InvalidNonEntitlementRequirement{}, errs[0])
	})

	t.Run("struct disallowed", func(t *testing.T) {
		t.Parallel()
		_, err := ParseAndCheck(t, `
            entitlement E
            struct M {}
            attachment A for AnyStruct {
                require entitlement E
                require entitlement M
            }
        `)

		errs := RequireCheckerErrors(t, err, 1)

		require.IsType(t, &sema.InvalidNonEntitlementRequirement{}, errs[0])
	})

	t.Run("struct interface disallowed", func(t *testing.T) {
		t.Parallel()
		_, err := ParseAndCheck(t, `
            entitlement E
            struct interface M {}
            attachment A for AnyStruct {
                require entitlement E
                require entitlement M
            }
        `)

		errs := RequireCheckerErrors(t, err, 1)

		require.IsType(t, &sema.InvalidNonEntitlementRequirement{}, errs[0])
	})

	t.Run("resource disallowed", func(t *testing.T) {
		t.Parallel()
		_, err := ParseAndCheck(t, `
            entitlement E
            resource M {}
            attachment A for AnyStruct {
                require entitlement E
                require entitlement M
            }
        `)

		errs := RequireCheckerErrors(t, err, 1)

		require.IsType(t, &sema.InvalidNonEntitlementRequirement{}, errs[0])
	})

	t.Run("resource interface disallowed", func(t *testing.T) {
		t.Parallel()
		_, err := ParseAndCheck(t, `
            entitlement E
            resource interface M {}
            attachment A for AnyStruct {
                require entitlement E
                require entitlement M
            }
        `)

		errs := RequireCheckerErrors(t, err, 1)

		require.IsType(t, &sema.InvalidNonEntitlementRequirement{}, errs[0])
	})

	t.Run("attachment disallowed", func(t *testing.T) {
		t.Parallel()
		_, err := ParseAndCheck(t, `
            entitlement E
            attachment M for AnyResource {}
            attachment A for AnyStruct {
                require entitlement E
                require entitlement M
            }
        `)

		errs := RequireCheckerErrors(t, err, 1)

		require.IsType(t, &sema.InvalidNonEntitlementRequirement{}, errs[0])
	})

	t.Run("enum disallowed", func(t *testing.T) {
		t.Parallel()
		_, err := ParseAndCheck(t, `
            entitlement E
            enum M: UInt8 {}
            attachment A for AnyStruct {
                require entitlement E
                require entitlement M
            }
        `)

		errs := RequireCheckerErrors(t, err, 1)

		require.IsType(t, &sema.InvalidNonEntitlementRequirement{}, errs[0])
	})

	t.Run("int disallowed", func(t *testing.T) {
		t.Parallel()
		_, err := ParseAndCheck(t, `
            entitlement E
            attachment A for AnyStruct {
                require entitlement E
                require entitlement Int
            }
        `)

		errs := RequireCheckerErrors(t, err, 1)

		require.IsType(t, &sema.InvalidNonEntitlementRequirement{}, errs[0])
	})

	t.Run("duplicates disallowed", func(t *testing.T) {
		t.Parallel()
		_, err := ParseAndCheck(t, `
            entitlement E
            attachment A for AnyStruct {
                require entitlement E
                require entitlement E
            }
        `)

		errs := RequireCheckerErrors(t, err, 1)

		require.IsType(t, &sema.DuplicateEntitlementRequirementError{}, errs[0])
	})
}

func TestCheckAttachProvidedEntitlements(t *testing.T) {
	t.Parallel()
	t.Run("all provided", func(t *testing.T) {
		t.Parallel()
		_, err := ParseAndCheck(t, `
            entitlement E
            entitlement F
            struct S {}
            attachment A for S {
                require entitlement E
                require entitlement F
            }
            fun foo() {
                let s = attach A() to S() with (E, F)
            }

        `)
		assert.NoError(t, err)
	})

	t.Run("extra provided", func(t *testing.T) {
		t.Parallel()
		_, err := ParseAndCheck(t, `
            entitlement E
            entitlement F
            entitlement G
            struct S {}
            attachment A for S {
                require entitlement E
                require entitlement F
            }
            fun foo() {
                let s = attach A() to S() with (E, F, G)
            }

        `)
		assert.NoError(t, err)
	})

	t.Run("one missing", func(t *testing.T) {
		t.Parallel()
		_, err := ParseAndCheck(t, `
            entitlement E
            entitlement F
            struct S {}
            attachment A for S {
                require entitlement E
                require entitlement F
            }
            fun foo() {
                let s = attach A() to S() with (E)
            }

        `)
		errs := RequireCheckerErrors(t, err, 1)

		require.IsType(t, &sema.RequiredEntitlementNotProvidedError{}, errs[0])
		require.Equal(t, errs[0].(*sema.RequiredEntitlementNotProvidedError).RequiredEntitlement.Identifier, "F")
	})

	t.Run("one missing with extra provided", func(t *testing.T) {
		t.Parallel()
		_, err := ParseAndCheck(t, `
            entitlement E
            entitlement F
            entitlement G
            struct S {}
            attachment A for S {
                require entitlement E
                require entitlement F
            }
            fun foo() {
                let s = attach A() to S() with (E, G)
            }

        `)
		errs := RequireCheckerErrors(t, err, 1)

		require.IsType(t, &sema.RequiredEntitlementNotProvidedError{}, errs[0])
		require.Equal(t, errs[0].(*sema.RequiredEntitlementNotProvidedError).RequiredEntitlement.Identifier, "F")
	})

	t.Run("two missing", func(t *testing.T) {
		t.Parallel()
		_, err := ParseAndCheck(t, `
            entitlement E
            entitlement F
            struct S {}
            attachment A for S {
                require entitlement E
                require entitlement F
            }
            fun foo() {
                let s = attach A() to S()
            }

        `)
		errs := RequireCheckerErrors(t, err, 2)

		require.IsType(t, &sema.RequiredEntitlementNotProvidedError{}, errs[0])
		require.Equal(t, errs[0].(*sema.RequiredEntitlementNotProvidedError).RequiredEntitlement.Identifier, "E")

		require.IsType(t, &sema.RequiredEntitlementNotProvidedError{}, errs[1])
		require.Equal(t, errs[1].(*sema.RequiredEntitlementNotProvidedError).RequiredEntitlement.Identifier, "F")
	})

	t.Run("mapping provided", func(t *testing.T) {
		t.Parallel()
		_, err := ParseAndCheck(t, `
            entitlement E
            entitlement mapping M {}
            struct S {}
            attachment A for S {
                require entitlement E
            }
            fun foo() {
                let s = attach A() to S() with (M)
            }

        `)
		errs := RequireCheckerErrors(t, err, 2)

		require.IsType(t, &sema.InvalidNonEntitlementProvidedError{}, errs[0])

		require.IsType(t, &sema.RequiredEntitlementNotProvidedError{}, errs[1])
		require.Equal(t, errs[1].(*sema.RequiredEntitlementNotProvidedError).RequiredEntitlement.Identifier, "E")
	})

	t.Run("int provided", func(t *testing.T) {
		t.Parallel()
		_, err := ParseAndCheck(t, `
            entitlement E
            struct S {}
            attachment A for S {
                require entitlement E
            }
            fun foo() {
                let s = attach A() to S() with (UInt8)
            }

        `)
		errs := RequireCheckerErrors(t, err, 2)

		require.IsType(t, &sema.InvalidNonEntitlementProvidedError{}, errs[0])

		require.IsType(t, &sema.RequiredEntitlementNotProvidedError{}, errs[1])
		require.Equal(t, errs[1].(*sema.RequiredEntitlementNotProvidedError).RequiredEntitlement.Identifier, "E")
	})

	t.Run("struct provided", func(t *testing.T) {
		t.Parallel()
		_, err := ParseAndCheck(t, `
            entitlement E
            struct S {}
            attachment A for S {
                require entitlement E
            }
            fun foo() {
                let s = attach A() to S() with (S)
            }

        `)
		errs := RequireCheckerErrors(t, err, 2)

		require.IsType(t, &sema.InvalidNonEntitlementProvidedError{}, errs[0])

		require.IsType(t, &sema.RequiredEntitlementNotProvidedError{}, errs[1])
		require.Equal(t, errs[1].(*sema.RequiredEntitlementNotProvidedError).RequiredEntitlement.Identifier, "E")
	})
}

func TestCheckBuiltinEntitlements(t *testing.T) {

	t.Parallel()

	t.Run("builtin", func(t *testing.T) {
		t.Parallel()

		_, err := ParseAndCheck(t, `
            struct S {
<<<<<<< HEAD
                access(Mutable) fun foo() {}
                access(Insertable) fun bar() {}
                access(Removable) fun baz() {}
=======
                access(Mutate) fun foo() {}
                access(Insert) fun bar() {}
                access(Remove) fun baz() {}
>>>>>>> 4acc8dec
            }

            fun main() {
                let s = S()
<<<<<<< HEAD
                let mutableRef = &s as auth(Mutable) &S
                let insertableRef = &s as auth(Insertable) &S
                let removableRef = &s as auth(Removable) &S
=======
                let mutableRef = &s as auth(Mutate) &S
                let insertableRef = &s as auth(Insert) &S
                let removableRef = &s as auth(Remove) &S
>>>>>>> 4acc8dec
            }
        `)

		assert.NoError(t, err)
	})

	t.Run("redefine", func(t *testing.T) {
		t.Parallel()

		_, err := ParseAndCheck(t, `
<<<<<<< HEAD
            entitlement Mutable
            entitlement Insertable
            entitlement Removable
=======
            entitlement Mutate
            entitlement Insert
            entitlement Remove
>>>>>>> 4acc8dec
        `)

		errs := RequireCheckerErrors(t, err, 3)

		require.IsType(t, &sema.RedeclarationError{}, errs[0])
		require.IsType(t, &sema.RedeclarationError{}, errs[1])
		require.IsType(t, &sema.RedeclarationError{}, errs[2])
	})

}

func TestCheckIdentityMapping(t *testing.T) {

	t.Parallel()

	t.Run("owned value", func(t *testing.T) {
		t.Parallel()

		_, err := ParseAndCheck(t, `
            struct S {
                access(Identity) fun foo(): auth(Identity) &AnyStruct {
                    let a: AnyStruct = "hello"
                    return &a as auth(Identity) &AnyStruct
                }
            }

            fun main() {
                let s = S()

                // OK
                let resultRef1: &AnyStruct = s.foo()

                // Error: Must return an unauthorized ref
<<<<<<< HEAD
                let resultRef2: auth(Mutable) &AnyStruct = s.foo()
=======
                let resultRef2: auth(Mutate) &AnyStruct = s.foo()
>>>>>>> 4acc8dec
            }
        `)

		errors := RequireCheckerErrors(t, err, 1)
		typeMismatchError := &sema.TypeMismatchError{}
		require.ErrorAs(t, errors[0], &typeMismatchError)

		require.IsType(t, &sema.ReferenceType{}, typeMismatchError.ActualType)
		actualReference := typeMismatchError.ActualType.(*sema.ReferenceType)

		require.IsType(t, sema.EntitlementSetAccess{}, actualReference.Authorization)
		actualAuth := actualReference.Authorization.(sema.EntitlementSetAccess)

		assert.Equal(t, 0, actualAuth.Entitlements.Len())
	})

	t.Run("unauthorized ref", func(t *testing.T) {
		t.Parallel()

		_, err := ParseAndCheck(t, `
            struct S {
                access(Identity) fun foo(): auth(Identity) &AnyStruct {
                    let a: AnyStruct = "hello"
                    return &a as auth(Identity) &AnyStruct
                }
            }

            fun main() {
                let s = S()

                let ref = &s as &S

                // OK
                let resultRef1: &AnyStruct = ref.foo()

                // Error: Must return an unauthorized ref
<<<<<<< HEAD
                let resultRef2: auth(Mutable) &AnyStruct = ref.foo()
=======
                let resultRef2: auth(Mutate) &AnyStruct = ref.foo()
>>>>>>> 4acc8dec
            }
        `)

		errors := RequireCheckerErrors(t, err, 1)
		typeMismatchError := &sema.TypeMismatchError{}
		require.ErrorAs(t, errors[0], &typeMismatchError)
	})

	t.Run("basic entitled ref", func(t *testing.T) {
		t.Parallel()

		_, err := ParseAndCheck(t, `
            struct S {
                access(Identity) fun foo(): auth(Identity) &AnyStruct {
                    let a: AnyStruct = "hello"
                    return &a as auth(Identity) &AnyStruct
                }
            }

            fun main() {
                let s = S()

<<<<<<< HEAD
                let mutableRef = &s as auth(Mutable) &S
                let ref1: auth(Mutable) &AnyStruct = mutableRef.foo()

                let insertableRef = &s as auth(Insertable) &S
                let ref2: auth(Insertable) &AnyStruct = insertableRef.foo()

                let removableRef = &s as auth(Removable) &S
                let ref3: auth(Removable) &AnyStruct = removableRef.foo()
=======
                let mutableRef = &s as auth(Mutate) &S
                let ref1: auth(Mutate) &AnyStruct = mutableRef.foo()

                let insertableRef = &s as auth(Insert) &S
                let ref2: auth(Insert) &AnyStruct = insertableRef.foo()

                let removableRef = &s as auth(Remove) &S
                let ref3: auth(Remove) &AnyStruct = removableRef.foo()
>>>>>>> 4acc8dec
            }
        `)

		assert.NoError(t, err)
	})

	t.Run("entitlement set ref", func(t *testing.T) {
		t.Parallel()

		_, err := ParseAndCheck(t, `
            struct S {
                access(Identity) fun foo(): auth(Identity) &AnyStruct {
                    let a: AnyStruct = "hello"
                    return &a as auth(Identity) &AnyStruct
                }
            }

            fun main() {
                let s = S()

<<<<<<< HEAD
                let ref1 = &s as auth(Insertable | Removable) &S
                let resultRef1: auth(Insertable | Removable) &AnyStruct = ref1.foo()

                let ref2 = &s as auth(Insertable, Removable) &S
                let resultRef2: auth(Insertable, Removable) &AnyStruct = ref2.foo()
=======
                let ref1 = &s as auth(Insert | Remove) &S
                let resultRef1: auth(Insert | Remove) &AnyStruct = ref1.foo()

                let ref2 = &s as auth(Insert, Remove) &S
                let resultRef2: auth(Insert, Remove) &AnyStruct = ref2.foo()
>>>>>>> 4acc8dec
            }
        `)

		assert.NoError(t, err)
	})
<<<<<<< HEAD
=======

	t.Run("owned value, with entitlements", func(t *testing.T) {
		t.Parallel()

		_, err := ParseAndCheck(t, `
            entitlement A
            entitlement B
            entitlement C

            struct X {
               access(A | B) var s: String

               init() {
                   self.s = "hello"
               }

               access(C) fun foo() {}
            }

            struct Y {

                // Reference
                access(Identity) var x1: auth(Identity) &X

                // Optional reference
                access(Identity) var x2: auth(Identity) &X?

                // Function returning a reference
                access(Identity) fun getX(): auth(Identity) &X {
                    let x = X()
                    return &x as auth(Identity) &X
                }

                // Function returning an optional reference
                access(Identity) fun getOptionalX(): auth(Identity) &X? {
                    let x: X? = X()
                    return &x as auth(Identity) &X?
                }

                init() {
                    let x = X()
                    self.x1 = &x as auth(A, B, C) &X
                    self.x2 = nil
                }
            }

            fun main() {
                let y = Y()

                let ref1: auth(A, B, C) &X = y.x1

                let ref2: auth(A, B, C) &X? = y.x2

                let ref3: auth(A, B, C) &X = y.getX()

                let ref4: auth(A, B, C) &X? = y.getOptionalX()
            }
        `)

		assert.NoError(t, err)
	})

	t.Run("owned value, with entitlements, function typed field", func(t *testing.T) {
		t.Parallel()

		_, err := ParseAndCheck(t, `
            entitlement A
            entitlement B
            entitlement C

            struct X {
               access(A | B) var s: String

               init() {
                   self.s = "hello"
               }

               access(C) fun foo() {}
            }

            struct Y {

                access(Identity) let fn: (fun (): X)

                init() {
                    self.fn = fun(): X {
                        return X()
                    }
                }
            }

            fun main() {
                let y = Y()
                let v = y.fn()
            }
        `)

		errors := RequireCheckerErrors(t, err, 1)
		invalidMapping := &sema.InvalidMappedEntitlementMemberError{}
		require.ErrorAs(t, errors[0], &invalidMapping)
	})

	t.Run("owned value, with entitlements, function ref typed field", func(t *testing.T) {
		t.Parallel()

		_, err := ParseAndCheck(t, `
            entitlement A
            entitlement B
            entitlement C

            struct X {
               access(A | B) var s: String

               init() {
                   self.s = "hello"
               }

               access(C) fun foo() {}
            }

            struct Y {

                access(Identity) let fn: auth(Identity) &(fun (): X)?

                init() {
                    self.fn = nil
                }
            }

            fun main() {
                let y = Y()
                let v: auth(A, B, C) &(fun (): X) = y.fn
            }
        `)

		errors := RequireCheckerErrors(t, err, 1)
		typeMismatchError := &sema.TypeMismatchError{}
		require.ErrorAs(t, errors[0], &typeMismatchError)

		actualType := typeMismatchError.ActualType
		require.IsType(t, &sema.OptionalType{}, actualType)
		optionalType := actualType.(*sema.OptionalType)

		require.IsType(t, &sema.ReferenceType{}, optionalType.Type)
		referenceType := optionalType.Type.(*sema.ReferenceType)

		require.IsType(t, sema.EntitlementSetAccess{}, referenceType.Authorization)
		auth := referenceType.Authorization.(sema.EntitlementSetAccess)

		// Entitlements of function return type `X` must NOT be
		// available for the reference typed field.
		require.Equal(t, 0, auth.Entitlements.Len())
	})
>>>>>>> 4acc8dec
}<|MERGE_RESOLUTION|>--- conflicted
+++ resolved
@@ -681,7 +681,6 @@
 
 	t.Run("non-reference container field", func(t *testing.T) {
 		t.Parallel()
-<<<<<<< HEAD
 
 		_, err := ParseAndCheck(t, `
             entitlement mapping M {}
@@ -690,14 +689,6 @@
                 access(M) let foo: [String]
             }
         `)
-=======
-		_, err := ParseAndCheck(t, `
-			entitlement mapping M {}
-			struct interface S {
-				access(M) let foo: [String]
-			}
-		`)
->>>>>>> 4acc8dec
 
 		assert.NoError(t, err)
 	})
@@ -1438,18 +1429,6 @@
 
 		assert.NoError(t, err)
 	})
-
-	t.Run("ref array field", func(t *testing.T) {
-		t.Parallel()
-		_, err := ParseAndCheck(t, `
-			entitlement mapping M {}
-			resource interface R {
-				access(M) let foo: [auth(M) &Int]
-			}
-		`)
-
-		assert.NoError(t, err)
-	})
 }
 
 func TestCheckInvalidEntitlementAccess(t *testing.T) {
@@ -1660,7 +1639,6 @@
 		require.IsType(t, &sema.InvalidMappedAuthorizationOutsideOfFieldError{}, errs[0])
 	})
 
-<<<<<<< HEAD
 	t.Run("invalid cast annot", func(t *testing.T) {
 		t.Parallel()
 		_, err := ParseAndCheck(t, `
@@ -1674,8 +1652,6 @@
 		require.IsType(t, &sema.InvalidMappedAuthorizationOutsideOfFieldError{}, errs[0])
 	})
 
-=======
->>>>>>> 4acc8dec
 	t.Run("capability field", func(t *testing.T) {
 		t.Parallel()
 		_, err := ParseAndCheck(t, `
@@ -5506,28 +5482,16 @@
 
 		_, err := ParseAndCheck(t, `
             struct S {
-<<<<<<< HEAD
-                access(Mutable) fun foo() {}
-                access(Insertable) fun bar() {}
-                access(Removable) fun baz() {}
-=======
                 access(Mutate) fun foo() {}
                 access(Insert) fun bar() {}
                 access(Remove) fun baz() {}
->>>>>>> 4acc8dec
             }
 
             fun main() {
                 let s = S()
-<<<<<<< HEAD
-                let mutableRef = &s as auth(Mutable) &S
-                let insertableRef = &s as auth(Insertable) &S
-                let removableRef = &s as auth(Removable) &S
-=======
                 let mutableRef = &s as auth(Mutate) &S
                 let insertableRef = &s as auth(Insert) &S
                 let removableRef = &s as auth(Remove) &S
->>>>>>> 4acc8dec
             }
         `)
 
@@ -5538,15 +5502,9 @@
 		t.Parallel()
 
 		_, err := ParseAndCheck(t, `
-<<<<<<< HEAD
-            entitlement Mutable
-            entitlement Insertable
-            entitlement Removable
-=======
             entitlement Mutate
             entitlement Insert
             entitlement Remove
->>>>>>> 4acc8dec
         `)
 
 		errs := RequireCheckerErrors(t, err, 3)
@@ -5580,11 +5538,7 @@
                 let resultRef1: &AnyStruct = s.foo()
 
                 // Error: Must return an unauthorized ref
-<<<<<<< HEAD
-                let resultRef2: auth(Mutable) &AnyStruct = s.foo()
-=======
                 let resultRef2: auth(Mutate) &AnyStruct = s.foo()
->>>>>>> 4acc8dec
             }
         `)
 
@@ -5621,11 +5575,7 @@
                 let resultRef1: &AnyStruct = ref.foo()
 
                 // Error: Must return an unauthorized ref
-<<<<<<< HEAD
-                let resultRef2: auth(Mutable) &AnyStruct = ref.foo()
-=======
                 let resultRef2: auth(Mutate) &AnyStruct = ref.foo()
->>>>>>> 4acc8dec
             }
         `)
 
@@ -5648,16 +5598,6 @@
             fun main() {
                 let s = S()
 
-<<<<<<< HEAD
-                let mutableRef = &s as auth(Mutable) &S
-                let ref1: auth(Mutable) &AnyStruct = mutableRef.foo()
-
-                let insertableRef = &s as auth(Insertable) &S
-                let ref2: auth(Insertable) &AnyStruct = insertableRef.foo()
-
-                let removableRef = &s as auth(Removable) &S
-                let ref3: auth(Removable) &AnyStruct = removableRef.foo()
-=======
                 let mutableRef = &s as auth(Mutate) &S
                 let ref1: auth(Mutate) &AnyStruct = mutableRef.foo()
 
@@ -5666,7 +5606,6 @@
 
                 let removableRef = &s as auth(Remove) &S
                 let ref3: auth(Remove) &AnyStruct = removableRef.foo()
->>>>>>> 4acc8dec
             }
         `)
 
@@ -5687,26 +5626,16 @@
             fun main() {
                 let s = S()
 
-<<<<<<< HEAD
-                let ref1 = &s as auth(Insertable | Removable) &S
-                let resultRef1: auth(Insertable | Removable) &AnyStruct = ref1.foo()
-
-                let ref2 = &s as auth(Insertable, Removable) &S
-                let resultRef2: auth(Insertable, Removable) &AnyStruct = ref2.foo()
-=======
                 let ref1 = &s as auth(Insert | Remove) &S
                 let resultRef1: auth(Insert | Remove) &AnyStruct = ref1.foo()
 
                 let ref2 = &s as auth(Insert, Remove) &S
                 let resultRef2: auth(Insert, Remove) &AnyStruct = ref2.foo()
->>>>>>> 4acc8dec
-            }
-        `)
-
-		assert.NoError(t, err)
-	})
-<<<<<<< HEAD
-=======
+            }
+        `)
+
+		assert.NoError(t, err)
+	})
 
 	t.Run("owned value, with entitlements", func(t *testing.T) {
 		t.Parallel()
@@ -5860,5 +5789,4 @@
 		// available for the reference typed field.
 		require.Equal(t, 0, auth.Entitlements.Len())
 	})
->>>>>>> 4acc8dec
 }