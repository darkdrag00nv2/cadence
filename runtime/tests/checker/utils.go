/*
 * Cadence - The resource-oriented smart contract programming language
 *
 * Copyright 2019-2022 Dapper Labs, Inc.
 *
 * Licensed under the Apache License, Version 2.0 (the "License");
 * you may not use this file except in compliance with the License.
 * You may obtain a copy of the License at
 *
 *   http://www.apache.org/licenses/LICENSE-2.0
 *
 * Unless required by applicable law or agreed to in writing, software
 * distributed under the License is distributed on an "AS IS" BASIS,
 * WITHOUT WARRANTIES OR CONDITIONS OF ANY KIND, either express or implied.
 * See the License for the specific language governing permissions and
 * limitations under the License.
 */

package checker

import (
	"flag"
	"strings"
	"sync"
	"testing"

	"github.com/go-test/deep"
	"github.com/stretchr/testify/assert"
	"github.com/stretchr/testify/require"

	"github.com/onflow/cadence/runtime/common"
	"github.com/onflow/cadence/runtime/parser"
	"github.com/onflow/cadence/runtime/pretty"
	"github.com/onflow/cadence/runtime/sema"
	"github.com/onflow/cadence/runtime/tests/utils"
)

func init() {
	deep.MaxDepth = 20
}

func ParseAndCheck(t testing.TB, code string) (*sema.Checker, error) {
	return ParseAndCheckWithOptions(t, code, ParseAndCheckOptions{})
}

type ParseAndCheckOptions struct {
	Location         common.Location
	IgnoreParseError bool
	Config           *sema.Config
	ParseOptions     parser.Config
}

var checkConcurrently = flag.Int(
	"cadence.checkConcurrently",
	0,
	"check programs N times, concurrently. useful for detecting non-determinism, and data races with the -race flag",
)

func ParseAndCheckWithOptions(
	t testing.TB,
	code string,
	options ParseAndCheckOptions,
) (*sema.Checker, error) {
	return ParseAndCheckWithOptionsAndMemoryMetering(t, code, options, nil)
}

func ParseAndCheckWithOptionsAndMemoryMetering(
	t testing.TB,
	code string,
	options ParseAndCheckOptions,
	memoryGauge common.MemoryGauge,
) (*sema.Checker, error) {

	if options.Location == nil {
		options.Location = utils.TestLocation
	}

<<<<<<< HEAD
	program, err := parser.ParseProgram([]byte(code), memoryGauge)
	if !(options.IgnoreParseError || assert.NoError(t, err)) {
=======
	program, err := parser.ParseProgram(memoryGauge, []byte(code), options.ParseOptions)
	if !options.IgnoreParseError && !assert.NoError(t, err) {
>>>>>>> cf0a69a3
		var sb strings.Builder
		location := options.Location
		printErr := pretty.NewErrorPrettyPrinter(&sb, true).
			PrettyPrintError(err, location, map[common.Location][]byte{location: []byte(code)})
		if printErr != nil {
			panic(printErr)
		}
		assert.FailNow(t, sb.String())
		return nil, err
	}

	check := func() (*sema.Checker, error) {

		config := options.Config
		if config == nil {
			config = &sema.Config{}
		}

		if config.AccessCheckMode == sema.AccessCheckModeDefault {
			config.AccessCheckMode = sema.AccessCheckModeNotSpecifiedUnrestricted
		}
		config.ExtendedElaborationEnabled = true

		checker, err := sema.NewChecker(
			program,
			options.Location,
			memoryGauge,
			config,
		)
		if err != nil {
			return checker, err
		}

		err = checker.Check()

		return checker, err
	}

	var checker *sema.Checker

	if *checkConcurrently > 1 {

		// Run 10 additional checks in parallel,
		// and ensure all reported errors are equal.
		//
		// This is useful to detect non-determinism ,
		// and when combined with Go testing's race detector,
		// allows detecting data race conditions.

		concurrency := *checkConcurrently

		type result struct {
			checker *sema.Checker
			err     error
		}

		var wg sync.WaitGroup
		results := make(chan result, concurrency)
		for i := 0; i < concurrency; i++ {
			wg.Add(1)
			go func() {
				defer wg.Done()
				checker, err := check()
				results <- result{
					checker: checker,
					err:     err,
				}
			}()
		}
		wg.Wait()
		close(results)

		firstResult := <-results
		checker = firstResult.checker
		err = firstResult.err

		for otherResult := range results {
			diff := deep.Equal(err, otherResult.err)
			if diff != nil {
				t.Error(diff)
			}
		}

	} else {
		checker, err = check()
	}

	return checker, err
}

func RequireCheckerErrors(t *testing.T, err error, count int) []error {
	if count <= 0 {
		require.NoError(t, err)
		return nil
	}

	utils.RequireError(t, err)

	var checkerErr *sema.CheckerError
	require.ErrorAs(t, err, &checkerErr)

	errs := checkerErr.Errors

	require.Len(t, errs, count)

	// Get the error message, to check that it can be successfully generated

	for _, checkerErr := range errs {
		utils.RequireError(t, checkerErr)
	}

	return errs
}

func RequireGlobalType(t *testing.T, elaboration *sema.Elaboration, name string) sema.Type {
	variable, ok := elaboration.GlobalTypes.Get(name)
	require.True(t, ok, "global type '%s' missing", name)
	return variable.Type
}

func RequireGlobalValue(t *testing.T, elaboration *sema.Elaboration, name string) sema.Type {
	variable, ok := elaboration.GlobalValues.Get(name)
	require.True(t, ok, "global value '%s' missing", name)
	return variable.Type
}<|MERGE_RESOLUTION|>--- conflicted
+++ resolved
@@ -75,13 +75,8 @@
 		options.Location = utils.TestLocation
 	}
 
-<<<<<<< HEAD
-	program, err := parser.ParseProgram([]byte(code), memoryGauge)
-	if !(options.IgnoreParseError || assert.NoError(t, err)) {
-=======
 	program, err := parser.ParseProgram(memoryGauge, []byte(code), options.ParseOptions)
 	if !options.IgnoreParseError && !assert.NoError(t, err) {
->>>>>>> cf0a69a3
 		var sb strings.Builder
 		location := options.Location
 		printErr := pretty.NewErrorPrettyPrinter(&sb, true).
