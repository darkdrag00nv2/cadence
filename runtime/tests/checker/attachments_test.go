--- conflicted
+++ resolved
@@ -4729,33 +4729,36 @@
 		require.NoError(t, err)
 	})
 
-<<<<<<< HEAD
-	t.Run("restricted anystruct base, resource interface reference", func(t *testing.T) {
-=======
 	t.Run("restricted anystruct base interface", func(t *testing.T) {
->>>>>>> 61fe8308
 		t.Parallel()
 
 		_, err := ParseAndCheck(t,
 			`
 		struct interface I {}
-<<<<<<< HEAD
-		resource R: I {}
-		attachment A for R {}
-=======
 		attachment A for I {}
->>>>>>> 61fe8308
 		pub fun foo(r: &{I}) {
 			r[A]
 		}
 		`,
 		)
-<<<<<<< HEAD
+		require.NoError(t, err)
+	})
+
+	t.Run("restricted anyresource base, resource interface reference", func(t *testing.T) {
+		t.Parallel()
+
+		_, err := ParseAndCheck(t,
+			`
+		resource interface I {}
+		resource R: I {}
+		attachment A for R {}
+		pub fun foo(r: &{I}) {
+			r[A]
+		}
+		`,
+		)
 		errs := RequireCheckerErrors(t, err, 1)
 		assert.IsType(t, &sema.InvalidAttachmentAccessError{}, errs[0])
-=======
-		require.NoError(t, err)
->>>>>>> 61fe8308
 	})
 
 	t.Run("restricted invalid base", func(t *testing.T) {
