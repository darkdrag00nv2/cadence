--- conflicted
+++ resolved
@@ -191,7 +191,6 @@
 
 		assert.Equal(t, 1, checker.Elaboration.VariableDeclarationTypesCount())
 	})
-<<<<<<< HEAD
 
 	t.Run("emit condition", func(t *testing.T) {
 		t.Parallel()
@@ -199,15 +198,6 @@
 		checker, err := ParseAndCheck(t, `
           event Foo(x: Int)
 
-=======
-
-	t.Run("emit condition", func(t *testing.T) {
-		t.Parallel()
-
-		checker, err := ParseAndCheck(t, `
-          event Foo(x: Int)
-
->>>>>>> 07d0b780
           fun test(x: Int) {
               post {
                   emit Foo(x: before(x))
@@ -286,7 +276,6 @@
 
 		_, err := ParseAndCheck(t, `
           event Foo(x: Int)
-<<<<<<< HEAD
 
           fun test(x: Int) {
               post {
@@ -295,16 +284,6 @@
           }
         `)
 
-=======
-
-          fun test(x: Int) {
-              post {
-                  emit Foo(x: before())
-              }
-          }
-        `)
-
->>>>>>> 07d0b780
 		errs := RequireCheckerErrors(t, err, 2)
 
 		assert.IsType(t, &sema.InsufficientArgumentsError{}, errs[0])
@@ -338,17 +317,10 @@
 
 	t.Run("emit condition", func(t *testing.T) {
 		t.Parallel()
-<<<<<<< HEAD
-
-		_, err := ParseAndCheck(t, `
-          event Foo(x: Int)
-
-=======
-
-		_, err := ParseAndCheck(t, `
-          event Foo(x: Int)
-
->>>>>>> 07d0b780
+
+		_, err := ParseAndCheck(t, `
+          event Foo(x: Int)
+
           fun test(x: Int) {
               pre {
                   emit Foo(x: before(x))
@@ -383,7 +355,6 @@
         `)
 
 		errs := RequireCheckerErrors(t, err, 1)
-<<<<<<< HEAD
 
 		assert.IsType(t, &sema.RedeclarationError{}, errs[0])
 	})
@@ -406,30 +377,6 @@
 
 		assert.IsType(t, &sema.RedeclarationError{}, errs[0])
 	})
-=======
-
-		assert.IsType(t, &sema.RedeclarationError{}, errs[0])
-	})
-
-	t.Run("emit condition", func(t *testing.T) {
-		t.Parallel()
-
-		_, err := ParseAndCheck(t, `
-          event Foo(x: Int)
-
-          fun test(x: Int) {
-              post {
-                  emit Foo(x: before(x))
-              }
-              let before = 0
-          }
-        `)
-
-		errs := RequireCheckerErrors(t, err, 1)
-
-		assert.IsType(t, &sema.RedeclarationError{}, errs[0])
-	})
->>>>>>> 07d0b780
 }
 
 func TestCheckFunctionWithBeforeVariable(t *testing.T) {
@@ -511,7 +458,6 @@
 
 	t.Run("emit condition", func(t *testing.T) {
 		t.Parallel()
-<<<<<<< HEAD
 
 		_, err := ParseAndCheck(t, `
           event Foo(x: Int)
@@ -526,22 +472,6 @@
 
 		errs := RequireCheckerErrors(t, err, 1)
 
-=======
-
-		_, err := ParseAndCheck(t, `
-          event Foo(x: Int)
-
-          fun test(): Int {
-              pre {
-                  emit Foo(x: result)
-              }
-              return 0
-          }
-        `)
-
-		errs := RequireCheckerErrors(t, err, 1)
-
->>>>>>> 07d0b780
 		assert.IsType(t, &sema.NotDeclaredError{}, errs[0])
 		assert.Equal(t,
 			"result",
@@ -567,7 +497,6 @@
         `)
 
 		errs := RequireCheckerErrors(t, err, 1)
-<<<<<<< HEAD
 
 		assert.IsType(t, &sema.InvalidBinaryOperandsError{}, errs[0])
 	})
@@ -578,18 +507,6 @@
 		_, err := ParseAndCheck(t, `
           event Foo(x: Bool)
 
-=======
-
-		assert.IsType(t, &sema.InvalidBinaryOperandsError{}, errs[0])
-	})
-
-	t.Run("emit condition", func(t *testing.T) {
-		t.Parallel()
-
-		_, err := ParseAndCheck(t, `
-          event Foo(x: Bool)
-
->>>>>>> 07d0b780
           fun test(): Int {
               post {
                   emit Foo(x: result)
@@ -677,15 +594,9 @@
               }
           }
         `)
-<<<<<<< HEAD
-
-		errs := RequireCheckerErrors(t, err, 1)
-
-=======
-
-		errs := RequireCheckerErrors(t, err, 1)
-
->>>>>>> 07d0b780
+
+		errs := RequireCheckerErrors(t, err, 1)
+
 		assert.IsType(t, &sema.NotDeclaredError{}, errs[0])
 		assert.Equal(t,
 			"result",
@@ -793,7 +704,6 @@
 
 		_, err := ParseAndCheck(t, `
           event Foo(x: Int)
-<<<<<<< HEAD
 
           fun test(): Int {
               post {
@@ -806,52 +716,31 @@
 
 		errs := RequireCheckerErrors(t, err, 1)
 
-=======
-
-          fun test(): Int {
-              post {
-                  emit Foo(x: result)
-              }
-              let result = 1
+		assert.IsType(t, &sema.RedeclarationError{}, errs[0])
+	})
+}
+
+func TestCheckInvalidFunctionWithReturnTypeAndResultParameterAndPostConditionWithResult(t *testing.T) {
+
+	t.Parallel()
+
+	t.Run("test condition", func(t *testing.T) {
+		t.Parallel()
+
+		_, err := ParseAndCheck(t, `
+          fun test(result: Int): Int {
+              post {
+                  result == 2
+              }
               return result * 2
           }
         `)
 
 		errs := RequireCheckerErrors(t, err, 1)
 
->>>>>>> 07d0b780
 		assert.IsType(t, &sema.RedeclarationError{}, errs[0])
 	})
-}
-
-func TestCheckInvalidFunctionWithReturnTypeAndResultParameterAndPostConditionWithResult(t *testing.T) {
-
-	t.Parallel()
-
-	t.Run("test condition", func(t *testing.T) {
-		t.Parallel()
-
-		_, err := ParseAndCheck(t, `
-          fun test(result: Int): Int {
-              post {
-                  result == 2
-              }
-              return result * 2
-          }
-        `)
-
-		errs := RequireCheckerErrors(t, err, 1)
-<<<<<<< HEAD
-
-		assert.IsType(t, &sema.RedeclarationError{}, errs[0])
-	})
-
-=======
-
-		assert.IsType(t, &sema.RedeclarationError{}, errs[0])
-	})
-
->>>>>>> 07d0b780
+
 	t.Run("test condition", func(t *testing.T) {
 		t.Parallel()
 
@@ -1064,7 +953,6 @@
               post {
                   before(x) == 0
               }
-<<<<<<< HEAD
           }
         `)
 		require.NoError(t, err)
@@ -1128,70 +1016,6 @@
 			return true
 		})
 
-=======
-          }
-        `)
-		require.NoError(t, err)
-
-		declarations := checker.Program.Declarations()
-		require.Len(t, declarations, 1)
-		firstDeclaration := declarations[0]
-
-		require.IsType(t, &ast.FunctionDeclaration{}, firstDeclaration)
-		functionDeclaration := firstDeclaration.(*ast.FunctionDeclaration)
-
-		postConditions := functionDeclaration.FunctionBlock.PostConditions
-		postConditionsRewrite := checker.Elaboration.PostConditionsRewrite(postConditions)
-
-		require.Len(t, postConditionsRewrite.RewrittenPostConditions, 1)
-		require.Len(t, postConditionsRewrite.BeforeStatements, 1)
-
-		beforeStatement := postConditionsRewrite.BeforeStatements[0]
-
-		ast.Inspect(beforeStatement, func(element ast.Element) bool {
-			if element != nil {
-				assert.Positive(t, element.StartPosition().Line)
-			}
-			return true
-		})
-
-	})
-
-	t.Run("emit condition", func(t *testing.T) {
-
-		checker, err := ParseAndCheck(t, `
-          event Foo(x: Int)
-
-          fun test(x: Int) {
-              post {
-                  emit Foo(x: before(x))
-              }
-          }
-        `)
-		require.NoError(t, err)
-
-		declarations := checker.Program.Declarations()
-		require.Len(t, declarations, 2)
-		secondDeclaration := declarations[1]
-
-		require.IsType(t, &ast.FunctionDeclaration{}, secondDeclaration)
-		functionDeclaration := secondDeclaration.(*ast.FunctionDeclaration)
-
-		postConditions := functionDeclaration.FunctionBlock.PostConditions
-		postConditionsRewrite := checker.Elaboration.PostConditionsRewrite(postConditions)
-
-		require.Len(t, postConditionsRewrite.RewrittenPostConditions, 1)
-		require.Len(t, postConditionsRewrite.BeforeStatements, 1)
-
-		beforeStatement := postConditionsRewrite.BeforeStatements[0]
-
-		ast.Inspect(beforeStatement, func(element ast.Element) bool {
-			if element != nil {
-				assert.Positive(t, element.StartPosition().Line)
-			}
-			return true
-		})
-
 	})
 }
 
@@ -1281,6 +1105,5 @@
         `)
 
 		require.NoError(t, err)
->>>>>>> 07d0b780
 	})
 }