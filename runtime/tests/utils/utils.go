/*
 * Cadence - The resource-oriented smart contract programming language
 *
 * Copyright Dapper Labs, Inc.
 *
 * Licensed under the Apache License, Version 2.0 (the "License");
 * you may not use this file except in compliance with the License.
 * You may obtain a copy of the License at
 *
 *   http://www.apache.org/licenses/LICENSE-2.0
 *
 * Unless required by applicable law or agreed to in writing, software
 * distributed under the License is distributed on an "AS IS" BASIS,
 * WITHOUT WARRANTIES OR CONDITIONS OF ANY KIND, either express or implied.
 * See the License for the specific language governing permissions and
 * limitations under the License.
 */

package utils

import (
	"encoding/hex"
	"fmt"
	"strings"
	"testing"

<<<<<<< HEAD
	"github.com/go-test/deep"
	"github.com/k0kubun/pp"
=======
	"github.com/k0kubun/pp"
	"github.com/kr/pretty"
>>>>>>> 07d0b780
	"github.com/stretchr/testify/assert"
	"github.com/stretchr/testify/require"

	"github.com/onflow/cadence/runtime/ast"
	"github.com/onflow/cadence/runtime/errors"
	"github.com/onflow/cadence/runtime/interpreter"

	"github.com/onflow/cadence/runtime/common"
)

func init() {
	pp.ColoringEnabled = false
}

// TestLocation is used as the default location for programs in tests.
const TestLocation = common.StringLocation("test")

// ImportedLocation is used as the default location for imported programs in tests.
const ImportedLocation = common.StringLocation("imported")

// AssertEqualWithDiff asserts that two objects are equal.
//
// If the objects are not equal, this function prints a human-readable diff.
func AssertEqualWithDiff(t *testing.T, expected, actual any) {

	// the maximum levels of a struct to recurse into
	// this prevents infinite recursion from circular references
	diff := pretty.Diff(expected, actual)

	if len(diff) != 0 {
		s := strings.Builder{}

		for i, d := range diff {
			if i == 0 {
				s.WriteString("diff    : ")
			} else {
				s.WriteString("          ")
			}

<<<<<<< HEAD
			t.Errorf(
				"Not equal: \n"+
					"expected: %s\n"+
					"actual  : %s\n\n"+
					"%s",
				pp.Sprint(expected),
				pp.Sprint(actual),
				s.String(),
			)
=======
			s.WriteString(d)
			s.WriteString("\n")
>>>>>>> 07d0b780
		}

		t.Errorf(
			"Not equal: \n"+
				"expected: %s\n"+
				"actual  : %s\n\n"+
				"%s",
			pp.Sprint(expected),
			pp.Sprint(actual),
			s.String(),
		)
	}

}

func AsInterfaceType(name string, kind common.CompositeKind) string {
	switch kind {
	case common.CompositeKindResource, common.CompositeKindStructure:
		return fmt.Sprintf("{%s}", name)
	default:
		return name
	}
}

func DeploymentTransaction(name string, contract []byte) []byte {
	return []byte(fmt.Sprintf(
		`
          transaction {

              prepare(signer: auth(Contracts) &Account) {
                  signer.contracts.add(name: "%s", code: "%s".decodeHex())
              }
          }
        `,
		name,
		hex.EncodeToString(contract),
	))
}

func RemovalTransaction(name string) []byte {
	return []byte(fmt.Sprintf(
		`
          transaction {

              prepare(signer: auth(Contracts) &Account) {
                  signer.contracts.remove(name: "%s")
              }
          }
        `,
		name,
	))
}

func UpdateTransaction(name string, contract []byte) []byte {
	return []byte(fmt.Sprintf(
		`
          transaction {

              prepare(signer: auth(Contracts) &Account) {
                  signer.contracts.update(name: "%s", code: "%s".decodeHex())
              }
          }
        `,
		name,
		hex.EncodeToString(contract),
	))
}

func ValuesAreEqual(inter *interpreter.Interpreter, expected, actual interpreter.Value) bool {
	if expected == nil {
		return actual == nil
	}

	if expected, ok := expected.(interpreter.EquatableValue); ok {
		return expected.Equal(inter, interpreter.EmptyLocationRange, actual)
	}

	return assert.ObjectsAreEqual(expected, actual)
}

func AssertValuesEqual(t testing.TB, interpreter *interpreter.Interpreter, expected, actual interpreter.Value) bool {
	if !ValuesAreEqual(interpreter, expected, actual) {
		diff := pretty.Diff(expected, actual)

		var message string

		if len(diff) > 0 {
			s := strings.Builder{}
			_, _ = fmt.Fprintf(&s,
				"Not equal: \n"+
					"expected: %s\n"+
					"actual  : %s\n\n",
				expected,
				actual,
			)

			for i, d := range diff {
				if i == 0 {
					s.WriteString("diff    : ")
				} else {
					s.WriteString("          ")
				}

				s.WriteString(d)
				s.WriteString("\n")
			}

			message = s.String()
		}

		return assert.Fail(t, message)
	}

	return true
}

func RequireValuesEqual(t testing.TB, inter *interpreter.Interpreter, expected, actual interpreter.Value) {
	if !AssertValuesEqual(t, inter, expected, actual) {
		t.FailNow()
	}
}

func AssertValueSlicesEqual(t testing.TB, inter *interpreter.Interpreter, expected, actual []interpreter.Value) bool {
	if !assert.Equal(t, len(expected), len(actual)) {
		return false
	}

	for i, value := range expected {
		if !AssertValuesEqual(t, inter, value, actual[i]) {
			return false
		}
	}

	return true
}

// RequireError is a wrapper around require.Error which also ensures
// that the error message, the secondary message (if any),
// and the error notes' (if any) messages can be successfully produced
func RequireError(t *testing.T, err error) {
	require.Error(t, err)

	_ = err.Error()

	if hasImportLocation, ok := err.(common.HasLocation); ok {
		location := hasImportLocation.ImportLocation()
		assert.NotNil(t, location)
	}

	if hasPosition, ok := err.(ast.HasPosition); ok {
		_ = hasPosition.StartPosition()
		_ = hasPosition.EndPosition(nil)
	}

	if hasErrorNotes, ok := err.(errors.ErrorNotes); ok {
		for _, note := range hasErrorNotes.ErrorNotes() {
			_ = note.Message()
		}
	}

	if hasSecondaryError, ok := err.(errors.SecondaryError); ok {
		_ = hasSecondaryError.SecondaryError()
	}

	if hasSuggestedFixes, ok := err.(errors.HasSuggestedFixes[ast.TextEdit]); ok {
		_ = hasSuggestedFixes.SuggestFixes("")
	}
}

func ArrayElements(inter *interpreter.Interpreter, array *interpreter.ArrayValue) []interpreter.Value {
	count := array.Count()
	result := make([]interpreter.Value, count)
	for i := 0; i < count; i++ {
		result[i] = array.Get(inter, interpreter.EmptyLocationRange, i)
	}
	return result
}

func DictionaryKeyValues(inter *interpreter.Interpreter, dict *interpreter.DictionaryValue) []interpreter.Value {
	count := dict.Count() * 2
	result := make([]interpreter.Value, count)
	i := 0
	dict.Iterate(inter, func(key, value interpreter.Value) (resume bool) {
		result[i*2] = key
		result[i*2+1] = value
		i++

		return true
	})
	return result
}

type DictionaryEntry[K, V any] struct {
	Key   K
	Value V
}

// DictionaryEntries is similar to DictionaryKeyValues,
// attempting to map untyped Values to concrete values using the provided morphisms.
// If a conversion fails, then this function returns (nil, false).
// Useful in contexts when Cadence values need to be extracted into their go counterparts.
func DictionaryEntries[K, V any](
	inter *interpreter.Interpreter,
	dict *interpreter.DictionaryValue,
	fromKey func(interpreter.Value) (K, bool),
	fromVal func(interpreter.Value) (V, bool),
) ([]DictionaryEntry[K, V], bool) {

	count := dict.Count()
	res := make([]DictionaryEntry[K, V], count)

	iterStatus := true
	idx := 0
	dict.Iterate(inter, func(rawKey, rawValue interpreter.Value) (resume bool) {
		key, ok := fromKey(rawKey)

		if !ok {
			iterStatus = false
			return iterStatus
		}

		value, ok := fromVal(rawValue)
		if !ok {
			iterStatus = false
			return iterStatus
		}

		res[idx] = DictionaryEntry[K, V]{
			Key:   key,
			Value: value,
		}
		return iterStatus
	})

	return res, iterStatus
}<|MERGE_RESOLUTION|>--- conflicted
+++ resolved
@@ -24,13 +24,8 @@
 	"strings"
 	"testing"
 
-<<<<<<< HEAD
-	"github.com/go-test/deep"
-	"github.com/k0kubun/pp"
-=======
 	"github.com/k0kubun/pp"
 	"github.com/kr/pretty"
->>>>>>> 07d0b780
 	"github.com/stretchr/testify/assert"
 	"github.com/stretchr/testify/require"
 
@@ -70,20 +65,8 @@
 				s.WriteString("          ")
 			}
 
-<<<<<<< HEAD
-			t.Errorf(
-				"Not equal: \n"+
-					"expected: %s\n"+
-					"actual  : %s\n\n"+
-					"%s",
-				pp.Sprint(expected),
-				pp.Sprint(actual),
-				s.String(),
-			)
-=======
 			s.WriteString(d)
 			s.WriteString("\n")
->>>>>>> 07d0b780
 		}
 
 		t.Errorf(
