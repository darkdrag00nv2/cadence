/*
 * Cadence - The resource-oriented smart contract programming language
 *
 * Copyright Dapper Labs, Inc.
 *
 * Licensed under the Apache License, Version 2.0 (the "License");
 * you may not use this file except in compliance with the License.
 * You may obtain a copy of the License at
 *
 *   http://www.apache.org/licenses/LICENSE-2.0
 *
 * Unless required by applicable law or agreed to in writing, software
 * distributed under the License is distributed on an "AS IS" BASIS,
 * WITHOUT WARRANTIES OR CONDITIONS OF ANY KIND, either express or implied.
 * See the License for the specific language governing permissions and
 * limitations under the License.
 */

package interpreter_test

import (
	"fmt"
	"testing"

	"github.com/stretchr/testify/require"

	"github.com/onflow/cadence/runtime/interpreter"
	"github.com/onflow/cadence/runtime/tests/checker"
	. "github.com/onflow/cadence/runtime/tests/utils"
)

func TestInterpretMemberAccessType(t *testing.T) {

	t.Parallel()

	t.Run("direct", func(t *testing.T) {

		t.Run("non-optional", func(t *testing.T) {

			t.Run("valid", func(t *testing.T) {

				t.Parallel()

				inter := parseCheckAndInterpret(t, `
                    struct S {
                        var foo: Int

                        init() {
                            self.foo = 1
                        }
                    }

                    fun get(s: S) {
                        s.foo
                    }

                    fun set(s: S) {
                        s.foo = 2
                    }
                `)

				// Construct an instance of type S
				// by calling its constructor function of the same name

				value, err := inter.Invoke("S")
				require.NoError(t, err)

				_, err = inter.Invoke("get", value)
				require.NoError(t, err)

				_, err = inter.Invoke("set", value)
				require.NoError(t, err)
			})

			t.Run("invalid", func(t *testing.T) {

				t.Parallel()

				inter := parseCheckAndInterpret(t, `
                    struct S {
                        var foo: Int

                        init() {
                            self.foo = 1
                        }
                    }

                    struct S2 {
                        var foo: Int

                        init() {
                            self.foo = 2
                        }
                    }

                    fun get(s: S) {
                        s.foo
                    }

                    fun set(s: S) {
                        s.foo = 3
                    }
                `)

				// Construct an instance of type S2
				// by calling its constructor function of the same name

				value, err := inter.Invoke("S2")
				require.NoError(t, err)

				_, err = inter.Invoke("get", value)
				RequireError(t, err)

				require.ErrorAs(t, err, &interpreter.MemberAccessTypeError{})

				_, err = inter.Invoke("set", value)
				RequireError(t, err)

				require.ErrorAs(t, err, &interpreter.MemberAccessTypeError{})
			})
		})

		t.Run("optional", func(t *testing.T) {

			t.Run("valid", func(t *testing.T) {

				t.Parallel()

				inter := parseCheckAndInterpret(t, `
                    struct S {
                        var foo: Int

                        init() {
                            self.foo = 1
                        }
                    }

                    fun get(s: S?) {
                        s?.foo
                    }
                `)

				// Construct an instance of type S
				// by calling its constructor function of the same name

				value, err := inter.Invoke("S")
				require.NoError(t, err)

				_, err = inter.Invoke(
					"get",
					interpreter.NewUnmeteredSomeValueNonCopying(value),
				)
				require.NoError(t, err)
			})

			t.Run("invalid", func(t *testing.T) {

				t.Parallel()

				inter := parseCheckAndInterpret(t, `
                    struct S {
                        let foo: Int

                        init() {
                            self.foo = 1
                        }
                    }

                    struct S2 {
                        let foo: Int

                        init() {
                            self.foo = 2
                        }
                    }

                    fun get(s: S?) {
                        s?.foo
                    }
                `)

				// Construct an instance of type S2
				// by calling its constructor function of the same name

				value, err := inter.Invoke("S2")
				require.NoError(t, err)

				_, err = inter.Invoke(
					"get",
					interpreter.NewUnmeteredSomeValueNonCopying(value),
				)
				RequireError(t, err)

				require.ErrorAs(t, err, &interpreter.MemberAccessTypeError{})
			})
		})
	})

	t.Run("interface", func(t *testing.T) {

		t.Run("non-optional", func(t *testing.T) {

			t.Run("valid", func(t *testing.T) {

				t.Parallel()

				inter := parseCheckAndInterpret(t, `
                    struct interface SI {
                        var foo: Int
                    }

                    struct S: SI {
                        var foo: Int

                        init() {
                            self.foo = 1
                        }
                    }

                    fun get(si: AnyStruct{SI}) {
                        si.foo
                    }

                    fun set(si: AnyStruct{SI}) {
                        si.foo = 2
                    }
                `)

				// Construct an instance of type S
				// by calling its constructor function of the same name

				value, err := inter.Invoke("S")
				require.NoError(t, err)

				_, err = inter.Invoke("get", value)
				require.NoError(t, err)

				_, err = inter.Invoke("set", value)
				require.NoError(t, err)
			})

			t.Run("invalid", func(t *testing.T) {

				t.Parallel()

				inter := parseCheckAndInterpret(t, `
                    struct interface SI {
                        var foo: Int
                    }

                    struct S: SI {
                        var foo: Int

                        init() {
                            self.foo = 1
                        }
                    }

                    struct S2 {
                        var foo: Int

                        init() {
                            self.foo = 2
                        }
                    }

                    fun get(si: AnyStruct{SI}) {
                        si.foo
                    }

                    fun set(si: AnyStruct{SI}) {
                        si.foo = 3
                    }
                `)

				// Construct an instance of type S2
				// by calling its constructor function of the same name

				value, err := inter.Invoke("S2")
				require.NoError(t, err)

				_, err = inter.Invoke("get", value)
				RequireError(t, err)

				require.ErrorAs(t, err, &interpreter.MemberAccessTypeError{})

				_, err = inter.Invoke("set", value)
				RequireError(t, err)

				require.ErrorAs(t, err, &interpreter.MemberAccessTypeError{})
			})
		})

		t.Run("optional", func(t *testing.T) {

			t.Run("valid", func(t *testing.T) {

				t.Parallel()

				inter := parseCheckAndInterpret(t, `
                    struct interface SI {
                        let foo: Int
                    }

                    struct S: SI {
                        let foo: Int

                        init() {
                            self.foo = 1
                        }
                    }

                    fun get(si: AnyStruct{SI}?) {
                        si?.foo
                    }
                `)

				// Construct an instance of type S
				// by calling its constructor function of the same name

				value, err := inter.Invoke("S")
				require.NoError(t, err)

				_, err = inter.Invoke(
					"get",
					interpreter.NewUnmeteredSomeValueNonCopying(value),
				)
				require.NoError(t, err)
			})

			t.Run("invalid", func(t *testing.T) {

				t.Parallel()

				inter := parseCheckAndInterpret(t, `
                    struct interface SI {
                        let foo: Int
                    }

                    struct S: SI {
                        let foo: Int

                        init() {
                            self.foo = 1
                        }
                    }

                    struct S2 {
                        let foo: Int

                        init() {
                            self.foo = 2
                        }
                    }

                    fun get(si: AnyStruct{SI}?) {
                        si?.foo
                    }
                `)

				// Construct an instance of type S2
				// by calling its constructor function of the same name

				value, err := inter.Invoke("S2")
				require.NoError(t, err)

				_, err = inter.Invoke(
					"get",
					interpreter.NewUnmeteredSomeValueNonCopying(value),
				)
				RequireError(t, err)

				require.ErrorAs(t, err, &interpreter.MemberAccessTypeError{})
			})
		})
	})

	t.Run("reference", func(t *testing.T) {

		t.Run("non-optional", func(t *testing.T) {

			t.Run("valid", func(t *testing.T) {

				t.Parallel()

				inter := parseCheckAndInterpret(t, `
                    struct S {
                        var foo: Int

                        init() {
                            self.foo = 1
                        }
                    }

                    fun get(ref: &S) {
                        ref.foo
                    }

                    fun set(ref: &S) {
                        ref.foo = 2
                    }
                `)

				// Construct an instance of type S
				// by calling its constructor function of the same name

				value, err := inter.Invoke("S")
				require.NoError(t, err)

				sType := checker.RequireGlobalType(t, inter.Program.Elaboration, "S")

				ref := interpreter.NewUnmeteredEphemeralReferenceValue(interpreter.UnauthorizedAccess, value, sType)

				_, err = inter.Invoke("get", ref)
				require.NoError(t, err)

				_, err = inter.Invoke("set", ref)
				require.NoError(t, err)
			})

			t.Run("invalid", func(t *testing.T) {

				t.Parallel()

				inter := parseCheckAndInterpret(t, `
                    struct S {
                        var foo: Int

                        init() {
                            self.foo = 1
                        }
                    }

                    struct S2 {
                        var foo: Int

                        init() {
                            self.foo = 2
                        }
                    }

                    fun get(ref: &S) {
                        ref.foo
                    }

                    fun set(ref: &S) {
                        ref.foo = 3
                    }
                `)

				// Construct an instance of type S2
				// by calling its constructor function of the same name

				value, err := inter.Invoke("S2")
				require.NoError(t, err)

				sType := checker.RequireGlobalType(t, inter.Program.Elaboration, "S")

				ref := interpreter.NewUnmeteredEphemeralReferenceValue(interpreter.UnauthorizedAccess, value, sType)

				_, err = inter.Invoke("get", ref)
				RequireError(t, err)

				require.ErrorAs(t, err, &interpreter.MemberAccessTypeError{})

				_, err = inter.Invoke("set", ref)
				RequireError(t, err)

				require.ErrorAs(t, err, &interpreter.MemberAccessTypeError{})
			})
		})

		t.Run("optional", func(t *testing.T) {

			t.Run("valid", func(t *testing.T) {

				t.Parallel()

				inter := parseCheckAndInterpret(t, `
                    struct S {
                        let foo: Int

                        init() {
                            self.foo = 1
                        }
                    }

                    fun get(ref: &S?) {
                        ref?.foo
                    }
                `)

				// Construct an instance of type S
				// by calling its constructor function of the same name

				value, err := inter.Invoke("S")
				require.NoError(t, err)

				sType := checker.RequireGlobalType(t, inter.Program.Elaboration, "S")

				ref := interpreter.NewUnmeteredEphemeralReferenceValue(interpreter.UnauthorizedAccess, value, sType)

				_, err = inter.Invoke(
					"get",
					interpreter.NewUnmeteredSomeValueNonCopying(
						ref,
					),
				)
				require.NoError(t, err)
			})

			t.Run("invalid", func(t *testing.T) {

				t.Parallel()

				inter := parseCheckAndInterpret(t, `
                    struct S {
                        let foo: Int

                        init() {
                            self.foo = 1
                        }
                    }

                    struct S2 {
                        let foo: Int

                        init() {
                            self.foo = 2
                        }
                    }

                    fun get(ref: &S?) {
                        ref?.foo
                    }
                `)

				// Construct an instance of type S2
				// by calling its constructor function of the same name

				value, err := inter.Invoke("S2")
				require.NoError(t, err)

				sType := checker.RequireGlobalType(t, inter.Program.Elaboration, "S")

				ref := interpreter.NewUnmeteredEphemeralReferenceValue(interpreter.UnauthorizedAccess, value, sType)

				_, err = inter.Invoke(
					"get",
					interpreter.NewUnmeteredSomeValueNonCopying(
						ref,
					),
				)
				RequireError(t, err)

				require.ErrorAs(t, err, &interpreter.MemberAccessTypeError{})
			})
		})
	})
}

func TestInterpretMemberAccess(t *testing.T) {

	t.Parallel()

	t.Run("composite, field", func(t *testing.T) {
		t.Parallel()

		inter := parseCheckAndInterpret(t, `
            struct Test {
                var x: [Int]
                init() {
                    self.x = []
                }
            }

            fun test(): [Int] {
                let test = Test()
                return test.x
            }
        `)

		_, err := inter.Invoke("test")
		require.NoError(t, err)
	})

	t.Run("composite, function", func(t *testing.T) {
		t.Parallel()

		inter := parseCheckAndInterpret(t, `
            struct Test {
                access(all) fun foo(): Int {
                    return 1
                }
            }

            fun test() {
                let test = Test()
                var foo: (fun(): Int) = test.foo
            }
        `)

		_, err := inter.Invoke("test")
		require.NoError(t, err)
	})

	t.Run("composite reference, field", func(t *testing.T) {
		t.Parallel()

		inter := parseCheckAndInterpret(t, `
            struct Test {
                var x: [Int]
                init() {
                    self.x = []
                }
            }

            fun test() {
                let test = Test()
                let testRef = &test as &Test
                var x: &[Int] = testRef.x
            }
        `)

		_, err := inter.Invoke("test")
		require.NoError(t, err)
	})

	t.Run("composite reference, optional field", func(t *testing.T) {
		t.Parallel()

		inter := parseCheckAndInterpret(t, `
            struct Test {
                var x: [Int]?
                init() {
                    self.x = []
                }
            }

            fun test() {
                let test = Test()
                let testRef = &test as &Test
                var x: &[Int]? = testRef.x
            }
        `)

		_, err := inter.Invoke("test")
		require.NoError(t, err)
	})

	t.Run("composite reference, primitive field", func(t *testing.T) {
		t.Parallel()

		inter := parseCheckAndInterpret(t, `
            struct Test {
                var x: Int
                init() {
                    self.x = 1
                }
            }

            fun test() {
                let test = Test()
                let testRef = &test as &Test
                var x: Int = testRef.x
            }
        `)

		_, err := inter.Invoke("test")
		require.NoError(t, err)
	})

	t.Run("composite reference, function", func(t *testing.T) {
		t.Parallel()

		inter := parseCheckAndInterpret(t, `
            struct Test {
                access(all) fun foo(): Int {
                    return 1
                }
            }

            fun test() {
                let test = Test()
                let testRef = &test as &Test
                var foo: (fun(): Int) = testRef.foo
            }
        `)

		_, err := inter.Invoke("test")
		require.NoError(t, err)
	})

	t.Run("resource reference, nested", func(t *testing.T) {
		t.Parallel()

		inter := parseCheckAndInterpret(t, `
            resource Foo {
                var bar: @Bar
                init() {
                    self.bar <- create Bar()
                }
                destroy() {
                    destroy self.bar
                }
            }

            resource Bar {
                var baz: @Baz
                init() {
                    self.baz <- create Baz()
                }
                destroy() {
                    destroy self.baz
                }
            }

            resource Baz {
                var x: &[Int]
                init() {
                    self.x = &[] as &[Int]
                }
            }

            fun test() {
                let foo <- create Foo()
                let fooRef = &foo as &Foo

                // Nested container fields must return references
                var barRef: &Bar = fooRef.bar
                var bazRef: &Baz = fooRef.bar.baz

                // Reference typed field should return as is (no double reference must be created)
                var x: &[Int] = fooRef.bar.baz.x

                destroy foo
            }
        `)

		_, err := inter.Invoke("test")
		require.NoError(t, err)
	})

	t.Run("composite reference, anystruct typed field, with reference value", func(t *testing.T) {
		t.Parallel()

		inter := parseCheckAndInterpret(t, `
            struct Test {
                var x: AnyStruct
                init() {
                    var s = "hello"
                    self.x = &s as &String
                }
            }

            fun test():&AnyStruct  {
                let test = Test()
                let testRef = &test as &Test
                return testRef.x
            }
        `)

		result, err := inter.Invoke("test")
		require.NoError(t, err)

		require.IsType(t, &interpreter.EphemeralReferenceValue{}, result)
		ref := result.(*interpreter.EphemeralReferenceValue)

		// Must only have one level of references.
		require.IsType(t, &interpreter.StringValue{}, ref.Value)
	})

	t.Run("array, element", func(t *testing.T) {
		t.Parallel()

		inter := parseCheckAndInterpret(t, `
            fun test() {
                let array: [[Int]] = [[1, 2]]
                var x: [Int] = array[0]
            }
        `)

		_, err := inter.Invoke("test")
		require.NoError(t, err)
	})

	t.Run("array reference, element", func(t *testing.T) {
		t.Parallel()

		inter := parseCheckAndInterpret(t, `
            fun test() {
                let array: [[Int]] = [[1, 2]]
                let arrayRef = &array as &[[Int]]
                var x: &[Int] = arrayRef[0]
            }
        `)

		_, err := inter.Invoke("test")
		require.NoError(t, err)
	})

	t.Run("array authorized reference, element", func(t *testing.T) {
		t.Parallel()

		inter := parseCheckAndInterpret(t, `
            entitlement A

            fun test() {
                let array: [[Int]] = [[1, 2]]
                let arrayRef = &array as auth(A) &[[Int]]

                // Must return an unauthorized reference.
                var x: &[Int] = arrayRef[0]
            }
        `)

		_, err := inter.Invoke("test")
		require.NoError(t, err)
	})

	t.Run("array reference, element, in assignment", func(t *testing.T) {
		t.Parallel()

		inter := parseCheckAndInterpret(t, `
            fun test() {
                let array: [[Int]] = [[1, 2]]
                let arrayRef = &array as &[[Int]]
                var x: &[Int] = &[] as &[Int]
                x = arrayRef[0]
            }
        `)

		_, err := inter.Invoke("test")
		require.NoError(t, err)
	})

	t.Run("array reference, optional typed element", func(t *testing.T) {
		t.Parallel()

		inter := parseCheckAndInterpret(t, `
            fun test() {
                let array: [[Int]?] = [[1, 2]]
                let arrayRef = &array as &[[Int]?]
                var x: &[Int]? = arrayRef[0]
            }
        `)

		_, err := inter.Invoke("test")
		require.NoError(t, err)
	})

	t.Run("array reference, primitive typed element", func(t *testing.T) {
		t.Parallel()

		inter := parseCheckAndInterpret(t, `
            fun test() {
                let array: [Int] = [1, 2]
                let arrayRef = &array as &[Int]
                var x: Int = arrayRef[0]
            }
        `)

		_, err := inter.Invoke("test")
		require.NoError(t, err)
	})

	t.Run("array reference, anystruct typed element, with reference value", func(t *testing.T) {
		t.Parallel()

		inter := parseCheckAndInterpret(t, `
            fun test(): &AnyStruct {
                var s = "hello"
                let array: [AnyStruct] = [&s as &String]
                let arrayRef = &array as &[AnyStruct]
                return arrayRef[0]
            }
        `)

		result, err := inter.Invoke("test")
		require.NoError(t, err)

		require.IsType(t, &interpreter.EphemeralReferenceValue{}, result)
		ref := result.(*interpreter.EphemeralReferenceValue)

		// Must only have one level of references.
		require.IsType(t, &interpreter.StringValue{}, ref.Value)
	})

	t.Run("dictionary, value", func(t *testing.T) {
		t.Parallel()

		inter := parseCheckAndInterpret(t, `
            fun test() {
                let dict: {String: {String: Int}} = {"one": {"two": 2}}
                var x: {String: Int}? = dict["one"]
            }
        `)

		_, err := inter.Invoke("test")
		require.NoError(t, err)
	})

	t.Run("dictionary reference, value", func(t *testing.T) {
		t.Parallel()

		inter := parseCheckAndInterpret(t, `
            fun test() {
                let dict: {String: {String: Int} } = {"one": {"two": 2}}
                let dictRef = &dict as &{String: {String: Int}}
                var x: &{String: Int}? = dictRef["one"]
            }
        `)

		_, err := inter.Invoke("test")
		require.NoError(t, err)
	})

	t.Run("dictionary authorized reference, value", func(t *testing.T) {
		t.Parallel()

		inter := parseCheckAndInterpret(t, `
            entitlement A

            fun test() {
                let dict: {String: {String: Int} } = {"one": {"two": 2}}
                let dictRef = &dict as auth(A) &{String: {String: Int}}

                // Must return an unauthorized reference.
                var x: &{String: Int}? = dictRef["one"]
            }
        `)

		_, err := inter.Invoke("test")
		require.NoError(t, err)
	})

	t.Run("dictionary reference, value, in assignment", func(t *testing.T) {
		t.Parallel()

		inter := parseCheckAndInterpret(t, `
            fun test() {
                let dict: {String: {String: Int} } = {"one": {"two": 2}}
                let dictRef = &dict as &{String: {String: Int}}
                var x: &{String: Int}? = &{} as &{String: Int}
                x = dictRef["one"]
            }
        `)

		_, err := inter.Invoke("test")
		require.NoError(t, err)
	})

	t.Run("dictionary reference, optional typed value", func(t *testing.T) {
		t.Parallel()

		inter := parseCheckAndInterpret(t, `
            fun test() {
                let dict: {String: {String: Int}?} = {"one": {"two": 2}}
                let dictRef = &dict as &{String: {String: Int}?}
                var x: (&{String: Int})?? = dictRef["one"]
            }
        `)

		_, err := inter.Invoke("test")
		require.NoError(t, err)
	})

	t.Run("dictionary reference, primitive typed value", func(t *testing.T) {
		t.Parallel()

		inter := parseCheckAndInterpret(t, `
            fun test() {
                let dict: {String: Int} = {"one": 1}
                let dictRef = &dict as &{String: Int}
                var x: Int? = dictRef["one"]
            }
        `)

		_, err := inter.Invoke("test")
		require.NoError(t, err)
	})

	t.Run("resource reference, attachment", func(t *testing.T) {
		t.Parallel()

		inter := parseCheckAndInterpret(t, `
            resource R {}

            attachment A for R {}

            fun test() {
                let r <- create R()
                let rRef = &r as &R

                var a: &A? = rRef[A]
                destroy r
            }
        `)

		_, err := inter.Invoke("test")
		require.NoError(t, err)
	})

	t.Run("attachment nested member", func(t *testing.T) {
		t.Parallel()

		inter := parseCheckAndInterpret(t, `
            resource R {}

            attachment A for R {
                var foo: Foo
                init() {
                    self.foo = Foo()
                }

                access(all) fun getNestedMember(): [Int] {
                    return self.foo.array
                }
            }

            struct Foo {
                var array: [Int]
                init() {
                    self.array = []
                }
            }

            fun test() {
                let r <- attach A() to <- create R()
                let rRef = &r as &R

                var a: &A? = rRef[A]

                var array = a!.getNestedMember()

                destroy r
            }
        `)

		_, err := inter.Invoke("test")
		require.NoError(t, err)
	})

	t.Run("anystruct swap on reference", func(t *testing.T) {
		t.Parallel()

		inter := parseCheckAndInterpret(t, `
            struct Foo {
                var array: [Int]
                init() {
                    self.array = []
                }
            }

            fun test() {
                let dict: {String: AnyStruct} = {"foo": Foo(), "bar": Foo()}
                let dictRef = &dict as &{String: AnyStruct}

                dictRef["foo"] <-> dictRef["bar"]
            }
        `)

		_, err := inter.Invoke("test")
		require.NoError(t, err)
	})

	t.Run("entitlement map access on field", func(t *testing.T) {
		t.Parallel()

		inter := parseCheckAndInterpret(t, `
            entitlement A
            entitlement B
            entitlement mapping M {
                A -> B
            }

            struct S {
                access(M) let foo: [String]
                init() {
                    self.foo = []
                }
            }

            fun test() {
                let s = S()
                let sRef = &s as auth(A) &S
                var foo: auth(B) &[String] = sRef.foo
            }
        `)

		_, err := inter.Invoke("test")
		require.NoError(t, err)
	})
<<<<<<< HEAD
=======

	t.Run("all member types", func(t *testing.T) {
		t.Parallel()

		test := func(tt *testing.T, typeName string) {
			code := fmt.Sprintf(`
                struct Foo {
                    var a: %[1]s?

                    init() {
                        self.a = nil
                    }
                }

                struct Bar {}

                struct interface I {}

                fun test() {
                    let foo = Foo()
                    let fooRef = &foo as &Foo
                    var a: &%[1]s? = fooRef.a
                }`,

				typeName,
			)

			inter := parseCheckAndInterpret(t, code)

			_, err := inter.Invoke("test")
			require.NoError(t, err)
		}

		types := []string{
			"Bar",
			"{I}",
			"[Int]",
			"{Bool: String}",
			"AnyStruct",
			"Block",
		}

		// Test all built-in composite types
		for i := interpreter.PrimitiveStaticTypeAuthAccount; i < interpreter.PrimitiveStaticType_Count; i++ {
			semaType := i.SemaType()
			types = append(types, semaType.QualifiedString())
		}

		for _, typeName := range types {
			t.Run(typeName, func(t *testing.T) {
				test(t, typeName)
			})
		}
	})
>>>>>>> e9508ca3
}<|MERGE_RESOLUTION|>--- conflicted
+++ resolved
@@ -1091,8 +1091,6 @@
 		_, err := inter.Invoke("test")
 		require.NoError(t, err)
 	})
-<<<<<<< HEAD
-=======
 
 	t.Run("all member types", func(t *testing.T) {
 		t.Parallel()
@@ -1147,5 +1145,4 @@
 			})
 		}
 	})
->>>>>>> e9508ca3
 }