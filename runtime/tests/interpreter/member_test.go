/*
 * Cadence - The resource-oriented smart contract programming language
 *
 * Copyright Dapper Labs, Inc.
 *
 * Licensed under the Apache License, Version 2.0 (the "License");
 * you may not use this file except in compliance with the License.
 * You may obtain a copy of the License at
 *
 *   http://www.apache.org/licenses/LICENSE-2.0
 *
 * Unless required by applicable law or agreed to in writing, software
 * distributed under the License is distributed on an "AS IS" BASIS,
 * WITHOUT WARRANTIES OR CONDITIONS OF ANY KIND, either express or implied.
 * See the License for the specific language governing permissions and
 * limitations under the License.
 */

package interpreter_test

import (
	"fmt"
	"testing"

	"github.com/stretchr/testify/require"

	"github.com/onflow/cadence/runtime/interpreter"
	"github.com/onflow/cadence/runtime/tests/checker"
	. "github.com/onflow/cadence/runtime/tests/utils"
)

func TestInterpretMemberAccessType(t *testing.T) {

	t.Parallel()

	t.Run("direct", func(t *testing.T) {

		t.Run("non-optional", func(t *testing.T) {

			t.Run("valid", func(t *testing.T) {

				t.Parallel()

				inter := parseCheckAndInterpret(t, `
                    struct S {
                        var foo: Int

                        init() {
                            self.foo = 1
                        }
                    }

                    fun get(s: S) {
                        s.foo
                    }

                    fun set(s: S) {
                        s.foo = 2
                    }
                `)

				// Construct an instance of type S
				// by calling its constructor function of the same name

				value, err := inter.Invoke("S")
				require.NoError(t, err)

				_, err = inter.Invoke("get", value)
				require.NoError(t, err)

				_, err = inter.Invoke("set", value)
				require.NoError(t, err)
			})

			t.Run("invalid", func(t *testing.T) {

				t.Parallel()

				inter := parseCheckAndInterpret(t, `
                    struct S {
                        var foo: Int

                        init() {
                            self.foo = 1
                        }
                    }

                    struct S2 {
                        var foo: Int

                        init() {
                            self.foo = 2
                        }
                    }

                    fun get(s: S) {
                        s.foo
                    }

                    fun set(s: S) {
                        s.foo = 3
                    }
                `)

				// Construct an instance of type S2
				// by calling its constructor function of the same name

				value, err := inter.Invoke("S2")
				require.NoError(t, err)

				_, err = inter.Invoke("get", value)
				RequireError(t, err)

				require.ErrorAs(t, err, &interpreter.MemberAccessTypeError{})

				_, err = inter.Invoke("set", value)
				RequireError(t, err)

				require.ErrorAs(t, err, &interpreter.MemberAccessTypeError{})
			})
		})

		t.Run("optional", func(t *testing.T) {

			t.Run("valid", func(t *testing.T) {

				t.Parallel()

				inter := parseCheckAndInterpret(t, `
                    struct S {
                        var foo: Int

                        init() {
                            self.foo = 1
                        }
                    }

                    fun get(s: S?) {
                        s?.foo
                    }
                `)

				// Construct an instance of type S
				// by calling its constructor function of the same name

				value, err := inter.Invoke("S")
				require.NoError(t, err)

				_, err = inter.Invoke(
					"get",
					interpreter.NewUnmeteredSomeValueNonCopying(value),
				)
				require.NoError(t, err)
			})

			t.Run("invalid", func(t *testing.T) {

				t.Parallel()

				inter := parseCheckAndInterpret(t, `
                    struct S {
                        let foo: Int

                        init() {
                            self.foo = 1
                        }
                    }

                    struct S2 {
                        let foo: Int

                        init() {
                            self.foo = 2
                        }
                    }

                    fun get(s: S?) {
                        s?.foo
                    }
                `)

				// Construct an instance of type S2
				// by calling its constructor function of the same name

				value, err := inter.Invoke("S2")
				require.NoError(t, err)

				_, err = inter.Invoke(
					"get",
					interpreter.NewUnmeteredSomeValueNonCopying(value),
				)
				RequireError(t, err)

				require.ErrorAs(t, err, &interpreter.MemberAccessTypeError{})
			})
		})
	})

	t.Run("interface", func(t *testing.T) {

		t.Run("non-optional", func(t *testing.T) {

			t.Run("valid", func(t *testing.T) {

				t.Parallel()

				inter := parseCheckAndInterpret(t, `
                    struct interface SI {
                        var foo: Int
                    }

                    struct S: SI {
                        var foo: Int

                        init() {
                            self.foo = 1
                        }
                    }

                    fun get(si: {SI}) {
                        si.foo
                    }

                    fun set(si: {SI}) {
                        si.foo = 2
                    }
                `)

				// Construct an instance of type S
				// by calling its constructor function of the same name

				value, err := inter.Invoke("S")
				require.NoError(t, err)

				_, err = inter.Invoke("get", value)
				require.NoError(t, err)

				_, err = inter.Invoke("set", value)
				require.NoError(t, err)
			})

			t.Run("invalid", func(t *testing.T) {

				t.Parallel()

				inter := parseCheckAndInterpret(t, `
                    struct interface SI {
                        var foo: Int
                    }

                    struct S: SI {
                        var foo: Int

                        init() {
                            self.foo = 1
                        }
                    }

                    struct S2 {
                        var foo: Int

                        init() {
                            self.foo = 2
                        }
                    }

                    fun get(si: {SI}) {
                        si.foo
                    }

                    fun set(si: {SI}) {
                        si.foo = 3
                    }
                `)

				// Construct an instance of type S2
				// by calling its constructor function of the same name

				value, err := inter.Invoke("S2")
				require.NoError(t, err)

				_, err = inter.Invoke("get", value)
				RequireError(t, err)

				require.ErrorAs(t, err, &interpreter.MemberAccessTypeError{})

				_, err = inter.Invoke("set", value)
				RequireError(t, err)

				require.ErrorAs(t, err, &interpreter.MemberAccessTypeError{})
			})
		})

		t.Run("optional", func(t *testing.T) {

			t.Run("valid", func(t *testing.T) {

				t.Parallel()

				inter := parseCheckAndInterpret(t, `
                    struct interface SI {
                        let foo: Int
                    }

                    struct S: SI {
                        let foo: Int

                        init() {
                            self.foo = 1
                        }
                    }

                    fun get(si: {SI}?) {
                        si?.foo
                    }
                `)

				// Construct an instance of type S
				// by calling its constructor function of the same name

				value, err := inter.Invoke("S")
				require.NoError(t, err)

				_, err = inter.Invoke(
					"get",
					interpreter.NewUnmeteredSomeValueNonCopying(value),
				)
				require.NoError(t, err)
			})

			t.Run("invalid", func(t *testing.T) {

				t.Parallel()

				inter := parseCheckAndInterpret(t, `
                    struct interface SI {
                        let foo: Int
                    }

                    struct S: SI {
                        let foo: Int

                        init() {
                            self.foo = 1
                        }
                    }

                    struct S2 {
                        let foo: Int

                        init() {
                            self.foo = 2
                        }
                    }

                    fun get(si: {SI}?) {
                        si?.foo
                    }
                `)

				// Construct an instance of type S2
				// by calling its constructor function of the same name

				value, err := inter.Invoke("S2")
				require.NoError(t, err)

				_, err = inter.Invoke(
					"get",
					interpreter.NewUnmeteredSomeValueNonCopying(value),
				)
				RequireError(t, err)

				require.ErrorAs(t, err, &interpreter.MemberAccessTypeError{})
			})
		})
	})

	t.Run("reference", func(t *testing.T) {

		t.Run("non-optional", func(t *testing.T) {

			t.Run("valid", func(t *testing.T) {

				t.Parallel()

				inter := parseCheckAndInterpret(t, `
                    struct S {
                        var foo: Int

                        init() {
                            self.foo = 1
                        }
                    }

                    fun get(ref: &S) {
                        ref.foo
                    }

                    fun set(ref: &S) {
                        ref.foo = 2
                    }
                `)

				// Construct an instance of type S
				// by calling its constructor function of the same name

				value, err := inter.Invoke("S")
				require.NoError(t, err)

				sType := checker.RequireGlobalType(t, inter.Program.Elaboration, "S")

<<<<<<< HEAD
				ref := interpreter.NewUnmeteredEphemeralReferenceValue(interpreter.UnauthorizedAccess, value, sType, interpreter.EmptyLocationRange)
=======
				ref := interpreter.NewUnmeteredEphemeralReferenceValue(inter, false, value, sType)
>>>>>>> c966069f

				_, err = inter.Invoke("get", ref)
				require.NoError(t, err)

				_, err = inter.Invoke("set", ref)
				require.NoError(t, err)
			})

			t.Run("invalid", func(t *testing.T) {

				t.Parallel()

				inter := parseCheckAndInterpret(t, `
                    struct S {
                        var foo: Int

                        init() {
                            self.foo = 1
                        }
                    }

                    struct S2 {
                        var foo: Int

                        init() {
                            self.foo = 2
                        }
                    }

                    fun get(ref: &S) {
                        ref.foo
                    }

                    fun set(ref: &S) {
                        ref.foo = 3
                    }
                `)

				// Construct an instance of type S2
				// by calling its constructor function of the same name

				value, err := inter.Invoke("S2")
				require.NoError(t, err)

				sType := checker.RequireGlobalType(t, inter.Program.Elaboration, "S")

<<<<<<< HEAD
				ref := interpreter.NewUnmeteredEphemeralReferenceValue(interpreter.UnauthorizedAccess, value, sType, interpreter.EmptyLocationRange)
=======
				ref := interpreter.NewUnmeteredEphemeralReferenceValue(inter, false, value, sType)
>>>>>>> c966069f

				_, err = inter.Invoke("get", ref)
				RequireError(t, err)

				require.ErrorAs(t, err, &interpreter.MemberAccessTypeError{})

				_, err = inter.Invoke("set", ref)
				RequireError(t, err)

				require.ErrorAs(t, err, &interpreter.MemberAccessTypeError{})
			})
		})

		t.Run("optional", func(t *testing.T) {

			t.Run("valid", func(t *testing.T) {

				t.Parallel()

				inter := parseCheckAndInterpret(t, `
                    struct S {
                        let foo: Int

                        init() {
                            self.foo = 1
                        }
                    }

                    fun get(ref: &S?) {
                        ref?.foo
                    }
                `)

				// Construct an instance of type S
				// by calling its constructor function of the same name

				value, err := inter.Invoke("S")
				require.NoError(t, err)

				sType := checker.RequireGlobalType(t, inter.Program.Elaboration, "S")

<<<<<<< HEAD
				ref := interpreter.NewUnmeteredEphemeralReferenceValue(interpreter.UnauthorizedAccess, value, sType, interpreter.EmptyLocationRange)
=======
				ref := interpreter.NewUnmeteredEphemeralReferenceValue(inter, false, value, sType)
>>>>>>> c966069f

				_, err = inter.Invoke(
					"get",
					interpreter.NewUnmeteredSomeValueNonCopying(
						ref,
					),
				)
				require.NoError(t, err)
			})

			t.Run("invalid", func(t *testing.T) {

				t.Parallel()

				inter := parseCheckAndInterpret(t, `
                    struct S {
                        let foo: Int

                        init() {
                            self.foo = 1
                        }
                    }

                    struct S2 {
                        let foo: Int

                        init() {
                            self.foo = 2
                        }
                    }

                    fun get(ref: &S?) {
                        ref?.foo
                    }
                `)

				// Construct an instance of type S2
				// by calling its constructor function of the same name

				value, err := inter.Invoke("S2")
				require.NoError(t, err)

				sType := checker.RequireGlobalType(t, inter.Program.Elaboration, "S")

<<<<<<< HEAD
				ref := interpreter.NewUnmeteredEphemeralReferenceValue(interpreter.UnauthorizedAccess, value, sType, interpreter.EmptyLocationRange)
=======
				ref := interpreter.NewUnmeteredEphemeralReferenceValue(inter, false, value, sType)
>>>>>>> c966069f

				_, err = inter.Invoke(
					"get",
					interpreter.NewUnmeteredSomeValueNonCopying(
						ref,
					),
				)
				RequireError(t, err)

				require.ErrorAs(t, err, &interpreter.MemberAccessTypeError{})
			})
		})
	})
}

func TestInterpretMemberAccess(t *testing.T) {

	t.Parallel()

	t.Run("composite, field", func(t *testing.T) {
		t.Parallel()

		inter := parseCheckAndInterpret(t, `
            struct Test {
                var x: [Int]
                init() {
                    self.x = []
                }
            }

            fun test(): [Int] {
                let test = Test()
                return test.x
            }
        `)

		_, err := inter.Invoke("test")
		require.NoError(t, err)
	})

	t.Run("composite, function", func(t *testing.T) {
		t.Parallel()

		inter := parseCheckAndInterpret(t, `
            struct Test {
                access(all) fun foo(): Int {
                    return 1
                }
            }

            fun test() {
                let test = Test()
                var foo: (fun(): Int) = test.foo
            }
        `)

		_, err := inter.Invoke("test")
		require.NoError(t, err)
	})

	t.Run("composite reference, field", func(t *testing.T) {
		t.Parallel()

		inter := parseCheckAndInterpret(t, `
            struct Test {
                var x: [Int]
                init() {
                    self.x = []
                }
            }

            fun test() {
                let test = Test()
                let testRef = &test as &Test
                var x: &[Int] = testRef.x
            }
        `)

		_, err := inter.Invoke("test")
		require.NoError(t, err)
	})

	t.Run("composite reference, optional field", func(t *testing.T) {
		t.Parallel()

		inter := parseCheckAndInterpret(t, `
            struct Test {
                var x: [Int]?
                init() {
                    self.x = []
                }
            }

            fun test() {
                let test = Test()
                let testRef = &test as &Test
                var x: &[Int]? = testRef.x
            }
        `)

		_, err := inter.Invoke("test")
		require.NoError(t, err)
	})

	t.Run("composite reference, primitive field", func(t *testing.T) {
		t.Parallel()

		inter := parseCheckAndInterpret(t, `
            struct Test {
                var x: Int
                init() {
                    self.x = 1
                }
            }

            fun test() {
                let test = Test()
                let testRef = &test as &Test
                var x: Int = testRef.x
            }
        `)

		_, err := inter.Invoke("test")
		require.NoError(t, err)
	})

	t.Run("composite reference, function", func(t *testing.T) {
		t.Parallel()

		inter := parseCheckAndInterpret(t, `
            struct Test {
                access(all) fun foo(): Int {
                    return 1
                }
            }

            fun test() {
                let test = Test()
                let testRef = &test as &Test
                var foo: (fun(): Int) = testRef.foo
            }
        `)

		_, err := inter.Invoke("test")
		require.NoError(t, err)
	})

	t.Run("resource reference, nested", func(t *testing.T) {
		t.Parallel()

		inter := parseCheckAndInterpret(t, `
            resource Foo {
                var bar: @Bar
                init() {
                    self.bar <- create Bar()
                }
            }

            resource Bar {
                var baz: @Baz
                init() {
                    self.baz <- create Baz()
                }
            }

            resource Baz {
                var x: &[Int]
                init() {
                    self.x = &[] as &[Int]
                }
            }

            fun test() {
                let foo <- create Foo()
                let fooRef = &foo as &Foo

                // Nested container fields must return references
                var barRef: &Bar = fooRef.bar
                var bazRef: &Baz = fooRef.bar.baz

                // Reference typed field should return as is (no double reference must be created)
                var x: &[Int] = fooRef.bar.baz.x

                destroy foo
            }
        `)

		_, err := inter.Invoke("test")
		require.NoError(t, err)
	})

	t.Run("composite reference, anystruct typed field, with reference value", func(t *testing.T) {
		t.Parallel()

		inter := parseCheckAndInterpret(t, `
            struct Test {
                var x: AnyStruct
                init() {
                    var s = "hello"
                    self.x = &s as &String
                }
            }

            fun test():&AnyStruct  {
                let test = Test()
                let testRef = &test as &Test
                return testRef.x
            }
        `)

		result, err := inter.Invoke("test")
		require.NoError(t, err)

		require.IsType(t, &interpreter.EphemeralReferenceValue{}, result)
		ref := result.(*interpreter.EphemeralReferenceValue)

		// Must only have one level of references.
		require.IsType(t, &interpreter.StringValue{}, ref.Value)
	})

	t.Run("array, element", func(t *testing.T) {
		t.Parallel()

		inter := parseCheckAndInterpret(t, `
            fun test() {
                let array: [[Int]] = [[1, 2]]
                var x: [Int] = array[0]
            }
        `)

		_, err := inter.Invoke("test")
		require.NoError(t, err)
	})

	t.Run("array reference, element", func(t *testing.T) {
		t.Parallel()

		inter := parseCheckAndInterpret(t, `
            fun test() {
                let array: [[Int]] = [[1, 2]]
                let arrayRef = &array as &[[Int]]
                var x: &[Int] = arrayRef[0]
            }
        `)

		_, err := inter.Invoke("test")
		require.NoError(t, err)
	})

	t.Run("array authorized reference, element", func(t *testing.T) {
		t.Parallel()

		inter := parseCheckAndInterpret(t, `
            entitlement A

            fun test() {
                let array: [[Int]] = [[1, 2]]
                let arrayRef = &array as auth(A) &[[Int]]

                // Must return an unauthorized reference.
                var x: &[Int] = arrayRef[0]
            }
        `)

		_, err := inter.Invoke("test")
		require.NoError(t, err)
	})

	t.Run("array reference, element, in assignment", func(t *testing.T) {
		t.Parallel()

		inter := parseCheckAndInterpret(t, `
            fun test() {
                let array: [[Int]] = [[1, 2]]
                let arrayRef = &array as &[[Int]]
                var x: &[Int] = &[] as &[Int]
                x = arrayRef[0]
            }
        `)

		_, err := inter.Invoke("test")
		require.NoError(t, err)
	})

	t.Run("array reference, optional typed element", func(t *testing.T) {
		t.Parallel()

		inter := parseCheckAndInterpret(t, `
            fun test() {
                let array: [[Int]?] = [[1, 2]]
                let arrayRef = &array as &[[Int]?]
                var x: &[Int]? = arrayRef[0]
            }
        `)

		_, err := inter.Invoke("test")
		require.NoError(t, err)
	})

	t.Run("array reference, primitive typed element", func(t *testing.T) {
		t.Parallel()

		inter := parseCheckAndInterpret(t, `
            fun test() {
                let array: [Int] = [1, 2]
                let arrayRef = &array as &[Int]
                var x: Int = arrayRef[0]
            }
        `)

		_, err := inter.Invoke("test")
		require.NoError(t, err)
	})

	t.Run("array reference, anystruct typed element, with reference value", func(t *testing.T) {
		t.Parallel()

		inter := parseCheckAndInterpret(t, `
            fun test(): &AnyStruct {
                var s = "hello"
                let array: [AnyStruct] = [&s as &String]
                let arrayRef = &array as &[AnyStruct]
                return arrayRef[0]
            }
        `)

		result, err := inter.Invoke("test")
		require.NoError(t, err)

		require.IsType(t, &interpreter.EphemeralReferenceValue{}, result)
		ref := result.(*interpreter.EphemeralReferenceValue)

		// Must only have one level of references.
		require.IsType(t, &interpreter.StringValue{}, ref.Value)
	})

	t.Run("dictionary, value", func(t *testing.T) {
		t.Parallel()

		inter := parseCheckAndInterpret(t, `
            fun test() {
                let dict: {String: {String: Int}} = {"one": {"two": 2}}
                var x: {String: Int}? = dict["one"]
            }
        `)

		_, err := inter.Invoke("test")
		require.NoError(t, err)
	})

	t.Run("dictionary reference, value", func(t *testing.T) {
		t.Parallel()

		inter := parseCheckAndInterpret(t, `
            fun test() {
                let dict: {String: {String: Int} } = {"one": {"two": 2}}
                let dictRef = &dict as &{String: {String: Int}}
                var x: &{String: Int}? = dictRef["one"]
            }
        `)

		_, err := inter.Invoke("test")
		require.NoError(t, err)
	})

	t.Run("dictionary authorized reference, value", func(t *testing.T) {
		t.Parallel()

		inter := parseCheckAndInterpret(t, `
            entitlement A

            fun test() {
                let dict: {String: {String: Int} } = {"one": {"two": 2}}
                let dictRef = &dict as auth(A) &{String: {String: Int}}

                // Must return an unauthorized reference.
                var x: &{String: Int}? = dictRef["one"]
            }
        `)

		_, err := inter.Invoke("test")
		require.NoError(t, err)
	})

	t.Run("dictionary reference, value, in assignment", func(t *testing.T) {
		t.Parallel()

		inter := parseCheckAndInterpret(t, `
            fun test() {
                let dict: {String: {String: Int} } = {"one": {"two": 2}}
                let dictRef = &dict as &{String: {String: Int}}
                var x: &{String: Int}? = &{} as &{String: Int}
                x = dictRef["one"]
            }
        `)

		_, err := inter.Invoke("test")
		require.NoError(t, err)
	})

	t.Run("dictionary reference, optional typed value", func(t *testing.T) {
		t.Parallel()

		inter := parseCheckAndInterpret(t, `
            fun test() {
                let dict: {String: {String: Int}?} = {"one": {"two": 2}}
                let dictRef = &dict as &{String: {String: Int}?}
                var x: (&{String: Int})?? = dictRef["one"]
            }
        `)

		_, err := inter.Invoke("test")
		require.NoError(t, err)
	})

	t.Run("dictionary reference, primitive typed value", func(t *testing.T) {
		t.Parallel()

		inter := parseCheckAndInterpret(t, `
            fun test() {
                let dict: {String: Int} = {"one": 1}
                let dictRef = &dict as &{String: Int}
                var x: Int? = dictRef["one"]
            }
        `)

		_, err := inter.Invoke("test")
		require.NoError(t, err)
	})

	t.Run("resource reference, attachment", func(t *testing.T) {
		t.Parallel()

		inter := parseCheckAndInterpret(t, `
            resource R {}

            attachment A for R {}

            fun test() {
                let r <- create R()
                let rRef = &r as &R

                var a: &A? = rRef[A]
                destroy r
            }
        `)

		_, err := inter.Invoke("test")
		require.NoError(t, err)
	})

	t.Run("attachment nested member", func(t *testing.T) {
		t.Parallel()

		inter := parseCheckAndInterpret(t, `
            resource R {}

            attachment A for R {
                var foo: Foo
                init() {
                    self.foo = Foo()
                }

                access(all) fun getNestedMember(): [Int] {
                    return self.foo.array
                }
            }

            struct Foo {
                var array: [Int]
                init() {
                    self.array = []
                }
            }

            fun test() {
                let r <- attach A() to <- create R()
                let rRef = &r as &R

                var a: &A? = rRef[A]

                var array = a!.getNestedMember()

                destroy r
            }
        `)

		_, err := inter.Invoke("test")
		require.NoError(t, err)
	})

	t.Run("anystruct swap on reference", func(t *testing.T) {
		t.Parallel()

		inter := parseCheckAndInterpret(t, `
            struct Foo {
                var array: [Int]
                init() {
                    self.array = []
                }
            }

            fun test() {
                let dict: {String: AnyStruct} = {"foo": Foo(), "bar": Foo()}
                let dictRef = &dict as auth(Mutate) &{String: AnyStruct}

                dictRef["foo"] <-> dictRef["bar"]
            }
        `)

		_, err := inter.Invoke("test")
		require.NoError(t, err)
	})

	t.Run("entitlement map access on field", func(t *testing.T) {
		t.Parallel()

		inter := parseCheckAndInterpret(t, `
            entitlement A
            entitlement B
            entitlement mapping M {
                A -> B
            }

            struct S {
                access(mapping M) let foo: [String]
                init() {
                    self.foo = []
                }
            }

            fun test() {
                let s = S()
                let sRef = &s as auth(A) &S
                var foo: auth(B) &[String] = sRef.foo
            }
        `)

		_, err := inter.Invoke("test")
		require.NoError(t, err)
	})

	t.Run("all member types", func(t *testing.T) {
		t.Parallel()

		test := func(tt *testing.T, typeName string) {
			code := fmt.Sprintf(`
                struct Foo {
                    var a: %[1]s?

                    init() {
                        self.a = nil
                    }
                }

                struct Bar {}

                struct interface I {}

                fun test() {
                    let foo = Foo()
                    let fooRef = &foo as &Foo
                    var a: &%[1]s? = fooRef.a
                }`,

				typeName,
			)

			inter := parseCheckAndInterpret(t, code)

			_, err := inter.Invoke("test")
			require.NoError(t, err)
		}

		types := []string{
			"Bar",
			"{I}",
			"[Int]",
			"{Bool: String}",
		}

		// Test all built-in composite types
		for ty := interpreter.PrimitiveStaticType(1); ty < interpreter.PrimitiveStaticType_Count; ty++ {
			if !ty.IsDefined() {
				continue
			}

			semaType := ty.SemaType()

			// Some primitive static types are deprecated,
			// and only exist for migration purposes,
			// so do not have an equivalent sema type
			if semaType == nil {
				continue
			}

			if !semaType.ContainFieldsOrElements() ||
				semaType.IsResourceType() {

				continue
			}

			types = append(types, semaType.QualifiedString())
		}

		for _, typeName := range types {
			t.Run(typeName, func(t *testing.T) {
				test(t, typeName)
			})
		}
	})
}<|MERGE_RESOLUTION|>--- conflicted
+++ resolved
@@ -409,11 +409,7 @@
 
 				sType := checker.RequireGlobalType(t, inter.Program.Elaboration, "S")
 
-<<<<<<< HEAD
-				ref := interpreter.NewUnmeteredEphemeralReferenceValue(interpreter.UnauthorizedAccess, value, sType, interpreter.EmptyLocationRange)
-=======
-				ref := interpreter.NewUnmeteredEphemeralReferenceValue(inter, false, value, sType)
->>>>>>> c966069f
+				ref := interpreter.NewUnmeteredEphemeralReferenceValue(inter, interpreter.UnauthorizedAccess, value, sType, interpreter.EmptyLocationRange)
 
 				_, err = inter.Invoke("get", ref)
 				require.NoError(t, err)
@@ -460,11 +456,7 @@
 
 				sType := checker.RequireGlobalType(t, inter.Program.Elaboration, "S")
 
-<<<<<<< HEAD
-				ref := interpreter.NewUnmeteredEphemeralReferenceValue(interpreter.UnauthorizedAccess, value, sType, interpreter.EmptyLocationRange)
-=======
-				ref := interpreter.NewUnmeteredEphemeralReferenceValue(inter, false, value, sType)
->>>>>>> c966069f
+				ref := interpreter.NewUnmeteredEphemeralReferenceValue(inter, interpreter.UnauthorizedAccess, value, sType, interpreter.EmptyLocationRange)
 
 				_, err = inter.Invoke("get", ref)
 				RequireError(t, err)
@@ -506,11 +498,7 @@
 
 				sType := checker.RequireGlobalType(t, inter.Program.Elaboration, "S")
 
-<<<<<<< HEAD
-				ref := interpreter.NewUnmeteredEphemeralReferenceValue(interpreter.UnauthorizedAccess, value, sType, interpreter.EmptyLocationRange)
-=======
-				ref := interpreter.NewUnmeteredEphemeralReferenceValue(inter, false, value, sType)
->>>>>>> c966069f
+				ref := interpreter.NewUnmeteredEphemeralReferenceValue(inter, interpreter.UnauthorizedAccess, value, sType, interpreter.EmptyLocationRange)
 
 				_, err = inter.Invoke(
 					"get",
@@ -555,11 +543,7 @@
 
 				sType := checker.RequireGlobalType(t, inter.Program.Elaboration, "S")
 
-<<<<<<< HEAD
-				ref := interpreter.NewUnmeteredEphemeralReferenceValue(interpreter.UnauthorizedAccess, value, sType, interpreter.EmptyLocationRange)
-=======
-				ref := interpreter.NewUnmeteredEphemeralReferenceValue(inter, false, value, sType)
->>>>>>> c966069f
+				ref := interpreter.NewUnmeteredEphemeralReferenceValue(inter, interpreter.UnauthorizedAccess, value, sType, interpreter.EmptyLocationRange)
 
 				_, err = inter.Invoke(
 					"get",
