--- conflicted
+++ resolved
@@ -2656,28 +2656,16 @@
 
 	inter := parseCheckAndInterpret(t, `
         struct S {
-<<<<<<< HEAD
-            access(Mutable) fun foo() {}
-            access(Insertable) fun bar() {}
-            access(Removable) fun baz() {}
-=======
             access(Mutate) fun foo() {}
             access(Insert) fun bar() {}
             access(Remove) fun baz() {}
->>>>>>> 4acc8dec
         }
 
         fun main() {
             let s = S()
-<<<<<<< HEAD
-            let mutableRef = &s as auth(Mutable) &S
-            let insertableRef = &s as auth(Insertable) &S
-            let removableRef = &s as auth(Removable) &S
-=======
             let mutableRef = &s as auth(Mutate) &S
             let insertableRef = &s as auth(Insert) &S
             let removableRef = &s as auth(Remove) &S
->>>>>>> 4acc8dec
         }
     `)
 
@@ -2751,16 +2739,6 @@
             fun main() {
                 let s = S()
 
-<<<<<<< HEAD
-                let mutableRef = &s as auth(Mutable) &S
-                let ref1: auth(Mutable) &AnyStruct = mutableRef.foo()
-
-                let insertableRef = &s as auth(Insertable) &S
-                let ref2: auth(Insertable) &AnyStruct = insertableRef.foo()
-
-                let removableRef = &s as auth(Removable) &S
-                let ref3: auth(Removable) &AnyStruct = removableRef.foo()
-=======
                 let mutableRef = &s as auth(Mutate) &S
                 let ref1: auth(Mutate) &AnyStruct = mutableRef.foo()
 
@@ -2769,7 +2747,6 @@
 
                 let removableRef = &s as auth(Remove) &S
                 let ref3: auth(Remove) &AnyStruct = removableRef.foo()
->>>>>>> 4acc8dec
             }
         `)
 
@@ -2791,13 +2768,6 @@
             fun main() {
                 let s = S()
 
-<<<<<<< HEAD
-                let ref1 = &s as auth(Insertable | Removable) &S
-                let resultRef1: auth(Insertable | Removable) &AnyStruct = ref1.foo()
-
-                let ref2 = &s as auth(Insertable, Removable) &S
-                let resultRef2: auth(Insertable, Removable) &AnyStruct = ref2.foo()
-=======
                 let ref1 = &s as auth(Insert | Remove) &S
                 let resultRef1: auth(Insert | Remove) &AnyStruct = ref1.foo()
 
@@ -2863,7 +2833,6 @@
                 let ref3: auth(A, B, C) &X = y.getX()
 
                 let ref4: auth(A, B, C) &X? = y.getOptionalX()
->>>>>>> 4acc8dec
             }
         `)
 
