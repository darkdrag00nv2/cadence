--- conflicted
+++ resolved
@@ -21,6 +21,7 @@
 import (
 	"testing"
 
+	"github.com/onflow/atree"
 	"github.com/stretchr/testify/assert"
 	"github.com/stretchr/testify/require"
 
@@ -143,8 +144,6 @@
 		)
 	})
 
-<<<<<<< HEAD
-=======
 	t.Run("reference, shift statement, member expression", func(t *testing.T) {
 
 		t.Parallel()
@@ -219,7 +218,6 @@
 		)
 	})
 
->>>>>>> 07f5125a
 	t.Run("resource, if-let statement, member expression", func(t *testing.T) {
 
 		t.Parallel()
@@ -274,8 +272,6 @@
 		)
 	})
 
-<<<<<<< HEAD
-=======
 	t.Run("reference, if-let statement, member expression", func(t *testing.T) {
 
 		t.Parallel()
@@ -352,7 +348,6 @@
 		)
 	})
 
->>>>>>> 07f5125a
 	t.Run("resource, shift statement, index expression", func(t *testing.T) {
 
 		t.Parallel()
@@ -404,8 +399,6 @@
 		)
 	})
 
-<<<<<<< HEAD
-=======
 	t.Run("reference, shift statement, index expression", func(t *testing.T) {
 
 		t.Parallel()
@@ -488,7 +481,6 @@
 		)
 	})
 
->>>>>>> 07f5125a
 	t.Run("resource, if-let statement, index expression", func(t *testing.T) {
 
 		t.Parallel()
@@ -542,8 +534,6 @@
 			value,
 		)
 	})
-<<<<<<< HEAD
-=======
 
 	t.Run("reference, if-let statement, index expression", func(t *testing.T) {
 
@@ -620,7 +610,6 @@
 			value,
 		)
 	})
->>>>>>> 07f5125a
 }
 
 func TestInterpretInvalidatedResourceValidation(t *testing.T) {
