/*
 * Cadence - The resource-oriented smart contract programming language
 *
 * Copyright Dapper Labs, Inc.
 *
 * Licensed under the Apache License, Version 2.0 (the "License");
 * you may not use this file except in compliance with the License.
 * You may obtain a copy of the License at
 *
 *   http://www.apache.org/licenses/LICENSE-2.0
 *
 * Unless required by applicable law or agreed to in writing, software
 * distributed under the License is distributed on an "AS IS" BASIS,
 * WITHOUT WARRANTIES OR CONDITIONS OF ANY KIND, either express or implied.
 * See the License for the specific language governing permissions and
 * limitations under the License.
 */

package interpreter_test

import (
	"fmt"
	"testing"

	"github.com/onflow/atree"

	"github.com/onflow/cadence/runtime/activations"
	"github.com/onflow/cadence/runtime/errors"

	"github.com/stretchr/testify/assert"
	"github.com/stretchr/testify/require"

	"github.com/onflow/cadence/runtime/common"
	"github.com/onflow/cadence/runtime/interpreter"
	"github.com/onflow/cadence/runtime/sema"
	"github.com/onflow/cadence/runtime/stdlib"
	. "github.com/onflow/cadence/runtime/tests/utils"
)

type storageKey struct {
	address common.Address
	domain  string
	key     atree.Value
}

func testAccount(
	t *testing.T,
	address interpreter.AddressValue,
	auth bool,
	handler stdlib.AccountHandler,
	code string,
	checkerConfig sema.Config,
) (
	*interpreter.Interpreter,
	func() map[storageKey]interpreter.Value,
) {
	return testAccountWithErrorHandler(
		t,
		address,
		auth,
		handler,
		code,
		checkerConfig,
		nil,
	)
}

type testAccountHandler struct {
	accountIDs                 map[common.Address]uint64
	generateAccountID          func(address common.Address) (uint64, error)
	getAccountBalance          func(address common.Address) (uint64, error)
	getAccountAvailableBalance func(address common.Address) (uint64, error)
	commitStorageTemporarily   func(inter *interpreter.Interpreter) error
	getStorageUsed             func(address common.Address) (uint64, error)
	getStorageCapacity         func(address common.Address) (uint64, error)
	validatePublicKey          func(key *stdlib.PublicKey) error
	verifySignature            func(
		signature []byte,
		tag string,
		signedData []byte,
		publicKey []byte,
		signatureAlgorithm sema.SignatureAlgorithm,
		hashAlgorithm sema.HashAlgorithm,
	) (
		bool,
		error,
	)
	blsVerifyPOP     func(publicKey *stdlib.PublicKey, signature []byte) (bool, error)
	hash             func(data []byte, tag string, algorithm sema.HashAlgorithm) ([]byte, error)
	getAccountKey    func(address common.Address, index int) (*stdlib.AccountKey, error)
	accountKeysCount func(address common.Address) (uint64, error)
	emitEvent        func(
		inter *interpreter.Interpreter,
		eventType *sema.CompositeType,
		values []interpreter.Value,
		locationRange interpreter.LocationRange,
	)
	addAccountKey func(
		address common.Address,
		key *stdlib.PublicKey,
		algo sema.HashAlgorithm,
		weight int,
	) (
		*stdlib.AccountKey,
		error,
	)
	revokeAccountKey       func(address common.Address, index int) (*stdlib.AccountKey, error)
	getAccountContractCode func(location common.AddressLocation) ([]byte, error)
	parseAndCheckProgram   func(
		code []byte,
		location common.Location,
		getAndSetProgram bool,
	) (
		*interpreter.Program,
		error,
	)
	updateAccountContractCode func(location common.AddressLocation, code []byte) error
	recordContractUpdate      func(location common.AddressLocation, value *interpreter.CompositeValue)
<<<<<<< HEAD
=======
	contractUpdateRecorded    func(location common.AddressLocation) bool
>>>>>>> 07d0b780
	interpretContract         func(
		location common.AddressLocation,
		program *interpreter.Program,
		name string,
		invocation stdlib.DeployedContractConstructorInvocation,
	) (
		*interpreter.CompositeValue,
		error,
	)
	temporarilyRecordCode     func(location common.AddressLocation, code []byte)
	removeAccountContractCode func(location common.AddressLocation) error
	recordContractRemoval     func(location common.AddressLocation)
	getAccountContractNames   func(address common.Address) ([]string, error)
}

var _ stdlib.AccountHandler = &testAccountHandler{}

func (t *testAccountHandler) GenerateAccountID(address common.Address) (uint64, error) {
	if t.generateAccountID == nil {
		if t.accountIDs == nil {
			t.accountIDs = map[common.Address]uint64{}
		}
		t.accountIDs[address]++
		return t.accountIDs[address], nil
	}
	return t.generateAccountID(address)
}

func (t *testAccountHandler) GetAccountBalance(address common.Address) (uint64, error) {
	if t.getAccountBalance == nil {
		panic(errors.NewUnexpectedError("unexpected call to GetAccountBalance"))
	}
	return t.getAccountBalance(address)
}

func (t *testAccountHandler) GetAccountAvailableBalance(address common.Address) (uint64, error) {
	if t.getAccountAvailableBalance == nil {
		panic(errors.NewUnexpectedError("unexpected call to GetAccountAvailableBalance"))
	}
	return t.getAccountAvailableBalance(address)
}

func (t *testAccountHandler) CommitStorageTemporarily(inter *interpreter.Interpreter) error {
	if t.commitStorageTemporarily == nil {
		panic(errors.NewUnexpectedError("unexpected call to CommitStorageTemporarily"))
	}
	return t.commitStorageTemporarily(inter)
}

func (t *testAccountHandler) GetStorageUsed(address common.Address) (uint64, error) {
	if t.getStorageUsed == nil {
		panic(errors.NewUnexpectedError("unexpected call to GetStorageUsed"))
	}
	return t.getStorageUsed(address)
}

func (t *testAccountHandler) GetStorageCapacity(address common.Address) (uint64, error) {
	if t.getStorageCapacity == nil {
		panic(errors.NewUnexpectedError("unexpected call to GetStorageCapacity"))
	}
	return t.getStorageCapacity(address)
}

func (t *testAccountHandler) ValidatePublicKey(key *stdlib.PublicKey) error {
	if t.validatePublicKey == nil {
		panic(errors.NewUnexpectedError("unexpected call to ValidatePublicKey"))
	}
	return t.validatePublicKey(key)
}

func (t *testAccountHandler) VerifySignature(
	signature []byte,
	tag string,
	signedData []byte,
	publicKey []byte,
	signatureAlgorithm sema.SignatureAlgorithm,
	hashAlgorithm sema.HashAlgorithm,
) (
	bool,
	error,
) {
	if t.verifySignature == nil {
		panic(errors.NewUnexpectedError("unexpected call to VerifySignature"))
	}
	return t.verifySignature(
		signature,
		tag,
		signedData,
		publicKey,
		signatureAlgorithm,
		hashAlgorithm,
	)
}

func (t *testAccountHandler) BLSVerifyPOP(publicKey *stdlib.PublicKey, signature []byte) (bool, error) {
	if t.blsVerifyPOP == nil {
		panic(errors.NewUnexpectedError("unexpected call to BLSVerifyPOP"))
	}
	return t.blsVerifyPOP(publicKey, signature)
}

func (t *testAccountHandler) Hash(data []byte, tag string, algorithm sema.HashAlgorithm) ([]byte, error) {
	if t.hash == nil {
		panic(errors.NewUnexpectedError("unexpected call to Hash"))
	}
	return t.hash(data, tag, algorithm)
}

func (t *testAccountHandler) GetAccountKey(address common.Address, index int) (*stdlib.AccountKey, error) {
	if t.getAccountKey == nil {
		panic(errors.NewUnexpectedError("unexpected call to GetAccountKey"))
	}
	return t.getAccountKey(address, index)
}

func (t *testAccountHandler) AccountKeysCount(address common.Address) (uint64, error) {
	if t.accountKeysCount == nil {
		panic(errors.NewUnexpectedError("unexpected call to AccountKeysCount"))
	}
	return t.accountKeysCount(address)
}

func (t *testAccountHandler) EmitEvent(
	inter *interpreter.Interpreter,
	eventType *sema.CompositeType,
	values []interpreter.Value,
	locationRange interpreter.LocationRange,
) {
	if t.emitEvent == nil {
		panic(errors.NewUnexpectedError("unexpected call to EmitEvent"))
	}
	t.emitEvent(
		inter,
		eventType,
		values,
		locationRange,
	)
}

func (t *testAccountHandler) AddAccountKey(
	address common.Address,
	key *stdlib.PublicKey,
	algo sema.HashAlgorithm,
	weight int,
) (
	*stdlib.AccountKey,
	error,
) {
	if t.addAccountKey == nil {
		panic(errors.NewUnexpectedError("unexpected call to AddAccountKey"))
	}
	return t.addAccountKey(
		address,
		key,
		algo,
		weight,
	)
}

func (t *testAccountHandler) RevokeAccountKey(address common.Address, index int) (*stdlib.AccountKey, error) {
	if t.revokeAccountKey == nil {
		panic(errors.NewUnexpectedError("unexpected call to RevokeAccountKey"))
	}
	return t.revokeAccountKey(address, index)
}

func (t *testAccountHandler) GetAccountContractCode(location common.AddressLocation) ([]byte, error) {
	if t.getAccountContractCode == nil {
		panic(errors.NewUnexpectedError("unexpected call to GetAccountContractCode"))
	}
	return t.getAccountContractCode(location)
}

func (t *testAccountHandler) ParseAndCheckProgram(
	code []byte,
	location common.Location,
	getAndSetProgram bool,
) (
	*interpreter.Program,
	error,
) {
	if t.parseAndCheckProgram == nil {
		panic(errors.NewUnexpectedError("unexpected call to ParseAndCheckProgram"))
	}
	return t.parseAndCheckProgram(code, location, getAndSetProgram)
}

func (t *testAccountHandler) UpdateAccountContractCode(location common.AddressLocation, code []byte) error {
	if t.updateAccountContractCode == nil {
		panic(errors.NewUnexpectedError("unexpected call to UpdateAccountContractCode"))
	}
	return t.updateAccountContractCode(location, code)
}

func (t *testAccountHandler) RecordContractUpdate(location common.AddressLocation, value *interpreter.CompositeValue) {
	if t.recordContractUpdate == nil {
		panic(errors.NewUnexpectedError("unexpected call to RecordContractUpdate"))
	}
	t.recordContractUpdate(location, value)
}

<<<<<<< HEAD
=======
func (t *testAccountHandler) ContractUpdateRecorded(location common.AddressLocation) bool {
	if t.contractUpdateRecorded == nil {
		panic(errors.NewUnexpectedError("unexpected call to ContractUpdateRecorded"))
	}
	return t.contractUpdateRecorded(location)
}

>>>>>>> 07d0b780
func (t *testAccountHandler) InterpretContract(
	location common.AddressLocation,
	program *interpreter.Program,
	name string,
	invocation stdlib.DeployedContractConstructorInvocation,
) (
	*interpreter.CompositeValue,
	error,
) {
	if t.interpretContract == nil {
		panic(errors.NewUnexpectedError("unexpected call to InterpretContract"))
	}
	return t.interpretContract(
		location,
		program,
		name,
		invocation,
	)
}

func (t *testAccountHandler) TemporarilyRecordCode(location common.AddressLocation, code []byte) {
	if t.temporarilyRecordCode == nil {
		panic(errors.NewUnexpectedError("unexpected call to TemporarilyRecordCode"))
	}
	t.temporarilyRecordCode(location, code)
}

func (t *testAccountHandler) RemoveAccountContractCode(location common.AddressLocation) error {
	if t.removeAccountContractCode == nil {
		panic(errors.NewUnexpectedError("unexpected call to RemoveAccountContractCode"))
	}
	return t.removeAccountContractCode(location)
}

func (t *testAccountHandler) RecordContractRemoval(location common.AddressLocation) {
	if t.recordContractRemoval == nil {
		panic(errors.NewUnexpectedError("unexpected call to RecordContractRemoval"))
	}
	t.recordContractRemoval(location)
}

func (t *testAccountHandler) GetAccountContractNames(address common.Address) ([]string, error) {
	if t.getAccountContractNames == nil {
		panic(errors.NewUnexpectedError("unexpected call to GetAccountContractNames"))
	}
	return t.getAccountContractNames(address)
}

func testAccountWithErrorHandler(
	t *testing.T,
	address interpreter.AddressValue,
	auth bool,
	handler stdlib.AccountHandler,
	code string,
	checkerConfig sema.Config,
	checkerErrorHandler func(error),
) (*interpreter.Interpreter, func() map[storageKey]interpreter.Value) {

	account := stdlib.NewAccountValue(nil, handler, address)

	var valueDeclarations []stdlib.StandardLibraryValue

	// `authAccount`

	authAccountValueDeclaration := stdlib.StandardLibraryValue{
		Name: "authAccount",
		Type: sema.FullyEntitledAccountReferenceType,
		Value: interpreter.NewEphemeralReferenceValue(
			nil,
			interpreter.FullyEntitledAccountAccess,
			account,
			sema.AccountType,
		),
		Kind: common.DeclarationKindConstant,
	}
	valueDeclarations = append(valueDeclarations, authAccountValueDeclaration)

	// `pubAccount`

	pubAccountValueDeclaration := stdlib.StandardLibraryValue{
		Name: "pubAccount",
		Type: sema.AccountReferenceType,
		Value: interpreter.NewEphemeralReferenceValue(
			nil,
			interpreter.UnauthorizedAccess,
			account,
			sema.AccountType,
		),
		Kind: common.DeclarationKindConstant,
	}
	valueDeclarations = append(valueDeclarations, pubAccountValueDeclaration)

	// `account`

	var accountValueDeclaration stdlib.StandardLibraryValue

	if auth {
		accountValueDeclaration = authAccountValueDeclaration
	} else {
		accountValueDeclaration = pubAccountValueDeclaration
	}
	accountValueDeclaration.Name = "account"
	valueDeclarations = append(valueDeclarations, accountValueDeclaration)

	if checkerConfig.BaseValueActivation == nil {
		checkerConfig.BaseValueActivation = sema.BaseValueActivation
	}
	baseValueActivation := sema.NewVariableActivation(checkerConfig.BaseValueActivation)
	for _, valueDeclaration := range valueDeclarations {
		baseValueActivation.DeclareValue(valueDeclaration)
	}
	checkerConfig.BaseValueActivation = baseValueActivation

	baseActivation := activations.NewActivation(nil, interpreter.BaseActivation)
	for _, valueDeclaration := range valueDeclarations {
		interpreter.Declare(baseActivation, valueDeclaration)
	}

	inter, err := parseCheckAndInterpretWithOptions(t,
		code,
		ParseCheckAndInterpretOptions{
			CheckerConfig: &checkerConfig,
			Config: &interpreter.Config{
				BaseActivation:                       baseActivation,
				ContractValueHandler:                 makeContractValueHandler(nil, nil, nil),
				InvalidatedResourceValidationEnabled: true,
				AccountHandler: func(address interpreter.AddressValue) interpreter.Value {
					return stdlib.NewAccountValue(nil, nil, address)
				},
			},
			HandleCheckerError: checkerErrorHandler,
		},
	)
	require.NoError(t, err)

	getAccountValues := func() map[storageKey]interpreter.Value {
		accountValues := make(map[storageKey]interpreter.Value)

		for storageMapKey, accountStorage := range inter.Storage().(interpreter.InMemoryStorage).StorageMaps {
			iterator := accountStorage.Iterator(inter)
			for {
				key, value := iterator.Next()
				if key == nil {
					break
				}
				storageKey := storageKey{
					address: storageMapKey.Address,
					domain:  storageMapKey.Key,
					key:     key,
				}
				accountValues[storageKey] = value
			}
		}

		return accountValues
	}
	return inter, getAccountValues
}

func TestInterpretAccountStorageSave(t *testing.T) {

	t.Parallel()

	t.Run("resource", func(t *testing.T) {

		t.Parallel()

		address := interpreter.NewUnmeteredAddressValueFromBytes([]byte{42})

		inter, getAccountValues := testAccount(t, address, true, nil, `
              resource R {}

              fun test() {
                  let r <- create R()
                  account.storage.save(<-r, to: /storage/r)
              }
            `, sema.Config{})

		// Save first value

		t.Run("initial save", func(t *testing.T) {

			_, err := inter.Invoke("test")
			require.NoError(t, err)

			accountValues := getAccountValues()
			require.Len(t, accountValues, 1)
			for _, value := range accountValues {
				assert.IsType(t, &interpreter.CompositeValue{}, value)
			}
		})

		// Attempt to save again, overwriting should fail

		t.Run("second save", func(t *testing.T) {

			_, err := inter.Invoke("test")
			RequireError(t, err)

			require.ErrorAs(t, err, &interpreter.OverwriteError{})
		})
	})

	t.Run("struct", func(t *testing.T) {

		t.Parallel()

		address := interpreter.NewUnmeteredAddressValueFromBytes([]byte{42})

		inter, getAccountValues := testAccount(t, address, true, nil, `
              struct S {}

              fun test() {
                  let s = S()
                  account.storage.save(s, to: /storage/s)
              }
            `, sema.Config{})

		// Save first value

		t.Run("initial save", func(t *testing.T) {

			_, err := inter.Invoke("test")
			require.NoError(t, err)

			accountValues := getAccountValues()
			require.Len(t, accountValues, 1)
			for _, value := range accountValues {
				assert.IsType(t, &interpreter.CompositeValue{}, value)
			}

		})

		// Attempt to save again, overwriting should fail

		t.Run("second save", func(t *testing.T) {

			_, err := inter.Invoke("test")
			RequireError(t, err)

			require.ErrorAs(t, err, &interpreter.OverwriteError{})
		})
	})
}

func TestInterpretAccountStorageType(t *testing.T) {

	t.Parallel()

	t.Run("type", func(t *testing.T) {

		t.Parallel()

		address := interpreter.NewUnmeteredAddressValueFromBytes([]byte{42})

		inter, getAccountStorables := testAccount(t, address, true, nil, `
              struct S {}

              resource R {}

              fun saveR() {
                let r <- create R()
                account.storage.save(<-r, to: /storage/x)
              }

              fun saveS() {
                let s = S()
                destroy account.storage.load<@R>(from: /storage/x)
                account.storage.save(s, to: /storage/x)
              }

              fun typeAt(): AnyStruct {
                return account.storage.type(at: /storage/x)
              }
            `, sema.Config{})

		// type empty path is nil

		value, err := inter.Invoke("typeAt")
		require.NoError(t, err)
		require.Len(t, getAccountStorables(), 0)
		require.Equal(t, interpreter.Nil, value)

		// save R

		_, err = inter.Invoke("saveR")
		require.NoError(t, err)
		require.Len(t, getAccountStorables(), 1)

		// type is now type of R

		value, err = inter.Invoke("typeAt")
		require.NoError(t, err)
		require.Equal(t,
			interpreter.NewUnmeteredSomeValueNonCopying(
				interpreter.TypeValue{
					Type: interpreter.NewCompositeStaticTypeComputeTypeID(nil, TestLocation, "R"),
				},
			),
			value,
		)

		// save S

		_, err = inter.Invoke("saveS")
		require.NoError(t, err)
		require.Len(t, getAccountStorables(), 1)

		// type is now type of S

		value, err = inter.Invoke("typeAt")
		require.NoError(t, err)
		require.Equal(t,
			interpreter.NewUnmeteredSomeValueNonCopying(
				interpreter.TypeValue{
					Type: interpreter.NewCompositeStaticTypeComputeTypeID(nil, TestLocation, "S"),
				},
			),
			value,
		)
	})
}

func TestInterpretAccountStorageLoad(t *testing.T) {

	t.Parallel()

	t.Run("resource", func(t *testing.T) {

		t.Parallel()

		address := interpreter.NewUnmeteredAddressValueFromBytes([]byte{42})

		inter, getAccountValues := testAccount(t, address, true, nil, `
              resource R {}

              resource R2 {}

              fun save() {
                  let r <- create R()
                  account.storage.save(<-r, to: /storage/r)
              }

              fun loadR(): @R? {
                  return <-account.storage.load<@R>(from: /storage/r)
              }

              fun loadR2(): @R2? {
                  return <-account.storage.load<@R2>(from: /storage/r)
              }
            `, sema.Config{})

		t.Run("save R and load R ", func(t *testing.T) {

			// save

			_, err := inter.Invoke("save")
			require.NoError(t, err)

			require.Len(t, getAccountValues(), 1)

			// first load

			value, err := inter.Invoke("loadR")
			require.NoError(t, err)

			require.IsType(t, &interpreter.SomeValue{}, value)

			innerValue := value.(*interpreter.SomeValue).InnerValue(inter, interpreter.EmptyLocationRange)

			assert.IsType(t, &interpreter.CompositeValue{}, innerValue)

			// NOTE: check loaded value was removed from storage
			require.Len(t, getAccountValues(), 0)

			// second load

			value, err = inter.Invoke("loadR")
			require.NoError(t, err)

			require.IsType(t, interpreter.Nil, value)
		})

		t.Run("save R and load R2", func(t *testing.T) {

			// save

			_, err := inter.Invoke("save")
			require.NoError(t, err)

			require.Len(t, getAccountValues(), 1)

			// load

			_, err = inter.Invoke("loadR2")
			RequireError(t, err)

			require.ErrorAs(t, err, &interpreter.ForceCastTypeMismatchError{})

			// NOTE: check loaded value was *not* removed from storage
			require.Len(t, getAccountValues(), 1)
		})
	})

	t.Run("struct", func(t *testing.T) {

		t.Parallel()

		address := interpreter.NewUnmeteredAddressValueFromBytes([]byte{42})

		inter, getAccountValues := testAccount(t, address, true, nil, `
              struct S {}

              struct S2 {}

              fun save() {
                  let s = S()
                  account.storage.save(s, to: /storage/s)
              }

              fun loadS(): S? {
                  return account.storage.load<S>(from: /storage/s)
              }

              fun loadS2(): S2? {
                  return account.storage.load<S2>(from: /storage/s)
              }
            `, sema.Config{})

		t.Run("save S and load S", func(t *testing.T) {

			// save

			_, err := inter.Invoke("save")
			require.NoError(t, err)

			require.Len(t, getAccountValues(), 1)

			// first load

			value, err := inter.Invoke("loadS")
			require.NoError(t, err)

			require.IsType(t, &interpreter.SomeValue{}, value)

			innerValue := value.(*interpreter.SomeValue).InnerValue(inter, interpreter.EmptyLocationRange)

			assert.IsType(t, &interpreter.CompositeValue{}, innerValue)

			// NOTE: check loaded value was removed from storage
			require.Len(t, getAccountValues(), 0)

			// second load

			value, err = inter.Invoke("loadS")
			require.NoError(t, err)

			require.IsType(t, interpreter.Nil, value)
		})

		t.Run("save S and load S2", func(t *testing.T) {

			// save

			_, err := inter.Invoke("save")
			require.NoError(t, err)

			require.Len(t, getAccountValues(), 1)

			// load

			_, err = inter.Invoke("loadS2")
			RequireError(t, err)

			require.ErrorAs(t, err, &interpreter.ForceCastTypeMismatchError{})

			// NOTE: check loaded value was *not* removed from storage
			require.Len(t, getAccountValues(), 1)
		})
	})
}

func TestInterpretAccountStorageCopy(t *testing.T) {

	t.Parallel()

	const code = `
      struct S {}

      struct S2 {}

      fun save() {
          let s = S()
          account.storage.save(s, to: /storage/s)
      }

      fun copyS(): S? {
          return account.storage.copy<S>(from: /storage/s)
      }

      fun copyS2(): S2? {
          return account.storage.copy<S2>(from: /storage/s)
      }
    `

	t.Run("save S and copy S ", func(t *testing.T) {

		t.Parallel()

		address := interpreter.NewUnmeteredAddressValueFromBytes([]byte{42})

		inter, getAccountValues := testAccount(t, address, true, nil, code, sema.Config{})

		// save

		_, err := inter.Invoke("save")
		require.NoError(t, err)

		require.Len(t, getAccountValues(), 1)

		testCopyS := func() {

			value, err := inter.Invoke("copyS")
			require.NoError(t, err)

			require.IsType(t, &interpreter.SomeValue{}, value)

			innerValue := value.(*interpreter.SomeValue).InnerValue(inter, interpreter.EmptyLocationRange)

			assert.IsType(t, &interpreter.CompositeValue{}, innerValue)

			// NOTE: check loaded value was *not* removed from storage
			require.Len(t, getAccountValues(), 1)
		}

		testCopyS()

		testCopyS()
	})

	t.Run("save S and copy S2", func(t *testing.T) {

		t.Parallel()

		address := interpreter.NewUnmeteredAddressValueFromBytes([]byte{42})

		inter, getAccountValues := testAccount(t, address, true, nil, code, sema.Config{})

		// save

		_, err := inter.Invoke("save")
		require.NoError(t, err)

		require.Len(t, getAccountValues(), 1)

		// load

		_, err = inter.Invoke("copyS2")
		RequireError(t, err)

		require.ErrorAs(t, err, &interpreter.ForceCastTypeMismatchError{})

		// NOTE: check loaded value was *not* removed from storage
		require.Len(t, getAccountValues(), 1)
	})
}

func TestInterpretAccountStorageBorrow(t *testing.T) {

	t.Parallel()

	t.Run("resource", func(t *testing.T) {

		t.Parallel()

		address := interpreter.NewUnmeteredAddressValueFromBytes([]byte{42})

		inter, getAccountValues := testAccount(t, address, true, nil, `
              resource R {
                  let foo: Int

                  init() {
                      self.foo = 42
                  }
              }

              resource R2 {
                  let foo: Int

                  init() {
                      self.foo = 42
                  }
              }

              fun save() {
                  let r <- create R()
                  account.storage.save(<-r, to: /storage/r)
              }

			  fun checkR(): Bool {
				  return account.storage.check<@R>(from: /storage/r)
			  }

              fun borrowR(): &R? {
                  return account.storage.borrow<&R>(from: /storage/r)
              }

              fun foo(): Int {
                  return account.storage.borrow<&R>(from: /storage/r)!.foo
              }

			  fun checkR2(): Bool {
				  return account.storage.check<@R2>(from: /storage/r)
			  }

              fun borrowR2(): &R2? {
                  return account.storage.borrow<&R2>(from: /storage/r)
              }

			  fun checkR2WithInvalidPath(): Bool {
				  return account.storage.check<@R2>(from: /storage/wrongpath)
			  }

              fun changeAfterBorrow(): Int {
                 let ref = account.storage.borrow<&R>(from: /storage/r)!

                 let r <- account.storage.load<@R>(from: /storage/r)
                 destroy r

                 let r2 <- create R2()
                 account.storage.save(<-r2, to: /storage/r)

                 return ref.foo
              }
            `, sema.Config{})

		// save

		_, err := inter.Invoke("save")
		require.NoError(t, err)

		require.Len(t, getAccountValues(), 1)

		t.Run("borrow R ", func(t *testing.T) {

			// first check & borrow
			checkRes, err := inter.Invoke("checkR")
			require.NoError(t, err)
			AssertValuesEqual(
				t,
				inter,
				interpreter.AsBoolValue(true),
				checkRes,
			)

			value, err := inter.Invoke("borrowR")
			require.NoError(t, err)

			require.IsType(t, &interpreter.SomeValue{}, value)

			innerValue := value.(*interpreter.SomeValue).InnerValue(inter, interpreter.EmptyLocationRange)

			assert.IsType(t, &interpreter.StorageReferenceValue{}, innerValue)

			// NOTE: check loaded value was *not* removed from storage
			require.Len(t, getAccountValues(), 1)

			// foo

			value, err = inter.Invoke("foo")
			require.NoError(t, err)

			RequireValuesEqual(
				t,
				inter,
				interpreter.NewUnmeteredIntValueFromInt64(42),
				value,
			)

			// NOTE: check loaded value was *not* removed from storage
			require.Len(t, getAccountValues(), 1)

			// TODO: should fail, i.e. return nil

			// second check & borrow
			checkRes, err = inter.Invoke("checkR")
			require.NoError(t, err)
			AssertValuesEqual(
				t,
				inter,
				interpreter.AsBoolValue(true),
				checkRes,
			)

			value, err = inter.Invoke("borrowR")
			require.NoError(t, err)

			require.IsType(t, &interpreter.SomeValue{}, value)

			innerValue = value.(*interpreter.SomeValue).InnerValue(inter, interpreter.EmptyLocationRange)

			assert.IsType(t, &interpreter.StorageReferenceValue{}, innerValue)

			// NOTE: check loaded value was *not* removed from storage
			require.Len(t, getAccountValues(), 1)
		})

		t.Run("borrow R2", func(t *testing.T) {
			checkRes, err := inter.Invoke("checkR2")
			require.NoError(t, err)
			AssertValuesEqual(
				t,
				inter,
				interpreter.AsBoolValue(false),
				checkRes,
			)

			_, err = inter.Invoke("borrowR2")
			RequireError(t, err)

			require.ErrorAs(t, err, &interpreter.ForceCastTypeMismatchError{})

			// NOTE: check loaded value was *not* removed from storage
			require.Len(t, getAccountValues(), 1)
		})

		t.Run("change after borrow", func(t *testing.T) {

			_, err := inter.Invoke("changeAfterBorrow")
			RequireError(t, err)

			require.ErrorAs(t, err, &interpreter.DereferenceError{})
		})

		t.Run("check R2 with wrong path", func(t *testing.T) {
			checkRes, err := inter.Invoke("checkR2WithInvalidPath")
			require.NoError(t, err)
			AssertValuesEqual(
				t,
				inter,
				interpreter.AsBoolValue(false),
				checkRes,
			)
		})
	})

	t.Run("struct", func(t *testing.T) {

		t.Parallel()

		address := interpreter.NewUnmeteredAddressValueFromBytes([]byte{42})

		inter, getAccountValues := testAccount(t, address, true, nil, `
              struct S {
                  let foo: Int

                  init() {
                      self.foo = 42
                  }
              }

              struct S2 {
                  let foo: Int

                  init() {
                      self.foo = 42
                  }
              }

              fun save() {
                  let s = S()
                  account.storage.save(s, to: /storage/s)
              }

			  fun checkS(): Bool {
				  return account.storage.check<S>(from: /storage/s)
			  }

              fun borrowS(): &S? {
                  return account.storage.borrow<&S>(from: /storage/s)
              }

              fun foo(): Int {
                  return account.storage.borrow<&S>(from: /storage/s)!.foo
              }
			 
			  fun checkS2(): Bool {
				  return account.storage.check<S2>(from: /storage/s)
			  }
             
			  fun borrowS2(): &S2? {
                  return account.storage.borrow<&S2>(from: /storage/s)
              }

              fun changeAfterBorrow(): Int {
                 let ref = account.storage.borrow<&S>(from: /storage/s)!

                 // remove stored value
                 account.storage.load<S>(from: /storage/s)

                 let s2 = S2()
                 account.storage.save(s2, to: /storage/s)

                 return ref.foo
              }

              fun invalidBorrowS(): &S2? {
                  let s = S()
                  account.storage.save(s, to: /storage/another_s)
                  let borrowedS = account.storage.borrow<&AnyStruct>(from: /storage/another_s)
                  return borrowedS as! &S2?
              }
            `, sema.Config{})

		// save

		_, err := inter.Invoke("save")
		require.NoError(t, err)

		require.Len(t, getAccountValues(), 1)

		t.Run("borrow S", func(t *testing.T) {

			// first check & borrow
			checkRes, err := inter.Invoke("checkS")
			require.NoError(t, err)
			AssertValuesEqual(
				t,
				inter,
				interpreter.AsBoolValue(true),
				checkRes,
			)

			value, err := inter.Invoke("borrowS")
			require.NoError(t, err)

			require.IsType(t, &interpreter.SomeValue{}, value)

			innerValue := value.(*interpreter.SomeValue).InnerValue(inter, interpreter.EmptyLocationRange)

			assert.IsType(t, &interpreter.StorageReferenceValue{}, innerValue)

			// NOTE: check loaded value was *not* removed from storage
			require.Len(t, getAccountValues(), 1)

			// foo

			value, err = inter.Invoke("foo")
			require.NoError(t, err)

			RequireValuesEqual(
				t,
				inter,
				interpreter.NewUnmeteredIntValueFromInt64(42),
				value,
			)

			// NOTE: check loaded value was *not* removed from storage
			require.Len(t, getAccountValues(), 1)

			// TODO: should fail, i.e. return nil

			// second check & borrow
			checkRes, err = inter.Invoke("checkS")
			require.NoError(t, err)
			AssertValuesEqual(
				t,
				inter,
				interpreter.AsBoolValue(true),
				checkRes,
			)

			value, err = inter.Invoke("borrowS")
			require.NoError(t, err)

			require.IsType(t, &interpreter.SomeValue{}, value)

			innerValue = value.(*interpreter.SomeValue).InnerValue(inter, interpreter.EmptyLocationRange)

			assert.IsType(t, &interpreter.StorageReferenceValue{}, innerValue)

			// NOTE: check loaded value was *not* removed from storage
			require.Len(t, getAccountValues(), 1)
		})

		t.Run("borrow S2", func(t *testing.T) {
			checkRes, err := inter.Invoke("checkS2")
			require.NoError(t, err)
			AssertValuesEqual(
				t,
				inter,
				interpreter.AsBoolValue(false),
				checkRes,
			)

			_, err = inter.Invoke("borrowS2")
			RequireError(t, err)

			require.ErrorAs(t, err, &interpreter.ForceCastTypeMismatchError{})

			// NOTE: check loaded value was *not* removed from storage
			require.Len(t, getAccountValues(), 1)
		})

		t.Run("change after borrow", func(t *testing.T) {

			_, err := inter.Invoke("changeAfterBorrow")
			RequireError(t, err)

			require.ErrorAs(t, err, &interpreter.DereferenceError{})
		})

		t.Run("borrow as invalid type", func(t *testing.T) {
			_, err = inter.Invoke("invalidBorrowS")
			RequireError(t, err)

			require.ErrorAs(t, err, &interpreter.ForceCastTypeMismatchError{})
		})
	})
}

func TestInterpretAccountBalanceFields(t *testing.T) {
	t.Parallel()

	const availableBalance = 42
	const balance = 43

	handler := &testAccountHandler{

		getAccountAvailableBalance: func(_ common.Address) (uint64, error) {
			return availableBalance, nil
		},
		getAccountBalance: func(_ common.Address) (uint64, error) {
			return balance, nil
		},
	}

	for _, auth := range []bool{true, false} {

		for fieldName, expected := range map[string]uint64{
			"balance":          balance,
			"availableBalance": availableBalance,
		} {
<<<<<<< HEAD

			testName := fmt.Sprintf("%s, auth: %v", fieldName, auth)

=======

			testName := fmt.Sprintf("%s, auth: %v", fieldName, auth)

>>>>>>> 07d0b780
			t.Run(testName, func(t *testing.T) {

				address := interpreter.NewUnmeteredAddressValueFromBytes([]byte{0x1})

				code := fmt.Sprintf(
					`
                      fun test(): UFix64 {
                          return account.%s
                      }
                    `,
					fieldName,
				)
				inter, _ := testAccount(
					t,
					address,
					auth,
					handler,
					code,
					sema.Config{},
				)

				value, err := inter.Invoke("test")
				require.NoError(t, err)

				AssertValuesEqual(
					t,
					inter,
					interpreter.NewUnmeteredUFix64Value(expected),
					value,
				)
			})
		}
	}
}

func TestInterpretAccountStorageFields(t *testing.T) {
	t.Parallel()

	const storageUsed = 42
	const storageCapacity = 43

	handler := &testAccountHandler{
		commitStorageTemporarily: func(_ *interpreter.Interpreter) error {
			return nil
		},
		getStorageUsed: func(_ common.Address) (uint64, error) {
			return storageUsed, nil
		},
		getStorageCapacity: func(address common.Address) (uint64, error) {
			return storageCapacity, nil
		},
	}

	for _, auth := range []bool{true, false} {

		for fieldName, expected := range map[string]uint64{
			"used":     storageUsed,
			"capacity": storageCapacity,
		} {

			testName := fmt.Sprintf("%s, auth: %v", fieldName, auth)

			t.Run(testName, func(t *testing.T) {

				code := fmt.Sprintf(
					`
                      fun test(): UInt64 {
                          return account.storage.%s
                      }
                    `,
					fieldName,
				)

				address := interpreter.NewUnmeteredAddressValueFromBytes([]byte{0x1})

				inter, _ := testAccount(t, address, auth, handler, code, sema.Config{})

				value, err := inter.Invoke("test")
				require.NoError(t, err)

				AssertValuesEqual(
					t,
					inter,
					interpreter.NewUnmeteredUInt64Value(expected),
					value,
				)
			})
		}
	}
}<|MERGE_RESOLUTION|>--- conflicted
+++ resolved
@@ -116,10 +116,7 @@
 	)
 	updateAccountContractCode func(location common.AddressLocation, code []byte) error
 	recordContractUpdate      func(location common.AddressLocation, value *interpreter.CompositeValue)
-<<<<<<< HEAD
-=======
 	contractUpdateRecorded    func(location common.AddressLocation) bool
->>>>>>> 07d0b780
 	interpretContract         func(
 		location common.AddressLocation,
 		program *interpreter.Program,
@@ -321,8 +318,6 @@
 	t.recordContractUpdate(location, value)
 }
 
-<<<<<<< HEAD
-=======
 func (t *testAccountHandler) ContractUpdateRecorded(location common.AddressLocation) bool {
 	if t.contractUpdateRecorded == nil {
 		panic(errors.NewUnexpectedError("unexpected call to ContractUpdateRecorded"))
@@ -330,7 +325,6 @@
 	return t.contractUpdateRecorded(location)
 }
 
->>>>>>> 07d0b780
 func (t *testAccountHandler) InterpretContract(
 	location common.AddressLocation,
 	program *interpreter.Program,
@@ -1274,15 +1268,9 @@
 			"balance":          balance,
 			"availableBalance": availableBalance,
 		} {
-<<<<<<< HEAD
 
 			testName := fmt.Sprintf("%s, auth: %v", fieldName, auth)
 
-=======
-
-			testName := fmt.Sprintf("%s, auth: %v", fieldName, auth)
-
->>>>>>> 07d0b780
 			t.Run(testName, func(t *testing.T) {
 
 				address := interpreter.NewUnmeteredAddressValueFromBytes([]byte{0x1})
