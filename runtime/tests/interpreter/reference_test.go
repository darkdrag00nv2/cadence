--- conflicted
+++ resolved
@@ -521,23 +521,6 @@
 		value := inter.Globals.Get("ref").GetValue()
 		require.IsType(t, interpreter.Nil, value)
 	})
-
-	t.Run("upcast to optional", func(t *testing.T) {
-
-		t.Parallel()
-
-		inter := parseCheckAndInterpret(t, `
-          let i: Int = 1
-          let ref = &i as &Int?
-        `)
-
-		value := inter.Globals.Get("ref").GetValue()
-		require.IsType(t, &interpreter.SomeValue{}, value)
-
-		innerValue := value.(*interpreter.SomeValue).
-			InnerValue(inter, interpreter.EmptyLocationRange)
-		require.IsType(t, &interpreter.EphemeralReferenceValue{}, innerValue)
-	})
 }
 
 func TestInterpretResourceReferenceInvalidationOnMove(t *testing.T) {
@@ -975,30 +958,7 @@
 		)
 		require.NoError(t, err)
 
-<<<<<<< HEAD
 		address := common.Address{0x1}
-=======
-		r1, err := inter.Invoke("createR1")
-		require.NoError(t, err)
-
-		r1 = r1.Transfer(
-			inter,
-			interpreter.EmptyLocationRange,
-			atree.Address{1},
-			false,
-			nil,
-			nil,
-		)
-
-		r1Type := checker.RequireGlobalType(t, inter.Program.Elaboration, "R1")
-
-		ref := &interpreter.EphemeralReferenceValue{
-			Value:        r1,
-			BorrowedType: r1Type,
-		}
-
-		// Test
->>>>>>> 181924e3
 
 		rType := checker.RequireGlobalType(t, inter.Program.Elaboration, "R").(*sema.CompositeType)
 
@@ -1170,7 +1130,6 @@
 		RequireError(t, err)
 		require.ErrorAs(t, err, &interpreter.InvalidatedResourceReferenceError{})
 	})
-<<<<<<< HEAD
 
 	t.Run("resource is dictionary entry", func(t *testing.T) {
 
@@ -1210,8 +1169,6 @@
 		RequireError(t, err)
 		require.ErrorAs(t, err, &interpreter.InvalidatedResourceReferenceError{})
 	})
-=======
->>>>>>> 181924e3
 }
 
 func TestInterpretResourceReferenceInvalidationOnDestroy(t *testing.T) {
@@ -1312,7 +1269,6 @@
 	})
 }
 
-<<<<<<< HEAD
 func TestInterpretReferenceTrackingOnInvocation(t *testing.T) {
 	t.Parallel()
 
@@ -1355,7 +1311,8 @@
 	require.Error(t, err)
 
 	require.ErrorAs(t, err, &interpreter.InvalidatedResourceReferenceError{})
-=======
+}
+
 func TestInterpretInvalidReferenceToOptionalConfusion(t *testing.T) {
 
 	t.Parallel()
@@ -1368,7 +1325,7 @@
       fun main() {
         let y: AnyStruct? = nil
         let z: AnyStruct = y
-        let ref = &z as auth &AnyStruct
+        let ref = &z as &AnyStruct
         let s = ref as! &S
         s.foo()
       }
@@ -1388,7 +1345,7 @@
       fun main(): AnyStruct {
         let y: Int? = nil
         let z: AnyStruct = y
-        return &z as auth &AnyStruct
+        return &z as &AnyStruct
       }
     `)
 
@@ -1399,9 +1356,9 @@
 		t,
 		inter,
 		&interpreter.EphemeralReferenceValue{
-			Value:        interpreter.Nil,
-			BorrowedType: sema.AnyStructType,
-			Authorized:   true,
+			Value:         interpreter.Nil,
+			BorrowedType:  sema.AnyStructType,
+			Authorization: interpreter.UnauthorizedAccess,
 		},
 		value,
 	)
@@ -1416,14 +1373,20 @@
         fun main(): AnyStruct {
             let y: @Foo? <- create Foo()
             let z: @AnyResource <- y
-            var ref = &z as &AnyResource
+
+            var ref1 = &z as &AnyResource
+
+            var ref2 = returnSameRef(ref1)
 
             destroy z
+            return ref2
+        }
+
+        fun returnSameRef(_ ref: &AnyResource): &AnyResource {
             return ref
         }
     `)
 
 	_, err := inter.Invoke("main")
 	require.NoError(t, err)
->>>>>>> 181924e3
 }