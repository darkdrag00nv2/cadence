/*
 * Cadence - The resource-oriented smart contract programming language
 *
 * Copyright 2022 Dapper Labs, Inc.
 *
 * Licensed under the Apache License, Version 2.0 (the "License");
 * you may not use this file except in compliance with the License.
 * You may obtain a copy of the License at
 *
 *   http://www.apache.org/licenses/LICENSE-2.0
 *
 * Unless required by applicable law or agreed to in writing, software
 * distributed under the License is distributed on an "AS IS" BASIS,
 * WITHOUT WARRANTIES OR CONDITIONS OF ANY KIND, either express or implied.
 * See the License for the specific language governing permissions and
 * limitations under the License.
 */

package interpreter_test

import (
<<<<<<< HEAD
	"fmt"
	"math"
	"math/big"
=======
>>>>>>> de17b895
	"testing"

	"github.com/stretchr/testify/assert"
	"github.com/stretchr/testify/require"

	"github.com/onflow/cadence/runtime/ast"
	"github.com/onflow/cadence/runtime/common"
	"github.com/onflow/cadence/runtime/interpreter"
	"github.com/onflow/cadence/runtime/sema"
	"github.com/onflow/cadence/runtime/stdlib"
	"github.com/onflow/cadence/runtime/tests/checker"
	"github.com/onflow/cadence/runtime/tests/utils"
)

type testMemoryGauge struct {
	meter map[common.MemoryKind]uint64
}

func newTestMemoryGauge() *testMemoryGauge {
	return &testMemoryGauge{
		meter: make(map[common.MemoryKind]uint64),
	}
}

func (g *testMemoryGauge) MeterMemory(usage common.MemoryUsage) error {
	g.meter[usage.Kind] += usage.Amount
	return nil
}

func (g *testMemoryGauge) getMemory(kind common.MemoryKind) uint64 {
	return g.meter[kind]
}

func TestInterpretArrayMetering(t *testing.T) {

	t.Parallel()

	t.Run("creation", func(t *testing.T) {
		t.Parallel()

		script := `
        pub fun main() {
                let x: [Int8] = []
                let y: [[String]] = [[]]
                let z: [[[Bool]]] = [[[]]]
        }
`

		meter := newTestMemoryGauge()
		inter := parseCheckAndInterpretWithMemoryMetering(t, script, meter)

		_, err := inter.Invoke("main")
		require.NoError(t, err)

		assert.Equal(t, uint64(25), meter.getMemory(common.MemoryKindArrayBase))
		assert.Equal(t, uint64(25), meter.getMemory(common.MemoryKindAtreeArrayDataSlab))
		assert.Equal(t, uint64(0), meter.getMemory(common.MemoryKindAtreeArrayMetaDataSlab))
		assert.Equal(t, uint64(9), meter.getMemory(common.MemoryKindAtreeArrayElementOverhead))
		assert.Equal(t, uint64(4), meter.getMemory(common.MemoryKindVariable))
		assert.Equal(t, uint64(1), meter.getMemory(common.MemoryKindElaboration))
		// 1 Int8 for type
		// 2 String: 1 for type, 1 for value
		// 3 Bool: 1 for type, 2 for value
		assert.Equal(t, uint64(6), meter.getMemory(common.MemoryKindPrimitiveStaticType))
		// 0 for `x`
		// 1 for `y`
		// 4 for `z`
		assert.Equal(t, uint64(5), meter.getMemory(common.MemoryKindVariableSizedStaticType))
	})

	t.Run("iteration", func(t *testing.T) {
		t.Parallel()

		script := `
    pub fun main() {
        let values: [[Int128]] = [[], [], []]
        for value in values {
        let a = value
        }
    }
`

		meter := newTestMemoryGauge()
		inter := parseCheckAndInterpretWithMemoryMetering(t, script, meter)

		_, err := inter.Invoke("main")
		require.NoError(t, err)

		assert.Equal(t, uint64(30), meter.getMemory(common.MemoryKindArrayBase))
		assert.Equal(t, uint64(33), meter.getMemory(common.MemoryKindAtreeArrayDataSlab))
		assert.Equal(t, uint64(3), meter.getMemory(common.MemoryKindAtreeArrayMetaDataSlab))
		assert.Equal(t, uint64(9), meter.getMemory(common.MemoryKindAtreeArrayElementOverhead))
		assert.Equal(t, uint64(6), meter.getMemory(common.MemoryKindVariable))

		// 4 Int8: 1 for type, 3 for values
		assert.Equal(t, uint64(4), meter.getMemory(common.MemoryKindPrimitiveStaticType))
		// 3: 1 for each [] in `values`
		assert.Equal(t, uint64(3), meter.getMemory(common.MemoryKindVariableSizedStaticType))
	})

	t.Run("contains", func(t *testing.T) {
		t.Parallel()

		script := `
        pub fun main() {
                let x: [Int128] = []
                x.contains(5)
        }
`

		meter := newTestMemoryGauge()
		inter := parseCheckAndInterpretWithMemoryMetering(t, script, meter)

		_, err := inter.Invoke("main")
		require.NoError(t, err)

		assert.Equal(t, uint64(2), meter.getMemory(common.MemoryKindArrayBase))
		assert.Equal(t, uint64(2), meter.getMemory(common.MemoryKindAtreeArrayDataSlab))
		assert.Equal(t, uint64(0), meter.getMemory(common.MemoryKindAtreeArrayMetaDataSlab))
		assert.Equal(t, uint64(0), meter.getMemory(common.MemoryKindAtreeArrayElementOverhead))
		assert.Equal(t, uint64(1), meter.getMemory(common.MemoryKindBool))
		assert.Equal(t, uint64(2), meter.getMemory(common.MemoryKindPrimitiveStaticType))
	})

	t.Run("append with packing", func(t *testing.T) {
		t.Parallel()

		script := `
        pub fun main() {
                let x: [Int8] = []
                x.append(3)
                x.append(4)
        }
`

		meter := newTestMemoryGauge()
		inter := parseCheckAndInterpretWithMemoryMetering(t, script, meter)

		_, err := inter.Invoke("main")
		require.NoError(t, err)

		assert.Equal(t, uint64(2), meter.getMemory(common.MemoryKindArrayBase))
		assert.Equal(t, uint64(2), meter.getMemory(common.MemoryKindAtreeArrayDataSlab))
		assert.Equal(t, uint64(0), meter.getMemory(common.MemoryKindAtreeArrayMetaDataSlab))
		assert.Equal(t, uint64(2), meter.getMemory(common.MemoryKindAtreeArrayElementOverhead))
	})

	t.Run("append many", func(t *testing.T) {
		t.Parallel()

		script := `
        pub fun main() {
                let x: [Int128] = [] // 2 data slabs
                x.append(0) // fits in existing slab
                x.append(1) // fits in existing slab
                x.append(2) // adds 1 data and metadata slab
                x.append(3) // fits in existing slab
                x.append(4) // adds 1 data slab
                x.append(5) // fits in existing slab
                x.append(6) // adds 1 data slab
                x.append(7) // fits in existing slab
                x.append(8) // adds 1 data slab
        }
`

		meter := newTestMemoryGauge()
		inter := parseCheckAndInterpretWithMemoryMetering(t, script, meter)

		_, err := inter.Invoke("main")
		require.NoError(t, err)

		assert.Equal(t, uint64(2), meter.getMemory(common.MemoryKindArrayBase))
		assert.Equal(t, uint64(6), meter.getMemory(common.MemoryKindAtreeArrayDataSlab))
		assert.Equal(t, uint64(1), meter.getMemory(common.MemoryKindAtreeArrayMetaDataSlab))
		assert.Equal(t, uint64(9), meter.getMemory(common.MemoryKindAtreeArrayElementOverhead))
	})

	t.Run("append very many", func(t *testing.T) {
		t.Parallel()

		script := `
        pub fun main() {
				var i = 0;
                let x: [Int128] = [] // 2 data slabs
                while i < 120 { // should result in 4 meta data slabs and 60 slabs
					x.append(0)
					i = i + 1
				}
        }
`

		meter := newTestMemoryGauge()
		inter := parseCheckAndInterpretWithMemoryMetering(t, script, meter)

		_, err := inter.Invoke("main")
		require.NoError(t, err)

		assert.Equal(t, uint64(2), meter.getMemory(common.MemoryKindArrayBase))
		assert.Equal(t, uint64(61), meter.getMemory(common.MemoryKindAtreeArrayDataSlab))
		assert.Equal(t, uint64(4), meter.getMemory(common.MemoryKindAtreeArrayMetaDataSlab))
		assert.Equal(t, uint64(120), meter.getMemory(common.MemoryKindAtreeArrayElementOverhead))
	})

	t.Run("insert without packing", func(t *testing.T) {
		t.Parallel()

		script := `
        pub fun main() {
                let x: [Int128] = []
                x.insert(at:0, 3)
                x.insert(at:1, 3)
        }
`
		meter := newTestMemoryGauge()
		inter := parseCheckAndInterpretWithMemoryMetering(t, script, meter)

		_, err := inter.Invoke("main")
		require.NoError(t, err)

		assert.Equal(t, uint64(2), meter.getMemory(common.MemoryKindArrayBase))
		assert.Equal(t, uint64(2), meter.getMemory(common.MemoryKindAtreeArrayDataSlab))
		assert.Equal(t, uint64(0), meter.getMemory(common.MemoryKindAtreeArrayMetaDataSlab))
		assert.Equal(t, uint64(2), meter.getMemory(common.MemoryKindAtreeArrayElementOverhead))
	})

	t.Run("insert with packing", func(t *testing.T) {
		t.Parallel()

		script := `
                pub fun main() {
                let x: [Int8] = []
                x.insert(at:0, 3)
                x.insert(at:1, 3)
                }
`
		meter := newTestMemoryGauge()
		inter := parseCheckAndInterpretWithMemoryMetering(t, script, meter)

		_, err := inter.Invoke("main")
		require.NoError(t, err)

		assert.Equal(t, uint64(2), meter.getMemory(common.MemoryKindArrayBase))
		assert.Equal(t, uint64(2), meter.getMemory(common.MemoryKindAtreeArrayDataSlab))
		assert.Equal(t, uint64(0), meter.getMemory(common.MemoryKindAtreeArrayMetaDataSlab))
		assert.Equal(t, uint64(2), meter.getMemory(common.MemoryKindAtreeArrayElementOverhead))
		assert.Equal(t, uint64(7), meter.getMemory(common.MemoryKindPrimitiveStaticType))
		assert.Equal(t, uint64(2), meter.getMemory(common.MemoryKindVariableSizedStaticType))
	})

	t.Run("update", func(t *testing.T) {
		t.Parallel()

		script := `
    pub fun main() {
        let x: [Int128] = [0, 1, 2, 3] // uses 2 data slabs and 1 metadata slab
        x[0] = 1 // adds 1 data and 1 metadata slab 
        x[2] = 1  // adds 1 data and 1 metadata slab 
    }
`
		meter := newTestMemoryGauge()
		inter := parseCheckAndInterpretWithMemoryMetering(t, script, meter)

		_, err := inter.Invoke("main")
		require.NoError(t, err)

		assert.Equal(t, uint64(2), meter.getMemory(common.MemoryKindArrayBase))
		assert.Equal(t, uint64(4), meter.getMemory(common.MemoryKindAtreeArrayDataSlab))
		assert.Equal(t, uint64(2), meter.getMemory(common.MemoryKindAtreeArrayMetaDataSlab))
		assert.Equal(t, uint64(10), meter.getMemory(common.MemoryKindAtreeArrayElementOverhead))
	})

	t.Run("update fits in slab", func(t *testing.T) {
		t.Parallel()

		script := `
                pub fun main() {
                        let x: [Int128] = [0, 1, 2] // uses 2 data slabs and 1 metadata slab
                        x[0] = 1 // fits in existing slab
                        x[2] = 1 // fits in existing slab
                }
        `
		meter := newTestMemoryGauge()
		inter := parseCheckAndInterpretWithMemoryMetering(t, script, meter)

		_, err := inter.Invoke("main")
		require.NoError(t, err)

		assert.Equal(t, uint64(2), meter.getMemory(common.MemoryKindArrayBase))
		assert.Equal(t, uint64(4), meter.getMemory(common.MemoryKindAtreeArrayDataSlab))
		assert.Equal(t, uint64(2), meter.getMemory(common.MemoryKindAtreeArrayMetaDataSlab))
		assert.Equal(t, uint64(8), meter.getMemory(common.MemoryKindAtreeArrayElementOverhead))
	})

	t.Run("constant", func(t *testing.T) {
		t.Parallel()

		script := `
    pub fun main() {
        let x: [Int8; 0] = []
        let y: [Int8; 1] = [2]
        let z: [Int8; 2] = [2, 4]
        let w: [[Int8; 2]] = [[2, 4]]
        let r: [[Int8; 2]] = [[2, 4], [8, 16]]
        let q: [[Int8; 2]; 2] = [[2, 4], [8, 16]]
    }
`
		meter := newTestMemoryGauge()
		inter := parseCheckAndInterpretWithMemoryMetering(t, script, meter)

		_, err := inter.Invoke("main")
		require.NoError(t, err)

		assert.Equal(t, uint64(37), meter.getMemory(common.MemoryKindArrayBase))
		assert.Equal(t, uint64(37), meter.getMemory(common.MemoryKindAtreeArrayDataSlab))
		assert.Equal(t, uint64(0), meter.getMemory(common.MemoryKindAtreeArrayMetaDataSlab))
		assert.Equal(t, uint64(66), meter.getMemory(common.MemoryKindAtreeArrayElementOverhead))

		// 1 for `w`: 1 for the element
		// 2 for `r`: 1 for each element
		// 2 for `q`: 1 for each element
		assert.Equal(t, uint64(5), meter.getMemory(common.MemoryKindConstantSizedStaticType))
		// 2 for `q` type
		// 1 for each other type
		assert.Equal(t, uint64(7), meter.getMemory(common.MemoryKindConstantSizedType))
	})

	t.Run("insert many", func(t *testing.T) {
		t.Parallel()

		script := `
    pub fun main() {
        let x: [Int128] = [] // 2 data slabs
        x.insert(at:0, 3) // fits in existing slab
        x.insert(at:1, 3) // fits in existing slab
        x.insert(at:2, 3) // adds 1 metadata and data slab
        x.insert(at:3, 3) // fits in existing slab
        x.insert(at:4, 3) // adds 1 data slab
        x.insert(at:5, 3) // fits in existing slab
    }
`
		meter := newTestMemoryGauge()
		inter := parseCheckAndInterpretWithMemoryMetering(t, script, meter)

		_, err := inter.Invoke("main")
		require.NoError(t, err)

		assert.Equal(t, uint64(2), meter.getMemory(common.MemoryKindArrayBase))
		assert.Equal(t, uint64(4), meter.getMemory(common.MemoryKindAtreeArrayDataSlab))
		assert.Equal(t, uint64(1), meter.getMemory(common.MemoryKindAtreeArrayMetaDataSlab))
		assert.Equal(t, uint64(6), meter.getMemory(common.MemoryKindAtreeArrayElementOverhead))

		// 6 Int8 for types
		// 1 Int8 for `w` element
		// 2 Int8 for `r` elements
		// 2 Int8 for `q` elements
		assert.Equal(t, uint64(19), meter.getMemory(common.MemoryKindPrimitiveStaticType))
		assert.Equal(t, uint64(6), meter.getMemory(common.MemoryKindVariableSizedStaticType))
	})
}

func TestInterpretDictionaryMetering(t *testing.T) {
	t.Parallel()

	t.Run("creation", func(t *testing.T) {
		t.Parallel()

		script := `
	            pub fun main() {
	                let x: {Int8: String} = {}
	                let y: {String: {Int8: String}} = {"a": {}}
	            }
	        `

		meter := newTestMemoryGauge()
		inter := parseCheckAndInterpretWithMemoryMetering(t, script, meter)

		_, err := inter.Invoke("main")
		require.NoError(t, err)

		assert.Equal(t, uint64(6), meter.getMemory(common.MemoryKindString))
		assert.Equal(t, uint64(9), meter.getMemory(common.MemoryKindDictionaryBase))
		assert.Equal(t, uint64(2), meter.getMemory(common.MemoryKindAtreeMapElementOverhead))
		assert.Equal(t, uint64(9), meter.getMemory(common.MemoryKindAtreeMapDataSlab))
		assert.Equal(t, uint64(0), meter.getMemory(common.MemoryKindAtreeMapMetaDataSlab))
		assert.Equal(t, uint64(159), meter.getMemory(common.MemoryKindAtreeMapPreAllocatedElement))
		assert.Equal(t, uint64(3), meter.getMemory(common.MemoryKindVariable))
		assert.Equal(t, uint64(9), meter.getMemory(common.MemoryKindPrimitiveStaticType))
		// 1 for `x`
		// 7 for `y`: 2 for type, 5 for value
		//   Note that the number of static types allocated raises 1 with each value.
		//   1, 2, 3, ... elements each use 5, 6, 7, ... static types.
		//   This is cumulative so 3 elements allocate 5+6+7=18 static types.
		assert.Equal(t, uint64(8), meter.getMemory(common.MemoryKindDictionaryStaticType))
	})

	t.Run("iteration", func(t *testing.T) {
		t.Parallel()

		script := `
	            pub fun main() {
	                let values: [{Int8: String}] = [{}, {}, {}]
	                for value in values {
	                  let a = value
	                }
	            }
	        `

		meter := newTestMemoryGauge()
		inter := parseCheckAndInterpretWithMemoryMetering(t, script, meter)

		_, err := inter.Invoke("main")
		require.NoError(t, err)

		assert.Equal(t, uint64(27), meter.getMemory(common.MemoryKindDictionaryBase))
		assert.Equal(t, uint64(6), meter.getMemory(common.MemoryKindVariable))

		// 4 Int8: 1 for type, 3 for values
		// 4 String: 1 for type, 3 for values
		assert.Equal(t, uint64(8), meter.getMemory(common.MemoryKindPrimitiveStaticType))
		// 1 for type
		// 6: 2 for each element
		assert.Equal(t, uint64(7), meter.getMemory(common.MemoryKindDictionaryStaticType))

		assert.Equal(t, uint64(480), meter.getMemory(common.MemoryKindAtreeMapPreAllocatedElement))
	})

	t.Run("contains", func(t *testing.T) {
		t.Parallel()

		script := `
	            pub fun main() {
	                let x: {Int8: String} = {}
	                x.containsKey(5)
	            }
	        `

		meter := newTestMemoryGauge()
		inter := parseCheckAndInterpretWithMemoryMetering(t, script, meter)

		_, err := inter.Invoke("main")
		require.NoError(t, err)

		assert.Equal(t, uint64(1), meter.getMemory(common.MemoryKindBool))
		assert.Equal(t, uint64(3), meter.getMemory(common.MemoryKindPrimitiveStaticType))
	})

	t.Run("insert", func(t *testing.T) {
		t.Parallel()

		script := `
	            pub fun main() {
	                let x: {Int8: String} = {} 
	                x.insert(key: 5, "")
	                x.insert(key: 4, "")
	            }
	        `

		meter := newTestMemoryGauge()
		inter := parseCheckAndInterpretWithMemoryMetering(t, script, meter)

		_, err := inter.Invoke("main")
		require.NoError(t, err)

		assert.Equal(t, uint64(2), meter.getMemory(common.MemoryKindDictionaryBase))
		assert.Equal(t, uint64(2), meter.getMemory(common.MemoryKindAtreeMapElementOverhead))
		assert.Equal(t, uint64(2), meter.getMemory(common.MemoryKindAtreeMapDataSlab))
		assert.Equal(t, uint64(0), meter.getMemory(common.MemoryKindAtreeMapMetaDataSlab))
		assert.Equal(t, uint64(10), meter.getMemory(common.MemoryKindPrimitiveStaticType))
		assert.Equal(t, uint64(3), meter.getMemory(common.MemoryKindDictionaryStaticType))
		assert.Equal(t, uint64(32), meter.getMemory(common.MemoryKindAtreeMapPreAllocatedElement))
	})

	t.Run("insert many no packing", func(t *testing.T) {
		t.Parallel()

		script := `
	            pub fun main() {
	                let x: {Int8: String} = {} // 2 data slabs
	                x.insert(key: 0, "") // fits in slab
	                x.insert(key: 1, "") // fits in slab
	                x.insert(key: 2, "") // adds 1 data and metadata slab
	                x.insert(key: 3, "") // fits in slab
	                x.insert(key: 4, "") // adds 1 data slab
	                x.insert(key: 5, "") // fits in slab
	                x.insert(key: 6, "") // adds 1 data slab
	                x.insert(key: 7, "") // fits in slab
	                x.insert(key: 8, "") // adds 1 data slab
	            }
	        `

		meter := newTestMemoryGauge()
		inter := parseCheckAndInterpretWithMemoryMetering(t, script, meter)

		_, err := inter.Invoke("main")
		require.NoError(t, err)

		assert.Equal(t, uint64(2), meter.getMemory(common.MemoryKindDictionaryBase))
		assert.Equal(t, uint64(9), meter.getMemory(common.MemoryKindAtreeMapElementOverhead))
		assert.Equal(t, uint64(6), meter.getMemory(common.MemoryKindAtreeMapDataSlab))
		assert.Equal(t, uint64(1), meter.getMemory(common.MemoryKindAtreeMapMetaDataSlab))
		assert.Equal(t, uint64(32), meter.getMemory(common.MemoryKindAtreeMapPreAllocatedElement))
	})

	t.Run("insert many with packing", func(t *testing.T) {
		t.Parallel()

		script := `
	            pub fun main() {
	                let x: {Int8: Int8} = {} // 2 data slabs
	                x.insert(key: 0, 0) // all fit in slab
	                x.insert(key: 1, 1) 
	                x.insert(key: 2, 2) 
	                x.insert(key: 3, 3) 
	                x.insert(key: 4, 4) 
	                x.insert(key: 5, 5) 
	                x.insert(key: 6, 6)
	                x.insert(key: 7, 7) 
	                x.insert(key: 8, 8)
	            }
	        `

		meter := newTestMemoryGauge()
		inter := parseCheckAndInterpretWithMemoryMetering(t, script, meter)

		_, err := inter.Invoke("main")
		require.NoError(t, err)

		assert.Equal(t, uint64(2), meter.getMemory(common.MemoryKindDictionaryBase))
		assert.Equal(t, uint64(9), meter.getMemory(common.MemoryKindAtreeMapElementOverhead))
		assert.Equal(t, uint64(2), meter.getMemory(common.MemoryKindAtreeMapDataSlab))
		assert.Equal(t, uint64(0), meter.getMemory(common.MemoryKindAtreeMapMetaDataSlab))
		assert.Equal(t, uint64(32), meter.getMemory(common.MemoryKindAtreeMapPreAllocatedElement))
	})

	t.Run("update fits in slab", func(t *testing.T) {
		t.Parallel()

		script := `
            pub fun main() {
                let x: {Int8: String} = {3: "a"} // 2 data slabs
                x[3] = "b" // fits in existing slab
                x[3] = "c" // fits in existing slab
                x[4] = "d" // fits in existing slab
            }
        `

		meter := newTestMemoryGauge()
		inter := parseCheckAndInterpretWithMemoryMetering(t, script, meter)

		_, err := inter.Invoke("main")
		require.NoError(t, err)

		assert.Equal(t, uint64(2), meter.getMemory(common.MemoryKindDictionaryBase))
		assert.Equal(t, uint64(5), meter.getMemory(common.MemoryKindAtreeMapElementOverhead))
		assert.Equal(t, uint64(2), meter.getMemory(common.MemoryKindAtreeMapDataSlab))
		assert.Equal(t, uint64(0), meter.getMemory(common.MemoryKindAtreeMapMetaDataSlab))
		assert.Equal(t, uint64(31), meter.getMemory(common.MemoryKindAtreeMapPreAllocatedElement))
	})

	t.Run("update does not fit in slab", func(t *testing.T) {
		t.Parallel()

		script := `
            pub fun main() {
                let x: {Int8: String} = {3: "a"} // 2 data slabs
                x[3] = "b" // fits in existing slab
                x[4] = "d" // fits in existing slab
                x[3] = "c" // adds 1 data slab and metadata slab
            }
        `

		meter := newTestMemoryGauge()
		inter := parseCheckAndInterpretWithMemoryMetering(t, script, meter)

		_, err := inter.Invoke("main")
		require.NoError(t, err)

		assert.Equal(t, uint64(2), meter.getMemory(common.MemoryKindDictionaryBase))
		assert.Equal(t, uint64(3), meter.getMemory(common.MemoryKindAtreeMapDataSlab))
		assert.Equal(t, uint64(1), meter.getMemory(common.MemoryKindAtreeMapMetaDataSlab))
	})
}

func TestInterpretCompositeMetering(t *testing.T) {
	t.Parallel()

	t.Run("creation", func(t *testing.T) {
		t.Parallel()

		script := `
            pub struct S {}

            pub resource R {
                pub let a: String
                pub let b: String

                init(a: String, b: String) {
                    self.a = a
                    self.b = b
                }
            }

            pub fun main() {
                let s = S()
                let r <- create R(a: "a", b: "b")
                destroy r
            }
        `

		meter := newTestMemoryGauge()
		inter := parseCheckAndInterpretWithMemoryMetering(t, script, meter)

		_, err := inter.Invoke("main")
		require.NoError(t, err)

		assert.Equal(t, uint64(14), meter.getMemory(common.MemoryKindString))
		assert.Equal(t, uint64(572), meter.getMemory(common.MemoryKindRawString))
		assert.Equal(t, uint64(4), meter.getMemory(common.MemoryKindCompositeBase))
		assert.Equal(t, uint64(5), meter.getMemory(common.MemoryKindAtreeMapDataSlab))
		assert.Equal(t, uint64(1), meter.getMemory(common.MemoryKindAtreeMapMetaDataSlab))
		assert.Equal(t, uint64(4), meter.getMemory(common.MemoryKindAtreeMapElementOverhead))
		assert.Equal(t, uint64(32), meter.getMemory(common.MemoryKindAtreeMapPreAllocatedElement))
		assert.Equal(t, uint64(8), meter.getMemory(common.MemoryKindVariable))
		assert.Equal(t, uint64(2), meter.getMemory(common.MemoryKindCompositeStaticType))
		assert.Equal(t, uint64(9), meter.getMemory(common.MemoryKindCompositeTypeInfo))
		assert.Equal(t, uint64(1), meter.getMemory(common.MemoryKindCompositeField))
		assert.Equal(t, uint64(3), meter.getMemory(common.MemoryKindInvocation))
	})

	t.Run("iteration", func(t *testing.T) {
		t.Parallel()

		script := `
            pub struct S {}

            pub fun main() {
                let values = [S(), S(), S()]
                for value in values {
                  let a = value
                }
            }
        `

		meter := newTestMemoryGauge()
		inter := parseCheckAndInterpretWithMemoryMetering(t, script, meter)

		_, err := inter.Invoke("main")
		require.NoError(t, err)

		assert.Equal(t, uint64(27), meter.getMemory(common.MemoryKindCompositeBase))
		assert.Equal(t, uint64(27), meter.getMemory(common.MemoryKindAtreeMapDataSlab))
		assert.Equal(t, uint64(0), meter.getMemory(common.MemoryKindAtreeMapElementOverhead))
		assert.Equal(t, uint64(480), meter.getMemory(common.MemoryKindAtreeMapPreAllocatedElement))
		assert.Equal(t, uint64(7), meter.getMemory(common.MemoryKindVariable))

		assert.Equal(t, uint64(7), meter.getMemory(common.MemoryKindCompositeStaticType))
		assert.Equal(t, uint64(24), meter.getMemory(common.MemoryKindCompositeTypeInfo))
		assert.Equal(t, uint64(0), meter.getMemory(common.MemoryKindCompositeField))
		assert.Equal(t, uint64(4), meter.getMemory(common.MemoryKindInvocation))
	})
}

func TestInterpretSimpleCompositeMetering(t *testing.T) {
	t.Parallel()

	t.Run("auth account", func(t *testing.T) {
		t.Parallel()

		script := `
            pub fun main(a: AuthAccount) {
            
            }
        `

		meter := newTestMemoryGauge()
		inter := parseCheckAndInterpretWithMemoryMetering(t, script, meter)

		_, err := inter.Invoke("main", newTestAuthAccountValue(inter, randomAddressValue()))
		require.NoError(t, err)

		assert.Equal(t, uint64(1), meter.getMemory(common.MemoryKindSimpleCompositeBase))
		// AuthAccount has 18 fields
		assert.Equal(t, uint64(18), meter.getMemory(common.MemoryKindSimpleComposite))
	})

	t.Run("public account", func(t *testing.T) {
		t.Parallel()

		script := `
            pub fun main(a: PublicAccount) {
            
            }
        `

		meter := newTestMemoryGauge()
		inter := parseCheckAndInterpretWithMemoryMetering(t, script, meter)

		_, err := inter.Invoke("main", newTestPublicAccountValue(inter, randomAddressValue()))
		require.NoError(t, err)

		assert.Equal(t, uint64(1), meter.getMemory(common.MemoryKindSimpleCompositeBase))
		// PublicAccount has 9 fields
		assert.Equal(t, uint64(9), meter.getMemory(common.MemoryKindSimpleComposite))
	})
}

func TestInterpretCompositeFieldMetering(t *testing.T) {
	t.Parallel()

	t.Run("empty", func(t *testing.T) {
		t.Parallel()

		script := `
            pub struct S {}
            pub fun main() {
                let s = S()
            }
        `

		meter := newTestMemoryGauge()
		inter := parseCheckAndInterpretWithMemoryMetering(t, script, meter)

		_, err := inter.Invoke("main")
		require.NoError(t, err)

		assert.Equal(t, uint64(138), meter.getMemory(common.MemoryKindRawString))
		assert.Equal(t, uint64(2), meter.getMemory(common.MemoryKindCompositeBase))
		assert.Equal(t, uint64(2), meter.getMemory(common.MemoryKindAtreeMapDataSlab))
		assert.Equal(t, uint64(0), meter.getMemory(common.MemoryKindAtreeMapMetaDataSlab))
		assert.Equal(t, uint64(0), meter.getMemory(common.MemoryKindCompositeField))
	})

	t.Run("1 field", func(t *testing.T) {
		t.Parallel()

		script := `
            pub struct S {
                pub let a: String
                init(_ a: String) {
                    self.a = a
                }
            }
            pub fun main() {
                let s = S("a")
            }
        `

		meter := newTestMemoryGauge()
		inter := parseCheckAndInterpretWithMemoryMetering(t, script, meter)

		_, err := inter.Invoke("main")
		require.NoError(t, err)

		assert.Equal(t, uint64(302), meter.getMemory(common.MemoryKindRawString))
		assert.Equal(t, uint64(2), meter.getMemory(common.MemoryKindCompositeBase))
		assert.Equal(t, uint64(1), meter.getMemory(common.MemoryKindAtreeMapElementOverhead))
		assert.Equal(t, uint64(2), meter.getMemory(common.MemoryKindAtreeMapDataSlab))
		assert.Equal(t, uint64(0), meter.getMemory(common.MemoryKindAtreeMapMetaDataSlab))
		assert.Equal(t, uint64(0), meter.getMemory(common.MemoryKindCompositeField))
	})

	t.Run("2 field", func(t *testing.T) {
		t.Parallel()

		script := `
            pub struct S {
                pub let a: String
                pub let b: String
                init(_ a: String, _ b: String) {
                    self.a = a
                    self.b = b
                }
            }
            pub fun main() {
                let s = S("a", "b")
            }
        `

		meter := newTestMemoryGauge()
		inter := parseCheckAndInterpretWithMemoryMetering(t, script, meter)

		_, err := inter.Invoke("main")
		require.NoError(t, err)

		assert.Equal(t, uint64(415), meter.getMemory(common.MemoryKindRawString))
		assert.Equal(t, uint64(2), meter.getMemory(common.MemoryKindAtreeMapDataSlab))
		assert.Equal(t, uint64(2), meter.getMemory(common.MemoryKindAtreeMapElementOverhead))
		assert.Equal(t, uint64(0), meter.getMemory(common.MemoryKindAtreeMapMetaDataSlab))
		assert.Equal(t, uint64(2), meter.getMemory(common.MemoryKindCompositeBase))
		assert.Equal(t, uint64(0), meter.getMemory(common.MemoryKindCompositeField))
	})
}

func TestInterpretInterpretedFunctionMetering(t *testing.T) {
	t.Parallel()

	t.Run("top level function", func(t *testing.T) {
		t.Parallel()

		script := `
            pub fun main() {}
        `

		meter := newTestMemoryGauge()
		inter := parseCheckAndInterpretWithMemoryMetering(t, script, meter)

		_, err := inter.Invoke("main")
		require.NoError(t, err)

		assert.Equal(t, uint64(1), meter.getMemory(common.MemoryKindInterpretedFunction))
		assert.Equal(t, uint64(1), meter.getMemory(common.MemoryKindInvocation))
	})

	t.Run("function pointer creation", func(t *testing.T) {
		t.Parallel()

		script := `
            pub fun main() {
                let funcPointer = fun(a: String): String {
                    return a
                }
            }
        `

		meter := newTestMemoryGauge()
		inter := parseCheckAndInterpretWithMemoryMetering(t, script, meter)

		_, err := inter.Invoke("main")
		require.NoError(t, err)

		// 1 for the main, and 1 for the anon-func
		assert.Equal(t, uint64(2), meter.getMemory(common.MemoryKindInterpretedFunction))
	})

	t.Run("function pointer passing", func(t *testing.T) {
		t.Parallel()

		script := `
            pub fun main() {
                let funcPointer1 = fun(a: String): String {
                    return a
                }

                let funcPointer2 = funcPointer1
                let funcPointer3 = funcPointer2

                let value = funcPointer3("hello")
            }
        `

		meter := newTestMemoryGauge()
		inter := parseCheckAndInterpretWithMemoryMetering(t, script, meter)

		_, err := inter.Invoke("main")
		require.NoError(t, err)

		// 1 for the main, and 1 for the anon-func.
		// Assignment shouldn't allocate new memory, as the value is immutable and shouldn't be copied.
		assert.Equal(t, uint64(2), meter.getMemory(common.MemoryKindInterpretedFunction))

		assert.Equal(t, uint64(2), meter.getMemory(common.MemoryKindInvocation))
	})

	t.Run("struct method", func(t *testing.T) {
		t.Parallel()

		script := `
            pub struct Foo {
                pub fun bar() {}
            }

            pub fun main() {}
        `

		meter := newTestMemoryGauge()
		inter := parseCheckAndInterpretWithMemoryMetering(t, script, meter)

		_, err := inter.Invoke("main")
		require.NoError(t, err)

		// 1 for the main, and 1 for the struct method.
		assert.Equal(t, uint64(2), meter.getMemory(common.MemoryKindInterpretedFunction))
	})

	t.Run("struct init", func(t *testing.T) {
		t.Parallel()

		script := `
            pub struct Foo {
                init() {}
            }

            pub fun main() {}
        `

		meter := newTestMemoryGauge()
		inter := parseCheckAndInterpretWithMemoryMetering(t, script, meter)

		_, err := inter.Invoke("main")
		require.NoError(t, err)

		// 1 for the main, and 1 for the struct init.
		assert.Equal(t, uint64(2), meter.getMemory(common.MemoryKindInterpretedFunction))

		assert.Equal(t, uint64(1), meter.getMemory(common.MemoryKindInvocation))
	})
}

func TestInterpretHostFunctionMetering(t *testing.T) {
	t.Parallel()

	t.Run("top level function", func(t *testing.T) {
		t.Parallel()

		script := `
            pub fun main() {}
        `

		meter := newTestMemoryGauge()
		inter := parseCheckAndInterpretWithMemoryMetering(t, script, meter)

		_, err := inter.Invoke("main")
		require.NoError(t, err)
		assert.Equal(t, uint64(0), meter.getMemory(common.MemoryKindHostFunction))
	})

	t.Run("function pointers", func(t *testing.T) {
		t.Parallel()

		script := `
            pub fun main() {
                let funcPointer1 = fun(a: String): String {
                    return a
                }

                let funcPointer2 = funcPointer1
                let funcPointer3 = funcPointer2

                let value = funcPointer3("hello")
            }
        `

		meter := newTestMemoryGauge()
		inter := parseCheckAndInterpretWithMemoryMetering(t, script, meter)

		_, err := inter.Invoke("main")
		require.NoError(t, err)
		assert.Equal(t, uint64(0), meter.getMemory(common.MemoryKindHostFunction))
	})

	t.Run("struct method", func(t *testing.T) {
		t.Parallel()

		script := `
            pub struct Foo {
                pub fun bar() {}
            }

            pub fun main() {}
        `

		meter := newTestMemoryGauge()
		inter := parseCheckAndInterpretWithMemoryMetering(t, script, meter)

		_, err := inter.Invoke("main")
		require.NoError(t, err)

		// 1 for the struct method.
		assert.Equal(t, uint64(1), meter.getMemory(common.MemoryKindHostFunction))
	})

	t.Run("struct init", func(t *testing.T) {
		t.Parallel()

		script := `
            pub struct Foo {
                init() {}
            }

            pub fun main() {}
        `

		meter := newTestMemoryGauge()
		inter := parseCheckAndInterpretWithMemoryMetering(t, script, meter)

		_, err := inter.Invoke("main")
		require.NoError(t, err)

		// 1 for the struct init.
		assert.Equal(t, uint64(1), meter.getMemory(common.MemoryKindHostFunction))
	})

	t.Run("builtin functions", func(t *testing.T) {
		t.Parallel()

		script := `
            pub fun main() {
                let a = Int8(5)

                let b = CompositeType("PublicKey")
            }
        `

		meter := newTestMemoryGauge()
		inter := parseCheckAndInterpretWithMemoryMetering(t, script, meter)

		_, err := inter.Invoke("main")
		require.NoError(t, err)

		// builtin functions are not metered
		assert.Equal(t, uint64(0), meter.getMemory(common.MemoryKindHostFunction))

		assert.Equal(t, uint64(1), meter.getMemory(common.MemoryKindCompositeStaticType))
	})

	t.Run("stdlib function", func(t *testing.T) {
		t.Parallel()

		script := `
            pub fun main() {
                assert(true)
            }
        `

		meter := newTestMemoryGauge()
		inter, err := parseCheckAndInterpretWithOptionsAndMemoryMetering(
			t,
			script,
			ParseCheckAndInterpretOptions{
				CheckerOptions: []sema.Option{
					sema.WithPredeclaredValues(stdlib.BuiltinFunctions.ToSemaValueDeclarations()),
				},
				Options: []interpreter.Option{
					interpreter.WithPredeclaredValues(stdlib.BuiltinFunctions.ToInterpreterValueDeclarations()),
				},
			},
			meter,
		)
		require.NoError(t, err)

		_, err = inter.Invoke("main")
		require.NoError(t, err)

		// stdlib functions are not metered
		assert.Equal(t, uint64(0), meter.getMemory(common.MemoryKindHostFunction))
	})

	t.Run("public key creation", func(t *testing.T) {
		t.Parallel()

		script := `
            pub fun main() {
                let publicKey = PublicKey(
                    publicKey: "0102".decodeHex(),
                    signatureAlgorithm: SignatureAlgorithm.ECDSA_P256
                )
            }
        `

		var predeclaredSemaValues []sema.ValueDeclaration
		predeclaredSemaValues = append(predeclaredSemaValues, stdlib.BuiltinFunctions.ToSemaValueDeclarations()...)
		predeclaredSemaValues = append(predeclaredSemaValues, stdlib.BuiltinValues.ToSemaValueDeclarations()...)

		var predeclaredInterpreterValues []interpreter.ValueDeclaration
		predeclaredInterpreterValues = append(
			predeclaredInterpreterValues,
			stdlib.BuiltinFunctions.ToInterpreterValueDeclarations()...,
		)
		predeclaredInterpreterValues = append(
			predeclaredInterpreterValues,
			stdlib.BuiltinValues.ToInterpreterValueDeclarations()...,
		)

		meter := newTestMemoryGauge()
		inter, err := parseCheckAndInterpretWithOptionsAndMemoryMetering(
			t,
			script,
			ParseCheckAndInterpretOptions{
				CheckerOptions: []sema.Option{
					sema.WithPredeclaredValues(predeclaredSemaValues),
				},
				Options: []interpreter.Option{
					interpreter.WithPredeclaredValues(predeclaredInterpreterValues),
					interpreter.WithPublicKeyValidationHandler(
						func(_ *interpreter.Interpreter, _ func() interpreter.LocationRange, _ *interpreter.CompositeValue) error {
							return nil
						},
					),
				},
			},
			meter,
		)
		require.NoError(t, err)

		_, err = inter.Invoke("main")
		require.NoError(t, err)

		// 1 host function created for 'decodeHex' of String value
		// 'publicKeyVerify' and 'publicKeyVerifyPop' functions of PublicKey value are not metered
		assert.Equal(t, uint64(1), meter.getMemory(common.MemoryKindHostFunction))
	})

	t.Run("multiple public key creation", func(t *testing.T) {
		t.Parallel()

		script := `
            pub fun main() {
                let publicKey1 = PublicKey(
                    publicKey: "0102".decodeHex(),
                    signatureAlgorithm: SignatureAlgorithm.ECDSA_P256
                )

                let publicKey2 = PublicKey(
                    publicKey: "0102".decodeHex(),
                    signatureAlgorithm: SignatureAlgorithm.ECDSA_P256
                )
            }
        `

		var predeclaredSemaValues []sema.ValueDeclaration
		predeclaredSemaValues = append(predeclaredSemaValues, stdlib.BuiltinFunctions.ToSemaValueDeclarations()...)
		predeclaredSemaValues = append(predeclaredSemaValues, stdlib.BuiltinValues.ToSemaValueDeclarations()...)

		var predeclaredInterpreterValues []interpreter.ValueDeclaration
		predeclaredInterpreterValues = append(
			predeclaredInterpreterValues,
			stdlib.BuiltinFunctions.ToInterpreterValueDeclarations()...,
		)
		predeclaredInterpreterValues = append(
			predeclaredInterpreterValues,
			stdlib.BuiltinValues.ToInterpreterValueDeclarations()...,
		)

		meter := newTestMemoryGauge()
		inter, err := parseCheckAndInterpretWithOptionsAndMemoryMetering(
			t,
			script,
			ParseCheckAndInterpretOptions{
				CheckerOptions: []sema.Option{
					sema.WithPredeclaredValues(predeclaredSemaValues),
				},
				Options: []interpreter.Option{
					interpreter.WithPredeclaredValues(predeclaredInterpreterValues),
					interpreter.WithPublicKeyValidationHandler(
						func(_ *interpreter.Interpreter, _ func() interpreter.LocationRange, _ *interpreter.CompositeValue) error {
							return nil
						},
					),
				},
			},
			meter,
		)
		require.NoError(t, err)

		_, err = inter.Invoke("main")
		require.NoError(t, err)

		// 2 = 2x 1 host function created for 'decodeHex' of String value
		// 'publicKeyVerify' and 'publicKeyVerifyPop' functions of PublicKey value are not metered
		assert.Equal(t, uint64(2), meter.getMemory(common.MemoryKindHostFunction))
	})
}

func TestInterpretBoundFunctionMetering(t *testing.T) {
	t.Parallel()

	t.Run("struct method", func(t *testing.T) {
		t.Parallel()

		script := `
            pub struct Foo {
                pub fun bar() {}
            }

            pub fun main() {}
        `

		meter := newTestMemoryGauge()
		inter := parseCheckAndInterpretWithMemoryMetering(t, script, meter)

		_, err := inter.Invoke("main")
		require.NoError(t, err)

		// No bound functions are created without usages.
		assert.Equal(t, uint64(0), meter.getMemory(common.MemoryKindBoundFunction))
	})

	t.Run("struct init", func(t *testing.T) {
		t.Parallel()

		script := `
            pub struct Foo {
                init() {}
            }

            pub fun main() {}
        `

		meter := newTestMemoryGauge()
		inter := parseCheckAndInterpretWithMemoryMetering(t, script, meter)

		_, err := inter.Invoke("main")
		require.NoError(t, err)

		// No bound functions are created without usages.
		assert.Equal(t, uint64(0), meter.getMemory(common.MemoryKindBoundFunction))
	})

	t.Run("struct method usage", func(t *testing.T) {
		t.Parallel()

		script := `
            pub struct Foo {
                pub fun bar() {}
            }

            pub fun main() {
                let foo = Foo()
                foo.bar()
                foo.bar()
                foo.bar()
            }
        `

		meter := newTestMemoryGauge()
		inter := parseCheckAndInterpretWithMemoryMetering(t, script, meter)

		_, err := inter.Invoke("main")
		require.NoError(t, err)

		// 3 bound functions are created for the 3 invocations of 'bar()'.
		// No bound functions are created for init invocation.
		assert.Equal(t, uint64(3), meter.getMemory(common.MemoryKindBoundFunction))
	})
}

func TestInterpretOptionalValueMetering(t *testing.T) {
	t.Parallel()

	t.Run("simple optional value", func(t *testing.T) {
		t.Parallel()

		script := `
            pub fun main() {
                let x: String? = "hello"
            }
        `

		meter := newTestMemoryGauge()
		inter := parseCheckAndInterpretWithMemoryMetering(t, script, meter)

		_, err := inter.Invoke("main")
		require.NoError(t, err)

		assert.Equal(t, uint64(1), meter.getMemory(common.MemoryKindOptional))
	})

	t.Run("dictionary get", func(t *testing.T) {
		t.Parallel()

		script := `
            pub fun main() {
                let x: {Int8: String} = {1: "foo", 2: "bar"}
                let y = x[0]
                let z = x[1]
            }
        `

		meter := newTestMemoryGauge()
		inter := parseCheckAndInterpretWithMemoryMetering(t, script, meter)

		_, err := inter.Invoke("main")
		require.NoError(t, err)

		// 2 for `z`
		assert.Equal(t, uint64(2), meter.getMemory(common.MemoryKindOptional))

		assert.Equal(t, uint64(14), meter.getMemory(common.MemoryKindPrimitiveStaticType))
		assert.Equal(t, uint64(3), meter.getMemory(common.MemoryKindDictionaryStaticType))
	})

	t.Run("dictionary set", func(t *testing.T) {
		t.Parallel()

		script := `
            pub fun main() {
                let x: {Int8: String} = {1: "foo", 2: "bar"}
                x[0] = "a"
                x[1] = "b"
            }
        `

		meter := newTestMemoryGauge()

		inter := parseCheckAndInterpretWithMemoryMetering(t, script, meter)

		_, err := inter.Invoke("main")
		require.NoError(t, err)

		// 1 from creating new entry by setting x[0]
		// 2 from overwriting entry by setting x[1]
		assert.Equal(t, uint64(3), meter.getMemory(common.MemoryKindOptional))
	})

	t.Run("OptionalType", func(t *testing.T) {
		t.Parallel()

		script := `
            pub fun main() {
                let type: Type = Type<Int>()
                let a = OptionalType(type)
            }
        `

		meter := newTestMemoryGauge()
		inter := parseCheckAndInterpretWithMemoryMetering(t, script, meter)

		_, err := inter.Invoke("main")
		require.NoError(t, err)

		// 0: optional type is created here, not an optional value
		assert.Equal(t, uint64(0), meter.getMemory(common.MemoryKindOptional))
		// 1: `a`
		assert.Equal(t, uint64(1), meter.getMemory(common.MemoryKindOptionalStaticType))
	})
}

func TestInterpretIntMetering(t *testing.T) {

	t.Parallel()

	t.Run("creation", func(t *testing.T) {

		t.Parallel()

		script := `
            pub fun main() {
                let x = 1
            }
        `

		meter := newTestMemoryGauge()
		inter := parseCheckAndInterpretWithMemoryMetering(t, script, meter)

		_, err := inter.Invoke("main")
		require.NoError(t, err)

		assert.Equal(t, uint64(8), meter.getMemory(common.MemoryKindBigInt))
	})

	t.Run("addition", func(t *testing.T) {

		t.Parallel()

		script := `
            pub fun main() {
                let x = 1 + 2
            }
        `

		meter := newTestMemoryGauge()
		inter := parseCheckAndInterpretWithMemoryMetering(t, script, meter)

		_, err := inter.Invoke("main")
		require.NoError(t, err)

		assert.Equal(t, uint64(64), meter.getMemory(common.MemoryKindBigInt))
	})

	t.Run("subtraction", func(t *testing.T) {

		t.Parallel()

		script := `
            pub fun main() {
                let x = 1 - 2
            }
        `

		meter := newTestMemoryGauge()
		inter := parseCheckAndInterpretWithMemoryMetering(t, script, meter)

		_, err := inter.Invoke("main")
		require.NoError(t, err)

		assert.Equal(t, uint64(56), meter.getMemory(common.MemoryKindBigInt))
	})

	t.Run("multiplication", func(t *testing.T) {

		t.Parallel()

		script := `
            pub fun main() {
                let x = 1 * 2
            }
        `

		meter := newTestMemoryGauge()
		inter := parseCheckAndInterpretWithMemoryMetering(t, script, meter)

		_, err := inter.Invoke("main")
		require.NoError(t, err)

		assert.Equal(t, uint64(64), meter.getMemory(common.MemoryKindBigInt))
	})

	t.Run("division", func(t *testing.T) {

		t.Parallel()

		script := `
            pub fun main() {
                let x = 10 / 2
            }
        `

		meter := newTestMemoryGauge()
		inter := parseCheckAndInterpretWithMemoryMetering(t, script, meter)

		_, err := inter.Invoke("main")
		require.NoError(t, err)

		assert.Equal(t, uint64(56), meter.getMemory(common.MemoryKindBigInt))
	})

	t.Run("modulo", func(t *testing.T) {

		t.Parallel()

		script := `
            pub fun main() {
                let x = 10 % 2
            }
        `

		meter := newTestMemoryGauge()
		inter := parseCheckAndInterpretWithMemoryMetering(t, script, meter)

		_, err := inter.Invoke("main")
		require.NoError(t, err)

		assert.Equal(t, uint64(56), meter.getMemory(common.MemoryKindBigInt))
	})

	t.Run("bitwise or", func(t *testing.T) {

		t.Parallel()

		script := `
            pub fun main() {
                let x = 10 | 2
            }
        `

		meter := newTestMemoryGauge()
		inter := parseCheckAndInterpretWithMemoryMetering(t, script, meter)

		_, err := inter.Invoke("main")
		require.NoError(t, err)

		assert.Equal(t, uint64(56), meter.getMemory(common.MemoryKindBigInt))
	})

	t.Run("bitwise xor", func(t *testing.T) {

		t.Parallel()

		script := `
            pub fun main() {
                let x = 10 ^ 2
            }
        `

		meter := newTestMemoryGauge()
		inter := parseCheckAndInterpretWithMemoryMetering(t, script, meter)

		_, err := inter.Invoke("main")
		require.NoError(t, err)

		assert.Equal(t, uint64(56), meter.getMemory(common.MemoryKindBigInt))
	})

	t.Run("bitwise and", func(t *testing.T) {

		t.Parallel()

		script := `
            pub fun main() {
                let x = 10 & 2
            }
        `

		meter := newTestMemoryGauge()
		inter := parseCheckAndInterpretWithMemoryMetering(t, script, meter)

		_, err := inter.Invoke("main")
		require.NoError(t, err)

		assert.Equal(t, uint64(56), meter.getMemory(common.MemoryKindBigInt))
	})

	t.Run("bitwise left-shift", func(t *testing.T) {

		t.Parallel()

		script := `
            pub fun main() {
                let x = 10 << 2
            }
        `

		meter := newTestMemoryGauge()
		inter := parseCheckAndInterpretWithMemoryMetering(t, script, meter)

		_, err := inter.Invoke("main")
		require.NoError(t, err)

		assert.Equal(t, uint64(64), meter.getMemory(common.MemoryKindBigInt))
	})

	t.Run("bitwise right-shift", func(t *testing.T) {

		t.Parallel()

		script := `
            pub fun main() {
                let x = 10 >> 2
            }
        `

		meter := newTestMemoryGauge()
		inter := parseCheckAndInterpretWithMemoryMetering(t, script, meter)

		_, err := inter.Invoke("main")
		require.NoError(t, err)

		assert.Equal(t, uint64(56), meter.getMemory(common.MemoryKindBigInt))
	})

	t.Run("negation", func(t *testing.T) {

		t.Parallel()

		script := `
            pub fun main() {
                let x = 1
                let y = -x
            }
        `

		meter := newTestMemoryGauge()
		inter := parseCheckAndInterpretWithMemoryMetering(t, script, meter)

		_, err := inter.Invoke("main")
		require.NoError(t, err)

		assert.Equal(t, uint64(48), meter.getMemory(common.MemoryKindBigInt))
	})

	t.Run("logical operations", func(t *testing.T) {

		t.Parallel()

		script := `
            pub fun main() {
                let x = 1
                x == 1
                x != 1
                x > 1
                x >= 1
                x < 1
                x <= 1
            }
        `

		meter := newTestMemoryGauge()
		inter := parseCheckAndInterpretWithMemoryMetering(t, script, meter)

		_, err := inter.Invoke("main")
		require.NoError(t, err)

		assert.Equal(t, uint64(6), meter.getMemory(common.MemoryKindBool))
	})
}

func TestInterpretUIntMetering(t *testing.T) {

	t.Parallel()

	t.Run("creation", func(t *testing.T) {

		t.Parallel()

		script := `
            pub fun main() {
                let x = 1 as UInt
            }
        `

		meter := newTestMemoryGauge()
		inter := parseCheckAndInterpretWithMemoryMetering(t, script, meter)

		_, err := inter.Invoke("main")
		require.NoError(t, err)

		// creation: 8
		assert.Equal(t, uint64(8), meter.getMemory(common.MemoryKindBigInt))
	})

	t.Run("addition", func(t *testing.T) {

		t.Parallel()

		script := `
            pub fun main() {
                let x = 1 as UInt + 2 as UInt
            }
        `

		meter := newTestMemoryGauge()
		inter := parseCheckAndInterpretWithMemoryMetering(t, script, meter)

		_, err := inter.Invoke("main")
		require.NoError(t, err)

		assert.Equal(t, uint64(64), meter.getMemory(common.MemoryKindBigInt))
	})

	t.Run("subtraction", func(t *testing.T) {

		t.Parallel()

		script := `
            pub fun main() {
                let x = 3 as UInt - 2 as UInt
            }
        `

		meter := newTestMemoryGauge()
		inter := parseCheckAndInterpretWithMemoryMetering(t, script, meter)

		_, err := inter.Invoke("main")
		require.NoError(t, err)

		assert.Equal(t, uint64(56), meter.getMemory(common.MemoryKindBigInt))
	})

	t.Run("saturating subtraction", func(t *testing.T) {

		t.Parallel()

		script := `
            pub fun main() {
                let x = (1 as UInt).saturatingSubtract(2 as UInt)
            }
        `

		meter := newTestMemoryGauge()
		inter := parseCheckAndInterpretWithMemoryMetering(t, script, meter)

		_, err := inter.Invoke("main")
		require.NoError(t, err)

		assert.Equal(t, uint64(56), meter.getMemory(common.MemoryKindBigInt))
	})

	t.Run("multiplication", func(t *testing.T) {

		t.Parallel()

		script := `
            pub fun main() {
                let x = 1 as UInt * 2 as UInt
            }
        `

		meter := newTestMemoryGauge()
		inter := parseCheckAndInterpretWithMemoryMetering(t, script, meter)

		_, err := inter.Invoke("main")
		require.NoError(t, err)

		assert.Equal(t, uint64(64), meter.getMemory(common.MemoryKindBigInt))
	})

	t.Run("division", func(t *testing.T) {

		t.Parallel()

		script := `
            pub fun main() {
                let x = 10 as UInt / 2 as UInt
            }
        `

		meter := newTestMemoryGauge()
		inter := parseCheckAndInterpretWithMemoryMetering(t, script, meter)

		_, err := inter.Invoke("main")
		require.NoError(t, err)

		assert.Equal(t, uint64(56), meter.getMemory(common.MemoryKindBigInt))
	})

	t.Run("modulo", func(t *testing.T) {

		t.Parallel()

		script := `
            pub fun main() {
                let x = 10 as UInt % 2 as UInt
            }
        `

		meter := newTestMemoryGauge()
		inter := parseCheckAndInterpretWithMemoryMetering(t, script, meter)

		_, err := inter.Invoke("main")
		require.NoError(t, err)

		assert.Equal(t, uint64(56), meter.getMemory(common.MemoryKindBigInt))
	})

	t.Run("bitwise or", func(t *testing.T) {

		t.Parallel()

		script := `
            pub fun main() {
                let x = 10 as UInt | 2 as UInt
            }
        `

		meter := newTestMemoryGauge()
		inter := parseCheckAndInterpretWithMemoryMetering(t, script, meter)

		_, err := inter.Invoke("main")
		require.NoError(t, err)

		assert.Equal(t, uint64(56), meter.getMemory(common.MemoryKindBigInt))
	})

	t.Run("bitwise xor", func(t *testing.T) {

		t.Parallel()

		script := `
            pub fun main() {
                let x = 10 as UInt ^ 2 as UInt
            }
        `

		meter := newTestMemoryGauge()
		inter := parseCheckAndInterpretWithMemoryMetering(t, script, meter)

		_, err := inter.Invoke("main")
		require.NoError(t, err)

		assert.Equal(t, uint64(56), meter.getMemory(common.MemoryKindBigInt))
	})

	t.Run("bitwise and", func(t *testing.T) {

		t.Parallel()

		script := `
            pub fun main() {
                let x = 10 as UInt & 2 as UInt
            }
        `

		meter := newTestMemoryGauge()
		inter := parseCheckAndInterpretWithMemoryMetering(t, script, meter)

		_, err := inter.Invoke("main")
		require.NoError(t, err)

		assert.Equal(t, uint64(56), meter.getMemory(common.MemoryKindBigInt))
	})

	t.Run("bitwise left-shift", func(t *testing.T) {

		t.Parallel()

		script := `
            pub fun main() {
                let x = 10 as UInt << 2 as UInt
            }
        `

		meter := newTestMemoryGauge()
		inter := parseCheckAndInterpretWithMemoryMetering(t, script, meter)

		_, err := inter.Invoke("main")
		require.NoError(t, err)

		assert.Equal(t, uint64(64), meter.getMemory(common.MemoryKindBigInt))
	})

	t.Run("bitwise right-shift", func(t *testing.T) {

		t.Parallel()

		script := `
            pub fun main() {
                let x = 10 as UInt >> 2 as UInt
            }
        `

		meter := newTestMemoryGauge()
		inter := parseCheckAndInterpretWithMemoryMetering(t, script, meter)

		_, err := inter.Invoke("main")
		require.NoError(t, err)

		assert.Equal(t, uint64(56), meter.getMemory(common.MemoryKindBigInt))
	})

	t.Run("negation", func(t *testing.T) {

		t.Parallel()

		script := `
            pub fun main() {
                let x = 1
                let y = -x
            }
        `

		meter := newTestMemoryGauge()
		inter := parseCheckAndInterpretWithMemoryMetering(t, script, meter)

		_, err := inter.Invoke("main")
		require.NoError(t, err)

		assert.Equal(t, uint64(48), meter.getMemory(common.MemoryKindBigInt))
	})

	t.Run("logical operations", func(t *testing.T) {

		t.Parallel()

		script := `
            pub fun main() {
                let x: UInt = 1
                x == 1
                x != 1
                x > 1
                x >= 1
                x < 1
                x <= 1
            }
        `

		meter := newTestMemoryGauge()
		inter := parseCheckAndInterpretWithMemoryMetering(t, script, meter)

		_, err := inter.Invoke("main")
		require.NoError(t, err)

		assert.Equal(t, uint64(6), meter.getMemory(common.MemoryKindBool))
	})
}

func TestInterpretUInt8Metering(t *testing.T) {

	t.Parallel()

	t.Run("creation", func(t *testing.T) {

		t.Parallel()

		script := `
            pub fun main() {
                let x = 1 as UInt8
            }
        `

		meter := newTestMemoryGauge()
		inter := parseCheckAndInterpretWithMemoryMetering(t, script, meter)

		_, err := inter.Invoke("main")
		require.NoError(t, err)

		// creation: 1
		assert.Equal(t, uint64(1), meter.getMemory(common.MemoryKindNumber))
	})

	t.Run("addition", func(t *testing.T) {

		t.Parallel()

		script := `
            pub fun main() {
                let x = 1 as UInt8 + 2 as UInt8
            }
        `

		meter := newTestMemoryGauge()
		inter := parseCheckAndInterpretWithMemoryMetering(t, script, meter)

		_, err := inter.Invoke("main")
		require.NoError(t, err)

		// creation: 1 + 1
		// result: 1
		assert.Equal(t, uint64(3), meter.getMemory(common.MemoryKindNumber))
	})

	t.Run("saturating addition", func(t *testing.T) {

		t.Parallel()

		script := `
            pub fun main() {
                let x = (1 as UInt8).saturatingAdd(2 as UInt8)
            }
        `

		meter := newTestMemoryGauge()
		inter := parseCheckAndInterpretWithMemoryMetering(t, script, meter)

		_, err := inter.Invoke("main")
		require.NoError(t, err)

		// creation: 1 + 1
		// result: 1
		assert.Equal(t, uint64(3), meter.getMemory(common.MemoryKindNumber))
	})

	t.Run("subtraction", func(t *testing.T) {

		t.Parallel()

		script := `
            pub fun main() {
                let x = 3 as UInt8 - 2 as UInt8
            }
        `

		meter := newTestMemoryGauge()
		inter := parseCheckAndInterpretWithMemoryMetering(t, script, meter)

		_, err := inter.Invoke("main")
		require.NoError(t, err)

		// creation: 1 + 1
		// result: 1
		assert.Equal(t, uint64(3), meter.getMemory(common.MemoryKindNumber))
	})

	t.Run("saturating subtraction", func(t *testing.T) {

		t.Parallel()

		script := `
            pub fun main() {
                let x = (1 as UInt8).saturatingSubtract(2 as UInt8)
            }
        `

		meter := newTestMemoryGauge()
		inter := parseCheckAndInterpretWithMemoryMetering(t, script, meter)

		_, err := inter.Invoke("main")
		require.NoError(t, err)

		// creation: 1 + 1
		// result: 1
		assert.Equal(t, uint64(3), meter.getMemory(common.MemoryKindNumber))
	})

	t.Run("multiplication", func(t *testing.T) {

		t.Parallel()

		script := `
            pub fun main() {
                let x = 1 as UInt8 * 2 as UInt8
            }
        `

		meter := newTestMemoryGauge()
		inter := parseCheckAndInterpretWithMemoryMetering(t, script, meter)

		_, err := inter.Invoke("main")
		require.NoError(t, err)

		// creation: 1 + 1
		// result: 1
		assert.Equal(t, uint64(3), meter.getMemory(common.MemoryKindNumber))
	})

	t.Run("saturating multiplication", func(t *testing.T) {

		t.Parallel()

		script := `
            pub fun main() {
                let x = (1 as UInt8).saturatingMultiply(2 as UInt8)
            }
        `

		meter := newTestMemoryGauge()
		inter := parseCheckAndInterpretWithMemoryMetering(t, script, meter)

		_, err := inter.Invoke("main")
		require.NoError(t, err)

		// creation: 1 + 1
		// result: 1
		assert.Equal(t, uint64(3), meter.getMemory(common.MemoryKindNumber))
	})

	t.Run("division", func(t *testing.T) {

		t.Parallel()

		script := `
            pub fun main() {
                let x = 10 as UInt8 / 2 as UInt8
            }
        `

		meter := newTestMemoryGauge()
		inter := parseCheckAndInterpretWithMemoryMetering(t, script, meter)

		_, err := inter.Invoke("main")
		require.NoError(t, err)

		// creation: 1 + 1
		// result: 1
		assert.Equal(t, uint64(3), meter.getMemory(common.MemoryKindNumber))
	})

	t.Run("modulo", func(t *testing.T) {

		t.Parallel()

		script := `
            pub fun main() {
                let x = 10 as UInt8 % 2 as UInt8
            }
        `

		meter := newTestMemoryGauge()
		inter := parseCheckAndInterpretWithMemoryMetering(t, script, meter)

		_, err := inter.Invoke("main")
		require.NoError(t, err)

		// creation: 1 + 1
		// result: 1
		assert.Equal(t, uint64(3), meter.getMemory(common.MemoryKindNumber))
	})

	t.Run("bitwise or", func(t *testing.T) {

		t.Parallel()

		script := `
            pub fun main() {
                let x = 10 as UInt8 | 2 as UInt8
            }
        `

		meter := newTestMemoryGauge()
		inter := parseCheckAndInterpretWithMemoryMetering(t, script, meter)

		_, err := inter.Invoke("main")
		require.NoError(t, err)

		// creation: 1 + 1
		// result: 1
		assert.Equal(t, uint64(3), meter.getMemory(common.MemoryKindNumber))
	})

	t.Run("bitwise xor", func(t *testing.T) {

		t.Parallel()

		script := `
            pub fun main() {
                let x = 10 as UInt8 ^ 2 as UInt8
            }
        `

		meter := newTestMemoryGauge()
		inter := parseCheckAndInterpretWithMemoryMetering(t, script, meter)

		_, err := inter.Invoke("main")
		require.NoError(t, err)

		// creation: 1 + 1
		// result: 1
		assert.Equal(t, uint64(3), meter.getMemory(common.MemoryKindNumber))
	})

	t.Run("bitwise and", func(t *testing.T) {

		t.Parallel()

		script := `
            pub fun main() {
                let x = 10 as UInt8 & 2 as UInt8
            }
        `

		meter := newTestMemoryGauge()
		inter := parseCheckAndInterpretWithMemoryMetering(t, script, meter)

		_, err := inter.Invoke("main")
		require.NoError(t, err)

		// creation: 1 + 1
		// result: 1
		assert.Equal(t, uint64(3), meter.getMemory(common.MemoryKindNumber))
		assert.Equal(t, uint64(1), meter.getMemory(common.MemoryKindElaboration))
	})

	t.Run("bitwise left-shift", func(t *testing.T) {

		t.Parallel()

		script := `
            pub fun main() {
                let x = 10 as UInt8 << 2 as UInt8
            }
        `

		meter := newTestMemoryGauge()
		inter := parseCheckAndInterpretWithMemoryMetering(t, script, meter)

		_, err := inter.Invoke("main")
		require.NoError(t, err)

		// creation: 1 + 1
		// result: 1
		assert.Equal(t, uint64(3), meter.getMemory(common.MemoryKindNumber))
	})

	t.Run("bitwise right-shift", func(t *testing.T) {

		t.Parallel()

		script := `
            pub fun main() {
                let x = 10 as UInt8 >> 2 as UInt8
            }
        `

		meter := newTestMemoryGauge()
		inter := parseCheckAndInterpretWithMemoryMetering(t, script, meter)

		_, err := inter.Invoke("main")
		require.NoError(t, err)

		// creation: 1 + 1
		// result: 1
		assert.Equal(t, uint64(3), meter.getMemory(common.MemoryKindNumber))
	})

	t.Run("logical operations", func(t *testing.T) {

		t.Parallel()

		script := `
            pub fun main() {
                let x: UInt8 = 1
                x == 1
                x != 1
                x > 1
                x >= 1
                x < 1
                x <= 1
            }
        `

		meter := newTestMemoryGauge()
		inter := parseCheckAndInterpretWithMemoryMetering(t, script, meter)

		_, err := inter.Invoke("main")
		require.NoError(t, err)

		assert.Equal(t, uint64(6), meter.getMemory(common.MemoryKindBool))
	})
}

func TestInterpretUInt16Metering(t *testing.T) {

	t.Parallel()

	t.Run("creation", func(t *testing.T) {

		t.Parallel()

		script := `
            pub fun main() {
                let x = 1 as UInt16
            }
        `

		meter := newTestMemoryGauge()
		inter := parseCheckAndInterpretWithMemoryMetering(t, script, meter)

		_, err := inter.Invoke("main")
		require.NoError(t, err)

		// creation: 2
		assert.Equal(t, uint64(2), meter.getMemory(common.MemoryKindNumber))
	})

	t.Run("addition", func(t *testing.T) {

		t.Parallel()

		script := `
            pub fun main() {
                let x = 1 as UInt16 + 2 as UInt16
            }
        `

		meter := newTestMemoryGauge()
		inter := parseCheckAndInterpretWithMemoryMetering(t, script, meter)

		_, err := inter.Invoke("main")
		require.NoError(t, err)

		// creation: 2 + 2
		// result: 2
		assert.Equal(t, uint64(6), meter.getMemory(common.MemoryKindNumber))
	})

	t.Run("saturating addition", func(t *testing.T) {

		t.Parallel()

		script := `
            pub fun main() {
                let x = (1 as UInt16).saturatingAdd(2 as UInt16)
            }
        `

		meter := newTestMemoryGauge()
		inter := parseCheckAndInterpretWithMemoryMetering(t, script, meter)

		_, err := inter.Invoke("main")
		require.NoError(t, err)

		// creation: 2 + 2
		// result: 2
		assert.Equal(t, uint64(6), meter.getMemory(common.MemoryKindNumber))
	})

	t.Run("subtraction", func(t *testing.T) {

		t.Parallel()

		script := `
            pub fun main() {
                let x = 3 as UInt16 - 2 as UInt16
            }
        `

		meter := newTestMemoryGauge()
		inter := parseCheckAndInterpretWithMemoryMetering(t, script, meter)

		_, err := inter.Invoke("main")
		require.NoError(t, err)

		// creation: 2 + 2
		// result: 2
		assert.Equal(t, uint64(6), meter.getMemory(common.MemoryKindNumber))
	})

	t.Run("saturating subtraction", func(t *testing.T) {

		t.Parallel()

		script := `
            pub fun main() {
                let x = (1 as UInt16).saturatingSubtract(2 as UInt16)
            }
        `

		meter := newTestMemoryGauge()
		inter := parseCheckAndInterpretWithMemoryMetering(t, script, meter)

		_, err := inter.Invoke("main")
		require.NoError(t, err)

		// creation: 2 + 2
		// result: 2
		assert.Equal(t, uint64(6), meter.getMemory(common.MemoryKindNumber))
	})

	t.Run("multiplication", func(t *testing.T) {

		t.Parallel()

		script := `
            pub fun main() {
                let x = 1 as UInt16 * 2 as UInt16
            }
        `

		meter := newTestMemoryGauge()
		inter := parseCheckAndInterpretWithMemoryMetering(t, script, meter)

		_, err := inter.Invoke("main")
		require.NoError(t, err)

		// creation: 2 + 2
		// result: 2
		assert.Equal(t, uint64(6), meter.getMemory(common.MemoryKindNumber))
	})

	t.Run("saturating multiplication", func(t *testing.T) {

		t.Parallel()

		script := `
            pub fun main() {
                let x = (1 as UInt16).saturatingMultiply(2 as UInt16)
            }
        `

		meter := newTestMemoryGauge()
		inter := parseCheckAndInterpretWithMemoryMetering(t, script, meter)

		_, err := inter.Invoke("main")
		require.NoError(t, err)

		// creation: 2 + 2
		// result: 2
		assert.Equal(t, uint64(6), meter.getMemory(common.MemoryKindNumber))
	})

	t.Run("division", func(t *testing.T) {

		t.Parallel()

		script := `
            pub fun main() {
                let x = 10 as UInt16 / 2 as UInt16
            }
        `

		meter := newTestMemoryGauge()
		inter := parseCheckAndInterpretWithMemoryMetering(t, script, meter)

		_, err := inter.Invoke("main")
		require.NoError(t, err)

		// creation: 2 + 2
		// result: 2
		assert.Equal(t, uint64(6), meter.getMemory(common.MemoryKindNumber))
	})

	t.Run("modulo", func(t *testing.T) {

		t.Parallel()

		script := `
            pub fun main() {
                let x = 10 as UInt16 % 2 as UInt16
            }
        `

		meter := newTestMemoryGauge()
		inter := parseCheckAndInterpretWithMemoryMetering(t, script, meter)

		_, err := inter.Invoke("main")
		require.NoError(t, err)

		// creation: 2 + 2
		// result: 2
		assert.Equal(t, uint64(6), meter.getMemory(common.MemoryKindNumber))
	})

	t.Run("bitwise or", func(t *testing.T) {

		t.Parallel()

		script := `
            pub fun main() {
                let x = 10 as UInt16 | 2 as UInt16
            }
        `

		meter := newTestMemoryGauge()
		inter := parseCheckAndInterpretWithMemoryMetering(t, script, meter)

		_, err := inter.Invoke("main")
		require.NoError(t, err)

		// creation: 2 + 2
		// result: 2
		assert.Equal(t, uint64(6), meter.getMemory(common.MemoryKindNumber))
	})

	t.Run("bitwise xor", func(t *testing.T) {

		t.Parallel()

		script := `
            pub fun main() {
                let x = 10 as UInt16 ^ 2 as UInt16
            }
        `

		meter := newTestMemoryGauge()
		inter := parseCheckAndInterpretWithMemoryMetering(t, script, meter)

		_, err := inter.Invoke("main")
		require.NoError(t, err)

		// creation: 2 + 2
		// result: 2
		assert.Equal(t, uint64(6), meter.getMemory(common.MemoryKindNumber))
	})

	t.Run("bitwise and", func(t *testing.T) {

		t.Parallel()

		script := `
            pub fun main() {
                let x = 10 as UInt16 & 2 as UInt16
            }
        `

		meter := newTestMemoryGauge()
		inter := parseCheckAndInterpretWithMemoryMetering(t, script, meter)

		_, err := inter.Invoke("main")
		require.NoError(t, err)

		// creation: 2 + 2
		// result: 2
		assert.Equal(t, uint64(6), meter.getMemory(common.MemoryKindNumber))
	})

	t.Run("bitwise left-shift", func(t *testing.T) {

		t.Parallel()

		script := `
            pub fun main() {
                let x = 10 as UInt16 << 2 as UInt16
            }
        `

		meter := newTestMemoryGauge()
		inter := parseCheckAndInterpretWithMemoryMetering(t, script, meter)

		_, err := inter.Invoke("main")
		require.NoError(t, err)

		// creation: 2 + 2
		// result: 2
		assert.Equal(t, uint64(6), meter.getMemory(common.MemoryKindNumber))
	})

	t.Run("bitwise right-shift", func(t *testing.T) {

		t.Parallel()

		script := `
            pub fun main() {
                let x = 10 as UInt16 >> 2 as UInt16
            }
        `

		meter := newTestMemoryGauge()
		inter := parseCheckAndInterpretWithMemoryMetering(t, script, meter)

		_, err := inter.Invoke("main")
		require.NoError(t, err)

		// creation: 2 + 2
		// result: 2
		assert.Equal(t, uint64(6), meter.getMemory(common.MemoryKindNumber))
	})

	t.Run("logical operations", func(t *testing.T) {

		t.Parallel()

		script := `
            pub fun main() {
                let x: UInt16 = 1
                x == 1
                x != 1
                x > 1
                x >= 1
                x < 1
                x <= 1
            }
        `

		meter := newTestMemoryGauge()
		inter := parseCheckAndInterpretWithMemoryMetering(t, script, meter)

		_, err := inter.Invoke("main")
		require.NoError(t, err)

		assert.Equal(t, uint64(6), meter.getMemory(common.MemoryKindBool))
	})
}

func TestInterpretUInt32Metering(t *testing.T) {

	t.Parallel()

	t.Run("creation", func(t *testing.T) {

		t.Parallel()

		script := `
            pub fun main() {
                let x = 1 as UInt32
            }
        `

		meter := newTestMemoryGauge()
		inter := parseCheckAndInterpretWithMemoryMetering(t, script, meter)

		_, err := inter.Invoke("main")
		require.NoError(t, err)

		// creation: 4
		assert.Equal(t, uint64(4), meter.getMemory(common.MemoryKindNumber))
	})

	t.Run("addition", func(t *testing.T) {

		t.Parallel()

		script := `
            pub fun main() {
                let x = 1 as UInt32 + 2 as UInt32
            }
        `

		meter := newTestMemoryGauge()
		inter := parseCheckAndInterpretWithMemoryMetering(t, script, meter)

		_, err := inter.Invoke("main")
		require.NoError(t, err)

		// creation: 4 + 4
		// result: 4
		assert.Equal(t, uint64(12), meter.getMemory(common.MemoryKindNumber))
	})

	t.Run("saturating addition", func(t *testing.T) {

		t.Parallel()

		script := `
            pub fun main() {
                let x = (1 as UInt32).saturatingAdd(2 as UInt32)
            }
        `

		meter := newTestMemoryGauge()
		inter := parseCheckAndInterpretWithMemoryMetering(t, script, meter)

		_, err := inter.Invoke("main")
		require.NoError(t, err)

		// creation: 4 + 4
		// result: 4
		assert.Equal(t, uint64(12), meter.getMemory(common.MemoryKindNumber))
	})

	t.Run("subtraction", func(t *testing.T) {

		t.Parallel()

		script := `
            pub fun main() {
                let x = 3 as UInt32 - 2 as UInt32
            }
        `

		meter := newTestMemoryGauge()
		inter := parseCheckAndInterpretWithMemoryMetering(t, script, meter)

		_, err := inter.Invoke("main")
		require.NoError(t, err)

		// creation: 4 + 4
		// result: 4
		assert.Equal(t, uint64(12), meter.getMemory(common.MemoryKindNumber))
	})

	t.Run("saturating subtraction", func(t *testing.T) {

		t.Parallel()

		script := `
            pub fun main() {
                let x = (1 as UInt32).saturatingSubtract(2 as UInt32)
            }
        `

		meter := newTestMemoryGauge()
		inter := parseCheckAndInterpretWithMemoryMetering(t, script, meter)

		_, err := inter.Invoke("main")
		require.NoError(t, err)

		// creation: 4 + 4
		// result: 4
		assert.Equal(t, uint64(12), meter.getMemory(common.MemoryKindNumber))
	})

	t.Run("multiplication", func(t *testing.T) {

		t.Parallel()

		script := `
            pub fun main() {
                let x = 1 as UInt32 * 2 as UInt32
            }
        `

		meter := newTestMemoryGauge()
		inter := parseCheckAndInterpretWithMemoryMetering(t, script, meter)

		_, err := inter.Invoke("main")
		require.NoError(t, err)

		// creation: 4 + 4
		// result: 4
		assert.Equal(t, uint64(12), meter.getMemory(common.MemoryKindNumber))
	})

	t.Run("saturating multiplication", func(t *testing.T) {

		t.Parallel()

		script := `
            pub fun main() {
                let x = (1 as UInt32).saturatingMultiply(2 as UInt32)
            }
        `

		meter := newTestMemoryGauge()
		inter := parseCheckAndInterpretWithMemoryMetering(t, script, meter)

		_, err := inter.Invoke("main")
		require.NoError(t, err)

		// creation: 4 + 4
		// result: 4
		assert.Equal(t, uint64(12), meter.getMemory(common.MemoryKindNumber))
	})

	t.Run("division", func(t *testing.T) {

		t.Parallel()

		script := `
            pub fun main() {
                let x = 10 as UInt32 / 2 as UInt32
            }
        `

		meter := newTestMemoryGauge()
		inter := parseCheckAndInterpretWithMemoryMetering(t, script, meter)

		_, err := inter.Invoke("main")
		require.NoError(t, err)

		// creation: 4 + 4
		// result: 4
		assert.Equal(t, uint64(12), meter.getMemory(common.MemoryKindNumber))
	})

	t.Run("modulo", func(t *testing.T) {

		t.Parallel()

		script := `
            pub fun main() {
                let x = 10 as UInt32 % 2 as UInt32
            }
        `

		meter := newTestMemoryGauge()
		inter := parseCheckAndInterpretWithMemoryMetering(t, script, meter)

		_, err := inter.Invoke("main")
		require.NoError(t, err)

		// creation: 4 + 4
		// result: 4
		assert.Equal(t, uint64(12), meter.getMemory(common.MemoryKindNumber))
	})

	t.Run("bitwise or", func(t *testing.T) {

		t.Parallel()

		script := `
            pub fun main() {
                let x = 10 as UInt32 | 2 as UInt32
            }
        `

		meter := newTestMemoryGauge()
		inter := parseCheckAndInterpretWithMemoryMetering(t, script, meter)

		_, err := inter.Invoke("main")
		require.NoError(t, err)

		// creation: 4 + 4
		// result: 4
		assert.Equal(t, uint64(12), meter.getMemory(common.MemoryKindNumber))
	})

	t.Run("bitwise xor", func(t *testing.T) {

		t.Parallel()

		script := `
            pub fun main() {
                let x = 10 as UInt32 ^ 2 as UInt32
            }
        `

		meter := newTestMemoryGauge()
		inter := parseCheckAndInterpretWithMemoryMetering(t, script, meter)

		_, err := inter.Invoke("main")
		require.NoError(t, err)

		// creation: 4 + 4
		// result: 4
		assert.Equal(t, uint64(12), meter.getMemory(common.MemoryKindNumber))
	})

	t.Run("bitwise and", func(t *testing.T) {

		t.Parallel()

		script := `
            pub fun main() {
                let x = 10 as UInt32 & 2 as UInt32
            }
        `

		meter := newTestMemoryGauge()
		inter := parseCheckAndInterpretWithMemoryMetering(t, script, meter)

		_, err := inter.Invoke("main")
		require.NoError(t, err)

		// creation: 4 + 4
		// result: 4
		assert.Equal(t, uint64(12), meter.getMemory(common.MemoryKindNumber))
	})

	t.Run("bitwise left-shift", func(t *testing.T) {

		t.Parallel()

		script := `
            pub fun main() {
                let x = 10 as UInt32 << 2 as UInt32
            }
        `

		meter := newTestMemoryGauge()
		inter := parseCheckAndInterpretWithMemoryMetering(t, script, meter)

		_, err := inter.Invoke("main")
		require.NoError(t, err)

		// creation: 4 + 4
		// result: 4
		assert.Equal(t, uint64(12), meter.getMemory(common.MemoryKindNumber))
	})

	t.Run("bitwise right-shift", func(t *testing.T) {

		t.Parallel()

		script := `
            pub fun main() {
                let x = 10 as UInt32 >> 2 as UInt32
            }
        `

		meter := newTestMemoryGauge()
		inter := parseCheckAndInterpretWithMemoryMetering(t, script, meter)

		_, err := inter.Invoke("main")
		require.NoError(t, err)

		// creation: 4 + 4
		// result: 4
		assert.Equal(t, uint64(12), meter.getMemory(common.MemoryKindNumber))
	})

	t.Run("logical operations", func(t *testing.T) {

		t.Parallel()

		script := `
            pub fun main() {
                let x: UInt32 = 1
                x == 1
                x != 1
                x > 1
                x >= 1
                x < 1
                x <= 1
            }
        `

		meter := newTestMemoryGauge()
		inter := parseCheckAndInterpretWithMemoryMetering(t, script, meter)

		_, err := inter.Invoke("main")
		require.NoError(t, err)

		assert.Equal(t, uint64(6), meter.getMemory(common.MemoryKindBool))
	})
}

func TestInterpretUInt64Metering(t *testing.T) {

	t.Parallel()

	t.Run("creation", func(t *testing.T) {

		t.Parallel()

		script := `
            pub fun main() {
                let x = 1 as UInt64
            }
        `

		meter := newTestMemoryGauge()
		inter := parseCheckAndInterpretWithMemoryMetering(t, script, meter)

		_, err := inter.Invoke("main")
		require.NoError(t, err)

		// creation: 8
		assert.Equal(t, uint64(8), meter.getMemory(common.MemoryKindNumber))
	})

	t.Run("addition", func(t *testing.T) {

		t.Parallel()

		script := `
            pub fun main() {
                let x = 1 as UInt64 + 2 as UInt64
            }
        `

		meter := newTestMemoryGauge()
		inter := parseCheckAndInterpretWithMemoryMetering(t, script, meter)

		_, err := inter.Invoke("main")
		require.NoError(t, err)

		// creation: 8 + 8
		// result: 8
		assert.Equal(t, uint64(24), meter.getMemory(common.MemoryKindNumber))
	})

	t.Run("saturating addition", func(t *testing.T) {

		t.Parallel()

		script := `
            pub fun main() {
                let x = (1 as UInt64).saturatingAdd(2 as UInt64)
            }
        `

		meter := newTestMemoryGauge()
		inter := parseCheckAndInterpretWithMemoryMetering(t, script, meter)

		_, err := inter.Invoke("main")
		require.NoError(t, err)

		// creation: 8 + 8
		// result: 8
		assert.Equal(t, uint64(24), meter.getMemory(common.MemoryKindNumber))
	})

	t.Run("subtraction", func(t *testing.T) {

		t.Parallel()

		script := `
            pub fun main() {
                let x = 3 as UInt64 - 2 as UInt64
            }
        `

		meter := newTestMemoryGauge()
		inter := parseCheckAndInterpretWithMemoryMetering(t, script, meter)

		_, err := inter.Invoke("main")
		require.NoError(t, err)

		// creation: 8 + 8
		// result: 8
		assert.Equal(t, uint64(24), meter.getMemory(common.MemoryKindNumber))
	})

	t.Run("saturating subtraction", func(t *testing.T) {

		t.Parallel()

		script := `
            pub fun main() {
                let x = (1 as UInt64).saturatingSubtract(2 as UInt64)
            }
        `

		meter := newTestMemoryGauge()
		inter := parseCheckAndInterpretWithMemoryMetering(t, script, meter)

		_, err := inter.Invoke("main")
		require.NoError(t, err)

		// creation: 8 + 8
		// result: 8
		assert.Equal(t, uint64(24), meter.getMemory(common.MemoryKindNumber))
	})

	t.Run("multiplication", func(t *testing.T) {

		t.Parallel()

		script := `
            pub fun main() {
                let x = 1 as UInt64 * 2 as UInt64
            }
        `

		meter := newTestMemoryGauge()
		inter := parseCheckAndInterpretWithMemoryMetering(t, script, meter)

		_, err := inter.Invoke("main")
		require.NoError(t, err)

		// creation: 8 + 8
		// result: 8
		assert.Equal(t, uint64(24), meter.getMemory(common.MemoryKindNumber))
	})

	t.Run("saturating multiplication", func(t *testing.T) {

		t.Parallel()

		script := `
            pub fun main() {
                let x = (1 as UInt64).saturatingMultiply(2 as UInt64)
            }
        `

		meter := newTestMemoryGauge()
		inter := parseCheckAndInterpretWithMemoryMetering(t, script, meter)

		_, err := inter.Invoke("main")
		require.NoError(t, err)

		// creation: 8 + 8
		// result: 8
		assert.Equal(t, uint64(24), meter.getMemory(common.MemoryKindNumber))
	})

	t.Run("division", func(t *testing.T) {

		t.Parallel()

		script := `
            pub fun main() {
                let x = 10 as UInt64 / 2 as UInt64
            }
        `

		meter := newTestMemoryGauge()
		inter := parseCheckAndInterpretWithMemoryMetering(t, script, meter)

		_, err := inter.Invoke("main")
		require.NoError(t, err)

		// creation: 8 + 8
		// result: 8
		assert.Equal(t, uint64(24), meter.getMemory(common.MemoryKindNumber))
	})

	t.Run("modulo", func(t *testing.T) {

		t.Parallel()

		script := `
            pub fun main() {
                let x = 10 as UInt64 % 2 as UInt64
            }
        `

		meter := newTestMemoryGauge()
		inter := parseCheckAndInterpretWithMemoryMetering(t, script, meter)

		_, err := inter.Invoke("main")
		require.NoError(t, err)

		// creation: 8 + 8
		// result: 8
		assert.Equal(t, uint64(24), meter.getMemory(common.MemoryKindNumber))
	})

	t.Run("bitwise or", func(t *testing.T) {

		t.Parallel()

		script := `
            pub fun main() {
                let x = 10 as UInt64 | 2 as UInt64
            }
        `

		meter := newTestMemoryGauge()
		inter := parseCheckAndInterpretWithMemoryMetering(t, script, meter)

		_, err := inter.Invoke("main")
		require.NoError(t, err)

		// creation: 8 + 8
		// result: 8
		assert.Equal(t, uint64(24), meter.getMemory(common.MemoryKindNumber))
	})

	t.Run("bitwise xor", func(t *testing.T) {

		t.Parallel()

		script := `
            pub fun main() {
                let x = 10 as UInt64 ^ 2 as UInt64
            }
        `

		meter := newTestMemoryGauge()
		inter := parseCheckAndInterpretWithMemoryMetering(t, script, meter)

		_, err := inter.Invoke("main")
		require.NoError(t, err)

		// creation: 8 + 8
		// result: 8
		assert.Equal(t, uint64(24), meter.getMemory(common.MemoryKindNumber))
	})

	t.Run("bitwise and", func(t *testing.T) {

		t.Parallel()

		script := `
            pub fun main() {
                let x = 10 as UInt64 & 2 as UInt64
            }
        `

		meter := newTestMemoryGauge()
		inter := parseCheckAndInterpretWithMemoryMetering(t, script, meter)

		_, err := inter.Invoke("main")
		require.NoError(t, err)

		// creation: 8 + 8
		// result: 8
		assert.Equal(t, uint64(24), meter.getMemory(common.MemoryKindNumber))
	})

	t.Run("bitwise left-shift", func(t *testing.T) {

		t.Parallel()

		script := `
            pub fun main() {
                let x = 10 as UInt64 << 2 as UInt64
            }
        `

		meter := newTestMemoryGauge()
		inter := parseCheckAndInterpretWithMemoryMetering(t, script, meter)

		_, err := inter.Invoke("main")
		require.NoError(t, err)

		// creation: 8 + 8
		// result: 8
		assert.Equal(t, uint64(24), meter.getMemory(common.MemoryKindNumber))
	})

	t.Run("bitwise right-shift", func(t *testing.T) {

		t.Parallel()

		script := `
            pub fun main() {
                let x = 10 as UInt64 >> 2 as UInt64
            }
        `

		meter := newTestMemoryGauge()
		inter := parseCheckAndInterpretWithMemoryMetering(t, script, meter)

		_, err := inter.Invoke("main")
		require.NoError(t, err)

		// creation: 8 + 8
		// result: 8
		assert.Equal(t, uint64(24), meter.getMemory(common.MemoryKindNumber))
	})

	t.Run("logical operations", func(t *testing.T) {

		t.Parallel()

		script := `
            pub fun main() {
                let x: UInt64 = 1
                x == 1
                x != 1
                x > 1
                x >= 1
                x < 1
                x <= 1
            }
        `

		meter := newTestMemoryGauge()
		inter := parseCheckAndInterpretWithMemoryMetering(t, script, meter)

		_, err := inter.Invoke("main")
		require.NoError(t, err)

		assert.Equal(t, uint64(6), meter.getMemory(common.MemoryKindBool))
	})
}

func TestInterpretUInt128Metering(t *testing.T) {

	t.Parallel()

	t.Run("creation", func(t *testing.T) {

		t.Parallel()

		script := `
            pub fun main() {
                let x = 1 as UInt128
            }
        `

		meter := newTestMemoryGauge()
		inter := parseCheckAndInterpretWithMemoryMetering(t, script, meter)

		_, err := inter.Invoke("main")
		require.NoError(t, err)

		// creation: 16
		assert.Equal(t, uint64(16), meter.getMemory(common.MemoryKindBigInt))
	})

	t.Run("addition", func(t *testing.T) {

		t.Parallel()

		script := `
            pub fun main() {
                let x = 1 as UInt128 + 2 as UInt128
            }
        `

		meter := newTestMemoryGauge()
		inter := parseCheckAndInterpretWithMemoryMetering(t, script, meter)

		_, err := inter.Invoke("main")
		require.NoError(t, err)

		// creation: 16 + 16
		// result: 16
		assert.Equal(t, uint64(48), meter.getMemory(common.MemoryKindBigInt))
	})

	t.Run("saturating addition", func(t *testing.T) {

		t.Parallel()

		script := `
            pub fun main() {
                let x = (1 as UInt128).saturatingAdd(2 as UInt128)
            }
        `

		meter := newTestMemoryGauge()
		inter := parseCheckAndInterpretWithMemoryMetering(t, script, meter)

		_, err := inter.Invoke("main")
		require.NoError(t, err)

		// creation: 16 + 16
		// result: 16
		assert.Equal(t, uint64(48), meter.getMemory(common.MemoryKindBigInt))
	})

	t.Run("subtraction", func(t *testing.T) {

		t.Parallel()

		script := `
            pub fun main() {
                let x = 3 as UInt128 - 2 as UInt128
            }
        `

		meter := newTestMemoryGauge()
		inter := parseCheckAndInterpretWithMemoryMetering(t, script, meter)

		_, err := inter.Invoke("main")
		require.NoError(t, err)

		// creation: 16 + 16
		// result: 16
		assert.Equal(t, uint64(48), meter.getMemory(common.MemoryKindBigInt))
	})

	t.Run("saturating subtraction", func(t *testing.T) {

		t.Parallel()

		script := `
            pub fun main() {
                let x = (1 as UInt128).saturatingSubtract(2 as UInt128)
            }
        `

		meter := newTestMemoryGauge()
		inter := parseCheckAndInterpretWithMemoryMetering(t, script, meter)

		_, err := inter.Invoke("main")
		require.NoError(t, err)

		// creation: 16 + 16
		// result: 16
		assert.Equal(t, uint64(48), meter.getMemory(common.MemoryKindBigInt))
		assert.Equal(t, uint64(1), meter.getMemory(common.MemoryKindElaboration))
	})

	t.Run("multiplication", func(t *testing.T) {

		t.Parallel()

		script := `
            pub fun main() {
                let x = 1 as UInt128 * 2 as UInt128
            }
        `

		meter := newTestMemoryGauge()
		inter := parseCheckAndInterpretWithMemoryMetering(t, script, meter)

		_, err := inter.Invoke("main")
		require.NoError(t, err)

		// creation: 16 + 16
		// result: 16
		assert.Equal(t, uint64(48), meter.getMemory(common.MemoryKindBigInt))
	})

	t.Run("saturating multiplication", func(t *testing.T) {

		t.Parallel()

		script := `
            pub fun main() {
                let x = (1 as UInt128).saturatingMultiply(2 as UInt128)
            }
        `

		meter := newTestMemoryGauge()
		inter := parseCheckAndInterpretWithMemoryMetering(t, script, meter)

		_, err := inter.Invoke("main")
		require.NoError(t, err)

		// creation: 16 + 16
		// result: 16
		assert.Equal(t, uint64(48), meter.getMemory(common.MemoryKindBigInt))
	})

	t.Run("division", func(t *testing.T) {

		t.Parallel()

		script := `
            pub fun main() {
                let x = 10 as UInt128 / 2 as UInt128
            }
        `

		meter := newTestMemoryGauge()
		inter := parseCheckAndInterpretWithMemoryMetering(t, script, meter)

		_, err := inter.Invoke("main")
		require.NoError(t, err)

		// creation: 16 + 16
		// result: 16
		assert.Equal(t, uint64(48), meter.getMemory(common.MemoryKindBigInt))
	})

	t.Run("modulo", func(t *testing.T) {

		t.Parallel()

		script := `
            pub fun main() {
                let x = 10 as UInt128 % 2 as UInt128
            }
        `

		meter := newTestMemoryGauge()
		inter := parseCheckAndInterpretWithMemoryMetering(t, script, meter)

		_, err := inter.Invoke("main")
		require.NoError(t, err)

		// creation: 16 + 16
		// result: 16
		assert.Equal(t, uint64(48), meter.getMemory(common.MemoryKindBigInt))
	})

	t.Run("bitwise or", func(t *testing.T) {

		t.Parallel()

		script := `
            pub fun main() {
                let x = 10 as UInt128 | 2 as UInt128
            }
        `

		meter := newTestMemoryGauge()
		inter := parseCheckAndInterpretWithMemoryMetering(t, script, meter)

		_, err := inter.Invoke("main")
		require.NoError(t, err)

		// creation: 16 + 16
		// result: 16
		assert.Equal(t, uint64(48), meter.getMemory(common.MemoryKindBigInt))
	})

	t.Run("bitwise xor", func(t *testing.T) {

		t.Parallel()

		script := `
            pub fun main() {
                let x = 10 as UInt128 ^ 2 as UInt128
            }
        `

		meter := newTestMemoryGauge()
		inter := parseCheckAndInterpretWithMemoryMetering(t, script, meter)

		_, err := inter.Invoke("main")
		require.NoError(t, err)

		// creation: 16 + 16
		// result: 16
		assert.Equal(t, uint64(48), meter.getMemory(common.MemoryKindBigInt))
	})

	t.Run("bitwise and", func(t *testing.T) {

		t.Parallel()

		script := `
            pub fun main() {
                let x = 10 as UInt128 & 2 as UInt128
            }
        `

		meter := newTestMemoryGauge()
		inter := parseCheckAndInterpretWithMemoryMetering(t, script, meter)

		_, err := inter.Invoke("main")
		require.NoError(t, err)

		// creation: 16 + 16
		// result: 16
		assert.Equal(t, uint64(48), meter.getMemory(common.MemoryKindBigInt))
	})

	t.Run("bitwise left-shift", func(t *testing.T) {

		t.Parallel()

		script := `
            pub fun main() {
                let x = 10 as UInt128 << 2 as UInt128
            }
        `

		meter := newTestMemoryGauge()
		inter := parseCheckAndInterpretWithMemoryMetering(t, script, meter)

		_, err := inter.Invoke("main")
		require.NoError(t, err)

		// creation: 16 + 16
		// result: 16
		assert.Equal(t, uint64(48), meter.getMemory(common.MemoryKindBigInt))
	})

	t.Run("bitwise right-shift", func(t *testing.T) {

		t.Parallel()

		script := `
            pub fun main() {
                let x = 10 as UInt128 >> 2 as UInt128
            }
        `

		meter := newTestMemoryGauge()
		inter := parseCheckAndInterpretWithMemoryMetering(t, script, meter)

		_, err := inter.Invoke("main")
		require.NoError(t, err)

		// creation: 16 + 16
		// result: 16
		assert.Equal(t, uint64(48), meter.getMemory(common.MemoryKindBigInt))
	})

	t.Run("logical operations", func(t *testing.T) {

		t.Parallel()

		script := `
            pub fun main() {
                let x: UInt128 = 1
                x == 1
                x != 1
                x > 1
                x >= 1
                x < 1
                x <= 1
            }
        `

		meter := newTestMemoryGauge()
		inter := parseCheckAndInterpretWithMemoryMetering(t, script, meter)

		_, err := inter.Invoke("main")
		require.NoError(t, err)

		assert.Equal(t, uint64(6), meter.getMemory(common.MemoryKindBool))
	})
}

func TestInterpretUInt256Metering(t *testing.T) {

	t.Parallel()

	t.Run("creation", func(t *testing.T) {

		t.Parallel()

		script := `
            pub fun main() {
                let x = 1 as UInt256
            }
        `

		meter := newTestMemoryGauge()
		inter := parseCheckAndInterpretWithMemoryMetering(t, script, meter)

		_, err := inter.Invoke("main")
		require.NoError(t, err)

		// creation: 32
		assert.Equal(t, uint64(32), meter.getMemory(common.MemoryKindBigInt))
	})

	t.Run("addition", func(t *testing.T) {

		t.Parallel()

		script := `
            pub fun main() {
                let x = 1 as UInt256 + 2 as UInt256
            }
        `

		meter := newTestMemoryGauge()
		inter := parseCheckAndInterpretWithMemoryMetering(t, script, meter)

		_, err := inter.Invoke("main")
		require.NoError(t, err)

		// creation: 32 + 32
		// result: 32
		assert.Equal(t, uint64(96), meter.getMemory(common.MemoryKindBigInt))
	})

	t.Run("saturating addition", func(t *testing.T) {

		t.Parallel()

		script := `
            pub fun main() {
                let x = (1 as UInt256).saturatingAdd(2 as UInt256)
            }
        `

		meter := newTestMemoryGauge()
		inter := parseCheckAndInterpretWithMemoryMetering(t, script, meter)

		_, err := inter.Invoke("main")
		require.NoError(t, err)

		// creation: 32 + 32
		// result: 32
		assert.Equal(t, uint64(96), meter.getMemory(common.MemoryKindBigInt))
	})

	t.Run("subtraction", func(t *testing.T) {

		t.Parallel()

		script := `
            pub fun main() {
                let x = 3 as UInt256 - 2 as UInt256
            }
        `

		meter := newTestMemoryGauge()
		inter := parseCheckAndInterpretWithMemoryMetering(t, script, meter)

		_, err := inter.Invoke("main")
		require.NoError(t, err)

		// creation: 32 + 32
		// result: 32
		assert.Equal(t, uint64(96), meter.getMemory(common.MemoryKindBigInt))
	})

	t.Run("saturating subtraction", func(t *testing.T) {

		t.Parallel()

		script := `
            pub fun main() {
                let x = (1 as UInt256).saturatingSubtract(2 as UInt256)
            }
        `

		meter := newTestMemoryGauge()
		inter := parseCheckAndInterpretWithMemoryMetering(t, script, meter)

		_, err := inter.Invoke("main")
		require.NoError(t, err)

		// creation: 32 + 32
		// result: 32
		assert.Equal(t, uint64(96), meter.getMemory(common.MemoryKindBigInt))
	})

	t.Run("multiplication", func(t *testing.T) {

		t.Parallel()

		script := `
            pub fun main() {
                let x = 1 as UInt256 * 2 as UInt256
            }
        `

		meter := newTestMemoryGauge()
		inter := parseCheckAndInterpretWithMemoryMetering(t, script, meter)

		_, err := inter.Invoke("main")
		require.NoError(t, err)

		// creation: 32 + 32
		// result: 32
		assert.Equal(t, uint64(96), meter.getMemory(common.MemoryKindBigInt))
	})

	t.Run("saturating multiplication", func(t *testing.T) {

		t.Parallel()

		script := `
            pub fun main() {
                let x = (1 as UInt256).saturatingMultiply(2 as UInt256)
            }
        `

		meter := newTestMemoryGauge()
		inter := parseCheckAndInterpretWithMemoryMetering(t, script, meter)

		_, err := inter.Invoke("main")
		require.NoError(t, err)

		// creation: 32 + 32
		// result: 32
		assert.Equal(t, uint64(96), meter.getMemory(common.MemoryKindBigInt))
	})

	t.Run("division", func(t *testing.T) {

		t.Parallel()

		script := `
            pub fun main() {
                let x = 10 as UInt256 / 2 as UInt256
            }
        `

		meter := newTestMemoryGauge()
		inter := parseCheckAndInterpretWithMemoryMetering(t, script, meter)

		_, err := inter.Invoke("main")
		require.NoError(t, err)

		// creation: 32 + 32
		// result: 32
		assert.Equal(t, uint64(96), meter.getMemory(common.MemoryKindBigInt))
	})

	t.Run("modulo", func(t *testing.T) {

		t.Parallel()

		script := `
            pub fun main() {
                let x = 10 as UInt256 % 2 as UInt256
            }
        `

		meter := newTestMemoryGauge()
		inter := parseCheckAndInterpretWithMemoryMetering(t, script, meter)

		_, err := inter.Invoke("main")
		require.NoError(t, err)

		// creation: 32 + 32
		// result: 32
		assert.Equal(t, uint64(96), meter.getMemory(common.MemoryKindBigInt))
	})

	t.Run("bitwise or", func(t *testing.T) {

		t.Parallel()

		script := `
            pub fun main() {
                let x = 10 as UInt256 | 2 as UInt256
            }
        `

		meter := newTestMemoryGauge()
		inter := parseCheckAndInterpretWithMemoryMetering(t, script, meter)

		_, err := inter.Invoke("main")
		require.NoError(t, err)

		// creation: 32 + 32
		// result: 32
		assert.Equal(t, uint64(96), meter.getMemory(common.MemoryKindBigInt))
	})

	t.Run("bitwise xor", func(t *testing.T) {

		t.Parallel()

		script := `
            pub fun main() {
                let x = 10 as UInt256 ^ 2 as UInt256
            }
        `

		meter := newTestMemoryGauge()
		inter := parseCheckAndInterpretWithMemoryMetering(t, script, meter)

		_, err := inter.Invoke("main")
		require.NoError(t, err)

		// creation: 32 + 32
		// result: 32
		assert.Equal(t, uint64(96), meter.getMemory(common.MemoryKindBigInt))
	})

	t.Run("bitwise and", func(t *testing.T) {

		t.Parallel()

		script := `
            pub fun main() {
                let x = 10 as UInt256 & 2 as UInt256
            }
        `

		meter := newTestMemoryGauge()
		inter := parseCheckAndInterpretWithMemoryMetering(t, script, meter)

		_, err := inter.Invoke("main")
		require.NoError(t, err)

		// creation: 32 + 32
		// result: 32
		assert.Equal(t, uint64(96), meter.getMemory(common.MemoryKindBigInt))
	})

	t.Run("bitwise left-shift", func(t *testing.T) {

		t.Parallel()

		script := `
            pub fun main() {
                let x = 10 as UInt256 << 2 as UInt256
            }
        `

		meter := newTestMemoryGauge()
		inter := parseCheckAndInterpretWithMemoryMetering(t, script, meter)

		_, err := inter.Invoke("main")
		require.NoError(t, err)

		// creation: 32 + 32
		// result: 32
		assert.Equal(t, uint64(96), meter.getMemory(common.MemoryKindBigInt))
	})

	t.Run("bitwise right-shift", func(t *testing.T) {

		t.Parallel()

		script := `
            pub fun main() {
                let x = 10 as UInt256 >> 2 as UInt256
            }
        `

		meter := newTestMemoryGauge()
		inter := parseCheckAndInterpretWithMemoryMetering(t, script, meter)

		_, err := inter.Invoke("main")
		require.NoError(t, err)

		// creation: 32 + 32
		// result: 32
		assert.Equal(t, uint64(96), meter.getMemory(common.MemoryKindBigInt))
	})

	t.Run("logical operations", func(t *testing.T) {

		t.Parallel()

		script := `
            pub fun main() {
                let x: UInt256 = 1
                x == 1
                x != 1
                x > 1
                x >= 1
                x < 1
                x <= 1
            }
        `

		meter := newTestMemoryGauge()
		inter := parseCheckAndInterpretWithMemoryMetering(t, script, meter)

		_, err := inter.Invoke("main")
		require.NoError(t, err)

		assert.Equal(t, uint64(6), meter.getMemory(common.MemoryKindBool))
	})
}

func TestInterpretInt8Metering(t *testing.T) {

	t.Parallel()

	t.Run("creation", func(t *testing.T) {

		t.Parallel()

		script := `
            pub fun main() {
                let x: Int8 = 1
            }
        `

		meter := newTestMemoryGauge()
		inter := parseCheckAndInterpretWithMemoryMetering(t, script, meter)

		_, err := inter.Invoke("main")
		require.NoError(t, err)

		assert.Equal(t, uint64(1), meter.getMemory(common.MemoryKindNumber))
	})

	t.Run("addition", func(t *testing.T) {

		t.Parallel()

		script := `
            pub fun main() {
                let x: Int8 = 1 + 2
            }
        `

		meter := newTestMemoryGauge()
		inter := parseCheckAndInterpretWithMemoryMetering(t, script, meter)

		_, err := inter.Invoke("main")
		require.NoError(t, err)

		// two operands (literals): 1 + 1
		// result: 1
		assert.Equal(t, uint64(3), meter.getMemory(common.MemoryKindNumber))
	})

	t.Run("saturating addition", func(t *testing.T) {

		t.Parallel()

		script := `
            pub fun main() {
                let x: Int8 = 1
                let y: Int8 = x.saturatingAdd(2)
            }
        `

		meter := newTestMemoryGauge()
		inter := parseCheckAndInterpretWithMemoryMetering(t, script, meter)

		_, err := inter.Invoke("main")
		require.NoError(t, err)

		// two literals: 1 + 1
		// result: 1
		assert.Equal(t, uint64(3), meter.getMemory(common.MemoryKindNumber))
	})

	t.Run("subtraction", func(t *testing.T) {

		t.Parallel()

		script := `
            pub fun main() {
                let x: Int8 = 1 - 2
            }
        `

		meter := newTestMemoryGauge()
		inter := parseCheckAndInterpretWithMemoryMetering(t, script, meter)

		_, err := inter.Invoke("main")
		require.NoError(t, err)

		// two operands (literals): 1 + 1
		// result: 1
		assert.Equal(t, uint64(3), meter.getMemory(common.MemoryKindNumber))
	})

	t.Run("saturating subtraction", func(t *testing.T) {

		t.Parallel()

		script := `
            pub fun main() {
                let x: Int8 = 1
                let y: Int8 = x.saturatingSubtract(2)
            }
        `

		meter := newTestMemoryGauge()
		inter := parseCheckAndInterpretWithMemoryMetering(t, script, meter)

		_, err := inter.Invoke("main")
		require.NoError(t, err)

		// two literals: 1 + 1
		// result: 1
		assert.Equal(t, uint64(3), meter.getMemory(common.MemoryKindNumber))
	})

	t.Run("multiplication", func(t *testing.T) {

		t.Parallel()

		script := `
            pub fun main() {
                let x: Int8 = 1 * 2
            }
        `

		meter := newTestMemoryGauge()
		inter := parseCheckAndInterpretWithMemoryMetering(t, script, meter)

		_, err := inter.Invoke("main")
		require.NoError(t, err)

		// two operands (literals): 1 + 1
		// result: 1
		assert.Equal(t, uint64(3), meter.getMemory(common.MemoryKindNumber))
	})

	t.Run("saturating multiplication", func(t *testing.T) {

		t.Parallel()

		script := `
            pub fun main() {
                let x: Int8 = 1
                let y: Int8 = x.saturatingMultiply(2)
            }
        `

		meter := newTestMemoryGauge()
		inter := parseCheckAndInterpretWithMemoryMetering(t, script, meter)

		_, err := inter.Invoke("main")
		require.NoError(t, err)

		// two literals: 1 + 1
		// result: 1
		assert.Equal(t, uint64(3), meter.getMemory(common.MemoryKindNumber))
	})

	t.Run("division", func(t *testing.T) {

		t.Parallel()

		script := `
            pub fun main() {
                let x: Int8 = 3 / 2
            }
        `

		meter := newTestMemoryGauge()
		inter := parseCheckAndInterpretWithMemoryMetering(t, script, meter)

		_, err := inter.Invoke("main")
		require.NoError(t, err)

		// two operands (literals): 1 + 1
		// result: 1
		assert.Equal(t, uint64(3), meter.getMemory(common.MemoryKindNumber))
	})

	t.Run("saturating division", func(t *testing.T) {

		t.Parallel()

		script := `
            pub fun main() {
                let x: Int8 = 3
                let y: Int8 = x.saturatingMultiply(2)
            }
        `

		meter := newTestMemoryGauge()
		inter := parseCheckAndInterpretWithMemoryMetering(t, script, meter)

		_, err := inter.Invoke("main")
		require.NoError(t, err)

		// two literals: 1 + 1
		// result: 1
		assert.Equal(t, uint64(3), meter.getMemory(common.MemoryKindNumber))
	})

	t.Run("modulo", func(t *testing.T) {

		t.Parallel()

		script := `
            pub fun main() {
                let x: Int8 = 3 % 2
            }
        `

		meter := newTestMemoryGauge()
		inter := parseCheckAndInterpretWithMemoryMetering(t, script, meter)

		_, err := inter.Invoke("main")
		require.NoError(t, err)

		// two literals: 1 + 1
		// result: 1
		assert.Equal(t, uint64(3), meter.getMemory(common.MemoryKindNumber))
	})

	t.Run("negation", func(t *testing.T) {

		t.Parallel()

		script := `
            pub fun main() {
                let x: Int8 = 1
                let y: Int8 = -x
            }
        `

		meter := newTestMemoryGauge()
		inter := parseCheckAndInterpretWithMemoryMetering(t, script, meter)

		_, err := inter.Invoke("main")
		require.NoError(t, err)

		// x: 1
		// y: 1
		assert.Equal(t, uint64(2), meter.getMemory(common.MemoryKindNumber))
	})

	t.Run("bitwise or", func(t *testing.T) {

		t.Parallel()

		script := `
            pub fun main() {
                let x: Int8 = 3 | 2
            }
        `

		meter := newTestMemoryGauge()
		inter := parseCheckAndInterpretWithMemoryMetering(t, script, meter)

		_, err := inter.Invoke("main")
		require.NoError(t, err)

		// two literals: 1 + 1
		// result: 1
		assert.Equal(t, uint64(3), meter.getMemory(common.MemoryKindNumber))
	})

	t.Run("bitwise xor", func(t *testing.T) {

		t.Parallel()

		script := `
            pub fun main() {
                let x: Int8 = 3 ^ 2
            }
        `

		meter := newTestMemoryGauge()
		inter := parseCheckAndInterpretWithMemoryMetering(t, script, meter)

		_, err := inter.Invoke("main")
		require.NoError(t, err)

		// two literals: 1 + 1
		// result: 1
		assert.Equal(t, uint64(3), meter.getMemory(common.MemoryKindNumber))
	})

	t.Run("bitwise and", func(t *testing.T) {

		t.Parallel()

		script := `
            pub fun main() {
                let x: Int8 = 3 & 2
            }
        `

		meter := newTestMemoryGauge()
		inter := parseCheckAndInterpretWithMemoryMetering(t, script, meter)

		_, err := inter.Invoke("main")
		require.NoError(t, err)

		// two literals: 1 + 1
		// result: 1
		assert.Equal(t, uint64(3), meter.getMemory(common.MemoryKindNumber))
	})

	t.Run("bitwise left shift", func(t *testing.T) {

		t.Parallel()

		script := `
            pub fun main() {
                let x: Int8 = 3 << 2
            }
        `

		meter := newTestMemoryGauge()
		inter := parseCheckAndInterpretWithMemoryMetering(t, script, meter)

		_, err := inter.Invoke("main")
		require.NoError(t, err)

		// two literals: 1 + 1
		// result: 1
		assert.Equal(t, uint64(3), meter.getMemory(common.MemoryKindNumber))
	})

	t.Run("bitwise right shift", func(t *testing.T) {

		t.Parallel()

		script := `
            pub fun main() {
                let x: Int8 = 3 >> 2
            }
        `

		meter := newTestMemoryGauge()
		inter := parseCheckAndInterpretWithMemoryMetering(t, script, meter)

		_, err := inter.Invoke("main")
		require.NoError(t, err)

		// two literals: 1 + 1
		// result: 1
		assert.Equal(t, uint64(3), meter.getMemory(common.MemoryKindNumber))
	})

	t.Run("logical operations", func(t *testing.T) {

		t.Parallel()

		script := `
            pub fun main() {
                let x: Int8 = 1
                x == 1
                x != 1
                x > 1
                x >= 1
                x < 1
                x <= 1
            }
        `

		meter := newTestMemoryGauge()
		inter := parseCheckAndInterpretWithMemoryMetering(t, script, meter)

		_, err := inter.Invoke("main")
		require.NoError(t, err)

		assert.Equal(t, uint64(6), meter.getMemory(common.MemoryKindBool))
	})
}

func TestInterpretInt16Metering(t *testing.T) {

	t.Parallel()

	t.Run("creation", func(t *testing.T) {

		t.Parallel()

		script := `
            pub fun main() {
                let x: Int16 = 1
            }
        `

		meter := newTestMemoryGauge()
		inter := parseCheckAndInterpretWithMemoryMetering(t, script, meter)

		_, err := inter.Invoke("main")
		require.NoError(t, err)

		assert.Equal(t, uint64(2), meter.getMemory(common.MemoryKindNumber))
	})

	t.Run("addition", func(t *testing.T) {

		t.Parallel()

		script := `
            pub fun main() {
                let x: Int16 = 1 + 2
            }
        `

		meter := newTestMemoryGauge()
		inter := parseCheckAndInterpretWithMemoryMetering(t, script, meter)

		_, err := inter.Invoke("main")
		require.NoError(t, err)

		// two literals: 2 + 2
		// result: 2
		assert.Equal(t, uint64(6), meter.getMemory(common.MemoryKindNumber))
	})

	t.Run("saturating addition", func(t *testing.T) {

		t.Parallel()

		script := `
            pub fun main() {
                let x: Int16 = 1
                let y: Int16 = x.saturatingAdd(2)
            }
        `

		meter := newTestMemoryGauge()
		inter := parseCheckAndInterpretWithMemoryMetering(t, script, meter)

		_, err := inter.Invoke("main")
		require.NoError(t, err)

		// two literals: 2 + 2
		// result: 2
		assert.Equal(t, uint64(6), meter.getMemory(common.MemoryKindNumber))
	})

	t.Run("subtraction", func(t *testing.T) {

		t.Parallel()

		script := `
            pub fun main() {
                let x: Int16 = 1 - 2
            }
        `

		meter := newTestMemoryGauge()
		inter := parseCheckAndInterpretWithMemoryMetering(t, script, meter)

		_, err := inter.Invoke("main")
		require.NoError(t, err)

		// two literals: 2 + 2
		// result: 2
		assert.Equal(t, uint64(6), meter.getMemory(common.MemoryKindNumber))
	})

	t.Run("saturating subtraction", func(t *testing.T) {

		t.Parallel()

		script := `
            pub fun main() {
                let x: Int16 = 1
                let y: Int16 = x.saturatingSubtract(2)
            }
        `

		meter := newTestMemoryGauge()
		inter := parseCheckAndInterpretWithMemoryMetering(t, script, meter)

		_, err := inter.Invoke("main")
		require.NoError(t, err)

		// two literals: 2 + 2
		// result: 2
		assert.Equal(t, uint64(6), meter.getMemory(common.MemoryKindNumber))
	})

	t.Run("multiplication", func(t *testing.T) {

		t.Parallel()

		script := `
            pub fun main() {
                let x: Int16 = 1 * 2
            }
        `

		meter := newTestMemoryGauge()
		inter := parseCheckAndInterpretWithMemoryMetering(t, script, meter)

		_, err := inter.Invoke("main")
		require.NoError(t, err)

		// two literals: 2 + 2
		// result: 2
		assert.Equal(t, uint64(6), meter.getMemory(common.MemoryKindNumber))
	})

	t.Run("saturating multiplication", func(t *testing.T) {

		t.Parallel()

		script := `
            pub fun main() {
                let x: Int16 = 1
                let y: Int16 = x.saturatingMultiply(2)
            }
        `

		meter := newTestMemoryGauge()
		inter := parseCheckAndInterpretWithMemoryMetering(t, script, meter)

		_, err := inter.Invoke("main")
		require.NoError(t, err)

		// two literals: 2 + 2
		// result: 2
		assert.Equal(t, uint64(6), meter.getMemory(common.MemoryKindNumber))
	})

	t.Run("division", func(t *testing.T) {

		t.Parallel()

		script := `
            pub fun main() {
                let x: Int16 = 3 / 2
            }
        `

		meter := newTestMemoryGauge()
		inter := parseCheckAndInterpretWithMemoryMetering(t, script, meter)

		_, err := inter.Invoke("main")
		require.NoError(t, err)

		// two literals: 2 + 2
		// result: 2
		assert.Equal(t, uint64(6), meter.getMemory(common.MemoryKindNumber))
	})

	t.Run("saturating division", func(t *testing.T) {

		t.Parallel()

		script := `
            pub fun main() {
                let x: Int16 = 3
                let y: Int16 = x.saturatingMultiply(2)
            }
        `

		meter := newTestMemoryGauge()
		inter := parseCheckAndInterpretWithMemoryMetering(t, script, meter)

		_, err := inter.Invoke("main")
		require.NoError(t, err)

		// two literals: 2 + 2
		// result: 2
		assert.Equal(t, uint64(6), meter.getMemory(common.MemoryKindNumber))
	})

	t.Run("modulo", func(t *testing.T) {

		t.Parallel()

		script := `
            pub fun main() {
                let x: Int16 = 3 % 2
            }
        `

		meter := newTestMemoryGauge()
		inter := parseCheckAndInterpretWithMemoryMetering(t, script, meter)

		_, err := inter.Invoke("main")
		require.NoError(t, err)

		// two literals: 2 + 2
		// result: 2
		assert.Equal(t, uint64(6), meter.getMemory(common.MemoryKindNumber))
	})

	t.Run("negation", func(t *testing.T) {

		t.Parallel()

		script := `
            pub fun main() {
                let x: Int16 = 1
                let y: Int16 = -x
            }
        `

		meter := newTestMemoryGauge()
		inter := parseCheckAndInterpretWithMemoryMetering(t, script, meter)

		_, err := inter.Invoke("main")
		require.NoError(t, err)

		// x: 2
		// y: 2
		assert.Equal(t, uint64(4), meter.getMemory(common.MemoryKindNumber))
	})

	t.Run("bitwise or", func(t *testing.T) {

		t.Parallel()

		script := `
            pub fun main() {
                let x: Int16 = 3 | 2
            }
        `

		meter := newTestMemoryGauge()
		inter := parseCheckAndInterpretWithMemoryMetering(t, script, meter)

		_, err := inter.Invoke("main")
		require.NoError(t, err)

		// two literals: 2 + 2
		// result: 2
		assert.Equal(t, uint64(6), meter.getMemory(common.MemoryKindNumber))
	})

	t.Run("bitwise xor", func(t *testing.T) {

		t.Parallel()

		script := `
            pub fun main() {
                let x: Int16 = 3 ^ 2
            }
        `

		meter := newTestMemoryGauge()
		inter := parseCheckAndInterpretWithMemoryMetering(t, script, meter)

		_, err := inter.Invoke("main")
		require.NoError(t, err)

		// two literals: 2 + 2
		// result: 2
		assert.Equal(t, uint64(6), meter.getMemory(common.MemoryKindNumber))
	})

	t.Run("bitwise and", func(t *testing.T) {

		t.Parallel()

		script := `
            pub fun main() {
                let x: Int16 = 3 & 2
            }
        `

		meter := newTestMemoryGauge()
		inter := parseCheckAndInterpretWithMemoryMetering(t, script, meter)

		_, err := inter.Invoke("main")
		require.NoError(t, err)

		// two literals: 2 + 2
		// result: 2
		assert.Equal(t, uint64(6), meter.getMemory(common.MemoryKindNumber))
	})

	t.Run("bitwise left shift", func(t *testing.T) {

		t.Parallel()

		script := `
            pub fun main() {
                let x: Int16 = 3 << 2
            }
        `

		meter := newTestMemoryGauge()
		inter := parseCheckAndInterpretWithMemoryMetering(t, script, meter)

		_, err := inter.Invoke("main")
		require.NoError(t, err)

		// two literals: 2 + 2
		// result: 2
		assert.Equal(t, uint64(6), meter.getMemory(common.MemoryKindNumber))
	})

	t.Run("bitwise right shift", func(t *testing.T) {

		t.Parallel()

		script := `
            pub fun main() {
                let x: Int16 = 3 >> 2
            }
        `

		meter := newTestMemoryGauge()
		inter := parseCheckAndInterpretWithMemoryMetering(t, script, meter)

		_, err := inter.Invoke("main")
		require.NoError(t, err)

		// two literals: 2 + 2
		// result: 2
		assert.Equal(t, uint64(6), meter.getMemory(common.MemoryKindNumber))
	})

	t.Run("logical operations", func(t *testing.T) {

		t.Parallel()

		script := `
            pub fun main() {
                let x: Int16 = 1
                x == 1
                x != 1
                x > 1
                x >= 1
                x < 1
                x <= 1
            }
        `

		meter := newTestMemoryGauge()
		inter := parseCheckAndInterpretWithMemoryMetering(t, script, meter)

		_, err := inter.Invoke("main")
		require.NoError(t, err)

		assert.Equal(t, uint64(6), meter.getMemory(common.MemoryKindBool))
	})
}

func TestInterpretInt32Metering(t *testing.T) {

	t.Parallel()

	t.Run("creation", func(t *testing.T) {

		t.Parallel()

		script := `
            pub fun main() {
                let x: Int32 = 1
            }
        `

		meter := newTestMemoryGauge()
		inter := parseCheckAndInterpretWithMemoryMetering(t, script, meter)

		_, err := inter.Invoke("main")
		require.NoError(t, err)

		assert.Equal(t, uint64(4), meter.getMemory(common.MemoryKindNumber))
	})

	t.Run("addition", func(t *testing.T) {

		t.Parallel()

		script := `
            pub fun main() {
                let x: Int32 = 1 + 2
            }
        `

		meter := newTestMemoryGauge()
		inter := parseCheckAndInterpretWithMemoryMetering(t, script, meter)

		_, err := inter.Invoke("main")
		require.NoError(t, err)

		// two literals: 4 + 4
		// result: 4
		assert.Equal(t, uint64(12), meter.getMemory(common.MemoryKindNumber))
	})

	t.Run("saturating addition", func(t *testing.T) {

		t.Parallel()

		script := `
            pub fun main() {
                let x: Int32 = 1
                let y: Int32 = x.saturatingAdd(2)
            }
        `

		meter := newTestMemoryGauge()
		inter := parseCheckAndInterpretWithMemoryMetering(t, script, meter)

		_, err := inter.Invoke("main")
		require.NoError(t, err)

		// two literals: 4 + 4
		// result: 4
		assert.Equal(t, uint64(12), meter.getMemory(common.MemoryKindNumber))
	})

	t.Run("subtraction", func(t *testing.T) {

		t.Parallel()

		script := `
            pub fun main() {
                let x: Int32 = 1 - 2
            }
        `

		meter := newTestMemoryGauge()
		inter := parseCheckAndInterpretWithMemoryMetering(t, script, meter)

		_, err := inter.Invoke("main")
		require.NoError(t, err)

		// two literals: 4 + 4
		// result: 4
		assert.Equal(t, uint64(12), meter.getMemory(common.MemoryKindNumber))
	})

	t.Run("saturating subtraction", func(t *testing.T) {

		t.Parallel()

		script := `
            pub fun main() {
                let x: Int32 = 1
                let y: Int32 = x.saturatingSubtract(2)
            }
        `

		meter := newTestMemoryGauge()
		inter := parseCheckAndInterpretWithMemoryMetering(t, script, meter)

		_, err := inter.Invoke("main")
		require.NoError(t, err)

		// two literals: 4 + 4
		// result: 4
		assert.Equal(t, uint64(12), meter.getMemory(common.MemoryKindNumber))
	})

	t.Run("multiplication", func(t *testing.T) {

		t.Parallel()

		script := `
            pub fun main() {
                let x: Int32 = 1 * 2
            }
        `

		meter := newTestMemoryGauge()
		inter := parseCheckAndInterpretWithMemoryMetering(t, script, meter)

		_, err := inter.Invoke("main")
		require.NoError(t, err)

		// two literals: 4 + 4
		// result: 4
		assert.Equal(t, uint64(12), meter.getMemory(common.MemoryKindNumber))
	})

	t.Run("saturating multiplication", func(t *testing.T) {

		t.Parallel()

		script := `
            pub fun main() {
                let x: Int32 = 1
                let y: Int32 = x.saturatingMultiply(2)
            }
        `

		meter := newTestMemoryGauge()
		inter := parseCheckAndInterpretWithMemoryMetering(t, script, meter)

		_, err := inter.Invoke("main")
		require.NoError(t, err)

		// two literals: 4 + 4
		// result: 4
		assert.Equal(t, uint64(12), meter.getMemory(common.MemoryKindNumber))
	})

	t.Run("division", func(t *testing.T) {

		t.Parallel()

		script := `
            pub fun main() {
                let x: Int32 = 3 / 2
            }
        `

		meter := newTestMemoryGauge()
		inter := parseCheckAndInterpretWithMemoryMetering(t, script, meter)

		_, err := inter.Invoke("main")
		require.NoError(t, err)

		// two literals: 4 + 4
		// result: 4
		assert.Equal(t, uint64(12), meter.getMemory(common.MemoryKindNumber))
	})

	t.Run("saturating division", func(t *testing.T) {

		t.Parallel()

		script := `
            pub fun main() {
                let x: Int32 = 3
                let y: Int32 = x.saturatingMultiply(2)
            }
        `

		meter := newTestMemoryGauge()
		inter := parseCheckAndInterpretWithMemoryMetering(t, script, meter)

		_, err := inter.Invoke("main")
		require.NoError(t, err)

		// two literals: 4 + 4
		// result: 4
		assert.Equal(t, uint64(12), meter.getMemory(common.MemoryKindNumber))
	})

	t.Run("modulo", func(t *testing.T) {

		t.Parallel()

		script := `
            pub fun main() {
                let x: Int32 = 3 % 2
            }
        `

		meter := newTestMemoryGauge()
		inter := parseCheckAndInterpretWithMemoryMetering(t, script, meter)

		_, err := inter.Invoke("main")
		require.NoError(t, err)

		// two literals: 4 + 4
		// result: 4
		assert.Equal(t, uint64(12), meter.getMemory(common.MemoryKindNumber))
	})

	t.Run("negation", func(t *testing.T) {

		t.Parallel()

		script := `
            pub fun main() {
                let x: Int32 = 1
                let y: Int32 = -x
            }
        `

		meter := newTestMemoryGauge()
		inter := parseCheckAndInterpretWithMemoryMetering(t, script, meter)

		_, err := inter.Invoke("main")
		require.NoError(t, err)

		// x: 4
		// y: 4
		assert.Equal(t, uint64(8), meter.getMemory(common.MemoryKindNumber))
	})

	t.Run("bitwise or", func(t *testing.T) {

		t.Parallel()

		script := `
            pub fun main() {
                let x: Int32 = 3 | 2
            }
        `

		meter := newTestMemoryGauge()
		inter := parseCheckAndInterpretWithMemoryMetering(t, script, meter)

		_, err := inter.Invoke("main")
		require.NoError(t, err)

		// two literals: 4 + 4
		// result: 4
		assert.Equal(t, uint64(12), meter.getMemory(common.MemoryKindNumber))
	})

	t.Run("bitwise xor", func(t *testing.T) {

		t.Parallel()

		script := `
            pub fun main() {
                let x: Int32 = 3 ^ 2
            }
        `

		meter := newTestMemoryGauge()
		inter := parseCheckAndInterpretWithMemoryMetering(t, script, meter)

		_, err := inter.Invoke("main")
		require.NoError(t, err)

		// two literals: 4 + 4
		// result: 4
		assert.Equal(t, uint64(12), meter.getMemory(common.MemoryKindNumber))
	})

	t.Run("bitwise and", func(t *testing.T) {

		t.Parallel()

		script := `
            pub fun main() {
                let x: Int32 = 3 & 2
            }
        `

		meter := newTestMemoryGauge()
		inter := parseCheckAndInterpretWithMemoryMetering(t, script, meter)

		_, err := inter.Invoke("main")
		require.NoError(t, err)

		// two literals: 4 + 4
		// result: 4
		assert.Equal(t, uint64(12), meter.getMemory(common.MemoryKindNumber))
	})

	t.Run("bitwise left shift", func(t *testing.T) {

		t.Parallel()

		script := `
            pub fun main() {
                let x: Int32 = 3 << 2
            }
        `

		meter := newTestMemoryGauge()
		inter := parseCheckAndInterpretWithMemoryMetering(t, script, meter)

		_, err := inter.Invoke("main")
		require.NoError(t, err)

		// two literals: 4 + 4
		// result: 4
		assert.Equal(t, uint64(12), meter.getMemory(common.MemoryKindNumber))
	})

	t.Run("bitwise right shift", func(t *testing.T) {

		t.Parallel()

		script := `
            pub fun main() {
                let x: Int32 = 3 >> 2
            }
        `

		meter := newTestMemoryGauge()
		inter := parseCheckAndInterpretWithMemoryMetering(t, script, meter)

		_, err := inter.Invoke("main")
		require.NoError(t, err)

		// two literals: 4 + 4
		// result: 4
		assert.Equal(t, uint64(12), meter.getMemory(common.MemoryKindNumber))
	})

	t.Run("logical operations", func(t *testing.T) {

		t.Parallel()

		script := `
            pub fun main() {
                let x: Int32 = 1
                x == 1
                x != 1
                x > 1
                x >= 1
                x < 1
                x <= 1
            }
        `

		meter := newTestMemoryGauge()
		inter := parseCheckAndInterpretWithMemoryMetering(t, script, meter)

		_, err := inter.Invoke("main")
		require.NoError(t, err)

		assert.Equal(t, uint64(6), meter.getMemory(common.MemoryKindBool))
	})
}

func TestInterpretInt64Metering(t *testing.T) {

	t.Parallel()

	t.Run("creation", func(t *testing.T) {

		t.Parallel()

		script := `
            pub fun main() {
                let x: Int64 = 1
            }
        `

		meter := newTestMemoryGauge()
		inter := parseCheckAndInterpretWithMemoryMetering(t, script, meter)

		_, err := inter.Invoke("main")
		require.NoError(t, err)

		assert.Equal(t, uint64(8), meter.getMemory(common.MemoryKindNumber))
	})

	t.Run("addition", func(t *testing.T) {

		t.Parallel()

		script := `
            pub fun main() {
                let x: Int64 = 1 + 2
            }
        `

		meter := newTestMemoryGauge()
		inter := parseCheckAndInterpretWithMemoryMetering(t, script, meter)

		_, err := inter.Invoke("main")
		require.NoError(t, err)

		// two literals: 8 + 8
		// result: 8
		assert.Equal(t, uint64(24), meter.getMemory(common.MemoryKindNumber))
	})

	t.Run("saturating addition", func(t *testing.T) {

		t.Parallel()

		script := `
            pub fun main() {
                let x: Int64 = 1
                let y: Int64 = x.saturatingAdd(2)
            }
        `

		meter := newTestMemoryGauge()
		inter := parseCheckAndInterpretWithMemoryMetering(t, script, meter)

		_, err := inter.Invoke("main")
		require.NoError(t, err)

		// two literals: 8 + 8
		// result: 8
		assert.Equal(t, uint64(24), meter.getMemory(common.MemoryKindNumber))
	})

	t.Run("subtraction", func(t *testing.T) {

		t.Parallel()

		script := `
            pub fun main() {
                let x: Int64 = 1 - 2
            }
        `

		meter := newTestMemoryGauge()
		inter := parseCheckAndInterpretWithMemoryMetering(t, script, meter)

		_, err := inter.Invoke("main")
		require.NoError(t, err)

		// two literals: 8 + 8
		// result: 8
		assert.Equal(t, uint64(24), meter.getMemory(common.MemoryKindNumber))
	})

	t.Run("saturating subtraction", func(t *testing.T) {

		t.Parallel()

		script := `
            pub fun main() {
                let x: Int64 = 1
                let y: Int64 = x.saturatingSubtract(2)
            }
        `

		meter := newTestMemoryGauge()
		inter := parseCheckAndInterpretWithMemoryMetering(t, script, meter)

		_, err := inter.Invoke("main")
		require.NoError(t, err)

		// two literals: 8 + 8
		// result: 8
		assert.Equal(t, uint64(24), meter.getMemory(common.MemoryKindNumber))
	})

	t.Run("multiplication", func(t *testing.T) {

		t.Parallel()

		script := `
            pub fun main() {
                let x: Int64 = 1 * 2
            }
        `

		meter := newTestMemoryGauge()
		inter := parseCheckAndInterpretWithMemoryMetering(t, script, meter)

		_, err := inter.Invoke("main")
		require.NoError(t, err)

		// two literals: 8 + 8
		// result: 8
		assert.Equal(t, uint64(24), meter.getMemory(common.MemoryKindNumber))
	})

	t.Run("saturating multiplication", func(t *testing.T) {

		t.Parallel()

		script := `
            pub fun main() {
                let x: Int64 = 1
                let y: Int64 = x.saturatingMultiply(2)
            }
        `

		meter := newTestMemoryGauge()
		inter := parseCheckAndInterpretWithMemoryMetering(t, script, meter)

		_, err := inter.Invoke("main")
		require.NoError(t, err)

		// two literals: 8 + 8
		// result: 8
		assert.Equal(t, uint64(24), meter.getMemory(common.MemoryKindNumber))
	})

	t.Run("division", func(t *testing.T) {

		t.Parallel()

		script := `
            pub fun main() {
                let x: Int64 = 3 / 2
            }
        `

		meter := newTestMemoryGauge()
		inter := parseCheckAndInterpretWithMemoryMetering(t, script, meter)

		_, err := inter.Invoke("main")
		require.NoError(t, err)

		// two literals: 8 + 8
		// result: 8
		assert.Equal(t, uint64(24), meter.getMemory(common.MemoryKindNumber))
	})

	t.Run("saturating division", func(t *testing.T) {

		t.Parallel()

		script := `
            pub fun main() {
                let x: Int64 = 3
                let y: Int64 = x.saturatingMultiply(2)
            }
        `

		meter := newTestMemoryGauge()
		inter := parseCheckAndInterpretWithMemoryMetering(t, script, meter)

		_, err := inter.Invoke("main")
		require.NoError(t, err)

		// two literals: 8 + 8
		// result: 8
		assert.Equal(t, uint64(24), meter.getMemory(common.MemoryKindNumber))
	})

	t.Run("modulo", func(t *testing.T) {

		t.Parallel()

		script := `
            pub fun main() {
                let x: Int64 = 3 % 2
            }
        `

		meter := newTestMemoryGauge()
		inter := parseCheckAndInterpretWithMemoryMetering(t, script, meter)

		_, err := inter.Invoke("main")
		require.NoError(t, err)

		// two literals: 8 + 8
		// result: 8
		assert.Equal(t, uint64(24), meter.getMemory(common.MemoryKindNumber))
	})

	t.Run("negation", func(t *testing.T) {

		t.Parallel()

		script := `
            pub fun main() {
                let x: Int64 = 1
                let y: Int64 = -x
            }
        `

		meter := newTestMemoryGauge()
		inter := parseCheckAndInterpretWithMemoryMetering(t, script, meter)

		_, err := inter.Invoke("main")
		require.NoError(t, err)

		// x: 8
		// y: 8
		assert.Equal(t, uint64(16), meter.getMemory(common.MemoryKindNumber))
	})

	t.Run("bitwise or", func(t *testing.T) {

		t.Parallel()

		script := `
            pub fun main() {
                let x: Int64 = 3 | 2
            }
        `

		meter := newTestMemoryGauge()
		inter := parseCheckAndInterpretWithMemoryMetering(t, script, meter)

		_, err := inter.Invoke("main")
		require.NoError(t, err)

		// two literals: 8 + 8
		// result: 8
		assert.Equal(t, uint64(24), meter.getMemory(common.MemoryKindNumber))
	})

	t.Run("bitwise xor", func(t *testing.T) {

		t.Parallel()

		script := `
            pub fun main() {
                let x: Int64 = 3 ^ 2
            }
        `

		meter := newTestMemoryGauge()
		inter := parseCheckAndInterpretWithMemoryMetering(t, script, meter)

		_, err := inter.Invoke("main")
		require.NoError(t, err)

		// two literals: 8 + 8
		// result: 8
		assert.Equal(t, uint64(24), meter.getMemory(common.MemoryKindNumber))
	})

	t.Run("bitwise and", func(t *testing.T) {

		t.Parallel()

		script := `
            pub fun main() {
                let x: Int64 = 3 & 2
            }
        `

		meter := newTestMemoryGauge()
		inter := parseCheckAndInterpretWithMemoryMetering(t, script, meter)

		_, err := inter.Invoke("main")
		require.NoError(t, err)

		// two literals: 8 + 8
		// result: 8
		assert.Equal(t, uint64(24), meter.getMemory(common.MemoryKindNumber))
	})

	t.Run("bitwise left shift", func(t *testing.T) {

		t.Parallel()

		script := `
            pub fun main() {
                let x: Int64 = 3 << 2
            }
        `

		meter := newTestMemoryGauge()
		inter := parseCheckAndInterpretWithMemoryMetering(t, script, meter)

		_, err := inter.Invoke("main")
		require.NoError(t, err)

		// two literals: 8 + 8
		// result: 8
		assert.Equal(t, uint64(24), meter.getMemory(common.MemoryKindNumber))
	})

	t.Run("bitwise right shift", func(t *testing.T) {

		t.Parallel()

		script := `
            pub fun main() {
                let x: Int64 = 3 >> 2
            }
        `

		meter := newTestMemoryGauge()
		inter := parseCheckAndInterpretWithMemoryMetering(t, script, meter)

		_, err := inter.Invoke("main")
		require.NoError(t, err)

		// two literals: 8 + 8
		// result: 8
		assert.Equal(t, uint64(24), meter.getMemory(common.MemoryKindNumber))
	})

	t.Run("logical operations", func(t *testing.T) {

		t.Parallel()

		script := `
            pub fun main() {
                let x: Int64 = 1
                x == 1
                x != 1
                x > 1
                x >= 1
                x < 1
                x <= 1
            }
        `

		meter := newTestMemoryGauge()
		inter := parseCheckAndInterpretWithMemoryMetering(t, script, meter)

		_, err := inter.Invoke("main")
		require.NoError(t, err)

		assert.Equal(t, uint64(6), meter.getMemory(common.MemoryKindBool))
	})
}

func TestInterpretInt128Metering(t *testing.T) {

	t.Parallel()

	t.Run("creation", func(t *testing.T) {

		t.Parallel()

		script := `
            pub fun main() {
                let x: Int128 = 1
            }
        `

		meter := newTestMemoryGauge()
		inter := parseCheckAndInterpretWithMemoryMetering(t, script, meter)

		_, err := inter.Invoke("main")
		require.NoError(t, err)

		assert.Equal(t, uint64(16), meter.getMemory(common.MemoryKindBigInt))
	})

	t.Run("addition", func(t *testing.T) {

		t.Parallel()

		script := `
            pub fun main() {
                let x: Int128 = 1 + 2
            }
        `

		meter := newTestMemoryGauge()
		inter := parseCheckAndInterpretWithMemoryMetering(t, script, meter)

		_, err := inter.Invoke("main")
		require.NoError(t, err)

		// two literals: 16 + 16
		// result: 16
		assert.Equal(t, uint64(48), meter.getMemory(common.MemoryKindBigInt))
	})

	t.Run("saturating addition", func(t *testing.T) {

		t.Parallel()

		script := `
            pub fun main() {
                let x: Int128 = 1
                let y: Int128 = x.saturatingAdd(2)
            }
        `

		meter := newTestMemoryGauge()
		inter := parseCheckAndInterpretWithMemoryMetering(t, script, meter)

		_, err := inter.Invoke("main")
		require.NoError(t, err)

		// two literals: 16 + 16
		// result: 16
		assert.Equal(t, uint64(48), meter.getMemory(common.MemoryKindBigInt))
	})

	t.Run("subtraction", func(t *testing.T) {

		t.Parallel()

		script := `
            pub fun main() {
                let x: Int128 = 1 - 2
            }
        `

		meter := newTestMemoryGauge()
		inter := parseCheckAndInterpretWithMemoryMetering(t, script, meter)

		_, err := inter.Invoke("main")
		require.NoError(t, err)

		// two literals: 16 + 16
		// result: 16
		assert.Equal(t, uint64(48), meter.getMemory(common.MemoryKindBigInt))
	})

	t.Run("saturating subtraction", func(t *testing.T) {

		t.Parallel()

		script := `
            pub fun main() {
                let x: Int128 = 1
                let y: Int128 = x.saturatingSubtract(2)
            }
        `

		meter := newTestMemoryGauge()
		inter := parseCheckAndInterpretWithMemoryMetering(t, script, meter)

		_, err := inter.Invoke("main")
		require.NoError(t, err)

		// two literals: 16 + 16
		// result: 16
		assert.Equal(t, uint64(48), meter.getMemory(common.MemoryKindBigInt))
	})

	t.Run("multiplication", func(t *testing.T) {

		t.Parallel()

		script := `
            pub fun main() {
                let x: Int128 = 1 * 2
            }
        `

		meter := newTestMemoryGauge()
		inter := parseCheckAndInterpretWithMemoryMetering(t, script, meter)

		_, err := inter.Invoke("main")
		require.NoError(t, err)

		// two literals: 16 + 16
		// result: 16
		assert.Equal(t, uint64(48), meter.getMemory(common.MemoryKindBigInt))
	})

	t.Run("saturating multiplication", func(t *testing.T) {

		t.Parallel()

		script := `
            pub fun main() {
                let x: Int128 = 1
                let y: Int128 = x.saturatingMultiply(2)
            }
        `

		meter := newTestMemoryGauge()
		inter := parseCheckAndInterpretWithMemoryMetering(t, script, meter)

		_, err := inter.Invoke("main")
		require.NoError(t, err)

		// two literals: 16 + 16
		// result: 16
		assert.Equal(t, uint64(48), meter.getMemory(common.MemoryKindBigInt))
	})

	t.Run("division", func(t *testing.T) {

		t.Parallel()

		script := `
            pub fun main() {
                let x: Int128 = 3 / 2
            }
        `

		meter := newTestMemoryGauge()
		inter := parseCheckAndInterpretWithMemoryMetering(t, script, meter)

		_, err := inter.Invoke("main")
		require.NoError(t, err)

		// two literals: 16 + 16
		// result: 16
		assert.Equal(t, uint64(48), meter.getMemory(common.MemoryKindBigInt))
	})

	t.Run("saturating division", func(t *testing.T) {

		t.Parallel()

		script := `
            pub fun main() {
                let x: Int128 = 3
                let y: Int128 = x.saturatingMultiply(2)
            }
        `

		meter := newTestMemoryGauge()
		inter := parseCheckAndInterpretWithMemoryMetering(t, script, meter)

		_, err := inter.Invoke("main")
		require.NoError(t, err)

		// two literals: 16 + 16
		// result: 16
		assert.Equal(t, uint64(48), meter.getMemory(common.MemoryKindBigInt))
	})

	t.Run("modulo", func(t *testing.T) {

		t.Parallel()

		script := `
            pub fun main() {
                let x: Int128 = 3 % 2
            }
        `

		meter := newTestMemoryGauge()
		inter := parseCheckAndInterpretWithMemoryMetering(t, script, meter)

		_, err := inter.Invoke("main")
		require.NoError(t, err)

		// two literals: 16 + 16
		// result: 16
		assert.Equal(t, uint64(48), meter.getMemory(common.MemoryKindBigInt))
	})

	t.Run("negation", func(t *testing.T) {

		t.Parallel()

		script := `
            pub fun main() {
                let x: Int128 = 1
                let y: Int128 = -x
            }
        `

		meter := newTestMemoryGauge()
		inter := parseCheckAndInterpretWithMemoryMetering(t, script, meter)

		_, err := inter.Invoke("main")
		require.NoError(t, err)

		// x: 16
		// y: 16
		assert.Equal(t, uint64(32), meter.getMemory(common.MemoryKindBigInt))
	})

	t.Run("bitwise or", func(t *testing.T) {

		t.Parallel()

		script := `
            pub fun main() {
                let x: Int128 = 3 | 2
            }
        `

		meter := newTestMemoryGauge()
		inter := parseCheckAndInterpretWithMemoryMetering(t, script, meter)

		_, err := inter.Invoke("main")
		require.NoError(t, err)

		// two literals: 16 + 16
		// result: 16
		assert.Equal(t, uint64(48), meter.getMemory(common.MemoryKindBigInt))
	})

	t.Run("bitwise xor", func(t *testing.T) {

		t.Parallel()

		script := `
            pub fun main() {
                let x: Int128 = 3 ^ 2
            }
        `

		meter := newTestMemoryGauge()
		inter := parseCheckAndInterpretWithMemoryMetering(t, script, meter)

		_, err := inter.Invoke("main")
		require.NoError(t, err)

		// two literals: 16 + 16
		// result: 16
		assert.Equal(t, uint64(48), meter.getMemory(common.MemoryKindBigInt))
	})

	t.Run("bitwise and", func(t *testing.T) {

		t.Parallel()

		script := `
            pub fun main() {
                let x: Int128 = 3 & 2
            }
        `

		meter := newTestMemoryGauge()
		inter := parseCheckAndInterpretWithMemoryMetering(t, script, meter)

		_, err := inter.Invoke("main")
		require.NoError(t, err)

		// two literals: 16 + 16
		// result: 16
		assert.Equal(t, uint64(48), meter.getMemory(common.MemoryKindBigInt))
	})

	t.Run("bitwise left shift", func(t *testing.T) {

		t.Parallel()

		script := `
            pub fun main() {
                let x: Int128 = 3 << 2
            }
        `

		meter := newTestMemoryGauge()
		inter := parseCheckAndInterpretWithMemoryMetering(t, script, meter)

		_, err := inter.Invoke("main")
		require.NoError(t, err)

		// two literals: 16 + 16
		// result: 16
		assert.Equal(t, uint64(48), meter.getMemory(common.MemoryKindBigInt))
	})

	t.Run("bitwise right shift", func(t *testing.T) {

		t.Parallel()

		script := `
            pub fun main() {
                let x: Int128 = 3 >> 2
            }
        `

		meter := newTestMemoryGauge()
		inter := parseCheckAndInterpretWithMemoryMetering(t, script, meter)

		_, err := inter.Invoke("main")
		require.NoError(t, err)

		// two literals: 16 + 16
		// result: 16
		assert.Equal(t, uint64(48), meter.getMemory(common.MemoryKindBigInt))
	})

	t.Run("logical operations", func(t *testing.T) {

		t.Parallel()

		script := `
            pub fun main() {
                let x: Int128 = 1
                x == 1
                x != 1
                x > 1
                x >= 1
                x < 1
                x <= 1
            }
        `

		meter := newTestMemoryGauge()
		inter := parseCheckAndInterpretWithMemoryMetering(t, script, meter)

		_, err := inter.Invoke("main")
		require.NoError(t, err)

		assert.Equal(t, uint64(6), meter.getMemory(common.MemoryKindBool))
		assert.Equal(t, uint64(1), meter.getMemory(common.MemoryKindElaboration))
	})
}

func TestInterpretInt256Metering(t *testing.T) {

	t.Parallel()

	t.Run("creation", func(t *testing.T) {

		t.Parallel()

		script := `
            pub fun main() {
                let x: Int256 = 1
            }
        `

		meter := newTestMemoryGauge()
		inter := parseCheckAndInterpretWithMemoryMetering(t, script, meter)

		_, err := inter.Invoke("main")
		require.NoError(t, err)

		assert.Equal(t, uint64(32), meter.getMemory(common.MemoryKindBigInt))
	})

	t.Run("addition", func(t *testing.T) {

		t.Parallel()

		script := `
            pub fun main() {
                let x: Int256 = 1 + 2
            }
        `

		meter := newTestMemoryGauge()
		inter := parseCheckAndInterpretWithMemoryMetering(t, script, meter)

		_, err := inter.Invoke("main")
		require.NoError(t, err)

		// two literals: 32 + 32
		// result: 32
		assert.Equal(t, uint64(96), meter.getMemory(common.MemoryKindBigInt))
	})

	t.Run("saturating addition", func(t *testing.T) {

		t.Parallel()

		script := `
            pub fun main() {
                let x: Int256 = 1
                let y: Int256 = x.saturatingAdd(2)
            }
        `

		meter := newTestMemoryGauge()
		inter := parseCheckAndInterpretWithMemoryMetering(t, script, meter)

		_, err := inter.Invoke("main")
		require.NoError(t, err)

		// two literals: 32 + 32
		// result: 32
		assert.Equal(t, uint64(96), meter.getMemory(common.MemoryKindBigInt))
	})

	t.Run("subtraction", func(t *testing.T) {

		t.Parallel()

		script := `
            pub fun main() {
                let x: Int256 = 1 - 2
            }
        `

		meter := newTestMemoryGauge()
		inter := parseCheckAndInterpretWithMemoryMetering(t, script, meter)

		_, err := inter.Invoke("main")
		require.NoError(t, err)

		// two literals: 32 + 32
		// result: 32
		assert.Equal(t, uint64(96), meter.getMemory(common.MemoryKindBigInt))
	})

	t.Run("saturating subtraction", func(t *testing.T) {

		t.Parallel()

		script := `
            pub fun main() {
                let x: Int256 = 1
                let y: Int256 = x.saturatingSubtract(2)
            }
        `

		meter := newTestMemoryGauge()
		inter := parseCheckAndInterpretWithMemoryMetering(t, script, meter)

		_, err := inter.Invoke("main")
		require.NoError(t, err)

		// two literals: 32 + 32
		// result: 32
		assert.Equal(t, uint64(96), meter.getMemory(common.MemoryKindBigInt))
	})

	t.Run("multiplication", func(t *testing.T) {

		t.Parallel()

		script := `
            pub fun main() {
                let x: Int256 = 1 * 2
            }
        `

		meter := newTestMemoryGauge()
		inter := parseCheckAndInterpretWithMemoryMetering(t, script, meter)

		_, err := inter.Invoke("main")
		require.NoError(t, err)

		// two literals: 32 + 32
		// result: 32
		assert.Equal(t, uint64(96), meter.getMemory(common.MemoryKindBigInt))
	})

	t.Run("saturating multiplication", func(t *testing.T) {

		t.Parallel()

		script := `
            pub fun main() {
                let x: Int256 = 1
                let y: Int256 = x.saturatingMultiply(2)
            }
        `

		meter := newTestMemoryGauge()
		inter := parseCheckAndInterpretWithMemoryMetering(t, script, meter)

		_, err := inter.Invoke("main")
		require.NoError(t, err)

		// two literals: 32 + 32
		// result: 32
		assert.Equal(t, uint64(96), meter.getMemory(common.MemoryKindBigInt))
	})

	t.Run("division", func(t *testing.T) {

		t.Parallel()

		script := `
            pub fun main() {
                let x: Int256 = 3 / 2
            }
        `

		meter := newTestMemoryGauge()
		inter := parseCheckAndInterpretWithMemoryMetering(t, script, meter)

		_, err := inter.Invoke("main")
		require.NoError(t, err)

		// two literals: 32 + 32
		// result: 32
		assert.Equal(t, uint64(96), meter.getMemory(common.MemoryKindBigInt))
	})

	t.Run("saturating division", func(t *testing.T) {

		t.Parallel()

		script := `
            pub fun main() {
                let x: Int256 = 3
                let y: Int256 = x.saturatingMultiply(2)
            }
        `

		meter := newTestMemoryGauge()
		inter := parseCheckAndInterpretWithMemoryMetering(t, script, meter)

		_, err := inter.Invoke("main")
		require.NoError(t, err)

		// two literals: 32 + 32
		// result: 32
		assert.Equal(t, uint64(96), meter.getMemory(common.MemoryKindBigInt))
	})

	t.Run("modulo", func(t *testing.T) {

		t.Parallel()

		script := `
            pub fun main() {
                let x: Int256 = 3 % 2
            }
        `

		meter := newTestMemoryGauge()
		inter := parseCheckAndInterpretWithMemoryMetering(t, script, meter)

		_, err := inter.Invoke("main")
		require.NoError(t, err)

		// two literals: 32 + 32
		// result: 32
		assert.Equal(t, uint64(96), meter.getMemory(common.MemoryKindBigInt))
	})

	t.Run("negation", func(t *testing.T) {

		t.Parallel()

		script := `
            pub fun main() {
                let x: Int256 = 1
                let y: Int256 = -x
            }
        `

		meter := newTestMemoryGauge()
		inter := parseCheckAndInterpretWithMemoryMetering(t, script, meter)

		_, err := inter.Invoke("main")
		require.NoError(t, err)

		// x: 32
		// y: 32
		assert.Equal(t, uint64(64), meter.getMemory(common.MemoryKindBigInt))
	})

	t.Run("bitwise or", func(t *testing.T) {

		t.Parallel()

		script := `
            pub fun main() {
                let x: Int256 = 3 | 2
            }
        `

		meter := newTestMemoryGauge()
		inter := parseCheckAndInterpretWithMemoryMetering(t, script, meter)

		_, err := inter.Invoke("main")
		require.NoError(t, err)

		// two literals: 32 + 32
		// result: 32
		assert.Equal(t, uint64(96), meter.getMemory(common.MemoryKindBigInt))
	})

	t.Run("bitwise xor", func(t *testing.T) {

		t.Parallel()

		script := `
            pub fun main() {
                let x: Int256 = 3 ^ 2
            }
        `

		meter := newTestMemoryGauge()
		inter := parseCheckAndInterpretWithMemoryMetering(t, script, meter)

		_, err := inter.Invoke("main")
		require.NoError(t, err)

		// two literals: 32 + 32
		// result: 32
		assert.Equal(t, uint64(96), meter.getMemory(common.MemoryKindBigInt))
	})

	t.Run("bitwise and", func(t *testing.T) {

		t.Parallel()

		script := `
            pub fun main() {
                let x: Int256 = 3 & 2
            }
        `

		meter := newTestMemoryGauge()
		inter := parseCheckAndInterpretWithMemoryMetering(t, script, meter)

		_, err := inter.Invoke("main")
		require.NoError(t, err)

		// two literals: 32 + 32
		// result: 32
		assert.Equal(t, uint64(96), meter.getMemory(common.MemoryKindBigInt))
	})

	t.Run("bitwise left shift", func(t *testing.T) {

		t.Parallel()

		script := `
            pub fun main() {
                let x: Int256 = 3 << 2
            }
        `

		meter := newTestMemoryGauge()
		inter := parseCheckAndInterpretWithMemoryMetering(t, script, meter)

		_, err := inter.Invoke("main")
		require.NoError(t, err)

		// two literals: 32 + 32
		// result: 32
		assert.Equal(t, uint64(96), meter.getMemory(common.MemoryKindBigInt))
	})

	t.Run("bitwise right shift", func(t *testing.T) {

		t.Parallel()

		script := `
            pub fun main() {
                let x: Int256 = 3 >> 2
            }
        `

		meter := newTestMemoryGauge()
		inter := parseCheckAndInterpretWithMemoryMetering(t, script, meter)

		_, err := inter.Invoke("main")
		require.NoError(t, err)

		// two literals: 32 + 32
		// result: 32
		assert.Equal(t, uint64(96), meter.getMemory(common.MemoryKindBigInt))
	})

	t.Run("logical operations", func(t *testing.T) {

		t.Parallel()

		script := `
            pub fun main() {
                let x: Int256 = 1
                x == 1
                x != 1
                x > 1
                x >= 1
                x < 1
                x <= 1
            }
        `

		meter := newTestMemoryGauge()
		inter := parseCheckAndInterpretWithMemoryMetering(t, script, meter)

		_, err := inter.Invoke("main")
		require.NoError(t, err)

		assert.Equal(t, uint64(6), meter.getMemory(common.MemoryKindBool))
	})
}

func TestInterpretWord8Metering(t *testing.T) {

	t.Parallel()

	t.Run("creation", func(t *testing.T) {

		t.Parallel()

		script := `
            pub fun main() {
                let x = 1 as Word8
            }
        `

		meter := newTestMemoryGauge()
		inter := parseCheckAndInterpretWithMemoryMetering(t, script, meter)

		_, err := inter.Invoke("main")
		require.NoError(t, err)

		// creation: 1
		assert.Equal(t, uint64(1), meter.getMemory(common.MemoryKindNumber))
		assert.Equal(t, uint64(1), meter.getMemory(common.MemoryKindElaboration))
	})

	t.Run("addition", func(t *testing.T) {

		t.Parallel()

		script := `
            pub fun main() {
                let x = 1 as Word8 + 2 as Word8
            }
        `

		meter := newTestMemoryGauge()
		inter := parseCheckAndInterpretWithMemoryMetering(t, script, meter)

		_, err := inter.Invoke("main")
		require.NoError(t, err)

		// creation: 1 + 1
		// result: 1
		assert.Equal(t, uint64(3), meter.getMemory(common.MemoryKindNumber))
	})

	t.Run("subtraction", func(t *testing.T) {

		t.Parallel()

		script := `
            pub fun main() {
                let x = 3 as Word8 - 2 as Word8
            }
        `

		meter := newTestMemoryGauge()
		inter := parseCheckAndInterpretWithMemoryMetering(t, script, meter)

		_, err := inter.Invoke("main")
		require.NoError(t, err)

		// creation: 1 + 1
		// result: 1
		assert.Equal(t, uint64(3), meter.getMemory(common.MemoryKindNumber))
	})

	t.Run("multiplication", func(t *testing.T) {

		t.Parallel()

		script := `
            pub fun main() {
                let x = 1 as Word8 * 2 as Word8
            }
        `

		meter := newTestMemoryGauge()
		inter := parseCheckAndInterpretWithMemoryMetering(t, script, meter)

		_, err := inter.Invoke("main")
		require.NoError(t, err)

		// creation: 1 + 1
		// result: 1
		assert.Equal(t, uint64(3), meter.getMemory(common.MemoryKindNumber))
	})

	t.Run("division", func(t *testing.T) {

		t.Parallel()

		script := `
            pub fun main() {
                let x = 10 as Word8 / 2 as Word8
            }
        `

		meter := newTestMemoryGauge()
		inter := parseCheckAndInterpretWithMemoryMetering(t, script, meter)

		_, err := inter.Invoke("main")
		require.NoError(t, err)

		// creation: 1 + 1
		// result: 1
		assert.Equal(t, uint64(3), meter.getMemory(common.MemoryKindNumber))
	})

	t.Run("modulo", func(t *testing.T) {

		t.Parallel()

		script := `
            pub fun main() {
                let x = 10 as Word8 % 2 as Word8
            }
        `

		meter := newTestMemoryGauge()
		inter := parseCheckAndInterpretWithMemoryMetering(t, script, meter)

		_, err := inter.Invoke("main")
		require.NoError(t, err)

		// creation: 1 + 1
		// result: 1
		assert.Equal(t, uint64(3), meter.getMemory(common.MemoryKindNumber))
	})

	t.Run("bitwise or", func(t *testing.T) {

		t.Parallel()

		script := `
            pub fun main() {
                let x = 10 as Word8 | 2 as Word8
            }
        `

		meter := newTestMemoryGauge()
		inter := parseCheckAndInterpretWithMemoryMetering(t, script, meter)

		_, err := inter.Invoke("main")
		require.NoError(t, err)

		// creation: 1 + 1
		// result: 1
		assert.Equal(t, uint64(3), meter.getMemory(common.MemoryKindNumber))
	})

	t.Run("bitwise xor", func(t *testing.T) {

		t.Parallel()

		script := `
            pub fun main() {
                let x = 10 as Word8 ^ 2 as Word8
            }
        `

		meter := newTestMemoryGauge()
		inter := parseCheckAndInterpretWithMemoryMetering(t, script, meter)

		_, err := inter.Invoke("main")
		require.NoError(t, err)

		// creation: 1 + 1
		// result: 1
		assert.Equal(t, uint64(3), meter.getMemory(common.MemoryKindNumber))
	})

	t.Run("bitwise and", func(t *testing.T) {

		t.Parallel()

		script := `
            pub fun main() {
                let x = 10 as Word8 & 2 as Word8
            }
        `

		meter := newTestMemoryGauge()
		inter := parseCheckAndInterpretWithMemoryMetering(t, script, meter)

		_, err := inter.Invoke("main")
		require.NoError(t, err)

		// creation: 1 + 1
		// result: 1
		assert.Equal(t, uint64(3), meter.getMemory(common.MemoryKindNumber))
	})

	t.Run("bitwise left-shift", func(t *testing.T) {

		t.Parallel()

		script := `
            pub fun main() {
                let x = 10 as Word8 << 2 as Word8
            }
        `

		meter := newTestMemoryGauge()
		inter := parseCheckAndInterpretWithMemoryMetering(t, script, meter)

		_, err := inter.Invoke("main")
		require.NoError(t, err)

		// creation: 1 + 1
		// result: 1
		assert.Equal(t, uint64(3), meter.getMemory(common.MemoryKindNumber))
	})

	t.Run("bitwise right-shift", func(t *testing.T) {

		t.Parallel()

		script := `
            pub fun main() {
                let x = 10 as Word8 >> 2 as Word8
            }
        `

		meter := newTestMemoryGauge()
		inter := parseCheckAndInterpretWithMemoryMetering(t, script, meter)

		_, err := inter.Invoke("main")
		require.NoError(t, err)

		// creation: 1 + 1
		// result: 1
		assert.Equal(t, uint64(3), meter.getMemory(common.MemoryKindNumber))
	})

	t.Run("logical operations", func(t *testing.T) {

		t.Parallel()

		script := `
            pub fun main() {
                let x: Word8 = 1
                x == 1
                x != 1
                x > 1
                x >= 1
                x < 1
                x <= 1
            }
        `

		meter := newTestMemoryGauge()
		inter := parseCheckAndInterpretWithMemoryMetering(t, script, meter)

		_, err := inter.Invoke("main")
		require.NoError(t, err)

		assert.Equal(t, uint64(6), meter.getMemory(common.MemoryKindBool))
	})
}

func TestInterpretWord16Metering(t *testing.T) {

	t.Parallel()

	t.Run("creation", func(t *testing.T) {

		t.Parallel()

		script := `
            pub fun main() {
                let x = 1 as Word16
            }
        `

		meter := newTestMemoryGauge()
		inter := parseCheckAndInterpretWithMemoryMetering(t, script, meter)

		_, err := inter.Invoke("main")
		require.NoError(t, err)

		// creation: 2
		assert.Equal(t, uint64(2), meter.getMemory(common.MemoryKindNumber))
	})

	t.Run("addition", func(t *testing.T) {

		t.Parallel()

		script := `
            pub fun main() {
                let x = 1 as Word16 + 2 as Word16
            }
        `

		meter := newTestMemoryGauge()
		inter := parseCheckAndInterpretWithMemoryMetering(t, script, meter)

		_, err := inter.Invoke("main")
		require.NoError(t, err)

		// creation: 2 + 2
		// result: 2
		assert.Equal(t, uint64(6), meter.getMemory(common.MemoryKindNumber))
	})

	t.Run("subtraction", func(t *testing.T) {

		t.Parallel()

		script := `
            pub fun main() {
                let x = 3 as Word16 - 2 as Word16
            }
        `

		meter := newTestMemoryGauge()
		inter := parseCheckAndInterpretWithMemoryMetering(t, script, meter)

		_, err := inter.Invoke("main")
		require.NoError(t, err)

		// creation: 2 + 2
		// result: 2
		assert.Equal(t, uint64(6), meter.getMemory(common.MemoryKindNumber))
	})

	t.Run("multiplication", func(t *testing.T) {

		t.Parallel()

		script := `
            pub fun main() {
                let x = 1 as Word16 * 2 as Word16
            }
        `

		meter := newTestMemoryGauge()
		inter := parseCheckAndInterpretWithMemoryMetering(t, script, meter)

		_, err := inter.Invoke("main")
		require.NoError(t, err)

		// creation: 2 + 2
		// result: 2
		assert.Equal(t, uint64(6), meter.getMemory(common.MemoryKindNumber))
	})

	t.Run("division", func(t *testing.T) {

		t.Parallel()

		script := `
            pub fun main() {
                let x = 10 as Word16 / 2 as Word16
            }
        `

		meter := newTestMemoryGauge()
		inter := parseCheckAndInterpretWithMemoryMetering(t, script, meter)

		_, err := inter.Invoke("main")
		require.NoError(t, err)

		// creation: 2 + 2
		// result: 2
		assert.Equal(t, uint64(6), meter.getMemory(common.MemoryKindNumber))
	})

	t.Run("modulo", func(t *testing.T) {

		t.Parallel()

		script := `
            pub fun main() {
                let x = 10 as Word16 % 2 as Word16
            }
        `

		meter := newTestMemoryGauge()
		inter := parseCheckAndInterpretWithMemoryMetering(t, script, meter)

		_, err := inter.Invoke("main")
		require.NoError(t, err)

		// creation: 2 + 2
		// result: 2
		assert.Equal(t, uint64(6), meter.getMemory(common.MemoryKindNumber))
	})

	t.Run("bitwise or", func(t *testing.T) {

		t.Parallel()

		script := `
            pub fun main() {
                let x = 10 as Word16 | 2 as Word16
            }
        `

		meter := newTestMemoryGauge()
		inter := parseCheckAndInterpretWithMemoryMetering(t, script, meter)

		_, err := inter.Invoke("main")
		require.NoError(t, err)

		// creation: 2 + 2
		// result: 2
		assert.Equal(t, uint64(6), meter.getMemory(common.MemoryKindNumber))
	})

	t.Run("bitwise xor", func(t *testing.T) {

		t.Parallel()

		script := `
            pub fun main() {
                let x = 10 as Word16 ^ 2 as Word16
            }
        `

		meter := newTestMemoryGauge()
		inter := parseCheckAndInterpretWithMemoryMetering(t, script, meter)

		_, err := inter.Invoke("main")
		require.NoError(t, err)

		// creation: 2 + 2
		// result: 2
		assert.Equal(t, uint64(6), meter.getMemory(common.MemoryKindNumber))
	})

	t.Run("bitwise and", func(t *testing.T) {

		t.Parallel()

		script := `
            pub fun main() {
                let x = 10 as Word16 & 2 as Word16
            }
        `

		meter := newTestMemoryGauge()
		inter := parseCheckAndInterpretWithMemoryMetering(t, script, meter)

		_, err := inter.Invoke("main")
		require.NoError(t, err)

		// creation: 2 + 2
		// result: 2
		assert.Equal(t, uint64(6), meter.getMemory(common.MemoryKindNumber))
	})

	t.Run("bitwise left-shift", func(t *testing.T) {

		t.Parallel()

		script := `
            pub fun main() {
                let x = 10 as Word16 << 2 as Word16
            }
        `

		meter := newTestMemoryGauge()
		inter := parseCheckAndInterpretWithMemoryMetering(t, script, meter)

		_, err := inter.Invoke("main")
		require.NoError(t, err)

		// creation: 2 + 2
		// result: 2
		assert.Equal(t, uint64(6), meter.getMemory(common.MemoryKindNumber))
	})

	t.Run("bitwise right-shift", func(t *testing.T) {

		t.Parallel()

		script := `
            pub fun main() {
                let x = 10 as Word16 >> 2 as Word16
            }
        `

		meter := newTestMemoryGauge()
		inter := parseCheckAndInterpretWithMemoryMetering(t, script, meter)

		_, err := inter.Invoke("main")
		require.NoError(t, err)

		// creation: 2 + 2
		// result: 2
		assert.Equal(t, uint64(6), meter.getMemory(common.MemoryKindNumber))
	})

	t.Run("logical operations", func(t *testing.T) {

		t.Parallel()

		script := `
            pub fun main() {
                let x: Word16 = 1
                x == 1
                x != 1
                x > 1
                x >= 1
                x < 1
                x <= 1
            }
        `

		meter := newTestMemoryGauge()
		inter := parseCheckAndInterpretWithMemoryMetering(t, script, meter)

		_, err := inter.Invoke("main")
		require.NoError(t, err)

		assert.Equal(t, uint64(6), meter.getMemory(common.MemoryKindBool))
	})
}

func TestInterpretWord32Metering(t *testing.T) {

	t.Parallel()

	t.Run("creation", func(t *testing.T) {

		t.Parallel()

		script := `
            pub fun main() {
                let x = 1 as Word32
            }
        `

		meter := newTestMemoryGauge()
		inter := parseCheckAndInterpretWithMemoryMetering(t, script, meter)

		_, err := inter.Invoke("main")
		require.NoError(t, err)

		// creation: 4
		assert.Equal(t, uint64(4), meter.getMemory(common.MemoryKindNumber))
	})

	t.Run("addition", func(t *testing.T) {

		t.Parallel()

		script := `
            pub fun main() {
                let x = 1 as Word32 + 2 as Word32
            }
        `

		meter := newTestMemoryGauge()
		inter := parseCheckAndInterpretWithMemoryMetering(t, script, meter)

		_, err := inter.Invoke("main")
		require.NoError(t, err)

		// creation: 4 + 4
		// result: 4
		assert.Equal(t, uint64(12), meter.getMemory(common.MemoryKindNumber))
	})

	t.Run("subtraction", func(t *testing.T) {

		t.Parallel()

		script := `
            pub fun main() {
                let x = 3 as Word32 - 2 as Word32
            }
        `

		meter := newTestMemoryGauge()
		inter := parseCheckAndInterpretWithMemoryMetering(t, script, meter)

		_, err := inter.Invoke("main")
		require.NoError(t, err)

		// creation: 4 + 4
		// result: 4
		assert.Equal(t, uint64(12), meter.getMemory(common.MemoryKindNumber))
	})

	t.Run("multiplication", func(t *testing.T) {

		t.Parallel()

		script := `
            pub fun main() {
                let x = 1 as Word32 * 2 as Word32
            }
        `

		meter := newTestMemoryGauge()
		inter := parseCheckAndInterpretWithMemoryMetering(t, script, meter)

		_, err := inter.Invoke("main")
		require.NoError(t, err)

		// creation: 4 + 4
		// result: 4
		assert.Equal(t, uint64(12), meter.getMemory(common.MemoryKindNumber))
	})

	t.Run("division", func(t *testing.T) {

		t.Parallel()

		script := `
            pub fun main() {
                let x = 10 as Word32 / 2 as Word32
            }
        `

		meter := newTestMemoryGauge()
		inter := parseCheckAndInterpretWithMemoryMetering(t, script, meter)

		_, err := inter.Invoke("main")
		require.NoError(t, err)

		// creation: 4 + 4
		// result: 4
		assert.Equal(t, uint64(12), meter.getMemory(common.MemoryKindNumber))
	})

	t.Run("modulo", func(t *testing.T) {

		t.Parallel()

		script := `
            pub fun main() {
                let x = 10 as Word32 % 2 as Word32
            }
        `

		meter := newTestMemoryGauge()
		inter := parseCheckAndInterpretWithMemoryMetering(t, script, meter)

		_, err := inter.Invoke("main")
		require.NoError(t, err)

		// creation: 4 + 4
		// result: 4
		assert.Equal(t, uint64(12), meter.getMemory(common.MemoryKindNumber))
	})

	t.Run("bitwise or", func(t *testing.T) {

		t.Parallel()

		script := `
            pub fun main() {
                let x = 10 as Word32 | 2 as Word32
            }
        `

		meter := newTestMemoryGauge()
		inter := parseCheckAndInterpretWithMemoryMetering(t, script, meter)

		_, err := inter.Invoke("main")
		require.NoError(t, err)

		// creation: 4 + 4
		// result: 4
		assert.Equal(t, uint64(12), meter.getMemory(common.MemoryKindNumber))
	})

	t.Run("bitwise xor", func(t *testing.T) {

		t.Parallel()

		script := `
            pub fun main() {
                let x = 10 as Word32 ^ 2 as Word32
            }
        `

		meter := newTestMemoryGauge()
		inter := parseCheckAndInterpretWithMemoryMetering(t, script, meter)

		_, err := inter.Invoke("main")
		require.NoError(t, err)

		// creation: 4 + 4
		// result: 4
		assert.Equal(t, uint64(12), meter.getMemory(common.MemoryKindNumber))
	})

	t.Run("bitwise and", func(t *testing.T) {

		t.Parallel()

		script := `
            pub fun main() {
                let x = 10 as Word32 & 2 as Word32
            }
        `

		meter := newTestMemoryGauge()
		inter := parseCheckAndInterpretWithMemoryMetering(t, script, meter)

		_, err := inter.Invoke("main")
		require.NoError(t, err)

		// creation: 4 + 4
		// result: 4
		assert.Equal(t, uint64(12), meter.getMemory(common.MemoryKindNumber))
	})

	t.Run("bitwise left-shift", func(t *testing.T) {

		t.Parallel()

		script := `
            pub fun main() {
                let x = 10 as Word32 << 2 as Word32
            }
        `

		meter := newTestMemoryGauge()
		inter := parseCheckAndInterpretWithMemoryMetering(t, script, meter)

		_, err := inter.Invoke("main")
		require.NoError(t, err)

		// creation: 4 + 4
		// result: 4
		assert.Equal(t, uint64(12), meter.getMemory(common.MemoryKindNumber))
	})

	t.Run("bitwise right-shift", func(t *testing.T) {

		t.Parallel()

		script := `
            pub fun main() {
                let x = 10 as Word32 >> 2 as Word32
            }
        `

		meter := newTestMemoryGauge()
		inter := parseCheckAndInterpretWithMemoryMetering(t, script, meter)

		_, err := inter.Invoke("main")
		require.NoError(t, err)

		// creation: 4 + 4
		// result: 4
		assert.Equal(t, uint64(12), meter.getMemory(common.MemoryKindNumber))
	})

	t.Run("logical operations", func(t *testing.T) {

		t.Parallel()

		script := `
            pub fun main() {
                let x: Word32 = 1
                x == 1
                x != 1
                x > 1
                x >= 1
                x < 1
                x <= 1
            }
        `

		meter := newTestMemoryGauge()
		inter := parseCheckAndInterpretWithMemoryMetering(t, script, meter)

		_, err := inter.Invoke("main")
		require.NoError(t, err)

		assert.Equal(t, uint64(6), meter.getMemory(common.MemoryKindBool))
	})
}

func TestInterpretWord64Metering(t *testing.T) {

	t.Parallel()

	t.Run("creation", func(t *testing.T) {

		t.Parallel()

		script := `
            pub fun main() {
                let x = 1 as Word64
            }
        `

		meter := newTestMemoryGauge()
		inter := parseCheckAndInterpretWithMemoryMetering(t, script, meter)

		_, err := inter.Invoke("main")
		require.NoError(t, err)

		// creation: 8
		assert.Equal(t, uint64(8), meter.getMemory(common.MemoryKindNumber))
	})

	t.Run("addition", func(t *testing.T) {

		t.Parallel()

		script := `
            pub fun main() {
                let x = 1 as Word64 + 2 as Word64
            }
        `

		meter := newTestMemoryGauge()
		inter := parseCheckAndInterpretWithMemoryMetering(t, script, meter)

		_, err := inter.Invoke("main")
		require.NoError(t, err)

		// creation: 8 + 8
		// result: 8
		assert.Equal(t, uint64(24), meter.getMemory(common.MemoryKindNumber))
	})

	t.Run("subtraction", func(t *testing.T) {

		t.Parallel()

		script := `
            pub fun main() {
                let x = 3 as Word64 - 2 as Word64
            }
        `

		meter := newTestMemoryGauge()
		inter := parseCheckAndInterpretWithMemoryMetering(t, script, meter)

		_, err := inter.Invoke("main")
		require.NoError(t, err)

		// creation: 8 + 8
		// result: 8
		assert.Equal(t, uint64(24), meter.getMemory(common.MemoryKindNumber))
	})

	t.Run("multiplication", func(t *testing.T) {

		t.Parallel()

		script := `
            pub fun main() {
                let x = 1 as Word64 * 2 as Word64
            }
        `

		meter := newTestMemoryGauge()
		inter := parseCheckAndInterpretWithMemoryMetering(t, script, meter)

		_, err := inter.Invoke("main")
		require.NoError(t, err)

		// creation: 8 + 8
		// result: 8
		assert.Equal(t, uint64(24), meter.getMemory(common.MemoryKindNumber))
	})

	t.Run("division", func(t *testing.T) {

		t.Parallel()

		script := `
            pub fun main() {
                let x = 10 as Word64 / 2 as Word64
            }
        `

		meter := newTestMemoryGauge()
		inter := parseCheckAndInterpretWithMemoryMetering(t, script, meter)

		_, err := inter.Invoke("main")
		require.NoError(t, err)

		// creation: 8 + 8
		// result: 8
		assert.Equal(t, uint64(24), meter.getMemory(common.MemoryKindNumber))
	})

	t.Run("modulo", func(t *testing.T) {

		t.Parallel()

		script := `
            pub fun main() {
                let x = 10 as Word64 % 2 as Word64
            }
        `

		meter := newTestMemoryGauge()
		inter := parseCheckAndInterpretWithMemoryMetering(t, script, meter)

		_, err := inter.Invoke("main")
		require.NoError(t, err)

		// creation: 8 + 8
		// result: 8
		assert.Equal(t, uint64(24), meter.getMemory(common.MemoryKindNumber))
	})

	t.Run("bitwise or", func(t *testing.T) {

		t.Parallel()

		script := `
            pub fun main() {
                let x = 10 as Word64 | 2 as Word64
            }
        `

		meter := newTestMemoryGauge()
		inter := parseCheckAndInterpretWithMemoryMetering(t, script, meter)

		_, err := inter.Invoke("main")
		require.NoError(t, err)

		// creation: 8 + 8
		// result: 8
		assert.Equal(t, uint64(24), meter.getMemory(common.MemoryKindNumber))
	})

	t.Run("bitwise xor", func(t *testing.T) {

		t.Parallel()

		script := `
            pub fun main() {
                let x = 10 as Word64 ^ 2 as Word64
            }
        `

		meter := newTestMemoryGauge()
		inter := parseCheckAndInterpretWithMemoryMetering(t, script, meter)

		_, err := inter.Invoke("main")
		require.NoError(t, err)

		// creation: 8 + 8
		// result: 8
		assert.Equal(t, uint64(24), meter.getMemory(common.MemoryKindNumber))
	})

	t.Run("bitwise and", func(t *testing.T) {

		t.Parallel()

		script := `
            pub fun main() {
                let x = 10 as Word64 & 2 as Word64
            }
        `

		meter := newTestMemoryGauge()
		inter := parseCheckAndInterpretWithMemoryMetering(t, script, meter)

		_, err := inter.Invoke("main")
		require.NoError(t, err)

		// creation: 8 + 8
		// result: 8
		assert.Equal(t, uint64(24), meter.getMemory(common.MemoryKindNumber))
	})

	t.Run("bitwise left-shift", func(t *testing.T) {

		t.Parallel()

		script := `
            pub fun main() {
                let x = 10 as Word64 << 2 as Word64
            }
        `

		meter := newTestMemoryGauge()
		inter := parseCheckAndInterpretWithMemoryMetering(t, script, meter)

		_, err := inter.Invoke("main")
		require.NoError(t, err)

		// creation: 8 + 8
		// result: 8
		assert.Equal(t, uint64(24), meter.getMemory(common.MemoryKindNumber))
	})

	t.Run("bitwise right-shift", func(t *testing.T) {

		t.Parallel()

		script := `
            pub fun main() {
                let x = 10 as Word64 >> 2 as Word64
            }
        `

		meter := newTestMemoryGauge()
		inter := parseCheckAndInterpretWithMemoryMetering(t, script, meter)

		_, err := inter.Invoke("main")
		require.NoError(t, err)

		// creation: 8 + 8
		// result: 8
		assert.Equal(t, uint64(24), meter.getMemory(common.MemoryKindNumber))
	})

	t.Run("logical operations", func(t *testing.T) {

		t.Parallel()

		script := `
            pub fun main() {
                let x: Word64 = 1
                x == 1
                x != 1
                x > 1
                x >= 1
                x < 1
                x <= 1
            }
        `

		meter := newTestMemoryGauge()
		inter := parseCheckAndInterpretWithMemoryMetering(t, script, meter)

		_, err := inter.Invoke("main")
		require.NoError(t, err)

		assert.Equal(t, uint64(6), meter.getMemory(common.MemoryKindBool))
	})
}

func TestInterpretBoolMetering(t *testing.T) {
	t.Parallel()

	t.Run("creation", func(t *testing.T) {
		t.Parallel()

		script := `
            pub fun main() {
                let x: Bool = true
            }
        `
		meter := newTestMemoryGauge()
		inter := parseCheckAndInterpretWithMemoryMetering(t, script, meter)

		_, err := inter.Invoke("main")
		require.NoError(t, err)

		assert.Equal(t, uint64(1), meter.getMemory(common.MemoryKindBool))
	})

	t.Run("negation", func(t *testing.T) {
		t.Parallel()

		script := `
            pub fun main() {
                !true
            }
        `
		meter := newTestMemoryGauge()
		inter := parseCheckAndInterpretWithMemoryMetering(t, script, meter)

		_, err := inter.Invoke("main")
		require.NoError(t, err)

		assert.Equal(t, uint64(2), meter.getMemory(common.MemoryKindBool))
	})

	t.Run("equality, true", func(t *testing.T) {
		t.Parallel()

		script := `
            pub fun main() {
                true == true
            }
        `
		meter := newTestMemoryGauge()
		inter := parseCheckAndInterpretWithMemoryMetering(t, script, meter)

		_, err := inter.Invoke("main")
		require.NoError(t, err)

		assert.Equal(t, uint64(3), meter.getMemory(common.MemoryKindBool))
	})

	t.Run("equality, false", func(t *testing.T) {
		t.Parallel()

		script := `
            pub fun main() {
                true == false
            }
        `
		meter := newTestMemoryGauge()
		inter := parseCheckAndInterpretWithMemoryMetering(t, script, meter)

		_, err := inter.Invoke("main")
		require.NoError(t, err)

		assert.Equal(t, uint64(3), meter.getMemory(common.MemoryKindBool))
	})

	t.Run("inequality", func(t *testing.T) {
		t.Parallel()

		script := `
            pub fun main() {
                true != false
            }
        `
		meter := newTestMemoryGauge()
		inter := parseCheckAndInterpretWithMemoryMetering(t, script, meter)

		_, err := inter.Invoke("main")
		require.NoError(t, err)

		assert.Equal(t, uint64(3), meter.getMemory(common.MemoryKindBool))
	})
}

func TestInterpretNilMetering(t *testing.T) {
	t.Parallel()

	t.Run("creation", func(t *testing.T) {
		t.Parallel()

		script := `
            pub fun main() {
                let x: Bool? = nil
            }
        `
		meter := newTestMemoryGauge()
		inter := parseCheckAndInterpretWithMemoryMetering(t, script, meter)

		_, err := inter.Invoke("main")
		require.NoError(t, err)

		assert.Equal(t, uint64(1), meter.getMemory(common.MemoryKindNil))
		assert.Equal(t, uint64(0), meter.getMemory(common.MemoryKindBool))
	})
}

func TestInterpretVoidMetering(t *testing.T) {
	t.Parallel()

	t.Run("returnless function", func(t *testing.T) {
		t.Parallel()

		script := `
            pub fun main() {
            }
        `
		meter := newTestMemoryGauge()
		inter := parseCheckAndInterpretWithMemoryMetering(t, script, meter)

		_, err := inter.Invoke("main")
		require.NoError(t, err)

		assert.Equal(t, uint64(1), meter.getMemory(common.MemoryKindVoid))
	})

	t.Run("returning function", func(t *testing.T) {
		t.Parallel()

		script := `
            pub fun main(): Bool {
                return true
            }
        `
		meter := newTestMemoryGauge()
		inter := parseCheckAndInterpretWithMemoryMetering(t, script, meter)

		_, err := inter.Invoke("main")
		require.NoError(t, err)

		assert.Equal(t, uint64(0), meter.getMemory(common.MemoryKindVoid))
	})
}

func TestInterpretStorageReferenceValueMetering(t *testing.T) {
	t.Parallel()

	t.Run("creation", func(t *testing.T) {
		t.Parallel()

		script := `
              resource R {}

              pub fun main(account: AuthAccount) {
                  account.borrow<&R>(from: /storage/r)
              }
            `

		meter := newTestMemoryGauge()
		inter := parseCheckAndInterpretWithMemoryMetering(t, script, meter)

		account := newTestAuthAccountValue(inter, interpreter.AddressValue{})
		_, err := inter.Invoke("main", account)
		require.NoError(t, err)

		assert.Equal(t, uint64(1), meter.getMemory(common.MemoryKindStorageReferenceValue))
	})
}

func TestInterpretEphemeralReferenceValueMetering(t *testing.T) {
	t.Parallel()

	t.Run("creation", func(t *testing.T) {
		t.Parallel()

		script := `
          resource R {}

          pub fun main(): &Int {
              let x: Int = 1
              let y = &x as &Int
              return y
          }
        `

		meter := newTestMemoryGauge()
		inter := parseCheckAndInterpretWithMemoryMetering(t, script, meter)

		_, err := inter.Invoke("main")
		require.NoError(t, err)

		assert.Equal(t, uint64(1), meter.getMemory(common.MemoryKindEphemeralReferenceValue))
	})

	t.Run("creation, optional", func(t *testing.T) {
		t.Parallel()

		script := `
          resource R {}

          pub fun main(): &Int {
              let x: Int? = 1
              let y = &x as &Int?
              return y!
          }
        `

		meter := newTestMemoryGauge()
		inter := parseCheckAndInterpretWithMemoryMetering(t, script, meter)

		_, err := inter.Invoke("main")
		require.NoError(t, err)

		assert.Equal(t, uint64(1), meter.getMemory(common.MemoryKindEphemeralReferenceValue))
	})
}

func TestInterpretCharacterMetering(t *testing.T) {
	t.Parallel()

	t.Run("creation", func(t *testing.T) {
		t.Parallel()

		script := `
            pub fun main() {
                let x: Character = "a"
            }
        `
		meter := newTestMemoryGauge()
		inter := parseCheckAndInterpretWithMemoryMetering(t, script, meter)

		_, err := inter.Invoke("main")
		require.NoError(t, err)

		// The lexer meters the literal "a" as a string.
		// To avoid double-counting, it is NOT metered as a Character as well.
		assert.Equal(t, uint64(0), meter.getMemory(common.MemoryKindCharacter))
		assert.Equal(t, uint64(4), meter.getMemory(common.MemoryKindString))
	})

	t.Run("assignment", func(t *testing.T) {
		t.Parallel()

		script := `
            pub fun main() {
                let x: Character = "a"
                let y = x
            }
        `
		meter := newTestMemoryGauge()
		inter := parseCheckAndInterpretWithMemoryMetering(t, script, meter)

		_, err := inter.Invoke("main")
		require.NoError(t, err)

		// The lexer meters the literal "a" as a string.
		// To avoid double-counting, it is NOT metered as a Character as well.
		// Since characters are immutable, assigning them also does not allocate memory for them.
		assert.Equal(t, uint64(0), meter.getMemory(common.MemoryKindCharacter))
		assert.Equal(t, uint64(4), meter.getMemory(common.MemoryKindString))
	})

	t.Run("from string GetKey", func(t *testing.T) {
		t.Parallel()

		script := `
            pub fun main() {
                let x: String = "a"
                let y: Character = x[0]
            }
        `
		meter := newTestMemoryGauge()
		inter := parseCheckAndInterpretWithMemoryMetering(t, script, meter)

		_, err := inter.Invoke("main")
		require.NoError(t, err)

		assert.Equal(t, uint64(1), meter.getMemory(common.MemoryKindCharacter))
	})
}

func TestInterpretAddressValueMetering(t *testing.T) {
	t.Parallel()

	t.Run("creation", func(t *testing.T) {
		t.Parallel()

		script := `
            pub fun main() {
                let x: Address = 0x0
            }
        `
		meter := newTestMemoryGauge()
		inter := parseCheckAndInterpretWithMemoryMetering(t, script, meter)

		_, err := inter.Invoke("main")
		require.NoError(t, err)

		assert.Equal(t, uint64(1), meter.getMemory(common.MemoryKindAddress))
	})

	t.Run("convert", func(t *testing.T) {
		t.Parallel()

		script := `
            pub fun main() {
                let x = Address(0x0)
            }
        `
		meter := newTestMemoryGauge()
		inter := parseCheckAndInterpretWithMemoryMetering(t, script, meter)

		_, err := inter.Invoke("main")
		require.NoError(t, err)

		assert.Equal(t, uint64(1), meter.getMemory(common.MemoryKindAddress))
	})
}

func TestInterpretPathValueMetering(t *testing.T) {
	t.Parallel()

	t.Run("creation", func(t *testing.T) {
		t.Parallel()

		script := `
            pub fun main() {
                let x = /public/bar
            }
        `
		meter := newTestMemoryGauge()
		inter := parseCheckAndInterpretWithMemoryMetering(t, script, meter)

		_, err := inter.Invoke("main")
		require.NoError(t, err)

		assert.Equal(t, uint64(1), meter.getMemory(common.MemoryKindPathValue))
	})

	t.Run("convert", func(t *testing.T) {
		t.Parallel()

		script := `
            pub fun main() {
                let x = PublicPath(identifier: "bar")
            }
        `
		meter := newTestMemoryGauge()
		inter := parseCheckAndInterpretWithMemoryMetering(t, script, meter)

		_, err := inter.Invoke("main")
		require.NoError(t, err)

		assert.Equal(t, uint64(1), meter.getMemory(common.MemoryKindPathValue))
	})
}

func TestInterpretCapabilityValueMetering(t *testing.T) {
	t.Parallel()

	t.Run("creation", func(t *testing.T) {
		t.Parallel()

		script := `
            resource R {}

            pub fun main(account: AuthAccount) {
                let r <- create R()
                account.save(<-r, to: /storage/r)
                let x = account.link<&R>(/public/capo, target: /storage/r)
            }
        `
		meter := newTestMemoryGauge()
		inter := parseCheckAndInterpretWithMemoryMetering(t, script, meter)

		account := newTestAuthAccountValue(inter, interpreter.AddressValue{})
		_, err := inter.Invoke("main", account)
		require.NoError(t, err)

		assert.Equal(t, uint64(1), meter.getMemory(common.MemoryKindCapabilityValue))
		assert.Equal(t, uint64(4), meter.getMemory(common.MemoryKindPathValue))
		assert.Equal(t, uint64(2), meter.getMemory(common.MemoryKindReferenceStaticType))
	})

	t.Run("array element", func(t *testing.T) {
		t.Parallel()

		script := `
            resource R {}

            pub fun main(account: AuthAccount) {
                let r <- create R()
                account.save(<-r, to: /storage/r)
                let x = account.link<&R>(/public/capo, target: /storage/r)

                let y = [x]
            }
        `
		meter := newTestMemoryGauge()
		inter := parseCheckAndInterpretWithMemoryMetering(t, script, meter)

		account := newTestAuthAccountValue(inter, interpreter.AddressValue{})
		_, err := inter.Invoke("main", account)
		require.NoError(t, err)

		assert.Equal(t, uint64(3), meter.getMemory(common.MemoryKindCapabilityStaticType))
	})
}

func TestInterpretLinkValueMetering(t *testing.T) {
	t.Parallel()

	t.Run("creation", func(t *testing.T) {
		t.Parallel()

		script := `
            resource R {}

            pub fun main(account: AuthAccount) {
                account.link<&R>(/public/capo, target: /private/p)
            }
        `
		meter := newTestMemoryGauge()
		inter := parseCheckAndInterpretWithMemoryMetering(t, script, meter)

		account := newTestAuthAccountValue(inter, interpreter.AddressValue{})
		_, err := inter.Invoke("main", account)
		require.NoError(t, err)

		// Metered twice only when Atree validation is enabled.
		assert.Equal(t, uint64(2), meter.getMemory(common.MemoryKindLinkValue))
		assert.Equal(t, uint64(2), meter.getMemory(common.MemoryKindReferenceStaticType))
	})
}

func TestVariableMetering(t *testing.T) {
	t.Parallel()

	t.Run("globals", func(t *testing.T) {
		t.Parallel()

		script := `
            var a = 3
            let b = false

            pub fun main() {
                
            }
        `
		meter := newTestMemoryGauge()
		inter := parseCheckAndInterpretWithMemoryMetering(t, script, meter)

		_, err := inter.Invoke("main")
		require.NoError(t, err)

		assert.Equal(t, uint64(3), meter.getMemory(common.MemoryKindVariable))
	})

	t.Run("params", func(t *testing.T) {
		t.Parallel()

		script := `
            pub fun main(a: String, b: Bool) {
                
            }
        `
		meter := newTestMemoryGauge()
		inter := parseCheckAndInterpretWithMemoryMetering(t, script, meter)

		_, err := inter.Invoke("main", interpreter.NewUnmeteredStringValue(""), interpreter.NewUnmeteredBoolValue(false))
		require.NoError(t, err)

		assert.Equal(t, uint64(3), meter.getMemory(common.MemoryKindVariable))
	})

	t.Run("nested params", func(t *testing.T) {
		t.Parallel()

		script := `
            pub fun main() {
                var x = fun (x: String, y: Bool) {}
            }
        `
		meter := newTestMemoryGauge()
		inter := parseCheckAndInterpretWithMemoryMetering(t, script, meter)

		_, err := inter.Invoke("main")
		require.NoError(t, err)

		assert.Equal(t, uint64(2), meter.getMemory(common.MemoryKindVariable))
	})

	t.Run("applied nested params", func(t *testing.T) {
		t.Parallel()

		script := `
            pub fun main() {
                var x = fun (x: String, y: Bool) {}
                x("", false)
            }
        `
		meter := newTestMemoryGauge()
		inter := parseCheckAndInterpretWithMemoryMetering(t, script, meter)

		_, err := inter.Invoke("main")
		require.NoError(t, err)

		assert.Equal(t, uint64(4), meter.getMemory(common.MemoryKindVariable))
	})
}

func TestInterpretFix64Metering(t *testing.T) {

	t.Parallel()

	t.Run("creation", func(t *testing.T) {

		t.Parallel()

		script := `
            pub fun main() {
                let x: Fix64 = 1.4
            }
        `

		meter := newTestMemoryGauge()
		inter := parseCheckAndInterpretWithMemoryMetering(t, script, meter)

		_, err := inter.Invoke("main")
		require.NoError(t, err)

		assert.Equal(t, uint64(8), meter.getMemory(common.MemoryKindNumber))
		assert.Equal(t, uint64(80), meter.getMemory(common.MemoryKindBigInt))
	})

	t.Run("addition", func(t *testing.T) {

		t.Parallel()

		script := `
            pub fun main() {
                let x: Fix64 = 1.4 + 2.5
            }
        `

		meter := newTestMemoryGauge()
		inter := parseCheckAndInterpretWithMemoryMetering(t, script, meter)

		_, err := inter.Invoke("main")
		require.NoError(t, err)

		// two literals: 8 + 8
		// result: 8
		assert.Equal(t, uint64(24), meter.getMemory(common.MemoryKindNumber))

		assert.Equal(t, uint64(160), meter.getMemory(common.MemoryKindBigInt))
	})

	t.Run("saturating addition", func(t *testing.T) {

		t.Parallel()

		script := `
            pub fun main() {
                let x: Fix64 = 1.4
                let y: Fix64 = x.saturatingAdd(2.5)
            }
        `

		meter := newTestMemoryGauge()
		inter := parseCheckAndInterpretWithMemoryMetering(t, script, meter)

		_, err := inter.Invoke("main")
		require.NoError(t, err)

		// two literals: 8 + 8
		// result: 8
		assert.Equal(t, uint64(24), meter.getMemory(common.MemoryKindNumber))

		assert.Equal(t, uint64(160), meter.getMemory(common.MemoryKindBigInt))
	})

	t.Run("subtraction", func(t *testing.T) {

		t.Parallel()

		script := `
            pub fun main() {
                let x: Fix64 = 1.4 - 2.5
            }
        `

		meter := newTestMemoryGauge()
		inter := parseCheckAndInterpretWithMemoryMetering(t, script, meter)

		_, err := inter.Invoke("main")
		require.NoError(t, err)

		// two literals: 8 + 8
		// result: 8
		assert.Equal(t, uint64(24), meter.getMemory(common.MemoryKindNumber))

		assert.Equal(t, uint64(160), meter.getMemory(common.MemoryKindBigInt))
	})

	t.Run("saturating subtraction", func(t *testing.T) {

		t.Parallel()

		script := `
            pub fun main() {
                let x: Fix64 = 1.4
                let y: Fix64 = x.saturatingSubtract(2.5)
            }
        `

		meter := newTestMemoryGauge()
		inter := parseCheckAndInterpretWithMemoryMetering(t, script, meter)

		_, err := inter.Invoke("main")
		require.NoError(t, err)

		// two literals: 8 + 8
		// result: 8
		assert.Equal(t, uint64(24), meter.getMemory(common.MemoryKindNumber))

		assert.Equal(t, uint64(160), meter.getMemory(common.MemoryKindBigInt))
	})

	t.Run("multiplication", func(t *testing.T) {

		t.Parallel()

		script := `
            pub fun main() {
                let x: Fix64 = 1.4 * 2.5
            }
        `

		meter := newTestMemoryGauge()
		inter := parseCheckAndInterpretWithMemoryMetering(t, script, meter)

		_, err := inter.Invoke("main")
		require.NoError(t, err)

		// two literals: 8 + 8
		// result: 8
		assert.Equal(t, uint64(24), meter.getMemory(common.MemoryKindNumber))

		assert.Equal(t, uint64(160), meter.getMemory(common.MemoryKindBigInt))
	})

	t.Run("saturating multiplication", func(t *testing.T) {

		t.Parallel()

		script := `
            pub fun main() {
                let x: Fix64 = 1.4
                let y: Fix64 = x.saturatingMultiply(2.5)
            }
        `

		meter := newTestMemoryGauge()
		inter := parseCheckAndInterpretWithMemoryMetering(t, script, meter)

		_, err := inter.Invoke("main")
		require.NoError(t, err)

		// two literals: 8 + 8
		// result: 8
		assert.Equal(t, uint64(24), meter.getMemory(common.MemoryKindNumber))

		assert.Equal(t, uint64(160), meter.getMemory(common.MemoryKindBigInt))
	})

	t.Run("division", func(t *testing.T) {

		t.Parallel()

		script := `
            pub fun main() {
                let x: Fix64 = 3.4 / 2.5
            }
        `

		meter := newTestMemoryGauge()
		inter := parseCheckAndInterpretWithMemoryMetering(t, script, meter)

		_, err := inter.Invoke("main")
		require.NoError(t, err)

		// two literals: 8 + 8
		// result: 8
		assert.Equal(t, uint64(24), meter.getMemory(common.MemoryKindNumber))

		assert.Equal(t, uint64(160), meter.getMemory(common.MemoryKindBigInt))
	})

	t.Run("saturating division", func(t *testing.T) {

		t.Parallel()

		script := `
            pub fun main() {
                let x: Fix64 = 3.4
                let y: Fix64 = x.saturatingMultiply(2.5)
            }
        `

		meter := newTestMemoryGauge()
		inter := parseCheckAndInterpretWithMemoryMetering(t, script, meter)

		_, err := inter.Invoke("main")
		require.NoError(t, err)

		// two literals: 8 + 8
		// result: 8
		assert.Equal(t, uint64(24), meter.getMemory(common.MemoryKindNumber))

		assert.Equal(t, uint64(160), meter.getMemory(common.MemoryKindBigInt))
	})

	t.Run("modulo", func(t *testing.T) {

		t.Parallel()

		script := `
            pub fun main() {
                let x: Fix64 = 3.4 % 2.5
            }
        `

		meter := newTestMemoryGauge()
		inter := parseCheckAndInterpretWithMemoryMetering(t, script, meter)

		_, err := inter.Invoke("main")
		require.NoError(t, err)

		// two literals: 8 + 8
		// quotient (div) : 8
		// truncatedQuotient: 8
		// truncatedQuotient.Mul(o): 8
		// result: 8
		assert.Equal(t, uint64(48), meter.getMemory(common.MemoryKindNumber))

		assert.Equal(t, uint64(160), meter.getMemory(common.MemoryKindBigInt))
	})

	t.Run("negation", func(t *testing.T) {

		t.Parallel()

		script := `
            pub fun main() {
                let x: Fix64 = 1.4
                let y: Fix64 = -x
            }
        `

		meter := newTestMemoryGauge()
		inter := parseCheckAndInterpretWithMemoryMetering(t, script, meter)

		_, err := inter.Invoke("main")
		require.NoError(t, err)

		// x: 8
		// y: 8
		assert.Equal(t, uint64(16), meter.getMemory(common.MemoryKindNumber))

		assert.Equal(t, uint64(80), meter.getMemory(common.MemoryKindBigInt))
	})

	t.Run("creation as supertype", func(t *testing.T) {

		t.Parallel()

		script := `
            pub fun main() {
                let x: FixedPoint = -1.4
            }
        `

		meter := newTestMemoryGauge()
		inter := parseCheckAndInterpretWithMemoryMetering(t, script, meter)

		_, err := inter.Invoke("main")
		require.NoError(t, err)

		assert.Equal(t, uint64(8), meter.getMemory(common.MemoryKindNumber))
		assert.Equal(t, uint64(80), meter.getMemory(common.MemoryKindBigInt))
	})

	t.Run("logical operations", func(t *testing.T) {

		t.Parallel()

		script := `
            pub fun main() {
                let x: Fix64 = 1.0
                x == 1.0
                x != 1.0
                x > 1.0
                x >= 1.0
                x < 1.0
                x <= 1.0
            }
        `

		meter := newTestMemoryGauge()
		inter := parseCheckAndInterpretWithMemoryMetering(t, script, meter)

		_, err := inter.Invoke("main")
		require.NoError(t, err)

		assert.Equal(t, uint64(6), meter.getMemory(common.MemoryKindBool))
		assert.Equal(t, uint64(560), meter.getMemory(common.MemoryKindBigInt))
	})
}

func TestInterpretUFix64Metering(t *testing.T) {

	t.Parallel()

	t.Run("creation", func(t *testing.T) {

		t.Parallel()

		script := `
            pub fun main() {
                let x: UFix64 = 1.4
            }
        `

		meter := newTestMemoryGauge()
		inter := parseCheckAndInterpretWithMemoryMetering(t, script, meter)

		_, err := inter.Invoke("main")
		require.NoError(t, err)

		assert.Equal(t, uint64(8), meter.getMemory(common.MemoryKindNumber))
		assert.Equal(t, uint64(80), meter.getMemory(common.MemoryKindBigInt))
	})

	t.Run("addition", func(t *testing.T) {

		t.Parallel()

		script := `
            pub fun main() {
                let x: UFix64 = 1.4 + 2.5
            }
        `

		meter := newTestMemoryGauge()
		inter := parseCheckAndInterpretWithMemoryMetering(t, script, meter)

		_, err := inter.Invoke("main")
		require.NoError(t, err)

		// two literals: 8 + 8
		// result: 8
		assert.Equal(t, uint64(24), meter.getMemory(common.MemoryKindNumber))

		assert.Equal(t, uint64(160), meter.getMemory(common.MemoryKindBigInt))
	})

	t.Run("saturating addition", func(t *testing.T) {

		t.Parallel()

		script := `
            pub fun main() {
                let x: UFix64 = 1.4
                let y: UFix64 = x.saturatingAdd(2.5)
            }
        `

		meter := newTestMemoryGauge()
		inter := parseCheckAndInterpretWithMemoryMetering(t, script, meter)

		_, err := inter.Invoke("main")
		require.NoError(t, err)

		// two literals: 8 + 8
		// result: 8
		assert.Equal(t, uint64(24), meter.getMemory(common.MemoryKindNumber))

		assert.Equal(t, uint64(160), meter.getMemory(common.MemoryKindBigInt))
	})

	t.Run("subtraction", func(t *testing.T) {

		t.Parallel()

		script := `
            pub fun main() {
                let x: UFix64 = 2.5 - 1.4 
            }
        `

		meter := newTestMemoryGauge()
		inter := parseCheckAndInterpretWithMemoryMetering(t, script, meter)

		_, err := inter.Invoke("main")
		require.NoError(t, err)

		// two literals: 8 + 8
		// result: 8
		assert.Equal(t, uint64(24), meter.getMemory(common.MemoryKindNumber))

		assert.Equal(t, uint64(160), meter.getMemory(common.MemoryKindBigInt))
	})

	t.Run("saturating subtraction", func(t *testing.T) {

		t.Parallel()

		script := `
            pub fun main() {
                let x: UFix64 = 1.4
                let y: UFix64 = x.saturatingSubtract(2.5)
            }
        `

		meter := newTestMemoryGauge()
		inter := parseCheckAndInterpretWithMemoryMetering(t, script, meter)

		_, err := inter.Invoke("main")
		require.NoError(t, err)

		// two literals: 8 + 8
		// result: 8
		assert.Equal(t, uint64(24), meter.getMemory(common.MemoryKindNumber))

		assert.Equal(t, uint64(160), meter.getMemory(common.MemoryKindBigInt))
	})

	t.Run("multiplication", func(t *testing.T) {

		t.Parallel()

		script := `
            pub fun main() {
                let x: UFix64 = 1.4 * 2.5
            }
        `

		meter := newTestMemoryGauge()
		inter := parseCheckAndInterpretWithMemoryMetering(t, script, meter)

		_, err := inter.Invoke("main")
		require.NoError(t, err)

		// two literals: 8 + 8
		// result: 8
		assert.Equal(t, uint64(24), meter.getMemory(common.MemoryKindNumber))

		assert.Equal(t, uint64(160), meter.getMemory(common.MemoryKindBigInt))
	})

	t.Run("saturating multiplication", func(t *testing.T) {

		t.Parallel()

		script := `
            pub fun main() {
                let x: UFix64 = 1.4
                let y: UFix64 = x.saturatingMultiply(2.5)
            }
        `

		meter := newTestMemoryGauge()
		inter := parseCheckAndInterpretWithMemoryMetering(t, script, meter)

		_, err := inter.Invoke("main")
		require.NoError(t, err)

		// two literals: 8 + 8
		// result: 8
		assert.Equal(t, uint64(24), meter.getMemory(common.MemoryKindNumber))

		assert.Equal(t, uint64(160), meter.getMemory(common.MemoryKindBigInt))
	})

	t.Run("division", func(t *testing.T) {

		t.Parallel()

		script := `
            pub fun main() {
                let x: UFix64 = 3.4 / 2.5
            }
        `

		meter := newTestMemoryGauge()
		inter := parseCheckAndInterpretWithMemoryMetering(t, script, meter)

		_, err := inter.Invoke("main")
		require.NoError(t, err)

		// two literals: 8 + 8
		// result: 8
		assert.Equal(t, uint64(24), meter.getMemory(common.MemoryKindNumber))

		assert.Equal(t, uint64(160), meter.getMemory(common.MemoryKindBigInt))
	})

	t.Run("saturating division", func(t *testing.T) {

		t.Parallel()

		script := `
            pub fun main() {
                let x: UFix64 = 3.4
                let y: UFix64 = x.saturatingMultiply(2.5)
            }
        `

		meter := newTestMemoryGauge()
		inter := parseCheckAndInterpretWithMemoryMetering(t, script, meter)

		_, err := inter.Invoke("main")
		require.NoError(t, err)

		// two literals: 8 + 8
		// result: 8
		assert.Equal(t, uint64(24), meter.getMemory(common.MemoryKindNumber))

		assert.Equal(t, uint64(160), meter.getMemory(common.MemoryKindBigInt))
	})

	t.Run("modulo", func(t *testing.T) {

		t.Parallel()

		script := `
            pub fun main() {
                let x: UFix64 = 3.4 % 2.5
            }
        `

		meter := newTestMemoryGauge()
		inter := parseCheckAndInterpretWithMemoryMetering(t, script, meter)

		_, err := inter.Invoke("main")
		require.NoError(t, err)

		// two literals: 8 + 8
		// quotient (div) : 8
		// truncatedQuotient: 8
		// truncatedQuotient.Mul(o): 8
		// result: 8
		assert.Equal(t, uint64(48), meter.getMemory(common.MemoryKindNumber))

		assert.Equal(t, uint64(160), meter.getMemory(common.MemoryKindBigInt))
	})

	t.Run("creation as supertype", func(t *testing.T) {

		t.Parallel()

		script := `
            pub fun main() {
                let x: FixedPoint = 1.4
            }
        `

		meter := newTestMemoryGauge()
		inter := parseCheckAndInterpretWithMemoryMetering(t, script, meter)

		_, err := inter.Invoke("main")
		require.NoError(t, err)

		assert.Equal(t, uint64(8), meter.getMemory(common.MemoryKindNumber))

		assert.Equal(t, uint64(80), meter.getMemory(common.MemoryKindBigInt))
	})

	t.Run("logical operations", func(t *testing.T) {

		t.Parallel()

		script := `
            pub fun main() {
                let x: UFix64 = 1.0
                x == 1.0
                x != 1.0
                x > 1.0
                x >= 1.0
                x < 1.0
                x <= 1.0
            }
        `

		meter := newTestMemoryGauge()
		inter := parseCheckAndInterpretWithMemoryMetering(t, script, meter)

		_, err := inter.Invoke("main")
		require.NoError(t, err)

		assert.Equal(t, uint64(6), meter.getMemory(common.MemoryKindBool))

		assert.Equal(t, uint64(560), meter.getMemory(common.MemoryKindBigInt))
	})
}

func TestTokenMetering(t *testing.T) {
	t.Parallel()

	t.Run("identifier tokens", func(t *testing.T) {
		t.Parallel()

		script := `
            pub fun main() {
                var x: String = "hello"
            }

            pub struct foo {
                var x: Int

                init() {
                    self.x = 4
                }
            }
        `
		meter := newTestMemoryGauge()
		inter := parseCheckAndInterpretWithMemoryMetering(t, script, meter)

		_, err := inter.Invoke("main")
		require.NoError(t, err)

		assert.Equal(t, uint64(15), meter.getMemory(common.MemoryKindSyntaxToken))
		assert.Equal(t, uint64(17), meter.getMemory(common.MemoryKindValueToken))
		assert.Equal(t, uint64(25), meter.getMemory(common.MemoryKindSpaceToken))
		assert.Equal(t, uint64(257), meter.getMemory(common.MemoryKindRawString))
	})

	t.Run("syntax tokens", func(t *testing.T) {
		t.Parallel()

		script := `
            pub fun main() {
                var a: [String] = []
                var b = 4 + 6
                var c = true && false != false
                var d = 4 as! AnyStruct
            }
        `
		meter := newTestMemoryGauge()
		inter := parseCheckAndInterpretWithMemoryMetering(t, script, meter)

		_, err := inter.Invoke("main")
		require.NoError(t, err)
		assert.Equal(t, uint64(17), meter.getMemory(common.MemoryKindSyntaxToken))
		assert.Equal(t, uint64(19), meter.getMemory(common.MemoryKindValueToken))
		assert.Equal(t, uint64(31), meter.getMemory(common.MemoryKindSpaceToken))
		assert.Equal(t, uint64(235), meter.getMemory(common.MemoryKindRawString))
	})

	t.Run("comments", func(t *testing.T) {
		t.Parallel()

		script := `
            /*  first line
                second line
            */

            // single line comment
            pub fun main() {}
        `
		meter := newTestMemoryGauge()
		inter := parseCheckAndInterpretWithMemoryMetering(t, script, meter)

		_, err := inter.Invoke("main")
		require.NoError(t, err)

		// block comment start, end, (, ), {, }
		// Line comment start is not emitted
		assert.Equal(t, uint64(6), meter.getMemory(common.MemoryKindSyntaxToken))

		assert.Equal(t, uint64(5), meter.getMemory(common.MemoryKindValueToken))
		assert.Equal(t, uint64(7), meter.getMemory(common.MemoryKindSpaceToken))
		assert.Equal(t, uint64(149), meter.getMemory(common.MemoryKindRawString))
	})

	t.Run("numeric literals", func(t *testing.T) {
		t.Parallel()

		script := `
            pub fun main() {
                var a = 1
                var b = 0b1
                var c = 0o1
                var d = 0x1
                var e = 1.4
            }
        `
		meter := newTestMemoryGauge()
		inter := parseCheckAndInterpretWithMemoryMetering(t, script, meter)

		_, err := inter.Invoke("main")
		require.NoError(t, err)
		assert.Equal(t, uint64(9), meter.getMemory(common.MemoryKindSyntaxToken))
		assert.Equal(t, uint64(18), meter.getMemory(common.MemoryKindValueToken))
		assert.Equal(t, uint64(26), meter.getMemory(common.MemoryKindSpaceToken))
		assert.Equal(t, uint64(225), meter.getMemory(common.MemoryKindRawString))
	})
}

func TestInterpreterStringLocationMetering(t *testing.T) {
	t.Parallel()

	t.Run("creation", func(t *testing.T) {
		t.Parallel()

		// Raw string count with empty location

		script := `
            struct S {}

            pub fun main(account: AuthAccount) {
                let s = CompositeType("")
            }
        `
		meter := newTestMemoryGauge()
		inter := parseCheckAndInterpretWithMemoryMetering(t, script, meter)
		account := newTestAuthAccountValue(inter, interpreter.AddressValue{})
		_, err := inter.Invoke("main", account)
		require.NoError(t, err)

		emptyLocationStringCount := meter.getMemory(common.MemoryKindRawString)

		// Raw string count with non-empty location

		script = `
            struct S {}

            pub fun main(account: AuthAccount) {
                let s = CompositeType("S.test.S")
            }
        `

		meter = newTestMemoryGauge()
		inter = parseCheckAndInterpretWithMemoryMetering(t, script, meter)
		account = newTestAuthAccountValue(inter, interpreter.AddressValue{})
		_, err = inter.Invoke("main", account)
		require.NoError(t, err)

		testLocationStringCount := meter.getMemory(common.MemoryKindRawString)

		// raw string location is "test" + locationIDs
		assert.Equal(t, uint64(21), testLocationStringCount-emptyLocationStringCount)

		assert.Equal(t, uint64(1), meter.getMemory(common.MemoryKindCompositeStaticType))

		assert.Equal(t, uint64(1), meter.getMemory(common.MemoryKindCompositeStaticType))
	})
}

func TestInterpretIdentifierMetering(t *testing.T) {
	t.Parallel()

	t.Run("variable", func(t *testing.T) {
		t.Parallel()

		script := `
            pub fun main() {
                let foo = 4
                let bar = 5
            }
        `
		meter := newTestMemoryGauge()
		inter := parseCheckAndInterpretWithMemoryMetering(t, script, meter)

		_, err := inter.Invoke("main")
		require.NoError(t, err)

		// 'main', 'foo', 'bar', empty-return-type
		assert.Equal(t, uint64(4), meter.getMemory(common.MemoryKindIdentifier))
	})

	t.Run("parameters", func(t *testing.T) {
		t.Parallel()

		script := `
            pub fun main(foo: String, bar: String) {
            }
        `
		meter := newTestMemoryGauge()
		inter := parseCheckAndInterpretWithMemoryMetering(t, script, meter)

		_, err := inter.Invoke(
			"main",
			interpreter.NewUnmeteredStringValue("x"),
			interpreter.NewUnmeteredStringValue("y"),
		)
		require.NoError(t, err)

		// 'main', 'foo', 'String', 'bar', 'String', empty-return-type
		assert.Equal(t, uint64(6), meter.getMemory(common.MemoryKindIdentifier))
	})

	t.Run("composite declaration", func(t *testing.T) {
		t.Parallel()

		script := `
            pub fun main() {}

            pub struct foo {
                var x: String
                var y: String

                init() {
                    self.x = "a"
                    self.y = "b"
                }

                pub fun bar() {}
            }
        `

		meter := newTestMemoryGauge()
		inter := parseCheckAndInterpretWithMemoryMetering(t, script, meter)

		_, err := inter.Invoke("main")
		require.NoError(t, err)
		assert.Equal(t, uint64(16), meter.getMemory(common.MemoryKindIdentifier))
	})

	t.Run("member resolvers", func(t *testing.T) {
		t.Parallel()

		script := `
            pub fun main() {            // 2 - 'main', empty-return-type
                let foo = ["a", "b"]    // 1
                foo.length              // 3 - 'foo', 'length', constant field resolver
                foo.length              // 3 - 'foo', 'length', constant field resolver (not re-used)
                foo.removeFirst()       // 3 - 'foo', 'removeFirst', function resolver
                foo.removeFirst()       // 3 - 'foo', 'removeFirst', function resolver (not re-used)
            }
        `

		meter := newTestMemoryGauge()
		inter := parseCheckAndInterpretWithMemoryMetering(t, script, meter)

		_, err := inter.Invoke("main")
		require.NoError(t, err)
		assert.Equal(t, uint64(15), meter.getMemory(common.MemoryKindIdentifier))
		assert.Equal(t, uint64(3), meter.getMemory(common.MemoryKindPrimitiveStaticType))
	})
}

func TestInterpretInterfaceStaticType(t *testing.T) {
	t.Parallel()

	t.Run("RestrictedType", func(t *testing.T) {
		t.Parallel()

		script := `
            struct interface I {}

            pub fun main() {
                let type = Type<AnyStruct{I}>()

                RestrictedType(
                    identifier: type.identifier,
                    restrictions: [type.identifier]
                )
            }
        `

		meter := newTestMemoryGauge()
		inter := parseCheckAndInterpretWithMemoryMetering(t, script, meter)

		_, err := inter.Invoke("main")
		require.NoError(t, err)

		assert.Equal(t, uint64(1), meter.getMemory(common.MemoryKindInterfaceStaticType))
		assert.Equal(t, uint64(1), meter.getMemory(common.MemoryKindRestrictedStaticType))
	})
}

func TestInterpretFunctionStaticType(t *testing.T) {
	t.Parallel()

	t.Run("FunctionType", func(t *testing.T) {
		t.Parallel()

		script := `
            pub fun main() {
                FunctionType(parameters: [], return: Type<Never>())
            }
        `

		meter := newTestMemoryGauge()
		inter := parseCheckAndInterpretWithMemoryMetering(t, script, meter)

		_, err := inter.Invoke("main")
		require.NoError(t, err)

		assert.Equal(t, uint64(1), meter.getMemory(common.MemoryKindFunctionStaticType))
	})

	t.Run("array element", func(t *testing.T) {
		t.Parallel()

		script := `
            pub fun hello() {}

            pub fun main() {
                let a = [hello]
            }
        `

		meter := newTestMemoryGauge()
		inter := parseCheckAndInterpretWithMemoryMetering(t, script, meter)

		_, err := inter.Invoke("main")
		require.NoError(t, err)

		assert.Equal(t, uint64(2), meter.getMemory(common.MemoryKindFunctionStaticType))
	})

	t.Run("set bound function to variable", func(t *testing.T) {
		t.Parallel()

		script := `
            pub struct S {
                fun naught() {}
            }

            pub fun main() {
                let x = S()
                let y = x.naught
            }
        `

		meter := newTestMemoryGauge()
		inter := parseCheckAndInterpretWithMemoryMetering(t, script, meter)

		_, err := inter.Invoke("main")
		require.NoError(t, err)

		assert.Equal(t, uint64(1), meter.getMemory(common.MemoryKindFunctionStaticType))
	})

	t.Run("isInstance", func(t *testing.T) {
		t.Parallel()

		script := `
            pub struct S {
                fun naught() {}
            }

            pub fun main() {
                let x = S()
                x.naught.isInstance(Type<Int>())
            }
        `

		meter := newTestMemoryGauge()
		inter := parseCheckAndInterpretWithMemoryMetering(t, script, meter)

		_, err := inter.Invoke("main")
		require.NoError(t, err)

		assert.Equal(t, uint64(1), meter.getMemory(common.MemoryKindFunctionStaticType))
	})
}

func TestInterpretASTMetering(t *testing.T) {
	t.Parallel()

	t.Run("arguments", func(t *testing.T) {
		t.Parallel()

		script := `
            pub fun main() {
                foo(a: "hello", b: 23)
                bar("hello", 23)
            }

            pub fun foo(a: String, b: Int) {
            }

            pub fun bar(_ a: String, _ b: Int) {
            }
        `
		meter := newTestMemoryGauge()
		inter := parseCheckAndInterpretWithMemoryMetering(t, script, meter)

		_, err := inter.Invoke("main")
		require.NoError(t, err)

		assert.Equal(t, uint64(4), meter.getMemory(common.MemoryKindArgument))
	})

	t.Run("blocks", func(t *testing.T) {
		script := `
            pub fun main() {
                var i = 0
                if i != 0 {
                    i = 0
                }

                while i < 2 {
                    i = i + 1
                }

                var a = "foo"
                switch i {
                    case 1:
                        a = "foo_1"
                    case 2:
                        a = "foo_2"
                    case 3:
                        a = "foo_3"
                }
            }
        `

		meter := newTestMemoryGauge()
		inter := parseCheckAndInterpretWithMemoryMetering(t, script, meter)

		_, err := inter.Invoke("main")
		require.NoError(t, err)
		assert.Equal(t, uint64(7), meter.getMemory(common.MemoryKindBlock))
		assert.Equal(t, uint64(1), meter.getMemory(common.MemoryKindFunctionBlock))
	})

	t.Run("declarations", func(t *testing.T) {
		script := `
            import Foo from 0x42

            pub let x = 1
            pub var y = 2

            pub fun main() {
                var z = 3
            }

            pub fun foo(_ x: String, _ y: Int) {}

            pub struct A {
                pub var a: String

                init() {
                    self.a = "hello"
                }
            }

            pub struct interface B {}

            pub resource C {
                let a: Int

                init() {
                    self.a = 6
                }
            }

            pub resource interface D {}

            pub enum E: Int8 {
                pub case a
                pub case b
                pub case c
            }

            transaction {}

            #pragma
        `

		importedChecker, err := checker.ParseAndCheckWithOptions(t,
			`
                pub let Foo = 1
            `,
			checker.ParseAndCheckOptions{
				Location: utils.ImportedLocation,
			},
		)
		require.NoError(t, err)

		meter := newTestMemoryGauge()
		inter, err := parseCheckAndInterpretWithOptionsAndMemoryMetering(
			t,
			script,
			ParseCheckAndInterpretOptions{
				CheckerOptions: []sema.Option{
					sema.WithImportHandler(
						func(_ *sema.Checker, _ common.Location, _ ast.Range) (sema.Import, error) {
							return sema.ElaborationImport{
								Elaboration: importedChecker.Elaboration,
							}, nil
						},
					),
				},
				Options: []interpreter.Option{
					interpreter.WithImportLocationHandler(
						func(inter *interpreter.Interpreter, location common.Location) interpreter.Import {
							require.IsType(t, common.AddressLocation{}, location)
							program := interpreter.ProgramFromChecker(importedChecker)
							subInterpreter, err := inter.NewSubInterpreter(program, location)
							if err != nil {
								panic(err)
							}

							return interpreter.InterpreterImport{
								Interpreter: subInterpreter,
							}
						},
					),
				},
			},
			meter,
		)
		require.NoError(t, err)

		_, err = inter.Invoke("main")
		require.NoError(t, err)

		assert.Equal(t, uint64(4), meter.getMemory(common.MemoryKindFunctionDeclaration))
		assert.Equal(t, uint64(3), meter.getMemory(common.MemoryKindCompositeDeclaration))
		assert.Equal(t, uint64(2), meter.getMemory(common.MemoryKindInterfaceDeclaration))
		assert.Equal(t, uint64(3), meter.getMemory(common.MemoryKindEnumCaseDeclaration))
		assert.Equal(t, uint64(2), meter.getMemory(common.MemoryKindFieldDeclaration))
		assert.Equal(t, uint64(1), meter.getMemory(common.MemoryKindTransactionDeclaration))
		assert.Equal(t, uint64(1), meter.getMemory(common.MemoryKindImportDeclaration))
		assert.Equal(t, uint64(3), meter.getMemory(common.MemoryKindVariableDeclaration))
		assert.Equal(t, uint64(2), meter.getMemory(common.MemoryKindSpecialFunctionDeclaration))
		assert.Equal(t, uint64(1), meter.getMemory(common.MemoryKindPragmaDeclaration))

		assert.Equal(t, uint64(4), meter.getMemory(common.MemoryKindFunctionBlock))
		assert.Equal(t, uint64(2), meter.getMemory(common.MemoryKindParameter))
		assert.Equal(t, uint64(4), meter.getMemory(common.MemoryKindParameterList))
		assert.Equal(t, uint64(1), meter.getMemory(common.MemoryKindProgram))
		assert.Equal(t, uint64(13), meter.getMemory(common.MemoryKindMembers))
	})

	t.Run("statements", func(t *testing.T) {
		t.Parallel()

		script := `
            pub fun main() {
                var a = 5

                while a < 10 {               // while
                    if a == 5 {              // if
                        a = a + 1            // assignment
                        continue             // continue
                    }
                    break                    // break
                }

                foo()                        // expression statement

                for value in [1, 2, 3] {}    // for

                var r1 <- create bar()
                var r2 <- create bar()
                r1 <-> r2                    // swap

                destroy r1                   // expression statement
                destroy r2                   // expression statement

                switch a {                   // switch
                    case 1:
                        a = 2                // assignment
                }
            }

            pub fun foo(): Int {
                 return 5                    // return
            }

            resource bar {}

            pub contract Events {
                event FooEvent(x: Int, y: Int)

                fun events() {
                    emit FooEvent(x: 1, y: 2)    // emit
                }
            }
        `
		meter := newTestMemoryGauge()

		inter, err := parseCheckAndInterpretWithOptionsAndMemoryMetering(
			t,
			script,
			ParseCheckAndInterpretOptions{
				Options: []interpreter.Option{
					interpreter.WithContractValueHandler(func(
						inter *interpreter.Interpreter,
						compositeType *sema.CompositeType,
						constructorGenerator func(common.Address) *interpreter.HostFunctionValue,
						invocationRange ast.Range,
					) *interpreter.CompositeValue {
						// Just return a dummy value
						return &interpreter.CompositeValue{}
					}),
				},
			},
			meter,
		)
		require.NoError(t, err)

		_, err = inter.Invoke("main")
		require.NoError(t, err)

		assert.Equal(t, uint64(2), meter.getMemory(common.MemoryKindAssignmentStatement))
		assert.Equal(t, uint64(1), meter.getMemory(common.MemoryKindBreakStatement))
		assert.Equal(t, uint64(1), meter.getMemory(common.MemoryKindContinueStatement))
		assert.Equal(t, uint64(1), meter.getMemory(common.MemoryKindIfStatement))
		assert.Equal(t, uint64(1), meter.getMemory(common.MemoryKindForStatement))
		assert.Equal(t, uint64(1), meter.getMemory(common.MemoryKindWhileStatement))
		assert.Equal(t, uint64(1), meter.getMemory(common.MemoryKindReturnStatement))
		assert.Equal(t, uint64(1), meter.getMemory(common.MemoryKindSwapStatement))
		assert.Equal(t, uint64(3), meter.getMemory(common.MemoryKindExpressionStatement))
		assert.Equal(t, uint64(1), meter.getMemory(common.MemoryKindSwitchStatement))
		assert.Equal(t, uint64(1), meter.getMemory(common.MemoryKindEmitStatement))

		assert.Equal(t, uint64(5), meter.getMemory(common.MemoryKindTransfer))
		assert.Equal(t, uint64(6), meter.getMemory(common.MemoryKindMembers))
		assert.Equal(t, uint64(7), meter.getMemory(common.MemoryKindPrimitiveStaticType))
	})

	t.Run("expressions", func(t *testing.T) {
		t.Parallel()

		script := `
            pub fun main() {
                var a = 5                                // integer expr
                var b = 1.2 + 2.3                        // binary, fixed-point expr
                var c = !true                            // unary, boolean expr
                var d: String? = "hello"                 // string expr
                var e = nil                              // nil expr
                var f: [AnyStruct] = [[], [], []]        // array expr
                var g: {Int: {Int: AnyStruct}} = {1:{}}  // nil expr
                var h <- create bar()                    // create, identifier, invocation
                var i = h.baz                            // member access, identifier x2
                destroy h                                // destroy
                var j = f[0]                             // index access, identifier, integer
                var k = fun() {}                         // function expr
                k()                                      // identifier, invocation
                var l = c ? 1 : 2                        // conditional, identifier, integer x2
                var m = d as AnyStruct                   // casting, identifier
                var n = &d as &AnyStruct                 // reference, casting, identifier
                var o = d!                               // force, identifier
                var p = /public/somepath                 // path
            }

            resource bar {
                let baz: Int
                init() {
                    self.baz = 0x4
                }
            }
        `
		meter := newTestMemoryGauge()

		inter := parseCheckAndInterpretWithMemoryMetering(t, script, meter)

		_, err := inter.Invoke("main")
		require.NoError(t, err)

		assert.Equal(t, uint64(1), meter.getMemory(common.MemoryKindBooleanExpression))
		assert.Equal(t, uint64(1), meter.getMemory(common.MemoryKindNilExpression))
		assert.Equal(t, uint64(1), meter.getMemory(common.MemoryKindStringExpression))
		assert.Equal(t, uint64(6), meter.getMemory(common.MemoryKindIntegerExpression))
		assert.Equal(t, uint64(2), meter.getMemory(common.MemoryKindFixedPointExpression))
		assert.Equal(t, uint64(7), meter.getMemory(common.MemoryKindArrayExpression))
		assert.Equal(t, uint64(3), meter.getMemory(common.MemoryKindDictionaryExpression))
		assert.Equal(t, uint64(10), meter.getMemory(common.MemoryKindIdentifierExpression))
		assert.Equal(t, uint64(2), meter.getMemory(common.MemoryKindInvocationExpression))
		assert.Equal(t, uint64(2), meter.getMemory(common.MemoryKindMemberExpression))
		assert.Equal(t, uint64(1), meter.getMemory(common.MemoryKindIndexExpression))
		assert.Equal(t, uint64(1), meter.getMemory(common.MemoryKindConditionalExpression))
		assert.Equal(t, uint64(1), meter.getMemory(common.MemoryKindUnaryExpression))
		assert.Equal(t, uint64(1), meter.getMemory(common.MemoryKindBinaryExpression))
		assert.Equal(t, uint64(1), meter.getMemory(common.MemoryKindFunctionExpression))
		assert.Equal(t, uint64(2), meter.getMemory(common.MemoryKindCastingExpression))
		assert.Equal(t, uint64(1), meter.getMemory(common.MemoryKindCreateExpression))
		assert.Equal(t, uint64(1), meter.getMemory(common.MemoryKindDestroyExpression))
		assert.Equal(t, uint64(1), meter.getMemory(common.MemoryKindReferenceExpression))
		assert.Equal(t, uint64(1), meter.getMemory(common.MemoryKindForceExpression))
		assert.Equal(t, uint64(1), meter.getMemory(common.MemoryKindPathExpression))
		assert.Equal(t, uint64(1), meter.getMemory(common.MemoryKindDictionaryEntry))
		assert.Equal(t, uint64(25), meter.getMemory(common.MemoryKindPrimitiveStaticType))
	})

	t.Run("types", func(t *testing.T) {
		t.Parallel()

		script := `
            pub fun main() {
                var a: Int = 5                                     // nominal type
                var b: String? = "hello"                           // optional type
                var c: [Int; 2] = [1, 2]                           // constant sized type
                var d: [String] = []                               // variable sized type
                var e: {Int: String} = {}                          // dictionary type

                var f: ((String):Int) = fun(_a: String): Int {     // function type
                    return 1
                }

                var g = &a as &Int                                 // reference type
                var h: AnyStruct{foo} = bar()                      // restricted type
                var i: Capability<&bar>? = nil                     // instantiation type
            }

            struct interface foo {}

            struct bar: foo {}
        `
		meter := newTestMemoryGauge()

		inter := parseCheckAndInterpretWithMemoryMetering(t, script, meter)

		_, err := inter.Invoke("main")
		require.NoError(t, err)

		assert.Equal(t, uint64(1), meter.getMemory(common.MemoryKindConstantSizedType))
		assert.Equal(t, uint64(1), meter.getMemory(common.MemoryKindDictionaryType))
		assert.Equal(t, uint64(1), meter.getMemory(common.MemoryKindFunctionType))
		assert.Equal(t, uint64(1), meter.getMemory(common.MemoryKindInstantiationType))
		assert.Equal(t, uint64(17), meter.getMemory(common.MemoryKindNominalType))
		assert.Equal(t, uint64(2), meter.getMemory(common.MemoryKindOptionalType))
		assert.Equal(t, uint64(2), meter.getMemory(common.MemoryKindReferenceType))
		assert.Equal(t, uint64(1), meter.getMemory(common.MemoryKindRestrictedType))
		assert.Equal(t, uint64(1), meter.getMemory(common.MemoryKindVariableSizedType))

		assert.Equal(t, uint64(15), meter.getMemory(common.MemoryKindTypeAnnotation))
	})

	t.Run("position info", func(t *testing.T) {
		script := `
            pub let x = 1
            pub var y = 2

            pub fun main() {
                var z = 3
            }

            pub fun foo(_ x: String, _ y: Int) {}

            pub struct A {
                pub var a: String

                init() {
                    self.a = "hello"
                }
            }

            pub struct interface B {}
        `

		meter := newTestMemoryGauge()

		inter := parseCheckAndInterpretWithMemoryMetering(t, script, meter)

		_, err := inter.Invoke("main")
		require.NoError(t, err)

		assert.Equal(t, uint64(232), meter.getMemory(common.MemoryKindPosition))
		assert.Equal(t, uint64(126), meter.getMemory(common.MemoryKindRange))
	})
}

<<<<<<< HEAD
func TestOverEstimateBigIntFromString(t *testing.T) {

	for _, v := range []*big.Int{
		big.NewInt(0),
		big.NewInt(1),
		big.NewInt(9),
		big.NewInt(10),
		big.NewInt(99),
		big.NewInt(100),
		big.NewInt(999),
		big.NewInt(1000),
		big.NewInt(math.MaxUint16),
		big.NewInt(math.MaxUint32),
		new(big.Int).SetUint64(math.MaxUint64),
		func() *big.Int {
			v := new(big.Int).SetUint64(math.MaxUint64)
			return v.Mul(v, big.NewInt(2))
		}(),
		func() *big.Int {
			v := new(big.Int).SetUint64(math.MaxUint64)
			return v.Mul(v, new(big.Int).SetUint64(math.MaxUint64))
		}(),
	} {

		// Always should be equal or overestimate
		assert.LessOrEqual(t,
			common.BigIntByteLength(v),
			common.OverEstimateBigIntFromString(v.String()),
		)

		neg := new(big.Int).Neg(v)
		assert.LessOrEqual(t,
			common.BigIntByteLength(neg),
			common.OverEstimateBigIntFromString(neg.String()),
		)
	}
=======
func TestInterpretVariableActivationMetering(t *testing.T) {
	t.Parallel()

	t.Run("single function", func(t *testing.T) {
		t.Parallel()

		script := `
            pub fun main() {}
        `

		meter := newTestMemoryGauge()
		inter := parseCheckAndInterpretWithMemoryMetering(t, script, meter)

		_, err := inter.Invoke("main")
		require.NoError(t, err)

		assert.Equal(t, uint64(2), meter.getMemory(common.MemoryKindActivation))
		assert.Equal(t, uint64(1), meter.getMemory(common.MemoryKindActivationEntries))
		assert.Equal(t, uint64(1), meter.getMemory(common.MemoryKindInvocation))
	})

	t.Run("nested function call", func(t *testing.T) {
		t.Parallel()

		script := `
            pub fun main() {
                foo(a: "hello", b: 23)
            }

            pub fun foo(a: String, b: Int) {
            }
        `

		meter := newTestMemoryGauge()
		inter := parseCheckAndInterpretWithMemoryMetering(t, script, meter)

		_, err := inter.Invoke("main")
		require.NoError(t, err)

		assert.Equal(t, uint64(4), meter.getMemory(common.MemoryKindActivation))
		assert.Equal(t, uint64(2), meter.getMemory(common.MemoryKindActivationEntries))
		assert.Equal(t, uint64(2), meter.getMemory(common.MemoryKindInvocation))
	})

	t.Run("local scope", func(t *testing.T) {
		t.Parallel()

		script := `
            pub fun main() {
                if true {
                    let a = 1
                }
            }
        `

		meter := newTestMemoryGauge()
		inter := parseCheckAndInterpretWithMemoryMetering(t, script, meter)

		_, err := inter.Invoke("main")
		require.NoError(t, err)

		assert.Equal(t, uint64(3), meter.getMemory(common.MemoryKindActivation))
		assert.Equal(t, uint64(2), meter.getMemory(common.MemoryKindActivationEntries))
	})
}

func TestInterpretStaticTypeConversionMetering(t *testing.T) {
	t.Parallel()

	t.Run("primitive static types", func(t *testing.T) {
		t.Parallel()

		script := `
            pub fun main() {
                let a: {Int: AnyStruct{Foo}} = {}           // dictionary + restricted
                let b: [&Int] = []                          // variable-sized + reference
                let c: [Int?; 2] = [1, 2]                   // constant-sized + optional
                let d: [Capability<&Bar>] = []             //  capability + variable-sized + reference
            }

            pub struct interface Foo {}

            pub struct Bar: Foo {}
        `

		meter := newTestMemoryGauge()
		inter := parseCheckAndInterpretWithMemoryMetering(t, script, meter)

		_, err := inter.Invoke("main")
		require.NoError(t, err)

		assert.Equal(t, uint64(2), meter.getMemory(common.MemoryKindDictionarySemaType))
		assert.Equal(t, uint64(4), meter.getMemory(common.MemoryKindVariableSizedSemaType))
		assert.Equal(t, uint64(2), meter.getMemory(common.MemoryKindConstantSizedSemaType))
		assert.Equal(t, uint64(2), meter.getMemory(common.MemoryKindOptionalSemaType))
		assert.Equal(t, uint64(2), meter.getMemory(common.MemoryKindRestrictedSemaType))
		assert.Equal(t, uint64(4), meter.getMemory(common.MemoryKindReferenceSemaType))
		assert.Equal(t, uint64(2), meter.getMemory(common.MemoryKindCapabilitySemaType))
	})
}

func TestStorageMapMetering(t *testing.T) {
	t.Parallel()

	script := `
        resource R {}

        pub fun main(account: AuthAccount) {
            let r <- create R()
            account.save(<-r, to: /storage/r)
            account.link<&R>(/public/capo, target: /storage/r)
            account.borrow<&R>(from: /storage/r)
        }
    `

	meter := newTestMemoryGauge()
	inter := parseCheckAndInterpretWithMemoryMetering(t, script, meter)

	account := newTestAuthAccountValue(inter, interpreter.AddressValue{})
	_, err := inter.Invoke("main", account)
	require.NoError(t, err)

	assert.Equal(t, uint64(2), meter.getMemory(common.MemoryKindStorageMap))
	assert.Equal(t, uint64(5), meter.getMemory(common.MemoryKindStorageKey))
>>>>>>> de17b895
}<|MERGE_RESOLUTION|>--- conflicted
+++ resolved
@@ -19,12 +19,8 @@
 package interpreter_test
 
 import (
-<<<<<<< HEAD
-	"fmt"
 	"math"
 	"math/big"
-=======
->>>>>>> de17b895
 	"testing"
 
 	"github.com/stretchr/testify/assert"
@@ -8961,7 +8957,132 @@
 	})
 }
 
-<<<<<<< HEAD
+func TestInterpretVariableActivationMetering(t *testing.T) {
+	t.Parallel()
+
+	t.Run("single function", func(t *testing.T) {
+		t.Parallel()
+
+		script := `
+            pub fun main() {}
+        `
+
+		meter := newTestMemoryGauge()
+		inter := parseCheckAndInterpretWithMemoryMetering(t, script, meter)
+
+		_, err := inter.Invoke("main")
+		require.NoError(t, err)
+
+		assert.Equal(t, uint64(2), meter.getMemory(common.MemoryKindActivation))
+		assert.Equal(t, uint64(1), meter.getMemory(common.MemoryKindActivationEntries))
+		assert.Equal(t, uint64(1), meter.getMemory(common.MemoryKindInvocation))
+	})
+
+	t.Run("nested function call", func(t *testing.T) {
+		t.Parallel()
+
+		script := `
+            pub fun main() {
+                foo(a: "hello", b: 23)
+            }
+
+            pub fun foo(a: String, b: Int) {
+            }
+        `
+
+		meter := newTestMemoryGauge()
+		inter := parseCheckAndInterpretWithMemoryMetering(t, script, meter)
+
+		_, err := inter.Invoke("main")
+		require.NoError(t, err)
+
+		assert.Equal(t, uint64(4), meter.getMemory(common.MemoryKindActivation))
+		assert.Equal(t, uint64(2), meter.getMemory(common.MemoryKindActivationEntries))
+		assert.Equal(t, uint64(2), meter.getMemory(common.MemoryKindInvocation))
+	})
+
+	t.Run("local scope", func(t *testing.T) {
+		t.Parallel()
+
+		script := `
+            pub fun main() {
+                if true {
+                    let a = 1
+                }
+            }
+        `
+
+		meter := newTestMemoryGauge()
+		inter := parseCheckAndInterpretWithMemoryMetering(t, script, meter)
+
+		_, err := inter.Invoke("main")
+		require.NoError(t, err)
+
+		assert.Equal(t, uint64(3), meter.getMemory(common.MemoryKindActivation))
+		assert.Equal(t, uint64(2), meter.getMemory(common.MemoryKindActivationEntries))
+	})
+}
+
+func TestInterpretStaticTypeConversionMetering(t *testing.T) {
+	t.Parallel()
+
+	t.Run("primitive static types", func(t *testing.T) {
+		t.Parallel()
+
+		script := `
+            pub fun main() {
+                let a: {Int: AnyStruct{Foo}} = {}           // dictionary + restricted
+                let b: [&Int] = []                          // variable-sized + reference
+                let c: [Int?; 2] = [1, 2]                   // constant-sized + optional
+                let d: [Capability<&Bar>] = []             //  capability + variable-sized + reference
+            }
+
+            pub struct interface Foo {}
+
+            pub struct Bar: Foo {}
+        `
+
+		meter := newTestMemoryGauge()
+		inter := parseCheckAndInterpretWithMemoryMetering(t, script, meter)
+
+		_, err := inter.Invoke("main")
+		require.NoError(t, err)
+
+		assert.Equal(t, uint64(2), meter.getMemory(common.MemoryKindDictionarySemaType))
+		assert.Equal(t, uint64(4), meter.getMemory(common.MemoryKindVariableSizedSemaType))
+		assert.Equal(t, uint64(2), meter.getMemory(common.MemoryKindConstantSizedSemaType))
+		assert.Equal(t, uint64(2), meter.getMemory(common.MemoryKindOptionalSemaType))
+		assert.Equal(t, uint64(2), meter.getMemory(common.MemoryKindRestrictedSemaType))
+		assert.Equal(t, uint64(4), meter.getMemory(common.MemoryKindReferenceSemaType))
+		assert.Equal(t, uint64(2), meter.getMemory(common.MemoryKindCapabilitySemaType))
+	})
+}
+
+func TestStorageMapMetering(t *testing.T) {
+	t.Parallel()
+
+	script := `
+        resource R {}
+
+        pub fun main(account: AuthAccount) {
+            let r <- create R()
+            account.save(<-r, to: /storage/r)
+            account.link<&R>(/public/capo, target: /storage/r)
+            account.borrow<&R>(from: /storage/r)
+        }
+    `
+
+	meter := newTestMemoryGauge()
+	inter := parseCheckAndInterpretWithMemoryMetering(t, script, meter)
+
+	account := newTestAuthAccountValue(inter, interpreter.AddressValue{})
+	_, err := inter.Invoke("main", account)
+	require.NoError(t, err)
+
+	assert.Equal(t, uint64(2), meter.getMemory(common.MemoryKindStorageMap))
+	assert.Equal(t, uint64(5), meter.getMemory(common.MemoryKindStorageKey))
+}
+
 func TestOverEstimateBigIntFromString(t *testing.T) {
 
 	for _, v := range []*big.Int{
@@ -8998,130 +9119,4 @@
 			common.OverEstimateBigIntFromString(neg.String()),
 		)
 	}
-=======
-func TestInterpretVariableActivationMetering(t *testing.T) {
-	t.Parallel()
-
-	t.Run("single function", func(t *testing.T) {
-		t.Parallel()
-
-		script := `
-            pub fun main() {}
-        `
-
-		meter := newTestMemoryGauge()
-		inter := parseCheckAndInterpretWithMemoryMetering(t, script, meter)
-
-		_, err := inter.Invoke("main")
-		require.NoError(t, err)
-
-		assert.Equal(t, uint64(2), meter.getMemory(common.MemoryKindActivation))
-		assert.Equal(t, uint64(1), meter.getMemory(common.MemoryKindActivationEntries))
-		assert.Equal(t, uint64(1), meter.getMemory(common.MemoryKindInvocation))
-	})
-
-	t.Run("nested function call", func(t *testing.T) {
-		t.Parallel()
-
-		script := `
-            pub fun main() {
-                foo(a: "hello", b: 23)
-            }
-
-            pub fun foo(a: String, b: Int) {
-            }
-        `
-
-		meter := newTestMemoryGauge()
-		inter := parseCheckAndInterpretWithMemoryMetering(t, script, meter)
-
-		_, err := inter.Invoke("main")
-		require.NoError(t, err)
-
-		assert.Equal(t, uint64(4), meter.getMemory(common.MemoryKindActivation))
-		assert.Equal(t, uint64(2), meter.getMemory(common.MemoryKindActivationEntries))
-		assert.Equal(t, uint64(2), meter.getMemory(common.MemoryKindInvocation))
-	})
-
-	t.Run("local scope", func(t *testing.T) {
-		t.Parallel()
-
-		script := `
-            pub fun main() {
-                if true {
-                    let a = 1
-                }
-            }
-        `
-
-		meter := newTestMemoryGauge()
-		inter := parseCheckAndInterpretWithMemoryMetering(t, script, meter)
-
-		_, err := inter.Invoke("main")
-		require.NoError(t, err)
-
-		assert.Equal(t, uint64(3), meter.getMemory(common.MemoryKindActivation))
-		assert.Equal(t, uint64(2), meter.getMemory(common.MemoryKindActivationEntries))
-	})
-}
-
-func TestInterpretStaticTypeConversionMetering(t *testing.T) {
-	t.Parallel()
-
-	t.Run("primitive static types", func(t *testing.T) {
-		t.Parallel()
-
-		script := `
-            pub fun main() {
-                let a: {Int: AnyStruct{Foo}} = {}           // dictionary + restricted
-                let b: [&Int] = []                          // variable-sized + reference
-                let c: [Int?; 2] = [1, 2]                   // constant-sized + optional
-                let d: [Capability<&Bar>] = []             //  capability + variable-sized + reference
-            }
-
-            pub struct interface Foo {}
-
-            pub struct Bar: Foo {}
-        `
-
-		meter := newTestMemoryGauge()
-		inter := parseCheckAndInterpretWithMemoryMetering(t, script, meter)
-
-		_, err := inter.Invoke("main")
-		require.NoError(t, err)
-
-		assert.Equal(t, uint64(2), meter.getMemory(common.MemoryKindDictionarySemaType))
-		assert.Equal(t, uint64(4), meter.getMemory(common.MemoryKindVariableSizedSemaType))
-		assert.Equal(t, uint64(2), meter.getMemory(common.MemoryKindConstantSizedSemaType))
-		assert.Equal(t, uint64(2), meter.getMemory(common.MemoryKindOptionalSemaType))
-		assert.Equal(t, uint64(2), meter.getMemory(common.MemoryKindRestrictedSemaType))
-		assert.Equal(t, uint64(4), meter.getMemory(common.MemoryKindReferenceSemaType))
-		assert.Equal(t, uint64(2), meter.getMemory(common.MemoryKindCapabilitySemaType))
-	})
-}
-
-func TestStorageMapMetering(t *testing.T) {
-	t.Parallel()
-
-	script := `
-        resource R {}
-
-        pub fun main(account: AuthAccount) {
-            let r <- create R()
-            account.save(<-r, to: /storage/r)
-            account.link<&R>(/public/capo, target: /storage/r)
-            account.borrow<&R>(from: /storage/r)
-        }
-    `
-
-	meter := newTestMemoryGauge()
-	inter := parseCheckAndInterpretWithMemoryMetering(t, script, meter)
-
-	account := newTestAuthAccountValue(inter, interpreter.AddressValue{})
-	_, err := inter.Invoke("main", account)
-	require.NoError(t, err)
-
-	assert.Equal(t, uint64(2), meter.getMemory(common.MemoryKindStorageMap))
-	assert.Equal(t, uint64(5), meter.getMemory(common.MemoryKindStorageKey))
->>>>>>> de17b895
 }