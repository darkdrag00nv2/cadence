/*
 * Cadence - The resource-oriented smart contract programming language
 *
 * Copyright Dapper Labs, Inc.
 *
 * Licensed under the Apache License, Version 2.0 (the "License");
 * you may not use this file except in compliance with the License.
 * You may obtain a copy of the License at
 *
 *   http://www.apache.org/licenses/LICENSE-2.0
 *
 * Unless required by applicable law or agreed to in writing, software
 * distributed under the License is distributed on an "AS IS" BASIS,
 * WITHOUT WARRANTIES OR CONDITIONS OF ANY KIND, either express or implied.
 * See the License for the specific language governing permissions and
 * limitations under the License.
 */

package interpreter_test

import (
	"fmt"
	"math/big"
	"strings"
	"testing"

	"github.com/onflow/atree"

	"github.com/onflow/cadence/runtime"
	"github.com/onflow/cadence/runtime/activations"

	"github.com/stretchr/testify/assert"
	"github.com/stretchr/testify/require"

	"github.com/onflow/cadence/runtime/ast"
	"github.com/onflow/cadence/runtime/common"
	"github.com/onflow/cadence/runtime/interpreter"
	"github.com/onflow/cadence/runtime/parser"
	"github.com/onflow/cadence/runtime/pretty"
	"github.com/onflow/cadence/runtime/sema"
	"github.com/onflow/cadence/runtime/stdlib"
	"github.com/onflow/cadence/runtime/tests/checker"
	. "github.com/onflow/cadence/runtime/tests/utils"
)

type ParseCheckAndInterpretOptions struct {
	Config             *interpreter.Config
	CheckerConfig      *sema.Config
	HandleCheckerError func(error)
}

func parseCheckAndInterpret(t testing.TB, code string) *interpreter.Interpreter {
	inter, err := parseCheckAndInterpretWithOptions(t, code, ParseCheckAndInterpretOptions{
		// attachments should be on by default in tests
		CheckerConfig: &sema.Config{
			AttachmentsEnabled: true,
		},
	})
	require.NoError(t, err)
	return inter
}

func parseCheckAndInterpretWithOptions(
	t testing.TB,
	code string,
	options ParseCheckAndInterpretOptions,
) (
	inter *interpreter.Interpreter,
	err error,
) {
	return parseCheckAndInterpretWithOptionsAndMemoryMetering(t, code, options, nil)
}

func parseCheckAndInterpretWithLogs(
	tb testing.TB,
	code string,
) (
	inter *interpreter.Interpreter,
	getLogs func() []string,
	err error,
) {
	var logs []string

	logFunction := stdlib.NewStandardLibraryFunction(
		"log",
		&sema.FunctionType{
			Parameters: []sema.Parameter{
				{
					Label:          sema.ArgumentLabelNotRequired,
					Identifier:     "value",
					TypeAnnotation: sema.NewTypeAnnotation(sema.AnyStructType),
				},
			},
			ReturnTypeAnnotation: sema.NewTypeAnnotation(
				sema.VoidType,
			),
		},
		``,
		func(invocation interpreter.Invocation) interpreter.Value {
			message := invocation.Arguments[0].String()
			logs = append(logs, message)
			return interpreter.Void
		},
	)

	baseValueActivation := sema.NewVariableActivation(sema.BaseValueActivation)
	baseValueActivation.DeclareValue(logFunction)

	baseActivation := activations.NewActivation(nil, interpreter.BaseActivation)
	interpreter.Declare(baseActivation, logFunction)

	result, err := parseCheckAndInterpretWithOptions(
		tb,
		code,
		ParseCheckAndInterpretOptions{
			Config: &interpreter.Config{
				BaseActivationHandler: func(_ common.Location) *interpreter.VariableActivation {
					return baseActivation
				},
			},
			CheckerConfig: &sema.Config{
				BaseValueActivationHandler: func(_ common.Location) *sema.VariableActivation {
					return baseValueActivation
				},
			},
			HandleCheckerError: nil,
		},
	)

	getLogs = func() []string {
		return logs
	}

	return result, getLogs, err
}

func parseCheckAndInterpretWithMemoryMetering(
	t testing.TB,
	code string,
	memoryGauge common.MemoryGauge,
) *interpreter.Interpreter {

	baseValueActivation := sema.NewVariableActivation(sema.BaseValueActivation)
	baseValueActivation.DeclareValue(stdlib.PanicFunction)

	inter, err := parseCheckAndInterpretWithOptionsAndMemoryMetering(
		t,
		code,
		ParseCheckAndInterpretOptions{
			CheckerConfig: &sema.Config{
				BaseValueActivationHandler: func(_ common.Location) *sema.VariableActivation {
					return baseValueActivation
				},
			},
		},
		memoryGauge,
	)
	require.NoError(t, err)
	return inter
}

func parseCheckAndInterpretWithOptionsAndMemoryMetering(
	t testing.TB,
	code string,
	options ParseCheckAndInterpretOptions,
	memoryGauge common.MemoryGauge,
) (
	inter *interpreter.Interpreter,
	err error,
) {

	checker, err := checker.ParseAndCheckWithOptionsAndMemoryMetering(t,
		code,
		checker.ParseAndCheckOptions{
			Config: options.CheckerConfig,
		},
		memoryGauge,
	)

	if options.HandleCheckerError != nil {
		options.HandleCheckerError(err)
	} else if !assert.NoError(t, err) {
		var sb strings.Builder
		location := checker.Location
		printErr := pretty.NewErrorPrettyPrinter(&sb, true).
			PrettyPrintError(err, location, map[common.Location][]byte{location: []byte(code)})
		if printErr != nil {
			panic(printErr)
		}
		assert.Fail(t, sb.String())
		return nil, err
	}

	var uuid uint64 = 0

	var config interpreter.Config
	if options.Config != nil {
		config = *options.Config
	}
	config.InvalidatedResourceValidationEnabled = true
	config.AtreeValueValidationEnabled = true
	config.AtreeStorageValidationEnabled = true
	if config.UUIDHandler == nil {
		config.UUIDHandler = func() (uint64, error) {
			uuid++
			return uuid, nil
		}
	}
	if config.Storage == nil {
		config.Storage = interpreter.NewInMemoryStorage(memoryGauge)
	}

	if memoryGauge != nil && config.MemoryGauge == nil {
		config.MemoryGauge = memoryGauge
	}

	inter, err = interpreter.NewInterpreter(
		interpreter.ProgramFromChecker(checker),
		checker.Location,
		&config,
	)

	require.NoError(t, err)

	err = inter.Interpret()

	if err == nil {

		// recover internal panics and return them as an error
		defer inter.RecoverErrors(func(internalErr error) {
			err = internalErr
		})

		// Contract declarations are evaluated lazily,
		// so force the contract value handler to be called

		for _, compositeDeclaration := range checker.Program.CompositeDeclarations() {
			if compositeDeclaration.CompositeKind != common.CompositeKindContract {
				continue
			}

			contractVariable := inter.Globals.Get(compositeDeclaration.Identifier.Identifier)

			_ = contractVariable.GetValue()
		}
	}

	return inter, err
}

type testEvent struct {
	event     *interpreter.CompositeValue
	eventType *sema.CompositeType
}

func parseCheckAndInterpretWithEvents(t *testing.T, code string) (
	inter *interpreter.Interpreter,
	getEvents func() []testEvent,
	err error,
) {
	var events []testEvent

	inter, err = parseCheckAndInterpretWithOptions(t,
		code,
		ParseCheckAndInterpretOptions{
			Config: &interpreter.Config{
				OnEventEmitted: func(
					_ *interpreter.Interpreter,
					_ interpreter.LocationRange,
					event *interpreter.CompositeValue,
					eventType *sema.CompositeType,
				) error {
					events = append(events, testEvent{
						event:     event,
						eventType: eventType,
					})
					return nil
				},
			},
		},
	)
	if err != nil {
		return nil, nil, err
	}

	getEvents = func() []testEvent {
		return events
	}
	return inter, getEvents, nil
}

func newUnmeteredInMemoryStorage() interpreter.InMemoryStorage {
	return interpreter.NewInMemoryStorage(nil)
}

func constructorArguments(compositeKind common.CompositeKind, arguments string) string {
	switch compositeKind {
	case common.CompositeKindContract:
		return ""
	case common.CompositeKindEnum:
		return ".a"
	default:
		return fmt.Sprintf("(%s)", arguments)
	}
}

// makeContractValueHandler creates an interpreter option which
// sets the ContractValueHandler.
// The handler immediately invokes the constructor with the given arguments.
func makeContractValueHandler(
	arguments []interpreter.Value,
	argumentTypes []sema.Type,
	parameterTypes []sema.Type,
) interpreter.ContractValueHandlerFunc {
	return func(
		inter *interpreter.Interpreter,
		compositeType *sema.CompositeType,
		constructorGenerator func(common.Address) *interpreter.HostFunctionValue,
		invocationRange ast.Range,
	) interpreter.ContractValue {

		constructor := constructorGenerator(common.ZeroAddress)

		value, err := inter.InvokeFunctionValue(
			constructor,
			arguments,
			argumentTypes,
			parameterTypes,
			ast.Range{},
		)
		if err != nil {
			panic(err)
		}

		return value.(*interpreter.CompositeValue)
	}
}

func TestInterpretConstantAndVariableDeclarations(t *testing.T) {

	t.Parallel()

	inter := parseCheckAndInterpret(t, `
        let x = 1
        let y = true
        let z = 1 + 2
        var a = 3 == 3
        var b = [1, 2]
        let s = "123"
    `)

	AssertValuesEqual(
		t,
		inter,
		interpreter.NewUnmeteredIntValueFromInt64(1),
		inter.Globals.Get("x").GetValue(),
	)

	AssertValuesEqual(
		t,
		inter,
		interpreter.TrueValue,
		inter.Globals.Get("y").GetValue(),
	)

	AssertValuesEqual(
		t,
		inter,
		interpreter.NewUnmeteredIntValueFromInt64(3),
		inter.Globals.Get("z").GetValue(),
	)

	AssertValuesEqual(
		t,
		inter,
		interpreter.TrueValue,
		inter.Globals.Get("a").GetValue(),
	)

	AssertValuesEqual(
		t,
		inter,
		interpreter.NewArrayValue(
			inter,
			interpreter.EmptyLocationRange,
			&interpreter.VariableSizedStaticType{
				Type: interpreter.PrimitiveStaticTypeInt,
			},
			common.ZeroAddress,
			interpreter.NewUnmeteredIntValueFromInt64(1),
			interpreter.NewUnmeteredIntValueFromInt64(2),
		),
		inter.Globals.Get("b").GetValue(),
	)

	AssertValuesEqual(
		t,
		inter,
		interpreter.NewUnmeteredStringValue("123"),
		inter.Globals.Get("s").GetValue(),
	)
}

func TestInterpretDeclarations(t *testing.T) {

	t.Parallel()

	inter := parseCheckAndInterpret(t, `
        fun test(): Int {
            return 42
        }
    `)

	value, err := inter.Invoke("test")
	require.NoError(t, err)

	AssertValuesEqual(
		t,
		inter,
		interpreter.NewUnmeteredIntValueFromInt64(42),
		value,
	)
}

func TestInterpretInvalidUnknownDeclarationInvocation(t *testing.T) {

	t.Parallel()

	inter := parseCheckAndInterpret(t, ``)

	_, err := inter.Invoke("test")
	assert.IsType(t, interpreter.NotDeclaredError{}, err)
}

func TestInterpretInvalidNonFunctionDeclarationInvocation(t *testing.T) {

	t.Parallel()

	inter := parseCheckAndInterpret(t, `
       let test = 1
   `)

	_, err := inter.Invoke("test")
	assert.IsType(t, interpreter.NotInvokableError{}, err)
}

func TestInterpretLexicalScope(t *testing.T) {

	t.Parallel()

	inter := parseCheckAndInterpret(t, `
       let x = 10

       fun f(): Int {
          // check resolution
          return x
       }

       fun g(): Int {
          // check scope is lexical, not dynamic
          let x = 20
          return f()
       }
    `)

	AssertValuesEqual(
		t,
		inter,
		interpreter.NewUnmeteredIntValueFromInt64(10),
		inter.Globals.Get("x").GetValue(),
	)

	value, err := inter.Invoke("f")
	require.NoError(t, err)

	AssertValuesEqual(
		t,
		inter,
		interpreter.NewUnmeteredIntValueFromInt64(10),
		value,
	)

	value, err = inter.Invoke("g")
	require.NoError(t, err)

	AssertValuesEqual(
		t,
		inter,
		interpreter.NewUnmeteredIntValueFromInt64(10),
		value,
	)
}

func TestInterpretFunctionSideEffects(t *testing.T) {

	t.Parallel()

	inter := parseCheckAndInterpret(t, `
       var value = 0

       fun test(_ newValue: Int) {
           value = newValue
       }
    `)

	newValue := interpreter.NewUnmeteredIntValueFromInt64(42)

	value, err := inter.Invoke("test", newValue)
	require.NoError(t, err)

	AssertValuesEqual(
		t,
		inter,
		interpreter.Void,
		value,
	)

	AssertValuesEqual(
		t,
		inter,
		newValue,
		inter.Globals.Get("value").GetValue(),
	)
}

func TestInterpretNoHoisting(t *testing.T) {

	t.Parallel()

	inter := parseCheckAndInterpret(t, `
       let x = 2

       fun test(): Int {
          if x == 0 {
              let x = 3
              return x
          }
          return x
       }
    `)

	value, err := inter.Invoke("test")
	require.NoError(t, err)

	AssertValuesEqual(
		t,
		inter,
		interpreter.NewUnmeteredIntValueFromInt64(2),
		value,
	)

	AssertValuesEqual(
		t,
		inter,
		interpreter.NewUnmeteredIntValueFromInt64(2),
		inter.Globals.Get("x").GetValue(),
	)
}

func TestInterpretFunctionExpressionsAndScope(t *testing.T) {

	t.Parallel()

	inter := parseCheckAndInterpret(t, `
       let x = 10

       // check first-class functions and scope inside them
       let y = (fun (x: Int): Int { return x })(42)
    `)

	AssertValuesEqual(
		t,
		inter,
		interpreter.NewUnmeteredIntValueFromInt64(10),
		inter.Globals.Get("x").GetValue(),
	)

	AssertValuesEqual(
		t,
		inter,
		interpreter.NewUnmeteredIntValueFromInt64(42),
		inter.Globals.Get("y").GetValue(),
	)
}

func TestInterpretVariableAssignment(t *testing.T) {

	t.Parallel()

	inter := parseCheckAndInterpret(t, `
       fun test(): Int {
           var x = 2
           x = 3
           return x
       }
    `)

	value, err := inter.Invoke("test")
	require.NoError(t, err)

	AssertValuesEqual(
		t,
		inter,
		interpreter.NewUnmeteredIntValueFromInt64(3),
		value,
	)
}

func TestInterpretGlobalVariableAssignment(t *testing.T) {

	t.Parallel()

	inter := parseCheckAndInterpret(t, `
       var x = 2

       fun test(): Int {
           x = 3
           return x
       }
    `)

	AssertValuesEqual(
		t,
		inter,
		interpreter.NewUnmeteredIntValueFromInt64(2),
		inter.Globals.Get("x").GetValue(),
	)

	value, err := inter.Invoke("test")
	require.NoError(t, err)

	AssertValuesEqual(
		t,
		inter,
		interpreter.NewUnmeteredIntValueFromInt64(3),
		value,
	)

	AssertValuesEqual(
		t,
		inter,
		interpreter.NewUnmeteredIntValueFromInt64(3),
		inter.Globals.Get("x").GetValue(),
	)
}

func TestInterpretConstantRedeclaration(t *testing.T) {

	t.Parallel()

	inter := parseCheckAndInterpret(t, `
       let x = 2

       fun test(): Int {
           let x = 3
           return x
       }
    `)

	AssertValuesEqual(
		t,
		inter,
		interpreter.NewUnmeteredIntValueFromInt64(2),
		inter.Globals.Get("x").GetValue(),
	)

	value, err := inter.Invoke("test")
	require.NoError(t, err)

	AssertValuesEqual(
		t,
		inter,
		interpreter.NewUnmeteredIntValueFromInt64(3),
		value,
	)
}

func TestInterpretParameters(t *testing.T) {

	t.Parallel()

	inter := parseCheckAndInterpret(t, `
       fun returnA(a: Int, b: Int): Int {
           return a
       }

       fun returnB(a: Int, b: Int): Int {
           return b
       }
    `)

	a := interpreter.NewUnmeteredIntValueFromInt64(24)
	b := interpreter.NewUnmeteredIntValueFromInt64(42)

	value, err := inter.Invoke("returnA", a, b)
	require.NoError(t, err)

	AssertValuesEqual(
		t,
		inter, a, value)

	value, err = inter.Invoke("returnB", a, b)
	require.NoError(t, err)

	AssertValuesEqual(
		t,
		inter, b, value)
}

func TestInterpretArrayEquality(t *testing.T) {
	t.Parallel()

	testBooleanFunction := func(t *testing.T, name string, expected bool, innerCode string) {
		t.Run(name, func(t *testing.T) {
			t.Parallel()

			code := fmt.Sprintf("fun test(): Bool { \n %s \n }", innerCode)

			inter := parseCheckAndInterpret(t, code)
			res, err := inter.Invoke("test")

			require.NoError(t, err)

			boolVal, ok := res.(interpreter.BoolValue)
			require.True(t, ok)

			require.Equal(t, bool(boolVal), expected)
		})

	}

	// variable sized arrays
	nestingLimit := 4

	for i := 0; i < nestingLimit; i++ {
		nestingLevel := i
		array := fmt.Sprintf("%s 42 %s", strings.Repeat("[", nestingLevel), strings.Repeat("]", nestingLevel))

		for _, opStr := range []string{"==", "!="} {
			op := opStr
			testname := fmt.Sprintf("test variable size array %s at nesting level %d", op, nestingLevel)
			code := fmt.Sprintf(`
					let xs = %s
					return xs %s xs
				`,
				array,
				op,
			)

			testBooleanFunction(t, testname, op == "==", code)
		}
	}

	// fixed size arrays

	testBooleanFunction(t, "fixed array [Int; 3] should not equal a different array", false, `
		let xs: [Int; 3] = [1, 2, 3]
		let ys: [Int; 3] = [4, 5, 6]
		return xs == ys
	`)

	testBooleanFunction(t, "fixed array [Int; 3] should be unequal to a different array", true, `
		let xs: [Int; 3] = [1, 2, 3]
		let ys: [Int; 3] = [4, 5, 6]
		return xs != ys
	`)

	testBooleanFunction(t, "fixed array [[Int; 2]; 1] should equal itself", true, `
		let xs: [[Int; 2]; 1] = [[42, 1337]]
		return xs == xs
	`)
}

func TestInterpretArrayIndexing(t *testing.T) {

	t.Parallel()

	inter := parseCheckAndInterpret(t, `
       fun test(): Int {
           let z = [0, 3]
           return z[1]
       }
    `)

	value, err := inter.Invoke("test")
	require.NoError(t, err)

	AssertValuesEqual(
		t,
		inter,
		interpreter.NewUnmeteredIntValueFromInt64(3),
		value,
	)
}

func TestInterpretInvalidArrayIndexing(t *testing.T) {

	t.Parallel()

	for name, index := range map[string]int{
		"negative":          -1,
		"larger than count": 2,
	} {

		t.Run(name, func(t *testing.T) {

			inter := parseCheckAndInterpret(t, `
               fun test(_ index: Int): Int {
                   let z = [0, 3]
                   return z[index]
               }
            `)

			indexValue := interpreter.NewUnmeteredIntValueFromInt64(int64(index))
			_, err := inter.Invoke("test", indexValue)
			RequireError(t, err)

			var indexErr interpreter.ArrayIndexOutOfBoundsError
			require.ErrorAs(t, err, &indexErr)

			assert.Equal(t, index, indexErr.Index)
			assert.Equal(t, 2, indexErr.Size)
			assert.Equal(t,
				ast.Position{Offset: 107, Line: 4, Column: 27},
				indexErr.HasPosition.StartPosition(),
			)
			assert.Equal(t,
				ast.Position{Offset: 113, Line: 4, Column: 33},
				indexErr.HasPosition.EndPosition(nil),
			)
		})
	}
}

func TestInterpretArrayIndexingAssignment(t *testing.T) {

	t.Parallel()

	inter := parseCheckAndInterpret(t, `
       let z = [0, 3]

       fun test() {
           z[1] = 2
       }
    `)

	_, err := inter.Invoke("test")
	require.NoError(t, err)

	actualArray := inter.Globals.Get("z").GetValue()

	expectedArray := interpreter.NewArrayValue(
		inter,
		interpreter.EmptyLocationRange,
		&interpreter.VariableSizedStaticType{
			Type: interpreter.PrimitiveStaticTypeInt,
		},
		common.ZeroAddress,
		interpreter.NewUnmeteredIntValueFromInt64(0),
		interpreter.NewUnmeteredIntValueFromInt64(2),
	)

	RequireValuesEqual(
		t,
		inter,
		expectedArray,
		actualArray,
	)
}

func TestInterpretInvalidArrayIndexingAssignment(t *testing.T) {

	t.Parallel()

	for name, index := range map[string]int{
		"negative":          -1,
		"larger than count": 2,
	} {

		t.Run(name, func(t *testing.T) {

			inter := parseCheckAndInterpret(t, `
               fun test(_ index: Int) {
                   let z = [0, 3]
                   z[index] = 1
               }
            `)

			indexValue := interpreter.NewUnmeteredIntValueFromInt64(int64(index))
			_, err := inter.Invoke("test", indexValue)
			RequireError(t, err)

			var indexErr interpreter.ArrayIndexOutOfBoundsError
			require.ErrorAs(t, err, &indexErr)

			assert.Equal(t, index, indexErr.Index)
			assert.Equal(t, 2, indexErr.Size)
			assert.Equal(t,
				ast.Position{Offset: 95, Line: 4, Column: 20},
				indexErr.HasPosition.StartPosition(),
			)
			assert.Equal(t,
				ast.Position{Offset: 101, Line: 4, Column: 26},
				indexErr.HasPosition.EndPosition(nil),
			)
		})
	}
}

func TestInterpretStringIndexing(t *testing.T) {

	t.Parallel()

	inter := parseCheckAndInterpret(t, `
      let a = "abc"
      let x = a[0]
      let y = a[1]
      let z = a[2]
    `)

	AssertValuesEqual(
		t,
		inter,
		interpreter.NewUnmeteredCharacterValue("a"),
		inter.Globals.Get("x").GetValue(),
	)
	AssertValuesEqual(
		t,
		inter,
		interpreter.NewUnmeteredCharacterValue("b"),
		inter.Globals.Get("y").GetValue(),
	)
	AssertValuesEqual(
		t,
		inter,
		interpreter.NewUnmeteredCharacterValue("c"),
		inter.Globals.Get("z").GetValue(),
	)
}

func TestInterpretInvalidStringIndexing(t *testing.T) {

	t.Parallel()

	for name, index := range map[string]int{
		"negative":          -1,
		"larger than count": 2,
	} {

		t.Run(name, func(t *testing.T) {

			inter := parseCheckAndInterpret(t, `
               fun test(_ index: Int) {
                   let x = "ab"
                   x[index]
               }
            `)

			indexValue := interpreter.NewUnmeteredIntValueFromInt64(int64(index))
			_, err := inter.Invoke("test", indexValue)
			RequireError(t, err)

			var indexErr interpreter.StringIndexOutOfBoundsError
			require.ErrorAs(t, err, &indexErr)

			assert.Equal(t, index, indexErr.Index)
			assert.Equal(t, 2, indexErr.Length)
			assert.Equal(t,
				ast.Position{Offset: 93, Line: 4, Column: 20},
				indexErr.HasPosition.StartPosition(),
			)
			assert.Equal(t,
				ast.Position{Offset: 99, Line: 4, Column: 26},
				indexErr.HasPosition.EndPosition(nil),
			)
		})
	}
}

func TestInterpretStringIndexingUnicode(t *testing.T) {

	t.Parallel()

	inter := parseCheckAndInterpret(t, `
      fun testUnicodeA(): Character {
          let a = "caf\u{E9}"
          return a[3]
      }

      fun testUnicodeB(): Character {
        let b = "cafe\u{301}"
        return b[3]
      }
    `)

	value, err := inter.Invoke("testUnicodeA")
	require.NoError(t, err)

	AssertValuesEqual(
		t,
		inter,
		interpreter.NewUnmeteredCharacterValue("\u00e9"),
		value,
	)

	value, err = inter.Invoke("testUnicodeB")
	require.NoError(t, err)

	AssertValuesEqual(
		t,
		inter,
		interpreter.NewUnmeteredCharacterValue("e\u0301"),
		value,
	)
}

func TestInterpretStringSlicing(t *testing.T) {

	t.Parallel()

	range1 := ast.Range{
		StartPos: ast.Position{Offset: 116, Line: 4, Column: 31},
		EndPos:   ast.Position{Offset: 140, Line: 4, Column: 55},
	}

	range2 := ast.Range{
		StartPos: ast.Position{Offset: 116, Line: 4, Column: 31},
		EndPos:   ast.Position{Offset: 141, Line: 4, Column: 56},
	}

	type test struct {
		str        string
		from       int
		to         int
		result     string
		checkError func(t *testing.T, err error)
	}

	tests := []test{
		{"abcdef", 0, 6, "abcdef", nil},
		{"abcdef", 0, 0, "", nil},
		{"abcdef", 0, 1, "a", nil},
		{"abcdef", 0, 2, "ab", nil},
		{"abcdef", 1, 2, "b", nil},
		{"abcdef", 2, 3, "c", nil},
		{"abcdef", 5, 6, "f", nil},
		{"abcdef", 1, 6, "bcdef", nil},
		// Invalid indices
		{"abcdef", -1, 0, "", func(t *testing.T, err error) {
			var sliceErr interpreter.StringSliceIndicesError
			require.ErrorAs(t, err, &sliceErr)

			assert.Equal(t, -1, sliceErr.FromIndex)
			assert.Equal(t, 0, sliceErr.UpToIndex)
			assert.Equal(t, 6, sliceErr.Length)
			assert.Equal(t,
				range2.StartPos,
				sliceErr.LocationRange.StartPosition(),
			)
			assert.Equal(t,
				range2.EndPos,
				sliceErr.LocationRange.EndPosition(nil),
			)
		}},
		{"abcdef", 0, -1, "", func(t *testing.T, err error) {
			var sliceErr interpreter.StringSliceIndicesError
			require.ErrorAs(t, err, &sliceErr)

			assert.Equal(t, 0, sliceErr.FromIndex)
			assert.Equal(t, -1, sliceErr.UpToIndex)
			assert.Equal(t, 6, sliceErr.Length)
			assert.Equal(t,
				range2.StartPos,
				sliceErr.LocationRange.StartPosition(),
			)
			assert.Equal(t,
				range2.EndPos,
				sliceErr.LocationRange.EndPosition(nil),
			)
		}},
		{"abcdef", 0, 10, "", func(t *testing.T, err error) {
			var sliceErr interpreter.StringSliceIndicesError
			require.ErrorAs(t, err, &sliceErr)

			assert.Equal(t, 0, sliceErr.FromIndex)
			assert.Equal(t, 10, sliceErr.UpToIndex)
			assert.Equal(t, 6, sliceErr.Length)
			assert.Equal(t,
				range2.StartPos,
				sliceErr.LocationRange.StartPosition(),
			)
			assert.Equal(t,
				range2.EndPos,
				sliceErr.LocationRange.EndPosition(nil),
			)
		}},
		{"abcdef", 2, 1, "", func(t *testing.T, err error) {
			var indexErr interpreter.InvalidSliceIndexError
			require.ErrorAs(t, err, &indexErr)

			assert.Equal(t, 2, indexErr.FromIndex)
			assert.Equal(t, 1, indexErr.UpToIndex)
			assert.Equal(t,
				range1.StartPos,
				indexErr.LocationRange.StartPosition(),
			)
			assert.Equal(t,
				range1.EndPos,
				indexErr.LocationRange.EndPosition(nil),
			)
		}},
		// Unicode: indices are based on characters = grapheme clusters
		{"cafe\\u{301}b", 0, 5, "cafe\u0301b", nil},
		{"cafe\\u{301}ba\\u{308}", 0, 6, "cafe\u0301ba\u0308", nil},
		{"cafe\\u{301}ba\\u{308}be", 0, 8, "cafe\u0301ba\u0308be", nil},
		{"cafe\\u{301}b", 3, 5, "e\u0301b", nil},
		{"cafe\\u{301}ba\\u{308}", 3, 6, "e\u0301ba\u0308", nil},
		{"cafe\\u{301}ba\\u{308}be", 3, 8, "e\u0301ba\u0308be", nil},
		{"cafe\\u{301}b", 4, 5, "b", nil},
		{"cafe\\u{301}ba\\u{308}", 4, 6, "ba\u0308", nil},
		{"cafe\\u{301}ba\\u{308}be", 4, 8, "ba\u0308be", nil},
		{"cafe\\u{301}ba\\u{308}be", 3, 4, "e\u0301", nil},
		{"cafe\\u{301}ba\\u{308}be", 5, 6, "a\u0308", nil},
	}

	runTest := func(test test) {
		t.Run("", func(t *testing.T) {

			t.Parallel()

			inter := parseCheckAndInterpret(t,
				fmt.Sprintf(
					`
                      fun test(): String {
                        let s = "%s"
                        return s.slice(from: %d, upTo: %d)
                      }
                    `,
					test.str,
					test.from,
					test.to,
				),
			)

			value, err := inter.Invoke("test")
			if test.checkError == nil {
				require.NoError(t, err)

				AssertValuesEqual(
					t,
					inter,
					interpreter.NewUnmeteredStringValue(test.result),
					value,
				)
			} else {
				require.IsType(t,
					interpreter.Error{},
					err,
				)

				test.checkError(t, err)
			}
		})
	}

	for _, test := range tests {
		runTest(test)
	}
}

func TestInterpretReturnWithoutExpression(t *testing.T) {

	t.Parallel()

	inter := parseCheckAndInterpret(t, `
       fun returnNothing() {
           return
       }
    `)

	value, err := inter.Invoke("returnNothing")
	require.NoError(t, err)

	AssertValuesEqual(
		t,
		inter,
		interpreter.Void,
		value,
	)
}

func TestInterpretReturns(t *testing.T) {

	t.Parallel()

	inter, err := parseCheckAndInterpretWithOptions(t,
		`
           access(all) fun returnEarly(): Int {
               return 2
               return 1
           }
        `,
		ParseCheckAndInterpretOptions{
			HandleCheckerError: func(err error) {
				errs := checker.RequireCheckerErrors(t, err, 1)

				assert.IsType(t, &sema.UnreachableStatementError{}, errs[0])
			},
		},
	)
	require.NoError(t, err)

	value, err := inter.Invoke("returnEarly")
	require.NoError(t, err)

	AssertValuesEqual(
		t,
		inter,
		interpreter.NewUnmeteredIntValueFromInt64(2),
		value,
	)
}

func TestInterpretEqualOperator(t *testing.T) {

	t.Parallel()

	inter := parseCheckAndInterpret(t, `
      fun testIntegersUnequal(): Bool {
          return 5 == 3
      }

      fun testIntegersEqual(): Bool {
          return 3 == 3
      }

      fun testTrueAndTrue(): Bool {
          return true == true
      }

      fun testTrueAndFalse(): Bool {
          return true == false
      }

      fun testFalseAndTrue(): Bool {
          return false == true
      }

      fun testFalseAndFalse(): Bool {
          return false == false
      }

      fun testEqualStrings(): Bool {
          return "123" == "123"
      }

      fun testUnequalStrings(): Bool {
          return "123" == "abc"
      }

      fun testUnicodeStrings(): Bool {
          return "caf\u{E9}" == "cafe\u{301}"
      }

      fun testEqualPaths(): Bool {
          // different domains
          return /public/foo == /public/foo &&
                 /private/bar == /private/bar &&
                 /storage/baz == /storage/baz
       }

       fun testUnequalPaths(): Bool {
          return /public/foo == /public/foofoo ||
                 /private/bar == /private/barbar ||
                 /storage/baz == /storage/bazbaz
       }

       fun testCastedPaths(): Bool {
          let foo: StoragePath = /storage/foo
          let bar: PublicPath = /public/foo
          return (foo as Path) == (bar as Path)
       }
    `)

	for name, expected := range map[string]bool{
		"testIntegersUnequal": false,
		"testIntegersEqual":   true,
		"testTrueAndTrue":     true,
		"testTrueAndFalse":    false,
		"testFalseAndTrue":    false,
		"testFalseAndFalse":   true,
		"testEqualStrings":    true,
		"testUnequalStrings":  false,
		"testUnicodeStrings":  true,
		"testEqualPaths":      true,
		"testUnequalPaths":    false,
		"testCastedPaths":     false,
	} {
		t.Run(name, func(t *testing.T) {
			value, err := inter.Invoke(name)
			require.NoError(t, err)

			AssertValuesEqual(
				t,
				inter,
				interpreter.BoolValue(expected),
				value,
			)
		})
	}
}

func TestInterpretUnequalOperator(t *testing.T) {

	t.Parallel()

	inter := parseCheckAndInterpret(t, `
      fun testIntegersUnequal(): Bool {
          return 5 != 3
      }

      fun testIntegersEqual(): Bool {
          return 3 != 3
      }

      fun testTrueAndTrue(): Bool {
          return true != true
      }

      fun testTrueAndFalse(): Bool {
          return true != false
      }

      fun testFalseAndTrue(): Bool {
          return false != true
      }

      fun testFalseAndFalse(): Bool {
          return false != false
      }
    `)

	for name, expected := range map[string]bool{
		"testIntegersUnequal": true,
		"testIntegersEqual":   false,
		"testTrueAndTrue":     false,
		"testTrueAndFalse":    true,
		"testFalseAndTrue":    true,
		"testFalseAndFalse":   false,
	} {
		t.Run(name, func(t *testing.T) {
			value, err := inter.Invoke(name)
			require.NoError(t, err)

			AssertValuesEqual(
				t,
				inter,
				interpreter.BoolValue(expected),
				value,
			)
		})
	}
}

func TestInterpretLessOperator(t *testing.T) {

	t.Parallel()

	inter := parseCheckAndInterpret(t, `
      fun testIntegersGreater(): Bool {
          return 5 < 3
      }

      fun testIntegersEqual(): Bool {
          return 3 < 3
      }

      fun testIntegersLess(): Bool {
          return 3 < 5
      }
    `)

	for name, expected := range map[string]bool{
		"testIntegersGreater": false,
		"testIntegersEqual":   false,
		"testIntegersLess":    true,
	} {
		t.Run(name, func(t *testing.T) {
			value, err := inter.Invoke(name)
			require.NoError(t, err)

			AssertValuesEqual(
				t,
				inter,
				interpreter.BoolValue(expected),
				value,
			)
		})
	}
}

func TestInterpretLessEqualOperator(t *testing.T) {

	t.Parallel()

	inter := parseCheckAndInterpret(t, `
      fun testIntegersGreater(): Bool {
          return 5 <= 3
      }

      fun testIntegersEqual(): Bool {
          return 3 <= 3
      }

      fun testIntegersLess(): Bool {
          return 3 <= 5
      }
    `)

	for name, expected := range map[string]bool{
		"testIntegersGreater": false,
		"testIntegersEqual":   true,
		"testIntegersLess":    true,
	} {
		t.Run(name, func(t *testing.T) {
			value, err := inter.Invoke(name)
			require.NoError(t, err)

			AssertValuesEqual(
				t,
				inter,
				interpreter.BoolValue(expected),
				value,
			)
		})
	}
}

func TestInterpretGreaterOperator(t *testing.T) {

	t.Parallel()

	inter := parseCheckAndInterpret(t, `
      fun testIntegersGreater(): Bool {
          return 5 > 3
      }

      fun testIntegersEqual(): Bool {
          return 3 > 3
      }

      fun testIntegersLess(): Bool {
          return 3 > 5
      }
    `)

	for name, expected := range map[string]bool{
		"testIntegersGreater": true,
		"testIntegersEqual":   false,
		"testIntegersLess":    false,
	} {
		t.Run(name, func(t *testing.T) {
			value, err := inter.Invoke(name)
			require.NoError(t, err)

			AssertValuesEqual(
				t,
				inter,
				interpreter.BoolValue(expected),
				value,
			)
		})
	}
}

func TestInterpretGreaterEqualOperator(t *testing.T) {

	t.Parallel()

	inter := parseCheckAndInterpret(t, `
      fun testIntegersGreater(): Bool {
          return 5 >= 3
      }

      fun testIntegersEqual(): Bool {
          return 3 >= 3
      }

      fun testIntegersLess(): Bool {
          return 3 >= 5
      }
    `)

	for name, expected := range map[string]bool{
		"testIntegersGreater": true,
		"testIntegersEqual":   true,
		"testIntegersLess":    false,
	} {
		t.Run(name, func(t *testing.T) {
			value, err := inter.Invoke(name)
			require.NoError(t, err)

			AssertValuesEqual(
				t,
				inter,
				interpreter.BoolValue(expected),
				value,
			)
		})
	}
}

func TestInterpretOrOperator(t *testing.T) {

	t.Parallel()

	inter := parseCheckAndInterpret(t, `
      fun testTrueTrue(): Bool {
          return true || true
      }

      fun testTrueFalse(): Bool {
          return true || false
      }

      fun testFalseTrue(): Bool {
          return false || true
      }

      fun testFalseFalse(): Bool {
          return false || false
      }
    `)

	for name, expected := range map[string]bool{
		"testTrueTrue":   true,
		"testTrueFalse":  true,
		"testFalseTrue":  true,
		"testFalseFalse": false,
	} {
		t.Run(name, func(t *testing.T) {
			value, err := inter.Invoke(name)
			require.NoError(t, err)

			AssertValuesEqual(
				t,
				inter,
				interpreter.BoolValue(expected),
				value,
			)
		})
	}
}

func TestInterpretOrOperatorShortCircuitLeftSuccess(t *testing.T) {

	t.Parallel()

	inter := parseCheckAndInterpret(t, `
      var x = false
      var y = false

      fun changeX(): Bool {
          x = true
          return true
      }

      fun changeY(): Bool {
          y = true
          return true
      }

      let test = changeX() || changeY()
    `)

	AssertValuesEqual(
		t,
		inter,
		interpreter.TrueValue,
		inter.Globals.Get("test").GetValue(),
	)

	AssertValuesEqual(
		t,
		inter,
		interpreter.TrueValue,
		inter.Globals.Get("x").GetValue(),
	)

	AssertValuesEqual(
		t,
		inter,
		interpreter.FalseValue,
		inter.Globals.Get("y").GetValue(),
	)
}

func TestInterpretOrOperatorShortCircuitLeftFailure(t *testing.T) {

	t.Parallel()

	inter := parseCheckAndInterpret(t, `
      var x = false
      var y = false

      fun changeX(): Bool {
          x = true
          return false
      }

      fun changeY(): Bool {
          y = true
          return true
      }

      let test = changeX() || changeY()
    `)

	AssertValuesEqual(
		t,
		inter,
		interpreter.TrueValue,
		inter.Globals.Get("test").GetValue(),
	)

	AssertValuesEqual(
		t,
		inter,
		interpreter.TrueValue,
		inter.Globals.Get("x").GetValue(),
	)

	AssertValuesEqual(
		t,
		inter,
		interpreter.TrueValue,
		inter.Globals.Get("y").GetValue(),
	)
}

func TestInterpretAndOperator(t *testing.T) {

	t.Parallel()

	inter := parseCheckAndInterpret(t, `
      fun testTrueTrue(): Bool {
          return true && true
      }

      fun testTrueFalse(): Bool {
          return true && false
      }

      fun testFalseTrue(): Bool {
          return false && true
      }

      fun testFalseFalse(): Bool {
          return false && false
      }
    `)

	for name, expected := range map[string]bool{
		"testTrueTrue":   true,
		"testTrueFalse":  false,
		"testFalseTrue":  false,
		"testFalseFalse": false,
	} {
		t.Run(name, func(t *testing.T) {
			value, err := inter.Invoke(name)
			require.NoError(t, err)

			AssertValuesEqual(
				t,
				inter,
				interpreter.BoolValue(expected),
				value,
			)
		})
	}
}

func TestInterpretAndOperatorShortCircuitLeftSuccess(t *testing.T) {

	t.Parallel()

	inter := parseCheckAndInterpret(t, `
      var x = false
      var y = false

      fun changeX(): Bool {
          x = true
          return true
      }

      fun changeY(): Bool {
          y = true
          return true
      }

      let test = changeX() && changeY()
    `)

	AssertValuesEqual(
		t,
		inter,
		interpreter.TrueValue,
		inter.Globals.Get("test").GetValue(),
	)

	AssertValuesEqual(
		t,
		inter,
		interpreter.TrueValue,
		inter.Globals.Get("x").GetValue(),
	)

	AssertValuesEqual(
		t,
		inter,
		interpreter.TrueValue,
		inter.Globals.Get("y").GetValue(),
	)
}

func TestInterpretAndOperatorShortCircuitLeftFailure(t *testing.T) {

	t.Parallel()

	inter := parseCheckAndInterpret(t, `
      var x = false
      var y = false

      fun changeX(): Bool {
          x = true
          return false
      }

      fun changeY(): Bool {
          y = true
          return true
      }

      let test = changeX() && changeY()
    `)

	AssertValuesEqual(
		t,
		inter,
		interpreter.FalseValue,
		inter.Globals.Get("test").GetValue(),
	)

	AssertValuesEqual(
		t,
		inter,
		interpreter.TrueValue,
		inter.Globals.Get("x").GetValue(),
	)

	AssertValuesEqual(
		t,
		inter,
		interpreter.FalseValue,
		inter.Globals.Get("y").GetValue(),
	)
}

func TestInterpretExpressionStatement(t *testing.T) {

	t.Parallel()

	inter := parseCheckAndInterpret(t, `
       var x = 0

       fun incX() {
           x = x + 2
       }

       fun test(): Int {
           incX()
           return x
       }
    `)

	AssertValuesEqual(
		t,
		inter,
		interpreter.NewUnmeteredIntValueFromInt64(0),
		inter.Globals.Get("x").GetValue(),
	)

	value, err := inter.Invoke("test")
	require.NoError(t, err)

	AssertValuesEqual(
		t,
		inter,
		interpreter.NewUnmeteredIntValueFromInt64(2),
		value,
	)

	AssertValuesEqual(
		t,
		inter,
		interpreter.NewUnmeteredIntValueFromInt64(2),
		inter.Globals.Get("x").GetValue(),
	)
}

func TestInterpretConditionalOperator(t *testing.T) {

	t.Parallel()

	inter := parseCheckAndInterpret(t, `
       fun testTrue(): Int {
           return true ? 2 : 3
       }

       fun testFalse(): Int {
            return false ? 2 : 3
       }
    `)

	value, err := inter.Invoke("testTrue")
	require.NoError(t, err)

	AssertValuesEqual(
		t,
		inter,
		interpreter.NewUnmeteredIntValueFromInt64(2),
		value,
	)

	value, err = inter.Invoke("testFalse")
	require.NoError(t, err)

	AssertValuesEqual(
		t,
		inter,
		interpreter.NewUnmeteredIntValueFromInt64(3),
		value,
	)
}

func TestInterpretFunctionBindingInFunction(t *testing.T) {

	t.Parallel()

	inter := parseCheckAndInterpret(t, `
      fun foo(): AnyStruct {
          return foo
      }
  `)

	_, err := inter.Invoke("foo")
	require.NoError(t, err)
}

func TestInterpretRecursionFib(t *testing.T) {

	t.Parallel()

	// mainly tests that the function declaration identifier is bound
	// to the function inside the function and that the arguments
	// of the function calls are evaluated in the call-site scope

	inter := parseCheckAndInterpret(t, `
       fun fib(_ n: Int): Int {
           if n < 2 {
              return n
           }
           return fib(n - 1) + fib(n - 2)
       }
   `)

	value, err := inter.Invoke(
		"fib",
		interpreter.NewUnmeteredIntValueFromInt64(14),
	)
	require.NoError(t, err)

	AssertValuesEqual(
		t,
		inter,
		interpreter.NewUnmeteredIntValueFromInt64(377),
		value,
	)
}

func TestInterpretRecursionFactorial(t *testing.T) {

	t.Parallel()

	inter := parseCheckAndInterpret(t, `
        fun factorial(_ n: Int): Int {
            if n < 1 {
               return 1
            }

            return n * factorial(n - 1)
        }
   `)

	value, err := inter.Invoke(
		"factorial",
		interpreter.NewUnmeteredIntValueFromInt64(5),
	)
	require.NoError(t, err)

	AssertValuesEqual(
		t,
		inter,
		interpreter.NewUnmeteredIntValueFromInt64(120),
		value,
	)
}

func TestInterpretUnaryIntegerNegation(t *testing.T) {

	t.Parallel()

	inter := parseCheckAndInterpret(t, `
      let x = -2
      let y = -(-2)
    `)

	AssertValuesEqual(
		t,
		inter,
		interpreter.NewUnmeteredIntValueFromInt64(-2),
		inter.Globals.Get("x").GetValue(),
	)

	AssertValuesEqual(
		t,
		inter,
		interpreter.NewUnmeteredIntValueFromInt64(2),
		inter.Globals.Get("y").GetValue(),
	)
}

func TestInterpretUnaryBooleanNegation(t *testing.T) {

	t.Parallel()

	inter := parseCheckAndInterpret(t, `
      let a = !true
      let b = !(!true)
      let c = !false
      let d = !(!false)
    `)

	AssertValuesEqual(
		t,
		inter,
		interpreter.FalseValue,
		inter.Globals.Get("a").GetValue(),
	)

	AssertValuesEqual(
		t,
		inter,
		interpreter.TrueValue,
		inter.Globals.Get("b").GetValue(),
	)

	AssertValuesEqual(
		t,
		inter,
		interpreter.TrueValue,
		inter.Globals.Get("c").GetValue(),
	)

	AssertValuesEqual(
		t,
		inter,
		interpreter.FalseValue,
		inter.Globals.Get("d").GetValue(),
	)
}

func TestInterpretHostFunction(t *testing.T) {

	t.Parallel()

	const code = `
      access(all) let a = test(1, 2)
    `
	program, err := parser.ParseProgram(nil, []byte(code), parser.Config{})

	require.NoError(t, err)

	testFunction := stdlib.NewStandardLibraryFunction(
		"test",
		&sema.FunctionType{
			Parameters: []sema.Parameter{
				{
					Label:          sema.ArgumentLabelNotRequired,
					Identifier:     "a",
					TypeAnnotation: sema.IntTypeAnnotation,
				},
				{
					Label:          sema.ArgumentLabelNotRequired,
					Identifier:     "b",
					TypeAnnotation: sema.IntTypeAnnotation,
				},
			},
			ReturnTypeAnnotation: sema.IntTypeAnnotation,
		},
		``,
		func(invocation interpreter.Invocation) interpreter.Value {
			a := invocation.Arguments[0].(interpreter.IntValue).ToBigInt(nil)
			b := invocation.Arguments[1].(interpreter.IntValue).ToBigInt(nil)
			value := new(big.Int).Add(a, b)
			return interpreter.NewUnmeteredIntValueFromBigInt(value)
		},
	)

	baseValueActivation := sema.NewVariableActivation(sema.BaseValueActivation)
	baseValueActivation.DeclareValue(testFunction)

	checker, err := sema.NewChecker(
		program,
		TestLocation,
		nil,
		&sema.Config{
			BaseValueActivationHandler: func(_ common.Location) *sema.VariableActivation {
				return baseValueActivation
			},
			AccessCheckMode: sema.AccessCheckModeStrict,
		},
	)
	require.NoError(t, err)

	err = checker.Check()
	require.NoError(t, err)

	storage := newUnmeteredInMemoryStorage()

	baseActivation := activations.NewActivation(nil, interpreter.BaseActivation)
	interpreter.Declare(baseActivation, testFunction)

	inter, err := interpreter.NewInterpreter(
		interpreter.ProgramFromChecker(checker),
		checker.Location,
		&interpreter.Config{
			Storage: storage,
			BaseActivationHandler: func(_ common.Location) *interpreter.VariableActivation {
				return baseActivation
			},
		},
	)
	require.NoError(t, err)

	err = inter.Interpret()
	require.NoError(t, err)

	AssertValuesEqual(
		t,
		inter,
		interpreter.NewUnmeteredIntValueFromInt64(3),
		inter.Globals.Get("a").GetValue(),
	)
}

func TestInterpretHostFunctionWithVariableArguments(t *testing.T) {

	t.Parallel()

	const code = `
      access(all) let nothing = test(1, true, "test")
    `
	program, err := parser.ParseProgram(nil, []byte(code), parser.Config{})

	require.NoError(t, err)

	called := false

	testFunction := stdlib.NewStandardLibraryFunction(
		"test",
		&sema.FunctionType{
			Parameters: []sema.Parameter{
				{
					Label:          sema.ArgumentLabelNotRequired,
					Identifier:     "value",
					TypeAnnotation: sema.IntTypeAnnotation,
				},
			},
			ReturnTypeAnnotation: sema.VoidTypeAnnotation,
			Arity:                &sema.Arity{Min: 1},
		},
		``,
		func(invocation interpreter.Invocation) interpreter.Value {
			called = true

			require.Len(t, invocation.ArgumentTypes, 3)
			assert.IsType(t, sema.IntType, invocation.ArgumentTypes[0])
			assert.IsType(t, sema.BoolType, invocation.ArgumentTypes[1])
			assert.IsType(t, sema.StringType, invocation.ArgumentTypes[2])

			require.Len(t, invocation.Arguments, 3)

			inter := invocation.Interpreter

			AssertValuesEqual(
				t,
				inter,
				interpreter.NewUnmeteredIntValueFromInt64(1),
				invocation.Arguments[0],
			)

			AssertValuesEqual(
				t,
				inter,
				interpreter.TrueValue,
				invocation.Arguments[1],
			)

			AssertValuesEqual(
				t,
				inter,
				interpreter.NewUnmeteredStringValue("test"),
				invocation.Arguments[2],
			)

			return interpreter.Void
		},
	)

	baseValueActivation := sema.NewVariableActivation(sema.BaseValueActivation)
	baseValueActivation.DeclareValue(testFunction)

	checker, err := sema.NewChecker(
		program,
		TestLocation,
		nil,
		&sema.Config{
			BaseValueActivationHandler: func(_ common.Location) *sema.VariableActivation {
				return baseValueActivation
			},
			AccessCheckMode: sema.AccessCheckModeStrict,
		},
	)
	require.NoError(t, err)

	err = checker.Check()
	require.NoError(t, err)

	storage := newUnmeteredInMemoryStorage()

	baseActivation := activations.NewActivation(nil, interpreter.BaseActivation)
	interpreter.Declare(baseActivation, testFunction)

	inter, err := interpreter.NewInterpreter(
		interpreter.ProgramFromChecker(checker),
		checker.Location,
		&interpreter.Config{
			Storage: storage,
			BaseActivationHandler: func(_ common.Location) *interpreter.VariableActivation {
				return baseActivation
			},
		},
	)
	require.NoError(t, err)

	err = inter.Interpret()
	require.NoError(t, err)

	assert.True(t, called)
}

func TestInterpretHostFunctionWithOptionalArguments(t *testing.T) {

	t.Parallel()

	const code = `
      access(all) let nothing = test(1, true, "test")
    `
	program, err := parser.ParseProgram(nil, []byte(code), parser.Config{})

	require.NoError(t, err)

	called := false

	testFunction := stdlib.NewStandardLibraryFunction(
		"test",
		&sema.FunctionType{
			Parameters: []sema.Parameter{
				{
					Label:          sema.ArgumentLabelNotRequired,
					Identifier:     "value",
					TypeAnnotation: sema.NewTypeAnnotation(sema.IntType),
				},
			},
			ReturnTypeAnnotation: sema.NewTypeAnnotation(
				sema.VoidType,
			),
			Arity: &sema.Arity{Min: 1, Max: 3},
		},
		``,
		func(invocation interpreter.Invocation) interpreter.Value {
			called = true

			require.Len(t, invocation.ArgumentTypes, 3)
			assert.IsType(t, sema.IntType, invocation.ArgumentTypes[0])
			assert.IsType(t, sema.BoolType, invocation.ArgumentTypes[1])
			assert.IsType(t, sema.StringType, invocation.ArgumentTypes[2])

			require.Len(t, invocation.Arguments, 3)

			inter := invocation.Interpreter

			AssertValuesEqual(
				t,
				inter,
				interpreter.NewUnmeteredIntValueFromInt64(1),
				invocation.Arguments[0],
			)

			AssertValuesEqual(
				t,
				inter,
				interpreter.TrueValue,
				invocation.Arguments[1],
			)

			AssertValuesEqual(
				t,
				inter,
				interpreter.NewUnmeteredStringValue("test"),
				invocation.Arguments[2],
			)

			return interpreter.Void
		},
	)

	baseValueActivation := sema.NewVariableActivation(sema.BaseValueActivation)
	baseValueActivation.DeclareValue(testFunction)

	checker, err := sema.NewChecker(
		program,
		TestLocation,
		nil,
		&sema.Config{
			BaseValueActivationHandler: func(_ common.Location) *sema.VariableActivation {
				return baseValueActivation
			},
			AccessCheckMode: sema.AccessCheckModeStrict,
		},
	)
	require.NoError(t, err)

	err = checker.Check()
	require.NoError(t, err)

	storage := newUnmeteredInMemoryStorage()

	baseActivation := activations.NewActivation(nil, interpreter.BaseActivation)
	interpreter.Declare(baseActivation, testFunction)

	inter, err := interpreter.NewInterpreter(
		interpreter.ProgramFromChecker(checker),
		checker.Location,
		&interpreter.Config{
			Storage: storage,
			BaseActivationHandler: func(_ common.Location) *interpreter.VariableActivation {
				return baseActivation
			},
		},
	)
	require.NoError(t, err)

	err = inter.Interpret()
	require.NoError(t, err)

	assert.True(t, called)
}

func TestInterpretCompositeDeclaration(t *testing.T) {

	t.Parallel()

	test := func(compositeKind common.CompositeKind) {

		t.Run(compositeKind.Name(), func(t *testing.T) {

			t.Parallel()

			inter, err := parseCheckAndInterpretWithOptions(t,
				fmt.Sprintf(
					`
                       access(all) %[1]s Test {}

                       access(all) fun test(): %[2]sTest {
                           return %[3]s %[4]s Test%[5]s
                       }
                    `,
					compositeKind.Keyword(),
					compositeKind.Annotation(),
					compositeKind.MoveOperator(),
					compositeKind.ConstructionKeyword(),
					constructorArguments(compositeKind, ""),
				),
				ParseCheckAndInterpretOptions{
					Config: &interpreter.Config{
						ContractValueHandler: makeContractValueHandler(nil, nil, nil),
					},
				},
			)
			require.NoError(t, err)

			value, err := inter.Invoke("test")
			require.NoError(t, err)

			assert.IsType(t,
				&interpreter.CompositeValue{},
				value,
			)
		})
	}

	for _, compositeKind := range common.AllCompositeKinds {

		switch compositeKind {
		case common.CompositeKindContract,
			common.CompositeKindEvent,
			common.CompositeKindEnum,
			common.CompositeKindAttachment:

			continue
		}

		test(compositeKind)
	}
}

func TestInterpretStructureSelfUseInInitializer(t *testing.T) {

	t.Parallel()

	inter := parseCheckAndInterpret(t, `

      struct Test {

          init() {
              self
          }
      }

      fun test() {
          Test()
      }
    `)

	value, err := inter.Invoke("test")
	require.NoError(t, err)

	AssertValuesEqual(
		t,
		inter,
		interpreter.Void,
		value,
	)
}

func TestInterpretStructureConstructorUseInInitializerAndFunction(t *testing.T) {

	t.Parallel()

	inter := parseCheckAndInterpret(t, `

      struct Test {

          init() {
              Test
          }

          fun test(): Test {
              return Test()
          }
      }

      fun test(): Test {
          return Test()
      }

      fun test2(): Test {
          return Test().test()
      }
    `)

	value, err := inter.Invoke("test")
	require.NoError(t, err)

	assert.IsType(t,
		&interpreter.CompositeValue{},
		value,
	)

	value, err = inter.Invoke("test2")
	require.NoError(t, err)

	assert.IsType(t,
		&interpreter.CompositeValue{},
		value,
	)
}

func TestInterpretStructureSelfUseInFunction(t *testing.T) {

	t.Parallel()

	inter := parseCheckAndInterpret(t, `

      struct Test {

          fun test() {
              self
          }
      }

      fun test() {
          Test().test()
      }
    `)

	value, err := inter.Invoke("test")
	require.NoError(t, err)

	AssertValuesEqual(
		t,
		inter,
		interpreter.Void,
		value,
	)
}

func TestInterpretStructureConstructorUseInFunction(t *testing.T) {

	t.Parallel()

	inter := parseCheckAndInterpret(t, `
      struct Test {

          fun test() {
              Test
          }
      }

      fun test() {
          Test().test()
      }
    `)

	value, err := inter.Invoke("test")
	require.NoError(t, err)

	AssertValuesEqual(
		t,
		inter,
		interpreter.Void,
		value,
	)
}

func TestInterpretStructureDeclarationWithField(t *testing.T) {

	t.Parallel()

	inter := parseCheckAndInterpret(t, `

      struct Test {
          var test: Int

          init(_ test: Int) {
              self.test = test
          }
      }

      fun test(test: Int): Int {
          let test = Test(test)
          return test.test
      }
    `)

	newValue := interpreter.NewUnmeteredIntValueFromInt64(42)

	value, err := inter.Invoke("test", newValue)
	require.NoError(t, err)

	AssertValuesEqual(
		t,
		inter, newValue, value)
}

func TestInterpretStructureDeclarationWithFunction(t *testing.T) {

	t.Parallel()

	inter := parseCheckAndInterpret(t, `
      var value = 0

      struct Test {
          fun test(_ newValue: Int) {
              value = newValue
          }
      }

      fun test(newValue: Int) {
          let test = Test()
          test.test(newValue)
      }
    `)

	newValue := interpreter.NewUnmeteredIntValueFromInt64(42)

	value, err := inter.Invoke("test", newValue)
	require.NoError(t, err)

	AssertValuesEqual(
		t,
		inter,
		interpreter.Void,
		value,
	)

	AssertValuesEqual(
		t,
		inter, newValue, inter.Globals.Get("value").GetValue())
}

func TestInterpretStructureFunctionCall(t *testing.T) {

	t.Parallel()

	inter := parseCheckAndInterpret(t, `
      struct Test {
          fun foo(): Int {
              return 42
          }

          fun bar(): Int {
              return self.foo()
          }
      }

      let value = Test().bar()
    `)

	AssertValuesEqual(
		t,
		inter,
		interpreter.NewUnmeteredIntValueFromInt64(42),
		inter.Globals.Get("value").GetValue(),
	)
}

func TestInterpretStructureFieldAssignment(t *testing.T) {

	t.Parallel()

	inter := parseCheckAndInterpret(t, `
      struct Test {
          var foo: Int

          init() {
              self.foo = 1
              let alsoSelf = self
              alsoSelf.foo = 2
          }

          fun test() {
              self.foo = 3
              let alsoSelf = self
              alsoSelf.foo = 4
          }
      }

      let test = Test()

      fun callTest() {
          test.test()
      }
    `)

	test := inter.Globals.Get("test").GetValue().(*interpreter.CompositeValue)

	AssertValuesEqual(
		t,
		inter,
		interpreter.NewUnmeteredIntValueFromInt64(1),
		test.GetField(inter, interpreter.EmptyLocationRange, "foo"),
	)

	value, err := inter.Invoke("callTest")
	require.NoError(t, err)

	AssertValuesEqual(
		t,
		inter,
		interpreter.Void,
		value,
	)

	AssertValuesEqual(
		t,
		inter,
		interpreter.NewUnmeteredIntValueFromInt64(3),
		test.GetField(inter, interpreter.EmptyLocationRange, "foo"),
	)
}

func TestInterpretStructureInitializesConstant(t *testing.T) {

	t.Parallel()

	inter := parseCheckAndInterpret(t, `
      struct Test {
          let foo: Int

          init() {
              self.foo = 42
          }
      }

      let test = Test()
    `)

	actual := inter.Globals.Get("test").GetValue().(*interpreter.CompositeValue).
		GetMember(inter, interpreter.EmptyLocationRange, "foo")
	AssertValuesEqual(
		t,
		inter,
		interpreter.NewUnmeteredIntValueFromInt64(42),
		actual,
	)
}

func TestInterpretStructureFunctionMutatesSelf(t *testing.T) {

	t.Parallel()

	inter := parseCheckAndInterpret(t, `
      struct Test {
          var foo: Int

          init() {
              self.foo = 0
          }

          fun inc() {
              self.foo = self.foo + 1
          }
      }

      fun test(): Int {
          let test = Test()
          test.inc()
          test.inc()
          return test.foo
      }
    `)

	value, err := inter.Invoke("test")
	require.NoError(t, err)

	AssertValuesEqual(
		t,
		inter,
		interpreter.NewUnmeteredIntValueFromInt64(2),
		value,
	)
}

func TestInterpretStructCopyOnDeclaration(t *testing.T) {

	t.Parallel()

	inter := parseCheckAndInterpret(t, `
      struct Cat {
          var wasFed: Bool

          init() {
              self.wasFed = false
          }
      }

      fun test(): [Bool] {
          let cat = Cat()
          let kitty = cat
          kitty.wasFed = true
          return [cat.wasFed, kitty.wasFed]
      }
    `)

	value, err := inter.Invoke("test")
	require.NoError(t, err)

	AssertValuesEqual(
		t,
		inter,
		interpreter.NewArrayValue(
			inter,
			interpreter.EmptyLocationRange,
			&interpreter.VariableSizedStaticType{
				Type: interpreter.PrimitiveStaticTypeBool,
			},
			common.ZeroAddress,
			interpreter.FalseValue,
			interpreter.TrueValue,
		),
		value,
	)
}

func TestInterpretStructCopyOnDeclarationModifiedWithStructFunction(t *testing.T) {

	t.Parallel()

	inter := parseCheckAndInterpret(t, `
      struct Cat {
          var wasFed: Bool

          init() {
              self.wasFed = false
          }

          fun feed() {
              self.wasFed = true
          }
      }

      fun test(): [Bool] {
          let cat = Cat()
          let kitty = cat
          kitty.feed()
          return [cat.wasFed, kitty.wasFed]
      }
    `)

	value, err := inter.Invoke("test")
	require.NoError(t, err)

	AssertValuesEqual(
		t,
		inter,
		interpreter.NewArrayValue(
			inter,
			interpreter.EmptyLocationRange,
			&interpreter.VariableSizedStaticType{
				Type: interpreter.PrimitiveStaticTypeBool,
			},
			common.ZeroAddress,
			interpreter.FalseValue,
			interpreter.TrueValue,
		),
		value,
	)
}

func TestInterpretStructCopyOnIdentifierAssignment(t *testing.T) {

	t.Parallel()

	inter := parseCheckAndInterpret(t, `
      struct Cat {
          var wasFed: Bool

          init() {
              self.wasFed = false
          }
      }

      fun test(): [Bool] {
          var cat = Cat()
          let kitty = Cat()
          cat = kitty
          kitty.wasFed = true
          return [cat.wasFed, kitty.wasFed]
      }
    `)

	value, err := inter.Invoke("test")
	require.NoError(t, err)

	AssertValuesEqual(
		t,
		inter,
		interpreter.NewArrayValue(
			inter,
			interpreter.EmptyLocationRange,
			&interpreter.VariableSizedStaticType{
				Type: interpreter.PrimitiveStaticTypeBool,
			},
			common.ZeroAddress,
			interpreter.FalseValue,
			interpreter.TrueValue,
		),
		value,
	)
}

func TestInterpretStructCopyOnIndexingAssignment(t *testing.T) {

	t.Parallel()

	inter := parseCheckAndInterpret(t, `
      struct Cat {
          var wasFed: Bool

          init() {
              self.wasFed = false
          }
      }

      fun test(): [Bool] {
          let cats = [Cat()]
          let kitty = Cat()
          cats[0] = kitty
          kitty.wasFed = true
          return [cats[0].wasFed, kitty.wasFed]
      }
    `)

	value, err := inter.Invoke("test")
	require.NoError(t, err)

	AssertValuesEqual(
		t,
		inter,
		interpreter.NewArrayValue(
			inter,
			interpreter.EmptyLocationRange,
			&interpreter.VariableSizedStaticType{
				Type: interpreter.PrimitiveStaticTypeBool,
			},
			common.ZeroAddress,
			interpreter.FalseValue,
			interpreter.TrueValue,
		),
		value,
	)
}

func TestInterpretStructCopyOnMemberAssignment(t *testing.T) {

	t.Parallel()

	inter := parseCheckAndInterpret(t, `
      struct Cat {
          var wasFed: Bool

          init() {
              self.wasFed = false
          }
      }

      struct Carrier {
          var cat: Cat
          init(cat: Cat) {
              self.cat = cat
          }
      }

      fun test(): [Bool] {
          let carrier = Carrier(cat: Cat())
          let kitty = Cat()
          carrier.cat = kitty
          kitty.wasFed = true
          return [carrier.cat.wasFed, kitty.wasFed]
      }
    `)

	value, err := inter.Invoke("test")
	require.NoError(t, err)

	AssertValuesEqual(
		t,
		inter,
		interpreter.NewArrayValue(
			inter,
			interpreter.EmptyLocationRange,
			&interpreter.VariableSizedStaticType{
				Type: interpreter.PrimitiveStaticTypeBool,
			},
			common.ZeroAddress,
			interpreter.FalseValue,
			interpreter.TrueValue,
		),
		value,
	)
}

func TestInterpretStructCopyOnPassing(t *testing.T) {

	t.Parallel()

	inter := parseCheckAndInterpret(t, `
      struct Cat {
          var wasFed: Bool

          init() {
              self.wasFed = false
          }
      }

      fun feed(cat: Cat) {
          cat.wasFed = true
      }

      fun test(): Bool {
          let kitty = Cat()
          feed(cat: kitty)
          return kitty.wasFed
      }
    `)

	value, err := inter.Invoke("test")
	require.NoError(t, err)

	AssertValuesEqual(
		t,
		inter,
		interpreter.FalseValue,
		value,
	)
}

func TestInterpretArrayCopy(t *testing.T) {

	t.Parallel()

	inter := parseCheckAndInterpret(t, `

      fun change(_ numbers: [Int]): [Int] {
          numbers[0] = 1
          return numbers
      }

      fun test(): [Int] {
          let numbers = [0]
          let numbers2 = change(numbers)
          return [
              numbers[0],
              numbers2[0]
          ]
      }
    `)

	value, err := inter.Invoke("test")
	require.NoError(t, err)

	AssertValuesEqual(
		t,
		inter,
		interpreter.NewArrayValue(
			inter,
			interpreter.EmptyLocationRange,
			&interpreter.VariableSizedStaticType{
				Type: interpreter.PrimitiveStaticTypeInt,
			},
			common.ZeroAddress,
			interpreter.NewUnmeteredIntValueFromInt64(0),
			interpreter.NewUnmeteredIntValueFromInt64(1),
		),
		value,
	)
}

func TestInterpretStructCopyInArray(t *testing.T) {

	t.Parallel()

	inter := parseCheckAndInterpret(t, `
      struct Foo {
          var bar: Int
          init(bar: Int) {
              self.bar = bar
          }
      }

      fun test(): [Int] {
        let foo = Foo(bar: 1)
        let foos = [foo, foo]
        foo.bar = 2
        foos[0].bar = 3
        return [foo.bar, foos[0].bar, foos[1].bar]
      }
    `)

	value, err := inter.Invoke("test")
	require.NoError(t, err)

	AssertValuesEqual(
		t,
		inter,
		interpreter.NewArrayValue(
			inter,
			interpreter.EmptyLocationRange,
			&interpreter.VariableSizedStaticType{
				Type: interpreter.PrimitiveStaticTypeInt,
			},
			common.ZeroAddress,
			interpreter.NewUnmeteredIntValueFromInt64(2),
			interpreter.NewUnmeteredIntValueFromInt64(3),
			interpreter.NewUnmeteredIntValueFromInt64(1),
		),
		value,
	)
}

func TestInterpretMutuallyRecursiveFunctions(t *testing.T) {

	t.Parallel()

	inter := parseCheckAndInterpret(t, `
      fun isEven(_ n: Int): Bool {
          if n == 0 {
              return true
          }
          return isOdd(n - 1)
      }

      fun isOdd(_ n: Int): Bool {
          if n == 0 {
              return false
          }
          return isEven(n - 1)
      }
    `)

	four := interpreter.NewUnmeteredIntValueFromInt64(4)

	value, err := inter.Invoke("isEven", four)
	require.NoError(t, err)

	AssertValuesEqual(
		t,
		inter,
		interpreter.TrueValue,
		value,
	)

	value, err = inter.Invoke("isOdd", four)
	require.NoError(t, err)

	AssertValuesEqual(
		t,
		inter,
		interpreter.FalseValue,
		value,
	)
}

func TestInterpretUseBeforeDeclaration(t *testing.T) {

	t.Parallel()

	inter := parseCheckAndInterpret(t, `
      var tests = 0

      fun test(): Test {
          return Test()
      }

      struct Test {
         init() {
             tests = tests + 1
         }
      }
    `)

	AssertValuesEqual(
		t,
		inter,
		interpreter.NewUnmeteredIntValueFromInt64(0),
		inter.Globals.Get("tests").GetValue(),
	)

	value, err := inter.Invoke("test")
	require.NoError(t, err)

	assert.IsType(t,
		&interpreter.CompositeValue{},
		value,
	)

	AssertValuesEqual(
		t,
		inter,
		interpreter.NewUnmeteredIntValueFromInt64(1),
		inter.Globals.Get("tests").GetValue(),
	)

	value, err = inter.Invoke("test")
	require.NoError(t, err)

	assert.IsType(t,
		&interpreter.CompositeValue{},
		value,
	)

	AssertValuesEqual(
		t,
		inter,
		interpreter.NewUnmeteredIntValueFromInt64(2),
		inter.Globals.Get("tests").GetValue(),
	)
}

func TestInterpretOptionalVariableDeclaration(t *testing.T) {

	t.Parallel()

	inter := parseCheckAndInterpret(t, `
      let x: Int?? = 2
    `)

	AssertValuesEqual(
		t,
		inter,
		interpreter.NewUnmeteredSomeValueNonCopying(
			interpreter.NewUnmeteredSomeValueNonCopying(
				interpreter.NewUnmeteredIntValueFromInt64(2),
			),
		),
		inter.Globals.Get("x").GetValue(),
	)
}

func TestInterpretOptionalParameterInvokedExternal(t *testing.T) {

	t.Parallel()

	inter := parseCheckAndInterpret(t, `
      fun test(x: Int??): Int?? {
          return x
      }
    `)

	value, err := inter.Invoke(
		"test",
		interpreter.NewUnmeteredIntValueFromInt64(2),
	)
	require.NoError(t, err)

	AssertValuesEqual(
		t,
		inter,
		interpreter.NewUnmeteredSomeValueNonCopying(
			interpreter.NewUnmeteredSomeValueNonCopying(
				interpreter.NewUnmeteredIntValueFromInt64(2),
			),
		),
		value,
	)
}

func TestInterpretOptionalParameterInvokedInternal(t *testing.T) {

	t.Parallel()

	inter := parseCheckAndInterpret(t, `
      fun testActual(x: Int??): Int?? {
          return x
      }

      fun test(): Int?? {
          return testActual(x: 2)
      }
    `)

	value, err := inter.Invoke("test")
	require.NoError(t, err)

	AssertValuesEqual(
		t,
		inter,
		interpreter.NewUnmeteredSomeValueNonCopying(
			interpreter.NewUnmeteredSomeValueNonCopying(
				interpreter.NewUnmeteredIntValueFromInt64(2),
			),
		),
		value,
	)
}

func TestInterpretOptionalReturn(t *testing.T) {

	t.Parallel()

	inter := parseCheckAndInterpret(t, `
      fun test(x: Int): Int?? {
          return x
      }
    `)

	value, err := inter.Invoke("test", interpreter.NewUnmeteredIntValueFromInt64(2))
	require.NoError(t, err)

	AssertValuesEqual(
		t,
		inter,
		interpreter.NewUnmeteredSomeValueNonCopying(
			interpreter.NewUnmeteredSomeValueNonCopying(
				interpreter.NewUnmeteredIntValueFromInt64(2),
			),
		),
		value,
	)
}

func TestInterpretOptionalAssignment(t *testing.T) {

	t.Parallel()

	inter := parseCheckAndInterpret(t, `
      var x: Int?? = 1

      fun test() {
          x = 2
      }
    `)

	value, err := inter.Invoke("test")
	require.NoError(t, err)

	AssertValuesEqual(
		t,
		inter,
		interpreter.Void,
		value,
	)

	AssertValuesEqual(
		t,
		inter,
		interpreter.NewUnmeteredSomeValueNonCopying(
			interpreter.NewUnmeteredSomeValueNonCopying(
				interpreter.NewUnmeteredIntValueFromInt64(2),
			),
		),
		inter.Globals.Get("x").GetValue(),
	)
}

func TestInterpretNil(t *testing.T) {

	t.Parallel()

	inter := parseCheckAndInterpret(t, `
     let x: Int? = nil
   `)

	AssertValuesEqual(
		t,
		inter,
		interpreter.Nil,
		inter.Globals.Get("x").GetValue(),
	)
}

func TestInterpretOptionalNestingNil(t *testing.T) {

	t.Parallel()

	inter := parseCheckAndInterpret(t, `
     let x: Int?? = nil
   `)

	AssertValuesEqual(
		t,
		inter,
		interpreter.Nil,
		inter.Globals.Get("x").GetValue(),
	)
}

func TestInterpretNilReturnValue(t *testing.T) {

	t.Parallel()

	inter := parseCheckAndInterpret(t, `
     fun test(): Int?? {
         return nil
     }
   `)

	value, err := inter.Invoke("test")
	require.NoError(t, err)

	AssertValuesEqual(
		t,
		inter,
		interpreter.Nil,
		value,
	)
}

func TestInterpretSomeReturnValue(t *testing.T) {

	t.Parallel()

	inter := parseCheckAndInterpret(t, `
     fun test(): Int? {
         let x: Int? = 1
         return x
     }
   `)

	value, err := inter.Invoke("test")
	require.NoError(t, err)

	AssertValuesEqual(
		t,
		inter,
		interpreter.NewUnmeteredSomeValueNonCopying(
			interpreter.NewUnmeteredIntValueFromInt64(1),
		),
		value,
	)
}

func TestInterpretSomeReturnValueFromDictionary(t *testing.T) {

	t.Parallel()

	inter := parseCheckAndInterpret(t, `
     fun test(): Int? {
         let foo: {String: Int} = {"a": 1}
         return foo["a"]
     }
   `)

	value, err := inter.Invoke("test")
	require.NoError(t, err)

	AssertValuesEqual(
		t,
		inter,
		interpreter.NewUnmeteredSomeValueNonCopying(
			interpreter.NewUnmeteredIntValueFromInt64(1),
		),
		value,
	)
}

func TestInterpretNilCoalescingNilIntToOptional(t *testing.T) {

	t.Parallel()

	inter := parseCheckAndInterpret(t, `
      let one = 1
      let none: Int? = nil
      let x: Int? = none ?? one
    `)

	AssertValuesEqual(
		t,
		inter,
		interpreter.NewUnmeteredSomeValueNonCopying(
			interpreter.NewUnmeteredIntValueFromInt64(1),
		),
		inter.Globals.Get("x").GetValue(),
	)
}

func TestInterpretNilCoalescingNilIntToOptionals(t *testing.T) {

	t.Parallel()

	inter := parseCheckAndInterpret(t, `
      let one = 1
      let none: Int?? = nil
      let x: Int? = none ?? one
    `)

	AssertValuesEqual(
		t,
		inter,
		interpreter.NewUnmeteredSomeValueNonCopying(
			interpreter.NewUnmeteredIntValueFromInt64(1),
		),
		inter.Globals.Get("x").GetValue(),
	)
}

func TestInterpretNilCoalescingNilIntToOptionalNilLiteral(t *testing.T) {

	t.Parallel()

	inter := parseCheckAndInterpret(t, `
      let one = 1
      let x: Int? = nil ?? one
    `)

	AssertValuesEqual(
		t,
		inter,
		interpreter.NewUnmeteredSomeValueNonCopying(
			interpreter.NewUnmeteredIntValueFromInt64(1),
		),
		inter.Globals.Get("x").GetValue(),
	)
}

func TestInterpretNilCoalescingRightSubtype(t *testing.T) {

	t.Parallel()

	inter := parseCheckAndInterpret(t, `
      let x: Int? = nil ?? nil
    `)

	AssertValuesEqual(
		t,
		inter,
		interpreter.Nil,
		inter.Globals.Get("x").GetValue(),
	)
}

func TestInterpretNilCoalescingNilInt(t *testing.T) {

	t.Parallel()

	inter := parseCheckAndInterpret(t, `
      let one = 1
      let none: Int? = nil
      let x: Int = none ?? one
    `)

	AssertValuesEqual(
		t,
		inter,
		interpreter.NewUnmeteredIntValueFromInt64(1),
		inter.Globals.Get("x").GetValue(),
	)
}

func TestInterpretNilCoalescingNilLiteralInt(t *testing.T) {

	t.Parallel()

	inter := parseCheckAndInterpret(t, `
      let one = 1
      let x: Int = nil ?? one
    `)

	AssertValuesEqual(
		t,
		inter,
		interpreter.NewUnmeteredIntValueFromInt64(1),
		inter.Globals.Get("x").GetValue(),
	)
}

func TestInterpretNilCoalescingShortCircuitLeftSuccess(t *testing.T) {

	t.Parallel()

	inter := parseCheckAndInterpret(t, `
      var x = false
      var y = false

      fun changeX(): Int? {
          x = true
          return 1
      }

      fun changeY(): Int {
          y = true
          return 2
      }

      let test = changeX() ?? changeY()
    `)

	AssertValuesEqual(
		t,
		inter,
		interpreter.NewUnmeteredIntValueFromInt64(1),
		inter.Globals.Get("test").GetValue(),
	)

	AssertValuesEqual(
		t,
		inter,
		interpreter.TrueValue,
		inter.Globals.Get("x").GetValue(),
	)

	AssertValuesEqual(
		t,
		inter,
		interpreter.FalseValue,
		inter.Globals.Get("y").GetValue(),
	)
}

func TestInterpretNilCoalescingShortCircuitLeftFailure(t *testing.T) {

	t.Parallel()

	inter := parseCheckAndInterpret(t, `
      var x = false
      var y = false

      fun changeX(): Int? {
          x = true
          return nil
      }

      fun changeY(): Int {
          y = true
          return 2
      }

      let test = changeX() ?? changeY()
    `)

	AssertValuesEqual(
		t,
		inter,
		interpreter.NewUnmeteredIntValueFromInt64(2),
		inter.Globals.Get("test").GetValue(),
	)

	AssertValuesEqual(
		t,
		inter,
		interpreter.TrueValue,
		inter.Globals.Get("x").GetValue(),
	)

	AssertValuesEqual(
		t,
		inter,
		interpreter.TrueValue,
		inter.Globals.Get("y").GetValue(),
	)
}

func TestInterpretNilCoalescingOptionalAnyStructNil(t *testing.T) {

	t.Parallel()

	inter := parseCheckAndInterpret(t, `
      let x: AnyStruct? = nil
      let y = x ?? true
    `)

	AssertValuesEqual(
		t,
		inter,
		interpreter.TrueValue,
		inter.Globals.Get("y").GetValue(),
	)
}

func TestInterpretNilCoalescingOptionalAnyStructSome(t *testing.T) {

	t.Parallel()

	inter := parseCheckAndInterpret(t, `
      let x: AnyStruct? = 2
      let y = x ?? true
    `)

	AssertValuesEqual(
		t,
		inter,
		interpreter.NewUnmeteredIntValueFromInt64(2),
		inter.Globals.Get("y").GetValue(),
	)
}

func TestInterpretNilCoalescingOptionalRightHandSide(t *testing.T) {

	t.Parallel()

	inter := parseCheckAndInterpret(t, `
      let x: Int? = 1
      let y: Int? = 2
      let z = x ?? y
    `)

	AssertValuesEqual(
		t,
		inter,
		interpreter.NewUnmeteredSomeValueNonCopying(
			interpreter.NewUnmeteredIntValueFromInt64(1),
		),
		inter.Globals.Get("z").GetValue(),
	)
}

func TestInterpretNilCoalescingBothOptional(t *testing.T) {

	t.Parallel()

	inter := parseCheckAndInterpret(t, `
     let x: Int?? = 1
     let y: Int? = 2
     let z = x ?? y
   `)

	AssertValuesEqual(
		t,
		inter,
		interpreter.NewUnmeteredSomeValueNonCopying(
			interpreter.NewUnmeteredIntValueFromInt64(1),
		),
		inter.Globals.Get("z").GetValue(),
	)
}

func TestInterpretNilCoalescingBothOptionalLeftNil(t *testing.T) {

	t.Parallel()

	inter := parseCheckAndInterpret(t, `
     let x: Int?? = nil
     let y: Int? = 2
     let z = x ?? y
   `)

	AssertValuesEqual(
		t,
		inter,
		interpreter.NewUnmeteredSomeValueNonCopying(
			interpreter.NewUnmeteredIntValueFromInt64(2),
		),
		inter.Globals.Get("z").GetValue(),
	)
}

func TestInterpretNilsComparison(t *testing.T) {

	t.Parallel()

	inter := parseCheckAndInterpret(t, `
      let x = nil == nil
   `)

	AssertValuesEqual(
		t,
		inter,
		interpreter.TrueValue,
		inter.Globals.Get("x").GetValue(),
	)
}

func TestInterpretNonOptionalNilComparison(t *testing.T) {

	t.Parallel()

	inter := parseCheckAndInterpret(t, `
      let x: Int = 1
      let y = x == nil
      let z = nil == x
   `)

	AssertValuesEqual(
		t,
		inter,
		interpreter.FalseValue,
		inter.Globals.Get("y").GetValue(),
	)

	AssertValuesEqual(
		t,
		inter,
		interpreter.FalseValue,
		inter.Globals.Get("z").GetValue(),
	)
}

func TestInterpretOptionalNilComparison(t *testing.T) {

	t.Parallel()

	inter := parseCheckAndInterpret(t, `
     let x: Int? = 1
     let y = x == nil
   `)

	AssertValuesEqual(
		t,
		inter,
		interpreter.FalseValue,
		inter.Globals.Get("y").GetValue(),
	)
}

func TestInterpretNestedOptionalNilComparison(t *testing.T) {

	t.Parallel()

	inter := parseCheckAndInterpret(t, `
      let x: Int?? = 1
      let y = x == nil
    `)

	AssertValuesEqual(
		t,
		inter,
		interpreter.FalseValue,
		inter.Globals.Get("y").GetValue(),
	)
}

func TestInterpretOptionalNilComparisonSwapped(t *testing.T) {

	t.Parallel()

	inter := parseCheckAndInterpret(t, `
      let x: Int? = 1
      let y = nil == x
    `)

	AssertValuesEqual(
		t,
		inter,
		interpreter.FalseValue,
		inter.Globals.Get("y").GetValue(),
	)
}

func TestInterpretNestedOptionalNilComparisonSwapped(t *testing.T) {

	t.Parallel()

	inter := parseCheckAndInterpret(t, `
      let x: Int?? = 1
      let y = nil == x
    `)

	AssertValuesEqual(
		t,
		inter,
		interpreter.FalseValue,
		inter.Globals.Get("y").GetValue(),
	)
}

func TestInterpretNestedOptionalComparisonNils(t *testing.T) {

	t.Parallel()

	inter := parseCheckAndInterpret(t, `
      let x: Int? = nil
      let y: Int?? = nil
      let z = x == y
    `)

	AssertValuesEqual(
		t,
		inter,
		interpreter.TrueValue,
		inter.Globals.Get("z").GetValue(),
	)
}

func TestInterpretNestedOptionalComparisonValues(t *testing.T) {

	t.Parallel()

	inter := parseCheckAndInterpret(t, `
      let x: Int? = 2
      let y: Int?? = 2
      let z = x == y
    `)

	AssertValuesEqual(
		t,
		inter,
		interpreter.TrueValue,
		inter.Globals.Get("z").GetValue(),
	)
}

func TestInterpretNestedOptionalComparisonMixed(t *testing.T) {

	t.Parallel()

	inter := parseCheckAndInterpret(t, `
      let x: Int? = 2
      let y: Int?? = nil
      let z = x == y
    `)

	AssertValuesEqual(
		t,
		inter,
		interpreter.FalseValue,
		inter.Globals.Get("z").GetValue(),
	)
}

func TestInterpretOptionalSomeValueComparison(t *testing.T) {

	t.Parallel()

	inter := parseCheckAndInterpret(t, `
     let x: Int? = 1
     let y = x == 1
   `)

	AssertValuesEqual(
		t,
		inter,
		interpreter.TrueValue,
		inter.Globals.Get("y").GetValue(),
	)
}

func TestInterpretOptionalNilValueComparison(t *testing.T) {

	t.Parallel()

	inter := parseCheckAndInterpret(t, `
     let x: Int? = nil
     let y = x == 1
   `)

	AssertValuesEqual(
		t,
		inter,
		interpreter.FalseValue,
		inter.Globals.Get("y").GetValue(),
	)
}

func TestInterpretOptionalMap(t *testing.T) {

	t.Parallel()

	t.Run("some", func(t *testing.T) {

		inter := parseCheckAndInterpret(t, `
          let one: Int? = 42
          let result = one.map(fun (v: Int): String {
              return v.toString()
          })
        `)

		AssertValuesEqual(
			t,
			inter,
			interpreter.NewUnmeteredSomeValueNonCopying(
				interpreter.NewUnmeteredStringValue("42"),
			),
			inter.Globals.Get("result").GetValue(),
		)
	})

	t.Run("nil", func(t *testing.T) {

		inter := parseCheckAndInterpret(t, `
          let none: Int? = nil
          let result = none.map(fun (v: Int): String {
              return v.toString()
          })
        `)

		AssertValuesEqual(
			t,
			inter,
			interpreter.Nil,
			inter.Globals.Get("result").GetValue(),
		)
	})
}

func TestInterpretCompositeNilEquality(t *testing.T) {

	t.Parallel()

	test := func(compositeKind common.CompositeKind) {

		t.Run(compositeKind.Name(), func(t *testing.T) {

			t.Parallel()

			var setupCode, identifier string
			if compositeKind == common.CompositeKindContract {
				identifier = "X"
			} else {
				setupCode = fmt.Sprintf(
					`access(all) let x: %[1]sX? %[2]s %[3]s X%[4]s`,
					compositeKind.Annotation(),
					compositeKind.TransferOperator(),
					compositeKind.ConstructionKeyword(),
					constructorArguments(compositeKind, ""),
				)
				identifier = "x"
			}

			body := "{}"
			if compositeKind == common.CompositeKindEnum {
				body = "{ case a }"
			}

			conformances := ""
			if compositeKind == common.CompositeKindEnum {
				conformances = ": Int"
			}

			inter, err := parseCheckAndInterpretWithOptions(t,
				fmt.Sprintf(
					`
                      access(all) %[1]s X%[2]s %[3]s

                      %[4]s

                      access(all) let y = %[5]s == nil
                      access(all) let z = nil == %[5]s
                    `,
					compositeKind.Keyword(),
					conformances,
					body,
					setupCode,
					identifier,
				),
				ParseCheckAndInterpretOptions{
					Config: &interpreter.Config{
						ContractValueHandler: makeContractValueHandler(nil, nil, nil),
					},
				},
			)
			require.NoError(t, err)

			AssertValuesEqual(
				t,
				inter,
				interpreter.FalseValue,
				inter.Globals.Get("y").GetValue(),
			)

			AssertValuesEqual(
				t,
				inter,
				interpreter.FalseValue,
				inter.Globals.Get("z").GetValue(),
			)
		})
	}

	for _, compositeKind := range common.AllCompositeKinds {

		if compositeKind == common.CompositeKindEvent || compositeKind == common.CompositeKindAttachment {
			continue
		}

		test(compositeKind)
	}
}

func TestInterpretInterfaceConformanceNoRequirements(t *testing.T) {

	t.Parallel()

	for _, compositeKind := range common.AllCompositeKinds {

		if compositeKind == common.CompositeKindContract {
			continue
		}

		if !compositeKind.SupportsInterfaces() {
			continue
		}

		interfaceType := AsInterfaceType("Test", compositeKind)

		t.Run(compositeKind.Keyword(), func(t *testing.T) {

			inter := parseCheckAndInterpret(t,
				fmt.Sprintf(
					`
                      access(all) %[1]s interface Test {}

                      access(all) %[1]s TestImpl: Test {}

                      access(all) let test: %[2]s%[3]s %[4]s %[5]s TestImpl%[6]s
                    `,
					compositeKind.Keyword(),
					compositeKind.Annotation(),
					interfaceType,
					compositeKind.TransferOperator(),
					compositeKind.ConstructionKeyword(),
					constructorArguments(compositeKind, ""),
				),
			)

			assert.IsType(t,
				&interpreter.CompositeValue{},
				inter.Globals.Get("test").GetValue(),
			)
		})
	}
}

func TestInterpretInterfaceFieldUse(t *testing.T) {

	t.Parallel()

	for _, compositeKind := range common.CompositeKindsWithFieldsAndFunctions {

		if !compositeKind.SupportsInterfaces() {
			continue
		}

		var setupCode, identifier string
		if compositeKind == common.CompositeKindContract {
			identifier = "TestImpl"
		} else {
			interfaceType := AsInterfaceType("Test", compositeKind)

			setupCode = fmt.Sprintf(
				`access(all) let test: %[1]s%[2]s %[3]s %[4]s TestImpl%[5]s`,
				compositeKind.Annotation(),
				interfaceType,
				compositeKind.TransferOperator(),
				compositeKind.ConstructionKeyword(),
				constructorArguments(compositeKind, "x: 1"),
			)
			identifier = "test"
		}

		t.Run(compositeKind.Keyword(), func(t *testing.T) {

			inter, err := parseCheckAndInterpretWithOptions(t,
				fmt.Sprintf(
					`
                      access(all) %[1]s interface Test {
                          access(all) x: Int
                      }

                      access(all) %[1]s TestImpl: Test {
                          access(all) var x: Int

                          init(x: Int) {
                              self.x = x
                          }
                      }

                      %[2]s

                      access(all) let x = %[3]s.x
                    `,
					compositeKind.Keyword(),
					setupCode,
					identifier,
				),
				ParseCheckAndInterpretOptions{
					Config: &interpreter.Config{
						ContractValueHandler: makeContractValueHandler(
							[]interpreter.Value{
								interpreter.NewUnmeteredIntValueFromInt64(1),
							},
							[]sema.Type{
								sema.IntType,
							},
							[]sema.Type{
								sema.IntType,
							},
						),
					},
				},
			)
			require.NoError(t, err)

			AssertValuesEqual(
				t,
				inter,
				interpreter.NewUnmeteredIntValueFromInt64(1),
				inter.Globals.Get("x").GetValue(),
			)
		})
	}
}

func TestInterpretInterfaceFunctionUse(t *testing.T) {

	t.Parallel()

	for _, compositeKind := range common.CompositeKindsWithFieldsAndFunctions {

		if !compositeKind.SupportsInterfaces() {
			continue
		}

		var setupCode, identifier string
		if compositeKind == common.CompositeKindContract {
			identifier = "TestImpl"
		} else {
			interfaceType := AsInterfaceType("Test", compositeKind)

			setupCode = fmt.Sprintf(
				`access(all) let test: %[1]s %[2]s %[3]s %[4]s TestImpl%[5]s`,
				compositeKind.Annotation(),
				interfaceType,
				compositeKind.TransferOperator(),
				compositeKind.ConstructionKeyword(),
				constructorArguments(compositeKind, ""),
			)
			identifier = "test"
		}

		t.Run(compositeKind.Keyword(), func(t *testing.T) {

			inter, err := parseCheckAndInterpretWithOptions(t,
				fmt.Sprintf(
					`
                      access(all) %[1]s interface Test {
                          access(all) fun test(): Int
                      }

                      access(all) %[1]s TestImpl: Test {
                          access(all) fun test(): Int {
                              return 2
                          }
                      }

                      %[2]s

                      access(all) let val = %[3]s.test()
                    `,
					compositeKind.Keyword(),
					setupCode,
					identifier,
				),
				ParseCheckAndInterpretOptions{
					Config: &interpreter.Config{
						ContractValueHandler: makeContractValueHandler(nil, nil, nil),
					},
				},
			)
			require.NoError(t, err)

			AssertValuesEqual(
				t,
				inter,
				interpreter.NewUnmeteredIntValueFromInt64(2),
				inter.Globals.Get("val").GetValue(),
			)
		})
	}
}

func TestInterpretImport(t *testing.T) {

	t.Parallel()

	importedChecker, err := checker.ParseAndCheckWithOptions(t,
		`
          access(all) fun answer(): Int {
              return 42
          }
        `,
		checker.ParseAndCheckOptions{
			Location: ImportedLocation,
		},
	)
	require.NoError(t, err)

	importingChecker, err := checker.ParseAndCheckWithOptions(t,
		`
          import answer from "imported"

          access(all) fun test(): Int {
              return answer()
          }
        `,
		checker.ParseAndCheckOptions{
			Config: &sema.Config{
				ImportHandler: func(_ *sema.Checker, importedLocation common.Location, _ ast.Range) (sema.Import, error) {
					assert.Equal(t,
						ImportedLocation,
						importedLocation,
					)

					return sema.ElaborationImport{
						Elaboration: importedChecker.Elaboration,
					}, nil
				},
			},
		},
	)
	require.NoError(t, err)

	storage := newUnmeteredInMemoryStorage()

	inter, err := interpreter.NewInterpreter(
		interpreter.ProgramFromChecker(importingChecker),
		importingChecker.Location,
		&interpreter.Config{
			Storage: storage,
			ImportLocationHandler: func(inter *interpreter.Interpreter, location common.Location) interpreter.Import {
				assert.Equal(t,
					ImportedLocation,
					location,
				)

				program := interpreter.ProgramFromChecker(importedChecker)
				subInterpreter, err := inter.NewSubInterpreter(program, location)
				if err != nil {
					panic(err)
				}

				return interpreter.InterpreterImport{
					Interpreter: subInterpreter,
				}
			},
		},
	)
	require.NoError(t, err)

	err = inter.Interpret()
	require.NoError(t, err)

	value, err := inter.Invoke("test")
	require.NoError(t, err)

	AssertValuesEqual(
		t,
		inter,
		interpreter.NewUnmeteredIntValueFromInt64(42),
		value,
	)
}

func TestInterpretImportError(t *testing.T) {

	t.Parallel()

	const importedLocation1 = common.StringLocation("imported1")
	const importedLocation2 = common.StringLocation("imported2")

	var importedChecker1, importedChecker2 *sema.Checker

	baseValueActivation := sema.NewVariableActivation(sema.BaseValueActivation)
	baseValueActivation.DeclareValue(stdlib.PanicFunction)

	parseAndCheck := func(code string, location common.Location) *sema.Checker {
		checker, err := checker.ParseAndCheckWithOptions(t,
			code,
			checker.ParseAndCheckOptions{
				Location: location,
				Config: &sema.Config{
					BaseValueActivationHandler: func(_ common.Location) *sema.VariableActivation {
						return baseValueActivation
					},
					ImportHandler: func(_ *sema.Checker, importedLocation common.Location, _ ast.Range) (sema.Import, error) {
						switch importedLocation {
						case importedLocation1:
							return sema.ElaborationImport{
								Elaboration: importedChecker1.Elaboration,
							}, nil
						case importedLocation2:
							return sema.ElaborationImport{
								Elaboration: importedChecker2.Elaboration,
							}, nil
						default:
							assert.FailNow(t, "invalid location")
							return nil, nil
						}
					},
				},
			},
		)
		require.NoError(t, err)
		return checker
	}

	const importedCode1 = `
      access(all) fun realAnswer(): Int {
          return panic("?!")
      }
    `

	importedChecker1 = parseAndCheck(importedCode1, importedLocation1)

	const importedCode2 = `
       import realAnswer from "imported1"

      access(all) fun answer(): Int {
          return realAnswer()
      }
    `

	importedChecker2 = parseAndCheck(importedCode2, importedLocation2)

	const code = `
      import answer from "imported2"

      access(all) fun test(): Int {
          return answer()
      }
    `

	mainChecker := parseAndCheck(code, TestLocation)

	baseActivation := activations.NewActivation(nil, interpreter.BaseActivation)
	interpreter.Declare(baseActivation, stdlib.PanicFunction)

	storage := newUnmeteredInMemoryStorage()

	inter, err := interpreter.NewInterpreter(
		interpreter.ProgramFromChecker(mainChecker),
		mainChecker.Location,
		&interpreter.Config{
			Storage: storage,
			BaseActivationHandler: func(_ common.Location) *interpreter.VariableActivation {
				return baseActivation
			},
			ImportLocationHandler: func(inter *interpreter.Interpreter, location common.Location) interpreter.Import {
				var importedChecker *sema.Checker
				switch location {
				case importedLocation1:
					importedChecker = importedChecker1
				case importedLocation2:
					importedChecker = importedChecker2
				default:
					assert.FailNow(t, "invalid location")
				}

				program := interpreter.ProgramFromChecker(importedChecker)
				subInterpreter, err := inter.NewSubInterpreter(program, location)
				if err != nil {
					panic(err)
				}

				return interpreter.InterpreterImport{
					Interpreter: subInterpreter,
				}
			},
		},
	)
	require.NoError(t, err)

	err = inter.Interpret()
	require.NoError(t, err)

	_, err = inter.Invoke("test")

	var sb strings.Builder
	printErr := pretty.NewErrorPrettyPrinter(&sb, false).
		PrettyPrintError(
			err,
			mainChecker.Location,
			map[common.Location][]byte{
				TestLocation:      []byte(code),
				importedLocation1: []byte(importedCode1),
				importedLocation2: []byte(importedCode2),
			},
		)
	require.NoError(t, printErr)
	assert.Equal(t,
		" --> test:5:17\n"+
			"  |\n"+
			"5 |           return answer()\n"+
			"  |                  ^^^^^^^^\n"+
			"\n"+
			" --> imported2:5:17\n"+
			"  |\n"+
			"5 |           return realAnswer()\n"+
			"  |                  ^^^^^^^^^^^^\n"+
			"\n"+
			"error: panic: ?!\n"+
			" --> imported1:3:17\n"+
			"  |\n"+
			"3 |           return panic(\"?!\")\n"+
			"  |                  ^^^^^^^^^^^\n",
		sb.String(),
	)
	RequireError(t, err)

	var panicErr stdlib.PanicError
	require.ErrorAs(t, err, &panicErr)

	assert.Equal(t,
		"?!",
		panicErr.Message,
	)
}

func TestInterpretDictionary(t *testing.T) {

	t.Parallel()

	inter := parseCheckAndInterpret(t, `
      let x = {"a": 1, "b": 2}
    `)

	expectedDict := interpreter.NewDictionaryValue(
		inter,
		interpreter.EmptyLocationRange,
		&interpreter.DictionaryStaticType{
			KeyType:   interpreter.PrimitiveStaticTypeString,
			ValueType: interpreter.PrimitiveStaticTypeInt,
		},
		interpreter.NewUnmeteredStringValue("a"), interpreter.NewUnmeteredIntValueFromInt64(1),
		interpreter.NewUnmeteredStringValue("b"), interpreter.NewUnmeteredIntValueFromInt64(2),
	)

	actualDict := inter.Globals.Get("x").GetValue()

	AssertValuesEqual(
		t,
		inter,
		expectedDict,
		actualDict,
	)
}

func TestInterpretDictionaryInsertionOrder(t *testing.T) {

	t.Parallel()

	inter := parseCheckAndInterpret(t, `
      let x = {"c": 3, "a": 1, "b": 2}
    `)

	expectedDict := interpreter.NewDictionaryValue(
		inter,
		interpreter.EmptyLocationRange,
		&interpreter.DictionaryStaticType{
			KeyType:   interpreter.PrimitiveStaticTypeString,
			ValueType: interpreter.PrimitiveStaticTypeInt,
		},
		interpreter.NewUnmeteredStringValue("c"), interpreter.NewUnmeteredIntValueFromInt64(3),
		interpreter.NewUnmeteredStringValue("a"), interpreter.NewUnmeteredIntValueFromInt64(1),
		interpreter.NewUnmeteredStringValue("b"), interpreter.NewUnmeteredIntValueFromInt64(2),
	)

	actualDict := inter.Globals.Get("x").GetValue()

	AssertValuesEqual(
		t,
		inter,
		expectedDict,
		actualDict,
	)
}

func TestInterpretDictionaryIndexingString(t *testing.T) {

	t.Parallel()

	inter := parseCheckAndInterpret(t, `
      let x = {"abc": 1, "def": 2}
      let a = x["abc"]
      let b = x["def"]
      let c = x["ghi"]
    `)

	AssertValuesEqual(
		t,
		inter,
		interpreter.NewUnmeteredSomeValueNonCopying(
			interpreter.NewUnmeteredIntValueFromInt64(1),
		),
		inter.Globals.Get("a").GetValue(),
	)

	AssertValuesEqual(
		t,
		inter,
		interpreter.NewUnmeteredSomeValueNonCopying(
			interpreter.NewUnmeteredIntValueFromInt64(2),
		),
		inter.Globals.Get("b").GetValue(),
	)

	AssertValuesEqual(
		t,
		inter,
		interpreter.Nil,
		inter.Globals.Get("c").GetValue(),
	)
}

func TestInterpretDictionaryIndexingBool(t *testing.T) {

	t.Parallel()

	inter := parseCheckAndInterpret(t, `
      let x = {true: 1, false: 2}
      let a = x[true]
      let b = x[false]
    `)

	AssertValuesEqual(
		t,
		inter,
		interpreter.NewUnmeteredSomeValueNonCopying(
			interpreter.NewUnmeteredIntValueFromInt64(1),
		),
		inter.Globals.Get("a").GetValue(),
	)

	AssertValuesEqual(
		t,
		inter,
		interpreter.NewUnmeteredSomeValueNonCopying(
			interpreter.NewUnmeteredIntValueFromInt64(2),
		),
		inter.Globals.Get("b").GetValue(),
	)
}

func TestInterpretDictionaryIndexingInt(t *testing.T) {

	t.Parallel()

	inter := parseCheckAndInterpret(t, `
      let x = {23: "a", 42: "b"}
      let a = x[23]
      let b = x[42]
      let c = x[100]
    `)

	AssertValuesEqual(
		t,
		inter,
		interpreter.NewUnmeteredSomeValueNonCopying(
			interpreter.NewUnmeteredStringValue("a"),
		),
		inter.Globals.Get("a").GetValue(),
	)

	AssertValuesEqual(
		t,
		inter,
		interpreter.NewUnmeteredSomeValueNonCopying(
			interpreter.NewUnmeteredStringValue("b"),
		),
		inter.Globals.Get("b").GetValue(),
	)

	AssertValuesEqual(
		t,
		inter,
		interpreter.Nil,
		inter.Globals.Get("c").GetValue(),
	)
}

func TestInterpretDictionaryIndexingType(t *testing.T) {

	t.Parallel()

	inter := parseCheckAndInterpret(t, `
      struct TestStruct {}
      resource TestResource {}

      let x: {Type: String} = {
        Type<Int16>(): "a",
        Type<String>(): "b",
        Type<AnyStruct>(): "c",
        Type<@TestResource>(): "f"
      }

      let a = x[Type<Int16>()]
      let b = x[Type<String>()]
      let c = x[Type<AnyStruct>()]
      let d = x[Type<Int>()]
      let e = x[Type<TestStruct>()]
      let f = x[Type<@TestResource>()]
    `)

	assert.Equal(t,
		interpreter.NewUnmeteredSomeValueNonCopying(
			interpreter.NewUnmeteredStringValue("a"),
		),
		inter.Globals.Get("a").GetValue(),
	)

	assert.Equal(t,
		interpreter.NewUnmeteredSomeValueNonCopying(
			interpreter.NewUnmeteredStringValue("b"),
		),
		inter.Globals.Get("b").GetValue(),
	)

	assert.Equal(t,
		interpreter.NewUnmeteredSomeValueNonCopying(
			interpreter.NewUnmeteredStringValue("c"),
		),
		inter.Globals.Get("c").GetValue(),
	)

	assert.Equal(t,
		interpreter.Nil,
		inter.Globals.Get("d").GetValue(),
	)

	// types need to match exactly, subtypes won't cut it
	assert.Equal(t,
		interpreter.Nil,
		inter.Globals.Get("e").GetValue(),
	)

	assert.Equal(t,
		interpreter.NewUnmeteredSomeValueNonCopying(
			interpreter.NewUnmeteredStringValue("f"),
		),
		inter.Globals.Get("f").GetValue(),
	)
}

func TestInterpretDictionaryIndexingAssignmentExisting(t *testing.T) {

	t.Parallel()

	inter := parseCheckAndInterpret(t, `
      let x = {"abc": 42}
      fun test() {
          x["abc"] = 23
      }
    `)

	value, err := inter.Invoke("test")
	require.NoError(t, err)

	AssertValuesEqual(
		t,
		inter,
		interpreter.Void,
		value,
	)

	actualValue := inter.Globals.Get("x").GetValue()
	actualDict := actualValue.(*interpreter.DictionaryValue)

	newValue := actualDict.GetKey(
		inter,
		interpreter.EmptyLocationRange,
		interpreter.NewUnmeteredStringValue("abc"),
	)

	AssertValuesEqual(
		t,
		inter,
		interpreter.NewUnmeteredSomeValueNonCopying(interpreter.NewUnmeteredIntValueFromInt64(23)),
		newValue,
	)

	AssertValueSlicesEqual(
		t,
		inter,
		[]interpreter.Value{
			interpreter.NewUnmeteredStringValue("abc"),
			interpreter.NewUnmeteredIntValueFromInt64(23),
		},
		DictionaryKeyValues(inter, actualDict),
	)
}

func TestInterpretDictionaryIndexingAssignmentNew(t *testing.T) {

	t.Parallel()

	inter := parseCheckAndInterpret(t, `
      let x = {"def": 42}
      fun test() {
          x["abc"] = 23
      }
    `)

	value, err := inter.Invoke("test")
	require.NoError(t, err)

	AssertValuesEqual(
		t,
		inter,
		interpreter.Void,
		value,
	)

	expectedDict := interpreter.NewDictionaryValue(
		inter,
		interpreter.EmptyLocationRange,
		&interpreter.DictionaryStaticType{
			KeyType:   interpreter.PrimitiveStaticTypeString,
			ValueType: interpreter.PrimitiveStaticTypeInt,
		},
		interpreter.NewUnmeteredStringValue("def"), interpreter.NewUnmeteredIntValueFromInt64(42),
		interpreter.NewUnmeteredStringValue("abc"), interpreter.NewUnmeteredIntValueFromInt64(23),
	)

	actualDict := inter.Globals.Get("x").GetValue().(*interpreter.DictionaryValue)

	AssertValuesEqual(
		t,
		inter,
		expectedDict,
		actualDict,
	)

	newValue := actualDict.GetKey(
		inter,
		interpreter.EmptyLocationRange,
		interpreter.NewUnmeteredStringValue("abc"),
	)

	AssertValuesEqual(
		t,
		inter,
		interpreter.NewUnmeteredSomeValueNonCopying(interpreter.NewUnmeteredIntValueFromInt64(23)),
		newValue,
	)

	AssertValueSlicesEqual(
		t,
		inter,
		[]interpreter.Value{
			interpreter.NewUnmeteredStringValue("abc"),
			interpreter.NewUnmeteredIntValueFromInt64(23),
			interpreter.NewUnmeteredStringValue("def"),
			interpreter.NewUnmeteredIntValueFromInt64(42),
		},
		DictionaryKeyValues(inter, actualDict),
	)
}

func TestInterpretDictionaryIndexingAssignmentNil(t *testing.T) {

	t.Parallel()

	inter := parseCheckAndInterpret(t, `
      let x = {"def": 42, "abc": 23}
      fun test() {
          x["def"] = nil
      }
    `)

	value, err := inter.Invoke("test")
	require.NoError(t, err)

	AssertValuesEqual(
		t,
		inter,
		interpreter.Void,
		value,
	)

	expectedDict := interpreter.NewDictionaryValue(
		inter,
		interpreter.EmptyLocationRange,
		&interpreter.DictionaryStaticType{
			KeyType:   interpreter.PrimitiveStaticTypeString,
			ValueType: interpreter.PrimitiveStaticTypeInt,
		},
		interpreter.NewUnmeteredStringValue("abc"), interpreter.NewUnmeteredIntValueFromInt64(23),
	)

	actualDict := inter.Globals.Get("x").GetValue().(*interpreter.DictionaryValue)

	RequireValuesEqual(
		t,
		inter,
		expectedDict,
		actualDict,
	)

	newValue := actualDict.GetKey(
		inter,
		interpreter.EmptyLocationRange,
		interpreter.NewUnmeteredStringValue("def"),
	)

	AssertValuesEqual(
		t,
		inter,
		interpreter.Nil,
		newValue,
	)

	AssertValueSlicesEqual(
		t,
		inter,
		[]interpreter.Value{
			interpreter.NewUnmeteredStringValue("abc"),
			interpreter.NewUnmeteredIntValueFromInt64(23),
		},
		DictionaryKeyValues(inter, actualDict),
	)
}

func TestInterpretDictionaryEquality(t *testing.T) {
	t.Parallel()

	testBooleanFunction := func(t *testing.T, name string, expected bool, innerCode string) {
		t.Run(name, func(t *testing.T) {
			t.Parallel()

			code := fmt.Sprintf("fun test(): Bool { \n %s \n }", innerCode)

			inter := parseCheckAndInterpret(t, code)
			res, err := inter.Invoke("test")

			require.NoError(t, err)

			boolVal, ok := res.(interpreter.BoolValue)
			require.True(t, ok)

			require.Equal(t, bool(boolVal), expected)
		})

	}

	for _, opStr := range []string{"==", "!="} {
		testBooleanFunction(
			t,
			"dictionary should be equal to itself",
			opStr == "==",
			fmt.Sprintf(
				`
					let d = {"abc": 1, "def": 2}
					return d %s d
				`,
				opStr,
			),
		)

		testBooleanFunction(
			t,
			"nested dictionary should be equal to itself",
			opStr == "==",
			fmt.Sprintf(
				`
					let d = {"abc": {1: {"a": 1000}, 2: {"b": 2000}}, "def": {4: {"c": 1000}, 5: {"d": 2000}}}
					return d %s d
				`,
				opStr,
			),
		)

		testBooleanFunction(
			t,
			"simple dictionary equality",
			opStr == "==",
			fmt.Sprintf(
				`
					let d = {"abc": 1, "def": 2}
					let d2 = {"abc": 1, "def": 2}
					return d %s d2
				`,
				opStr,
			),
		)

		testBooleanFunction(
			t,
			"nested dictionary equality check",
			opStr == "==",
			fmt.Sprintf(
				`
				let d = {"abc": {1: {"a": 1000}, 2: {"b": 2000}}, "def": {4: {"c": 1000}, 5: {"d": 2000}}}
				let d2 = {"abc": {1: {"a": 1000}, 2: {"b": 2000}}, "def": {4: {"c": 1000}, 5: {"d": 2000}}}
				return d %s d2
				`,
				opStr,
			),
		)

		testBooleanFunction(
			t,
			"simple dictionary unequal",
			opStr == "!=",
			fmt.Sprintf(
				`
				let d = {"abc": 1, "def": 2}
				let d2 = {"abc": 1, "def": 2, "xyz": 4}
				return d %s d2
				`,
				opStr,
			),
		)

		testBooleanFunction(
			t,
			"nested dictionary unequal",
			opStr == "!=",
			fmt.Sprintf(
				`
					let d = {"abc": {1: {"a": 1000}, 2: {"b": 2000}}, "def": {4: {"c": 1000}, 5: {"d": 2000}}}
					let d2 = {"abc": {1: {"a": 1000}, 2: {"c": 1000}}, "def": {4: {"c": 1000}, 5: {"d": 2000}}}
					return d %s d2
				`,
				opStr,
			),
		)
	}
}

func TestInterpretComparison(t *testing.T) {
	t.Parallel()

	runBooleanTest := func(t *testing.T, name string, expected bool, innerCode string) {
		t.Run(name, func(t *testing.T) {
			t.Parallel()

			code := fmt.Sprintf("fun test(): Bool { \n %s \n }", innerCode)

			inter := parseCheckAndInterpret(t, code)
			res, err := inter.Invoke("test")

			require.NoError(t, err)

			boolVal, ok := res.(interpreter.BoolValue)
			require.True(t, ok)

			require.Equal(t, expected, bool(boolVal))
		})
	}

	tests := []struct {
		name     string
		expected bool
		inner    string
	}{
		{"true < true", false, "return true < true"},
		{"true <= true", true, "return true <= true"},
		{"true > true", false, "return true > true"},
		{"true >= true", true, "return true >= true"},
		{"false < false", false, "return false < false"},
		{"false <= false", true, "return false <= false"},
		{"false > false", false, "return false > false"},
		{"false >= false", true, "return false >= false"},
		{"true < false", false, "return true < false"},
		{"true <= false", false, "return true <= false"},
		{"true > false", true, "return true > false"},
		{"true >= false", true, "return true >= false"},
		{"false < true", true, "return false < true"},
		{"false <= true", true, "return false <= true"},
		{"false > true", false, "return false > true"},
		{"false >= true", false, "return false >= true"},
		{"a < b", true, "let left: Character = \"a\";\nlet right: Character = \"b\"; return left < right"},
		{"b < a", false, "let left: Character = \"b\";\nlet right: Character = \"a\"; return left < right"},
		{"a < A", false, "let left: Character = \"a\";\nlet right: Character = \"A\"; return left < right"},
		{"A < a", true, "let left: Character = \"A\";\nlet right: Character = \"a\"; return left < right"},
		{"A < Z", true, "let left: Character = \"A\";\nlet right: Character = \"Z\"; return left < right"},
		{"a <= b", true, "let left: Character = \"a\";\nlet right: Character = \"b\"; return left <= right"},
		{"a <= a", true, "let left: Character = \"a\";\nlet right: Character = \"a\"; return left <= right"},
		{"A <= a", true, "let left: Character = \"A\";\nlet right: Character = \"a\"; return left <= right"},
		{"a > b", false, "let left: Character = \"a\";\nlet right: Character = \"b\"; return left > right"},
		{"b > a", true, "let left: Character = \"b\";\nlet right: Character = \"a\"; return left > right"},
		{"A > a", false, "let left: Character = \"A\";\nlet right: Character = \"a\"; return left > right"},
		{"a >= b", false, "let left: Character = \"a\";\nlet right: Character = \"b\"; return left >= right"},
		{"a >= a", true, "let left: Character = \"a\";\nlet right: Character = \"a\"; return left >= right"},
		{"A >= a", false, "let left: Character = \"A\";\nlet right: Character = \"a\"; return left >= right"},
		{"\"\" < \"\"", false, "let left: String = \"\";\nlet right: String = \"\"; return left < right"},
		{"\"\" <= \"\"", true, "let left: String = \"\";\nlet right: String = \"\"; return left <= right"},
		{"\"\" > \"\"", false, "let left: String = \"\";\nlet right: String = \"\"; return left > right"},
		{"\"\" >= \"\"", true, "let left: String = \"\";\nlet right: String = \"\"; return left >= right"},
		{"\"\" < \"a\"", true, "let left: String = \"\";\nlet right: String = \"a\"; return left < right"},
		{"\"\" <= \"a\"", true, "let left: String = \"\";\nlet right: String = \"a\"; return left <= right"},
		{"\"\" > \"a\"", false, "let left: String = \"\";\nlet right: String = \"a\"; return left > right"},
		{"\"\" >= \"a\"", false, "let left: String = \"\";\nlet right: String = \"a\"; return left >= right"},
		{"\"az\" < \"b\"", true, "let left: String = \"az\";\nlet right: String = \"b\"; return left < right"},
		{"\"az\" <= \"b\"", true, "let left: String = \"az\";\nlet right: String = \"b\"; return left <= right"},
		{"\"az\" > \"b\"", false, "let left: String = \"az\";\nlet right: String = \"b\"; return left > right"},
		{"\"az\" >= \"b\"", false, "let left: String = \"az\";\nlet right: String = \"b\"; return left >= right"},
		{"\"xAB\" < \"Xab\"", false, "let left: String = \"xAB\";\nlet right: String = \"Xab\"; return left < right"},
		{"\"xAB\" <= \"Xab\"", false, "let left: String = \"xAB\";\nlet right: String = \"Xab\"; return left <= right"},
		{"\"xAB\" > \"Xab\"", true, "let left: String = \"xAB\";\nlet right: String = \"Xab\"; return left > right"},
		{"\"xAB\" >= \"Xab\"", true, "let left: String = \"xAB\";\nlet right: String = \"Xab\"; return left >= right"},
	}

	for _, test := range tests {
		runBooleanTest(t, test.name, test.expected, test.inner)
	}
}

func TestInterpretOptionalAnyStruct(t *testing.T) {

	t.Parallel()

	inter := parseCheckAndInterpret(t, `
      let x: AnyStruct? = 42
    `)

	AssertValuesEqual(
		t,
		inter,
		interpreter.NewUnmeteredSomeValueNonCopying(
			interpreter.NewUnmeteredIntValueFromInt64(42),
		),
		inter.Globals.Get("x").GetValue(),
	)
}

func TestInterpretOptionalAnyStructFailableCasting(t *testing.T) {

	t.Parallel()

	inter := parseCheckAndInterpret(t, `
      let x: AnyStruct? = 42
      let y = (x ?? 23) as? Int
    `)

	AssertValuesEqual(
		t,
		inter,
		interpreter.NewUnmeteredSomeValueNonCopying(
			interpreter.NewUnmeteredIntValueFromInt64(42),
		),
		inter.Globals.Get("x").GetValue(),
	)

	AssertValuesEqual(
		t,
		inter,
		interpreter.NewUnmeteredSomeValueNonCopying(
			interpreter.NewUnmeteredIntValueFromInt64(42),
		),
		inter.Globals.Get("y").GetValue(),
	)
}

func TestInterpretOptionalAnyStructFailableCastingInt(t *testing.T) {

	t.Parallel()

	inter := parseCheckAndInterpret(t, `
      let x: AnyStruct? = 23
      let y = x ?? 42
      let z = y as? Int
    `)

	AssertValuesEqual(
		t,
		inter,
		interpreter.NewUnmeteredSomeValueNonCopying(
			interpreter.NewUnmeteredIntValueFromInt64(23),
		),
		inter.Globals.Get("x").GetValue(),
	)

	AssertValuesEqual(
		t,
		inter,
		interpreter.NewUnmeteredIntValueFromInt64(23),
		inter.Globals.Get("y").GetValue(),
	)

	AssertValuesEqual(
		t,
		inter,
		interpreter.NewUnmeteredSomeValueNonCopying(
			interpreter.NewUnmeteredIntValueFromInt64(23),
		),
		inter.Globals.Get("z").GetValue(),
	)
}

func TestInterpretOptionalAnyStructFailableCastingNil(t *testing.T) {

	t.Parallel()

	inter := parseCheckAndInterpret(t, `
      let x: AnyStruct? = nil
      let y = x ?? 42
      let z = y as? Int
    `)

	AssertValuesEqual(
		t,
		inter,
		interpreter.Nil,
		inter.Globals.Get("x").GetValue(),
	)

	AssertValuesEqual(
		t,
		inter,
		interpreter.NewUnmeteredIntValueFromInt64(42),
		inter.Globals.Get("y").GetValue(),
	)

	AssertValuesEqual(
		t,
		inter,
		interpreter.NewUnmeteredSomeValueNonCopying(
			interpreter.NewUnmeteredIntValueFromInt64(42),
		),
		inter.Globals.Get("z").GetValue(),
	)
}

func TestInterpretReferenceFailableDowncasting(t *testing.T) {

	t.Parallel()

	t.Run("ephemeral", func(t *testing.T) {

		t.Parallel()

		inter := parseCheckAndInterpret(t, `
          resource interface RI {}

          resource R: RI {}

		  entitlement E

          fun testValidUnauthorized(): Bool {
              let r  <- create R()
              let ref: AnyStruct = &r as &{RI}
              let ref2 = ref as? &R
              let isNil = ref2 == nil
              destroy r
              return isNil
          }

          fun testValidAuthorized(): Bool {
              let r  <- create R()
              let ref: AnyStruct = &r as auth(E) &{RI}
              let ref2 = ref as? &R
              let isNil = ref2 == nil
              destroy r
              return isNil
          }

          fun testValidIntersection(): Bool {
              let r  <- create R()
              let ref: AnyStruct = &r as &{RI}
              let ref2 = ref as? &{RI}
              let isNil = ref2 == nil
              destroy r
              return isNil
          }
        `)

		result, err := inter.Invoke("testValidUnauthorized")
		require.NoError(t, err)

		AssertValuesEqual(
			t,
			inter,
			interpreter.FalseValue,
			result,
		)

		result, err = inter.Invoke("testValidAuthorized")
		require.NoError(t, err)

		assert.IsType(t,
			interpreter.BoolValue(false),
			result,
		)

		result, err = inter.Invoke("testValidIntersection")
		require.NoError(t, err)

		assert.IsType(t,
			interpreter.BoolValue(false),
			result,
		)
	})

	t.Run("storage", func(t *testing.T) {

		t.Parallel()

		var inter *interpreter.Interpreter

		getType := func(name string) sema.Type {
			variable, ok := inter.Program.Elaboration.GetGlobalType(name)
			require.True(t, ok, "missing global type %s", name)
			return variable.Type
		}

		// Inject a function that returns a storage reference value,
		// which is borrowed as:
		// - `&{RI}` (unauthorized, if argument for parameter `authorized` == false)
		// - `auth(E) &{RI}` (authorized, if argument for parameter `authorized` == true)

		storageAddress := common.MustBytesToAddress([]byte{0x42})
		storagePath := interpreter.PathValue{
			Domain:     common.PathDomainStorage,
			Identifier: "test",
		}

		getStorageReferenceFunctionType := &sema.FunctionType{
			Parameters: []sema.Parameter{
				{
					Label:          "authorized",
					Identifier:     "authorized",
					TypeAnnotation: sema.BoolTypeAnnotation,
				},
			},
			ReturnTypeAnnotation: sema.AnyStructTypeAnnotation,
		}

		valueDeclaration := stdlib.NewStandardLibraryFunction(
			"getStorageReference",
			getStorageReferenceFunctionType,
			"",
			func(invocation interpreter.Invocation) interpreter.Value {
				authorized := bool(invocation.Arguments[0].(interpreter.BoolValue))

				var auth interpreter.Authorization = interpreter.UnauthorizedAccess
				if authorized {
					auth = interpreter.ConvertSemaAccessToStaticAuthorization(
						invocation.Interpreter,
						sema.NewEntitlementSetAccess(
							[]*sema.EntitlementType{getType("E").(*sema.EntitlementType)},
							sema.Conjunction,
						),
					)
				}

				riType := getType("RI").(*sema.InterfaceType)

				return &interpreter.StorageReferenceValue{
					Authorization:        auth,
					TargetStorageAddress: storageAddress,
					TargetPath:           storagePath,
					BorrowedType: &sema.IntersectionType{
						Types: []*sema.InterfaceType{
							riType,
						},
					},
				}
			},
		)

		baseValueActivation := sema.NewVariableActivation(sema.BaseValueActivation)
		baseValueActivation.DeclareValue(valueDeclaration)

		baseActivation := activations.NewActivation(nil, interpreter.BaseActivation)
		interpreter.Declare(baseActivation, valueDeclaration)

		storage := newUnmeteredInMemoryStorage()

		var err error
		inter, err = parseCheckAndInterpretWithOptions(t,
			`
	              resource interface RI {}

	              resource R: RI {}

				  entitlement E

	              fun createR(): @R {
	                  return <- create R()
	              }

	              fun testValidUnauthorized(): &R? {
	                  let ref: AnyStruct = getStorageReference(authorized: false)
	                  return ref as? &R
	              }

	              fun testValidAuthorized(): &R? {
	                  let ref: AnyStruct = getStorageReference(authorized: true)
	                  return ref as? &R
	              }

	              fun testValidIntersection(): &{RI}? {
	                  let ref: AnyStruct = getStorageReference(authorized: false)
	                  return ref as? &{RI}
	              }
	            `,
			ParseCheckAndInterpretOptions{
				CheckerConfig: &sema.Config{
					BaseValueActivationHandler: func(_ common.Location) *sema.VariableActivation {
						return baseValueActivation
					},
				},
				Config: &interpreter.Config{
					Storage: storage,
					BaseActivationHandler: func(_ common.Location) *interpreter.VariableActivation {
						return baseActivation
					},
				},
			},
		)
		require.NoError(t, err)

		r, err := inter.Invoke("createR")
		require.NoError(t, err)

		r = r.Transfer(
			inter,
			interpreter.EmptyLocationRange,
			atree.Address(storageAddress),
			true,
			nil,
			nil,
		)

		domain := storagePath.Domain.Identifier()
		storageMap := storage.GetStorageMap(storageAddress, domain, true)
		storageMapKey := interpreter.StringStorageMapKey(storagePath.Identifier)
		storageMap.WriteValue(inter, storageMapKey, r)

		result, err := inter.Invoke("testValidUnauthorized")
		require.NoError(t, err)

		assert.IsType(t,
			&interpreter.SomeValue{},
			result,
		)

		result, err = inter.Invoke("testValidAuthorized")
		require.NoError(t, err)

		assert.IsType(t,
			&interpreter.SomeValue{},
			result,
		)

		result, err = inter.Invoke("testValidIntersection")
		require.NoError(t, err)

		assert.IsType(t,
			&interpreter.SomeValue{},
			result,
		)
	})
}

func TestInterpretArrayLength(t *testing.T) {

	t.Parallel()

	inter := parseCheckAndInterpret(t, `
      let y = [1, 2, 3].length
    `)

	AssertValuesEqual(
		t,
		inter,
		interpreter.NewUnmeteredIntValueFromInt64(3),
		inter.Globals.Get("y").GetValue(),
	)
}

func TestInterpretStringLength(t *testing.T) {

	t.Parallel()

	inter := parseCheckAndInterpret(t, `
      let x = "cafe\u{301}".length
      let y = x
    `)

	AssertValuesEqual(
		t,
		inter,
		interpreter.NewUnmeteredIntValueFromInt64(4),
		inter.Globals.Get("x").GetValue(),
	)
	AssertValuesEqual(
		t,
		inter,
		interpreter.NewUnmeteredIntValueFromInt64(4),
		inter.Globals.Get("y").GetValue(),
	)
}

func TestInterpretStructureFunctionBindingInside(t *testing.T) {

	t.Parallel()

	// TODO: replace AnyStruct return types with (X#(): X),
	//   and test case once bound function types are supported:
	//
	//   fun test(): X {
	//        let x = X()
	//        let bar = x.foo()
	//        return bar()
	//   }

	inter := parseCheckAndInterpret(t, `
        struct X {
            fun foo(): AnyStruct {
                return self.bar
            }

            fun bar(): X {
                return self
            }
        }

        fun test(): AnyStruct {
            let x = X()
            return x.foo()
        }
    `)

	functionValue, err := inter.Invoke("test")
	require.NoError(t, err)

	value, err := inter.InvokeFunctionValue(
		functionValue.(interpreter.FunctionValue),
		nil,
		nil,
		nil,
		nil,
	)
	require.NoError(t, err)

	assert.IsType(t,
		&interpreter.CompositeValue{},
		value,
	)
}

func TestInterpretStructureFunctionBindingOutside(t *testing.T) {

	t.Parallel()

	inter := parseCheckAndInterpret(t, `
        struct X {
            fun foo(): X {
                return self
            }
        }

        fun test(): X {
            let x = X()
            let bar = x.foo
            return bar()
        }
    `)

	value, err := inter.Invoke("test")
	require.NoError(t, err)

	assert.IsType(t,
		&interpreter.CompositeValue{},
		value,
	)
}

func TestInterpretArrayAppend(t *testing.T) {

	t.Parallel()

	inter := parseCheckAndInterpret(t, `
      let xs = [1, 2, 3]

      fun test() {
          xs.append(4)
      }
    `)

	_, err := inter.Invoke("test")
	require.NoError(t, err)

	actualArray := inter.Globals.Get("xs").GetValue()

	arrayValue := actualArray.(*interpreter.ArrayValue)
	AssertValueSlicesEqual(
		t,
		inter,
		[]interpreter.Value{
			interpreter.NewUnmeteredIntValueFromInt64(1),
			interpreter.NewUnmeteredIntValueFromInt64(2),
			interpreter.NewUnmeteredIntValueFromInt64(3),
			interpreter.NewUnmeteredIntValueFromInt64(4),
		},
		ArrayElements(inter, arrayValue),
	)
}

func TestInterpretArrayAppendBound(t *testing.T) {

	t.Parallel()

	inter := parseCheckAndInterpret(t, `
      fun test(): [Int] {
          let x = [1, 2, 3]
          let y = x.append
          y(4)
          return x
      }
    `)

	value, err := inter.Invoke("test")
	require.NoError(t, err)

	arrayValue := value.(*interpreter.ArrayValue)
	AssertValueSlicesEqual(
		t,
		inter,
		[]interpreter.Value{
			interpreter.NewUnmeteredIntValueFromInt64(1),
			interpreter.NewUnmeteredIntValueFromInt64(2),
			interpreter.NewUnmeteredIntValueFromInt64(3),
			interpreter.NewUnmeteredIntValueFromInt64(4),
		},
		ArrayElements(inter, arrayValue),
	)
}

func TestInterpretArrayAppendAll(t *testing.T) {

	t.Parallel()

	inter := parseCheckAndInterpret(t, `
      fun test(): [Int] {
          let a = [1, 2]
          a.appendAll([3, 4])
          return a
      }
    `)

	value, err := inter.Invoke("test")
	require.NoError(t, err)

	arrayValue := value.(*interpreter.ArrayValue)
	AssertValueSlicesEqual(
		t,
		inter,
		[]interpreter.Value{
			interpreter.NewUnmeteredIntValueFromInt64(1),
			interpreter.NewUnmeteredIntValueFromInt64(2),
			interpreter.NewUnmeteredIntValueFromInt64(3),
			interpreter.NewUnmeteredIntValueFromInt64(4),
		},
		ArrayElements(inter, arrayValue),
	)
}

func TestInterpretArrayAppendAllBound(t *testing.T) {

	t.Parallel()

	inter := parseCheckAndInterpret(t, `
      fun test(): [Int] {
          let a = [1, 2]
          let b = a.appendAll
          b([3, 4])
          return a
      }
    `)

	value, err := inter.Invoke("test")
	require.NoError(t, err)

	arrayValue := value.(*interpreter.ArrayValue)
	AssertValueSlicesEqual(
		t,
		inter,
		[]interpreter.Value{
			interpreter.NewUnmeteredIntValueFromInt64(1),
			interpreter.NewUnmeteredIntValueFromInt64(2),
			interpreter.NewUnmeteredIntValueFromInt64(3),
			interpreter.NewUnmeteredIntValueFromInt64(4),
		},
		ArrayElements(inter, arrayValue),
	)
}

func TestInterpretArrayConcat(t *testing.T) {

	t.Parallel()

	inter := parseCheckAndInterpret(t, `
      fun test(): [Int] {
          let a = [1, 2]
          return a.concat([3, 4])
      }
    `)

	value, err := inter.Invoke("test")
	require.NoError(t, err)

	arrayValue := value.(*interpreter.ArrayValue)
	AssertValueSlicesEqual(
		t,
		inter,
		[]interpreter.Value{
			interpreter.NewUnmeteredIntValueFromInt64(1),
			interpreter.NewUnmeteredIntValueFromInt64(2),
			interpreter.NewUnmeteredIntValueFromInt64(3),
			interpreter.NewUnmeteredIntValueFromInt64(4),
		},
		ArrayElements(inter, arrayValue),
	)
}

func TestInterpretArrayConcatBound(t *testing.T) {

	t.Parallel()

	inter := parseCheckAndInterpret(t, `
      fun test(): [Int] {
          let a = [1, 2]
          let b = a.concat
          return b([3, 4])
      }
    `)

	value, err := inter.Invoke("test")
	require.NoError(t, err)

	arrayValue := value.(*interpreter.ArrayValue)
	AssertValueSlicesEqual(
		t,
		inter,
		[]interpreter.Value{
			interpreter.NewUnmeteredIntValueFromInt64(1),
			interpreter.NewUnmeteredIntValueFromInt64(2),
			interpreter.NewUnmeteredIntValueFromInt64(3),
			interpreter.NewUnmeteredIntValueFromInt64(4),
		},
		ArrayElements(inter, arrayValue),
	)
}

func TestInterpretArrayConcatDoesNotModifyOriginalArray(t *testing.T) {

	t.Parallel()

	inter := parseCheckAndInterpret(t, `
      fun test(): [Int] {
          let a = [1, 2]
          a.concat([3, 4])
          return a
      }
    `)

	value, err := inter.Invoke("test")
	require.NoError(t, err)

	arrayValue := value.(*interpreter.ArrayValue)
	AssertValueSlicesEqual(
		t,
		inter,
		[]interpreter.Value{
			interpreter.NewUnmeteredIntValueFromInt64(1),
			interpreter.NewUnmeteredIntValueFromInt64(2),
		},
		ArrayElements(inter, arrayValue),
	)
}

func TestInterpretArrayInsert(t *testing.T) {

	t.Parallel()

	type testCase struct {
		name           string
		index          int
		expectedValues []interpreter.Value
	}

	for _, testCase := range []testCase{
		{
			name:  "start",
			index: 0,
			expectedValues: []interpreter.Value{
				interpreter.NewUnmeteredIntValueFromInt64(100),
				interpreter.NewUnmeteredIntValueFromInt64(1),
				interpreter.NewUnmeteredIntValueFromInt64(2),
				interpreter.NewUnmeteredIntValueFromInt64(3),
			},
		},
		{
			name:  "middle",
			index: 1,
			expectedValues: []interpreter.Value{
				interpreter.NewUnmeteredIntValueFromInt64(1),
				interpreter.NewUnmeteredIntValueFromInt64(100),
				interpreter.NewUnmeteredIntValueFromInt64(2),
				interpreter.NewUnmeteredIntValueFromInt64(3),
			},
		},
		{
			name:  "end",
			index: 3,
			expectedValues: []interpreter.Value{
				interpreter.NewUnmeteredIntValueFromInt64(1),
				interpreter.NewUnmeteredIntValueFromInt64(2),
				interpreter.NewUnmeteredIntValueFromInt64(3),
				interpreter.NewUnmeteredIntValueFromInt64(100),
			},
		},
	} {

		t.Run(testCase.name, func(t *testing.T) {

			inter := parseCheckAndInterpret(t, `
              let x = [1, 2, 3]

              fun test(_ index: Int) {
                  x.insert(at: index, 100)
              }
            `)

			_, err := inter.Invoke("test", interpreter.NewUnmeteredIntValueFromInt64(int64(testCase.index)))
			require.NoError(t, err)

			actualArray := inter.Globals.Get("x").GetValue()

			require.IsType(t, &interpreter.ArrayValue{}, actualArray)

			AssertValueSlicesEqual(
				t,
				inter,
				testCase.expectedValues,
				ArrayElements(inter, actualArray.(*interpreter.ArrayValue)),
			)
		})
	}
}

func TestInterpretInvalidArrayInsert(t *testing.T) {

	t.Parallel()

	for name, index := range map[string]int{
		"negative":          -1,
		"larger than count": 4,
	} {

		t.Run(name, func(t *testing.T) {

			inter := parseCheckAndInterpret(t, `
               let x = [1, 2, 3]

               fun test(_ index: Int) {
                   x.insert(at: index, 4)
               }
            `)

			indexValue := interpreter.NewUnmeteredIntValueFromInt64(int64(index))
			_, err := inter.Invoke("test", indexValue)
			RequireError(t, err)

			var indexErr interpreter.ArrayIndexOutOfBoundsError
			require.ErrorAs(t, err, &indexErr)

			assert.Equal(t, index, indexErr.Index)
			assert.Equal(t, 3, indexErr.Size)
			assert.Equal(t,
				ast.Position{Offset: 94, Line: 5, Column: 19},
				indexErr.HasPosition.StartPosition(),
			)
			assert.Equal(t,
				ast.Position{Offset: 115, Line: 5, Column: 40},
				indexErr.HasPosition.EndPosition(nil),
			)
		})
	}
}

func TestInterpretArrayRemove(t *testing.T) {

	t.Parallel()

	inter := parseCheckAndInterpret(t, `
      let x = [1, 2, 3]
      let y = x.remove(at: 1)
    `)

	value := inter.Globals.Get("x").GetValue()

	arrayValue := value.(*interpreter.ArrayValue)
	AssertValueSlicesEqual(
		t,
		inter,
		[]interpreter.Value{
			interpreter.NewUnmeteredIntValueFromInt64(1),
			interpreter.NewUnmeteredIntValueFromInt64(3),
		},
		ArrayElements(inter, arrayValue),
	)

	AssertValuesEqual(
		t,
		inter,
		interpreter.NewUnmeteredIntValueFromInt64(2),
		inter.Globals.Get("y").GetValue(),
	)
}

func TestInterpretInvalidArrayRemove(t *testing.T) {

	t.Parallel()

	for name, index := range map[string]int{
		"negative":          -1,
		"larger than count": 3,
	} {

		t.Run(name, func(t *testing.T) {

			inter := parseCheckAndInterpret(t, `
               let x = [1, 2, 3]

               fun test(_ index: Int) {
                   x.remove(at: index)
               }
            `)

			indexValue := interpreter.NewUnmeteredIntValueFromInt64(int64(index))
			_, err := inter.Invoke("test", indexValue)
			RequireError(t, err)

			var indexErr interpreter.ArrayIndexOutOfBoundsError
			require.ErrorAs(t, err, &indexErr)

			assert.Equal(t, index, indexErr.Index)
			assert.Equal(t, 3, indexErr.Size)
			assert.Equal(t,
				ast.Position{Offset: 94, Line: 5, Column: 19},
				indexErr.HasPosition.StartPosition(),
			)
			assert.Equal(t,
				ast.Position{Offset: 112, Line: 5, Column: 37},
				indexErr.HasPosition.EndPosition(nil),
			)
		})
	}
}

func TestInterpretArrayRemoveFirst(t *testing.T) {

	t.Parallel()

	inter := parseCheckAndInterpret(t, `
      let x = [1, 2, 3]
      let y = x.removeFirst()
    `)

	value := inter.Globals.Get("x").GetValue()

	arrayValue := value.(*interpreter.ArrayValue)
	AssertValueSlicesEqual(
		t,
		inter,
		[]interpreter.Value{
			interpreter.NewUnmeteredIntValueFromInt64(2),
			interpreter.NewUnmeteredIntValueFromInt64(3),
		},
		ArrayElements(inter, arrayValue),
	)

	AssertValuesEqual(
		t,
		inter,
		interpreter.NewUnmeteredIntValueFromInt64(1),
		inter.Globals.Get("y").GetValue(),
	)
}

func TestInterpretInvalidArrayRemoveFirst(t *testing.T) {

	t.Parallel()

	inter := parseCheckAndInterpret(t, `
       let x: [Int] = []

       fun test() {
           x.removeFirst()
       }
    `)

	_, err := inter.Invoke("test")
	RequireError(t, err)

	var indexErr interpreter.ArrayIndexOutOfBoundsError
	require.ErrorAs(t, err, &indexErr)

	assert.Equal(t, 0, indexErr.Index)
	assert.Equal(t, 0, indexErr.Size)
	assert.Equal(t,
		ast.Position{Offset: 58, Line: 5, Column: 11},
		indexErr.HasPosition.StartPosition(),
	)
	assert.Equal(t,
		ast.Position{Offset: 72, Line: 5, Column: 25},
		indexErr.HasPosition.EndPosition(nil),
	)
}

func TestInterpretArrayRemoveLast(t *testing.T) {

	t.Parallel()

	inter := parseCheckAndInterpret(t, `
          let x = [1, 2, 3]
          let y = x.removeLast()
    `)

	value := inter.Globals.Get("x").GetValue()

	arrayValue := value.(*interpreter.ArrayValue)

	AssertValueSlicesEqual(
		t,
		inter,
		[]interpreter.Value{
			interpreter.NewUnmeteredIntValueFromInt64(1),
			interpreter.NewUnmeteredIntValueFromInt64(2),
		},
		ArrayElements(inter, arrayValue),
	)

	AssertValuesEqual(
		t,
		inter,
		interpreter.NewUnmeteredIntValueFromInt64(3),
		inter.Globals.Get("y").GetValue(),
	)
}

func TestInterpretInvalidArrayRemoveLast(t *testing.T) {

	t.Parallel()

	inter := parseCheckAndInterpret(t, `
       let x: [Int] = []

       fun test() {
           x.removeLast()
       }
    `)

	_, err := inter.Invoke("test")
	RequireError(t, err)

	var indexErr interpreter.ArrayIndexOutOfBoundsError
	require.ErrorAs(t, err, &indexErr)

	assert.Equal(t, -1, indexErr.Index)
	assert.Equal(t, 0, indexErr.Size)
	assert.Equal(t,
		ast.Position{Offset: 58, Line: 5, Column: 11},
		indexErr.HasPosition.StartPosition(),
	)
	assert.Equal(t,
		ast.Position{Offset: 71, Line: 5, Column: 24},
		indexErr.HasPosition.EndPosition(nil),
	)
}

func TestInterpretArraySlicing(t *testing.T) {

	t.Parallel()

	range1 := ast.Range{
		StartPos: ast.Position{Offset: 125, Line: 4, Column: 31},
		EndPos:   ast.Position{Offset: 149, Line: 4, Column: 55},
	}

	range2 := ast.Range{
		StartPos: ast.Position{Offset: 125, Line: 4, Column: 31},
		EndPos:   ast.Position{Offset: 150, Line: 4, Column: 56},
	}

	type test struct {
		literal    string
		from       int
		to         int
		result     string
		checkError func(t *testing.T, err error)
	}

	tests := []test{
		{"[1, 2, 3, 4, 5, 6]", 0, 6, "[1, 2, 3, 4, 5, 6]", nil},
		{"[1, 2, 3, 4, 5, 6]", 0, 0, "[]", nil},
		{"[1, 2, 3, 4, 5, 6]", 0, 1, "[1]", nil},
		{"[1, 2, 3, 4, 5, 6]", 0, 2, "[1, 2]", nil},
		{"[1, 2, 3, 4, 5, 6]", 1, 2, "[2]", nil},
		{"[1, 2, 3, 4, 5, 6]", 2, 3, "[3]", nil},
		{"[1, 2, 3, 4, 5, 6]", 5, 6, "[6]", nil},
		{"[1, 2, 3, 4, 5, 6]", 1, 6, "[2, 3, 4, 5, 6]", nil},
		// Invalid indices
		{"[1, 2, 3, 4, 5, 6]", -1, 0, "", func(t *testing.T, err error) {
			var sliceErr interpreter.ArraySliceIndicesError
			require.ErrorAs(t, err, &sliceErr)

			assert.Equal(t, -1, sliceErr.FromIndex)
			assert.Equal(t, 0, sliceErr.UpToIndex)
			assert.Equal(t, 6, sliceErr.Size)
			assert.Equal(t,
				range2.StartPos,
				sliceErr.LocationRange.StartPosition(),
			)
			assert.Equal(t,
				range2.EndPos,
				sliceErr.LocationRange.EndPosition(nil),
			)
		}},
		{"[1, 2, 3, 4, 5, 6]", 0, -1, "", func(t *testing.T, err error) {
			var sliceErr interpreter.ArraySliceIndicesError
			require.ErrorAs(t, err, &sliceErr)

			assert.Equal(t, 0, sliceErr.FromIndex)
			assert.Equal(t, -1, sliceErr.UpToIndex)
			assert.Equal(t, 6, sliceErr.Size)
			assert.Equal(t,
				range2.StartPos,
				sliceErr.LocationRange.StartPosition(),
			)
			assert.Equal(t,
				range2.EndPos,
				sliceErr.LocationRange.EndPosition(nil),
			)
		}},
		{"[1, 2, 3, 4, 5, 6]", 0, 10, "", func(t *testing.T, err error) {
			var sliceErr interpreter.ArraySliceIndicesError
			require.ErrorAs(t, err, &sliceErr)

			assert.Equal(t, 0, sliceErr.FromIndex)
			assert.Equal(t, 10, sliceErr.UpToIndex)
			assert.Equal(t, 6, sliceErr.Size)
			assert.Equal(t,
				range2.StartPos,
				sliceErr.LocationRange.StartPosition(),
			)
			assert.Equal(t,
				range2.EndPos,
				sliceErr.LocationRange.EndPosition(nil),
			)
		}},
		{"[1, 2, 3, 4, 5, 6]", 2, 1, "", func(t *testing.T, err error) {
			var indexErr interpreter.InvalidSliceIndexError
			require.ErrorAs(t, err, &indexErr)

			assert.Equal(t, 2, indexErr.FromIndex)
			assert.Equal(t, 1, indexErr.UpToIndex)
			assert.Equal(t,
				range1.StartPos,
				indexErr.LocationRange.StartPosition(),
			)
			assert.Equal(t,
				range1.EndPos,
				indexErr.LocationRange.EndPosition(nil),
			)
		}},
	}

	runTest := func(test test) {
		t.Run("", func(t *testing.T) {

			t.Parallel()

			inter := parseCheckAndInterpret(t,
				fmt.Sprintf(
					`
                      fun test(): [Int] {
                        let s = %s
                        return s.slice(from: %d, upTo: %d)
                      }
                    `,
					test.literal,
					test.from,
					test.to,
				),
			)

			value, err := inter.Invoke("test")
			if test.checkError == nil {
				require.NoError(t, err)

				assert.Equal(
					t,
					test.result,
					fmt.Sprint(value),
				)
			} else {
				require.IsType(t,
					interpreter.Error{},
					err,
				)

				test.checkError(t, err)
			}
		})
	}

	for _, test := range tests {
		runTest(test)
	}
}

func TestInterpretArrayContains(t *testing.T) {

	t.Parallel()

	inter := parseCheckAndInterpret(t, `
      fun doesContain(): Bool {
          let a = [1, 2]
          return a.contains(1)
      }

      fun doesNotContain(): Bool {
          let a = [1, 2]
          return a.contains(3)
      }
    `)

	value, err := inter.Invoke("doesContain")
	require.NoError(t, err)

	AssertValuesEqual(
		t,
		inter,
		interpreter.TrueValue,
		value,
	)

	value, err = inter.Invoke("doesNotContain")
	require.NoError(t, err)

	AssertValuesEqual(
		t,
		inter,
		interpreter.FalseValue,
		value,
	)
}

func TestInterpretDictionaryContainsKey(t *testing.T) {

	t.Parallel()

	inter := parseCheckAndInterpret(t, `
      fun doesContainKey(): Bool {
          let x = {
              1: "one",
              2: "two"
          }
          return x.containsKey(1)
      }

      fun doesNotContainKey(): Bool {
          let x = {
              1: "one",
              2: "two"
          }
          return x.containsKey(3)
      }
    `)

	value, err := inter.Invoke("doesContainKey")
	require.NoError(t, err)

	AssertValuesEqual(
		t,
		inter,
		interpreter.TrueValue,
		value,
	)

	value, err = inter.Invoke("doesNotContainKey")
	require.NoError(t, err)

	AssertValuesEqual(
		t,
		inter,
		interpreter.FalseValue,
		value,
	)
}

func TestInterpretStringConcat(t *testing.T) {

	t.Parallel()

	inter := parseCheckAndInterpret(t, `
      fun test(): String {
          let a = "abc"
          return a.concat("def")
      }
    `)

	value, err := inter.Invoke("test")
	require.NoError(t, err)

	AssertValuesEqual(
		t,
		inter,
		interpreter.NewUnmeteredStringValue("abcdef"),
		value,
	)
}

func TestInterpretStringConcatBound(t *testing.T) {

	t.Parallel()

	inter := parseCheckAndInterpret(t, `
      fun test(): String {
          let a = "abc"
          let b = a.concat
          return b("def")
      }
    `)

	value, err := inter.Invoke("test")
	require.NoError(t, err)

	AssertValuesEqual(
		t,
		inter,
		interpreter.NewUnmeteredStringValue("abcdef"),
		value,
	)
}

func TestInterpretDictionaryRemove(t *testing.T) {

	t.Parallel()

	inter := parseCheckAndInterpret(t, `
      let xs = {"abc": 1, "def": 2}
      let removed = xs.remove(key: "abc")
    `)

	actualValue := inter.Globals.Get("xs").GetValue()

	require.IsType(t, actualValue, &interpreter.DictionaryValue{})
	actualDict := actualValue.(*interpreter.DictionaryValue)

	AssertValueSlicesEqual(
		t,
		inter,
		[]interpreter.Value{
			interpreter.NewUnmeteredStringValue("def"),
			interpreter.NewUnmeteredIntValueFromInt64(2),
		},
		DictionaryKeyValues(inter, actualDict),
	)

	AssertValuesEqual(
		t,
		inter,
		interpreter.NewUnmeteredSomeValueNonCopying(
			interpreter.NewUnmeteredIntValueFromInt64(1),
		),
		inter.Globals.Get("removed").GetValue(),
	)
}

func TestInterpretDictionaryInsert(t *testing.T) {

	t.Parallel()

	inter := parseCheckAndInterpret(t, `
      let xs = {"abc": 1, "def": 2}
      let inserted = xs.insert(key: "abc", 3)
    `)

	actualValue := inter.Globals.Get("xs").GetValue()

	require.IsType(t, actualValue, &interpreter.DictionaryValue{})
	actualDict := actualValue.(*interpreter.DictionaryValue)

	AssertValueSlicesEqual(
		t,
		inter,
		[]interpreter.Value{
			interpreter.NewUnmeteredStringValue("abc"),
			interpreter.NewUnmeteredIntValueFromInt64(3),
			interpreter.NewUnmeteredStringValue("def"),
			interpreter.NewUnmeteredIntValueFromInt64(2),
		},
		DictionaryKeyValues(inter, actualDict),
	)

	AssertValuesEqual(
		t,
		inter,
		interpreter.NewUnmeteredSomeValueNonCopying(
			interpreter.NewUnmeteredIntValueFromInt64(1),
		),
		inter.Globals.Get("inserted").GetValue(),
	)
}

func TestInterpretDictionaryKeys(t *testing.T) {

	t.Parallel()

	inter := parseCheckAndInterpret(t, `
      fun test(): [String] {
          let dict = {"def": 2, "abc": 1}
          dict.insert(key: "a", 3)
          return dict.keys
      }
    `)

	value, err := inter.Invoke("test")
	require.NoError(t, err)

	arrayValue := value.(*interpreter.ArrayValue)

	AssertValueSlicesEqual(
		t,
		inter,
		[]interpreter.Value{
			interpreter.NewUnmeteredStringValue("abc"),
			interpreter.NewUnmeteredStringValue("def"),
			interpreter.NewUnmeteredStringValue("a"),
		},
		ArrayElements(inter, arrayValue),
	)
}

func TestInterpretDictionaryForEachKey(t *testing.T) {
	t.Parallel()

	type testcase struct {
		n        int64
		endPoint int64
	}
	testcases := []testcase{
		{10, 1},
		{20, 5},
		{100, 10},
		{100, 0},
	}
	code := `
	fun testForEachKey(n: Int, stopIter: Int): {Int: Int} {
		var dict: {Int:Int} = {}
		var counts: {Int:Int} = {}
		var i = 0
		while i < n {
			dict[i] = i
			counts[i] = 0
			i = i + 1
		}
		dict.forEachKey(fun(k: Int): Bool {
			if k == stopIter {
				return false
			}
			let curVal = counts[k]!
			counts[k] = curVal + 1
			return true
		})

		return counts
	}`
	inter := parseCheckAndInterpret(t, code)

	for _, test := range testcases {
		name := fmt.Sprintf("n = %d", test.n)
		t.Run(name, func(t *testing.T) {
			n := test.n
			endPoint := test.endPoint
			// t.Parallel()

			nVal := interpreter.NewUnmeteredIntValueFromInt64(n)
			stopIter := interpreter.NewUnmeteredIntValueFromInt64(endPoint)
			res, err := inter.Invoke("testForEachKey", nVal, stopIter)

			require.NoError(t, err)

			dict, ok := res.(*interpreter.DictionaryValue)
			assert.True(t, ok)

			toInt := func(val interpreter.Value) (int, bool) {
				intVal, ok := val.(interpreter.IntValue)
				if !ok {
					return 0, ok
				}
				return intVal.ToInt(interpreter.EmptyLocationRange), true
			}

			entries, ok := DictionaryEntries(inter, dict, toInt, toInt)

			assert.True(t, ok)

			for _, entry := range entries {
				// iteration order is undefined, so the only thing we can deterministically test is
				// whether visited keys exist in the dict
				// and whether iteration is affine

				key := int64(entry.Key)
				require.True(t, 0 <= key && key < n, "Visited key not present in the original dictionary: %d", key)
				// assert that we exited early
				if int64(entry.Key) == endPoint {
					AssertEqualWithDiff(t, 0, entry.Value)
				} else {
					// make sure no key was visited twice
					require.LessOrEqual(t, entry.Value, 1, "Dictionary entry visited twice during iteration")
				}

			}

		})
	}
}

func TestInterpretDictionaryValues(t *testing.T) {

	t.Parallel()

	inter := parseCheckAndInterpret(t, `
      fun test(): [Int] {
          let dict = {"def": 2, "abc": 1}
          dict.insert(key: "a", 3)
          return dict.values
      }
    `)

	value, err := inter.Invoke("test")
	require.NoError(t, err)

	arrayValue := value.(*interpreter.ArrayValue)

	AssertValueSlicesEqual(
		t,
		inter,
		[]interpreter.Value{
			interpreter.NewUnmeteredIntValueFromInt64(1),
			interpreter.NewUnmeteredIntValueFromInt64(2),
			interpreter.NewUnmeteredIntValueFromInt64(3),
		},
		ArrayElements(inter, arrayValue),
	)
}

func TestInterpretDictionaryKeyTypes(t *testing.T) {

	t.Parallel()

	tests := map[string]string{
		"String":         `"abc"`,
		"Character":      `"X"`,
		"Address":        `0x1`,
		"Bool":           `true`,
		"Path":           `/storage/a`,
		"StoragePath":    `/storage/a`,
		"PublicPath":     `/public/a`,
		"PrivatePath":    `/private/a`,
		"CapabilityPath": `/private/a`,
	}

	for _, integerType := range sema.AllIntegerTypes {
		tests[integerType.String()] = `42`
	}

	for _, fixedPointType := range sema.AllFixedPointTypes {

		var literal string

		if sema.IsSubType(fixedPointType, sema.SignedFixedPointType) {
			literal = "-1.23"
		} else {
			literal = "1.23"
		}

		tests[fixedPointType.String()] = literal
	}

	for ty, code := range tests {
		t.Run(ty, func(t *testing.T) {

			inter := parseCheckAndInterpret(t,
				fmt.Sprintf(
					`
                      let k: %s = %s
                      let xs = {k: "test"}
                      let v = xs[k]
                    `,
					ty,
					code,
				),
			)

			AssertValuesEqual(
				t,
				inter,
				interpreter.NewUnmeteredSomeValueNonCopying(
					interpreter.NewUnmeteredStringValue("test"),
				),
				inter.Globals.Get("v").GetValue(),
			)
		})
	}
}

func TestInterpretPathToString(t *testing.T) {

	t.Parallel()

	tests := map[string]string{
		"Path":           `/storage/a`,
		"StoragePath":    `/storage/a`,
		"PublicPath":     `/public/a`,
		"PrivatePath":    `/private/a`,
		"CapabilityPath": `/private/a`,
	}

	for ty, val := range tests {
		t.Run(ty, func(t *testing.T) {
			inter := parseCheckAndInterpret(t,
				fmt.Sprintf(
					`
                           let x: %s = %s
                           let y: String = x.toString()
                         `,
					ty,
					val,
				))

			assert.Equal(t,
				interpreter.NewUnmeteredStringValue(val),
				inter.Globals.Get("y").GetValue(),
			)
		})
	}
}

func TestInterpretIndirectDestroy(t *testing.T) {

	t.Parallel()

	inter := parseCheckAndInterpret(t, `
      resource X {}

      fun test() {
          let x <- create X()
          destroy x
      }
    `)

	value, err := inter.Invoke("test")
	require.NoError(t, err)

	AssertValuesEqual(
		t,
		inter,
		interpreter.Void,
		value,
	)
}

func TestInterpretUnaryMove(t *testing.T) {

	t.Parallel()

	inter := parseCheckAndInterpret(t, `
      resource X {}

      fun foo(x: @X): @X {
          return <-x
      }

      fun bar() {
          let x <- foo(x: <-create X())
          destroy x
      }
    `)

	value, err := inter.Invoke("bar")
	require.NoError(t, err)

	AssertValuesEqual(
		t,
		inter,
		interpreter.Void,
		value,
	)
}

func TestInterpretResourceMoveInArrayAndDestroy(t *testing.T) {

	t.Parallel()

	inter := parseCheckAndInterpret(t, `
      var destroys = 0

      resource Foo {
          var bar: Int

          init(bar: Int) {
              self.bar = bar
          }

          destroy() {
              destroys = destroys + 1
          }
      }

      fun test(): Int {
          let foo1 <- create Foo(bar: 1)
          let foo2 <- create Foo(bar: 2)
          let foos <- [<-foo1, <-foo2]
          let bar = foos[1].bar
          destroy foos
          return bar
      }
    `)

	AssertValuesEqual(
		t,
		inter,
		interpreter.NewUnmeteredIntValueFromInt64(0),
		inter.Globals.Get("destroys").GetValue(),
	)

	value, err := inter.Invoke("test")
	require.NoError(t, err)

	AssertValuesEqual(
		t,
		inter,
		interpreter.NewUnmeteredIntValueFromInt64(2),
		value,
	)

	AssertValuesEqual(
		t,
		inter,
		interpreter.NewUnmeteredIntValueFromInt64(2),
		inter.Globals.Get("destroys").GetValue(),
	)
}

func TestInterpretResourceMoveInDictionaryAndDestroy(t *testing.T) {

	t.Parallel()

	inter := parseCheckAndInterpret(t, `
      var destroys = 0

      resource Foo {
          var bar: Int

          init(bar: Int) {
              self.bar = bar
          }

          destroy() {
              destroys = destroys + 1
          }
      }

      fun test() {
          let foo1 <- create Foo(bar: 1)
          let foo2 <- create Foo(bar: 2)
          let foos <- {"foo1": <-foo1, "foo2": <-foo2}
          destroy foos
      }
    `)

	RequireValuesEqual(
		t,
		inter,
		interpreter.NewUnmeteredIntValueFromInt64(0),
		inter.Globals.Get("destroys").GetValue(),
	)

	_, err := inter.Invoke("test")
	require.NoError(t, err)

	AssertValuesEqual(
		t,
		inter,
		interpreter.NewUnmeteredIntValueFromInt64(2),
		inter.Globals.Get("destroys").GetValue(),
	)
}

func TestInterpretClosure(t *testing.T) {

	t.Parallel()

	// Create a closure that increments and returns
	// a variable each time it is invoked.

	inter := parseCheckAndInterpret(t, `
        fun makeCounter(): fun(): Int {
            var count = 0
            return fun (): Int {
                count = count + 1
                return count
            }
        }

        let test = makeCounter()
    `)

	value, err := inter.Invoke("test")
	require.NoError(t, err)

	AssertValuesEqual(
		t,
		inter,
		interpreter.NewUnmeteredIntValueFromInt64(1),
		value,
	)

	value, err = inter.Invoke("test")
	require.NoError(t, err)

	AssertValuesEqual(
		t,
		inter,
		interpreter.NewUnmeteredIntValueFromInt64(2),
		value,
	)

	value, err = inter.Invoke("test")
	require.NoError(t, err)

	AssertValuesEqual(
		t,
		inter,
		interpreter.NewUnmeteredIntValueFromInt64(3),
		value,
	)
}

// TestInterpretCompositeFunctionInvocationFromImportingProgram checks
// that member functions of imported composites can be invoked from an importing program.
// See https://github.com/dapperlabs/flow-go/issues/838
func TestInterpretCompositeFunctionInvocationFromImportingProgram(t *testing.T) {

	t.Parallel()

	importedChecker, err := checker.ParseAndCheckWithOptions(t,
		`
          // function must have arguments
          access(all) fun x(x: Int) {}

          // invocation must be in composite
          access(all) struct Y {

              access(all) fun x() {
                  x(x: 1)
              }
          }
        `,
		checker.ParseAndCheckOptions{
			Location: ImportedLocation,
		},
	)
	require.NoError(t, err)

	importingChecker, err := checker.ParseAndCheckWithOptions(t,
		`
          import Y from "imported"

          access(all) fun test() {
              // get member must bind using imported interpreter
              Y().x()
          }
        `,
		checker.ParseAndCheckOptions{
			Config: &sema.Config{
				ImportHandler: func(_ *sema.Checker, importedLocation common.Location, _ ast.Range) (sema.Import, error) {
					assert.Equal(t,
						ImportedLocation,
						importedLocation,
					)

					return sema.ElaborationImport{
						Elaboration: importedChecker.Elaboration,
					}, nil
				},
			},
		},
	)
	require.NoError(t, err)

	storage := newUnmeteredInMemoryStorage()

	inter, err := interpreter.NewInterpreter(
		interpreter.ProgramFromChecker(importingChecker),
		importingChecker.Location,
		&interpreter.Config{
			Storage: storage,
			ImportLocationHandler: func(inter *interpreter.Interpreter, location common.Location) interpreter.Import {
				assert.Equal(t,
					ImportedLocation,
					location,
				)

				program := interpreter.ProgramFromChecker(importedChecker)
				subInterpreter, err := inter.NewSubInterpreter(program, location)
				if err != nil {
					panic(err)
				}

				return interpreter.InterpreterImport{
					Interpreter: subInterpreter,
				}
			},
		},
	)
	require.NoError(t, err)

	err = inter.Interpret()
	require.NoError(t, err)

	_, err = inter.Invoke("test")
	require.NoError(t, err)
}

func TestInterpretSwapVariables(t *testing.T) {

	t.Parallel()

	inter := parseCheckAndInterpret(t, `
       fun test(): [Int] {
           var x = 2
           var y = 3
           x <-> y
           return [x, y]
       }
    `)

	value, err := inter.Invoke("test")
	require.NoError(t, err)

	AssertValuesEqual(
		t,
		inter,
		interpreter.NewArrayValue(
			inter,
			interpreter.EmptyLocationRange,
			&interpreter.VariableSizedStaticType{
				Type: interpreter.PrimitiveStaticTypeInt,
			},
			common.ZeroAddress,
			interpreter.NewUnmeteredIntValueFromInt64(3),
			interpreter.NewUnmeteredIntValueFromInt64(2),
		),
		value,
	)
}

func TestInterpretSwapArrayAndField(t *testing.T) {

	t.Parallel()

	inter := parseCheckAndInterpret(t, `
       struct Foo {
           var bar: Int

           init(bar: Int) {
               self.bar = bar
           }
       }

       fun test(): [Int] {
           let foo = Foo(bar: 1)
           let nums = [2]
           foo.bar <-> nums[0]
           return [foo.bar, nums[0]]
       }
    `)

	value, err := inter.Invoke("test")
	require.NoError(t, err)

	AssertValuesEqual(
		t,
		inter,
		interpreter.NewArrayValue(
			inter,
			interpreter.EmptyLocationRange,
			&interpreter.VariableSizedStaticType{
				Type: interpreter.PrimitiveStaticTypeInt,
			},
			common.ZeroAddress,
			interpreter.NewUnmeteredIntValueFromInt64(2),
			interpreter.NewUnmeteredIntValueFromInt64(1),
		),
		value,
	)
}

func TestInterpretResourceDestroyExpressionNoDestructor(t *testing.T) {

	t.Parallel()

	inter := parseCheckAndInterpret(t, `
       resource R {}

       fun test() {
           let r <- create R()
           destroy r
       }
    `)

	_, err := inter.Invoke("test")
	require.NoError(t, err)
}

func TestInterpretResourceDestroyExpressionDestructor(t *testing.T) {

	t.Parallel()

	inter := parseCheckAndInterpret(t, `
       var ranDestructor = false

       resource R {
           destroy() {
               ranDestructor = true
           }
       }

       fun test() {
           let r <- create R()
           destroy r
       }
    `)

	AssertValuesEqual(
		t,
		inter,
		interpreter.FalseValue,
		inter.Globals.Get("ranDestructor").GetValue(),
	)

	_, err := inter.Invoke("test")
	require.NoError(t, err)

	AssertValuesEqual(
		t,
		inter,
		interpreter.TrueValue,
		inter.Globals.Get("ranDestructor").GetValue(),
	)
}

func TestInterpretResourceDestroyExpressionNestedResources(t *testing.T) {

	t.Parallel()

	inter := parseCheckAndInterpret(t, `
      var ranDestructorA = false
      var ranDestructorB = false

      resource B {
          destroy() {
              ranDestructorB = true
          }
      }

      resource A {
          let b: @B

          init(b: @B) {
              self.b <- b
          }

          destroy() {
              ranDestructorA = true
              destroy self.b
          }
      }

      fun test() {
          let b <- create B()
          let a <- create A(b: <-b)
          destroy a
      }
    `)

	AssertValuesEqual(
		t,
		inter,
		interpreter.FalseValue,
		inter.Globals.Get("ranDestructorA").GetValue(),
	)

	AssertValuesEqual(
		t,
		inter,
		interpreter.FalseValue,
		inter.Globals.Get("ranDestructorB").GetValue(),
	)

	_, err := inter.Invoke("test")
	require.NoError(t, err)

	AssertValuesEqual(
		t,
		inter,
		interpreter.TrueValue,
		inter.Globals.Get("ranDestructorA").GetValue(),
	)

	AssertValuesEqual(
		t,
		inter,
		interpreter.TrueValue,
		inter.Globals.Get("ranDestructorB").GetValue(),
	)
}

func TestInterpretResourceDestroyArray(t *testing.T) {

	t.Parallel()

	inter := parseCheckAndInterpret(t, `
      var destructionCount = 0

      resource R {
          destroy() {
              destructionCount = destructionCount + 1
          }
      }

      fun test() {
          let rs <- [<-create R(), <-create R()]
          destroy rs
      }
    `)

	RequireValuesEqual(
		t,
		inter,
		interpreter.NewUnmeteredIntValueFromInt64(0),
		inter.Globals.Get("destructionCount").GetValue(),
	)

	_, err := inter.Invoke("test")
	require.NoError(t, err)

	AssertValuesEqual(
		t,
		inter,
		interpreter.NewUnmeteredIntValueFromInt64(2),
		inter.Globals.Get("destructionCount").GetValue(),
	)
}

func TestInterpretResourceDestroyDictionary(t *testing.T) {

	t.Parallel()

	inter := parseCheckAndInterpret(t, `
      var destructionCount = 0

      resource R {
          destroy() {
              destructionCount = destructionCount + 1
          }
      }

      fun test() {
          let rs <- {"r1": <-create R(), "r2": <-create R()}
          destroy rs
      }
    `)

	RequireValuesEqual(
		t,
		inter,
		interpreter.NewUnmeteredIntValueFromInt64(0),
		inter.Globals.Get("destructionCount").GetValue(),
	)

	_, err := inter.Invoke("test")
	require.NoError(t, err)

	AssertValuesEqual(
		t,
		inter,
		interpreter.NewUnmeteredIntValueFromInt64(2),
		inter.Globals.Get("destructionCount").GetValue(),
	)
}

func TestInterpretResourceDestroyOptionalSome(t *testing.T) {

	t.Parallel()

	inter := parseCheckAndInterpret(t, `
      var destructionCount = 0

      resource R {
          destroy() {
              destructionCount = destructionCount + 1
          }
      }

      fun test() {
          let maybeR: @R? <- create R()
          destroy maybeR
      }
    `)

	RequireValuesEqual(
		t,
		inter,
		interpreter.NewUnmeteredIntValueFromInt64(0),
		inter.Globals.Get("destructionCount").GetValue(),
	)

	_, err := inter.Invoke("test")
	require.NoError(t, err)

	AssertValuesEqual(
		t,
		inter,
		interpreter.NewUnmeteredIntValueFromInt64(1),
		inter.Globals.Get("destructionCount").GetValue(),
	)
}

func TestInterpretResourceDestroyOptionalNil(t *testing.T) {

	t.Parallel()

	inter := parseCheckAndInterpret(t, `
      var destructionCount = 0

      resource R {
          destroy() {
              destructionCount = destructionCount + 1
          }
      }

      fun test() {
          let maybeR: @R? <- nil
          destroy maybeR
      }
    `)

	RequireValuesEqual(
		t,
		inter,
		interpreter.NewUnmeteredIntValueFromInt64(0),
		inter.Globals.Get("destructionCount").GetValue(),
	)

	_, err := inter.Invoke("test")
	require.NoError(t, err)

	AssertValuesEqual(
		t,
		inter,
		interpreter.NewUnmeteredIntValueFromInt64(0),
		inter.Globals.Get("destructionCount").GetValue(),
	)
}

// TestInterpretResourceDestroyExpressionResourceInterfaceCondition tests that
// the resource interface's destructor is called, even if the conforming resource
// does not have an destructor
func TestInterpretResourceDestroyExpressionResourceInterfaceCondition(t *testing.T) {

	t.Parallel()

	inter := parseCheckAndInterpret(t, `
      resource interface I {
          destroy() {
              pre { false }
          }
      }

      resource R: I {}

      fun test() {
          let r <- create R()
          destroy r
      }
    `)

	_, err := inter.Invoke("test")
	require.IsType(t,
		interpreter.Error{},
		err,
	)
	interpreterErr := err.(interpreter.Error)

	require.IsType(t,
		interpreter.ConditionError{},
		interpreterErr.Err,
	)
}

// TestInterpretInterfaceInitializer tests that the interface's initializer
// is called, even if the conforming composite does not have an initializer
func TestInterpretInterfaceInitializer(t *testing.T) {

	t.Parallel()

	inter := parseCheckAndInterpret(t, `
      struct interface I {
          init(a a1: Bool) {
              pre { a1 }
          }
      }

      struct S: I {
          init(a a2: Bool) {}
      }

      fun test() {
          S(a: false)
      }
    `)

	_, err := inter.Invoke("test")
	require.IsType(t,
		interpreter.Error{},
		err,
	)
	interpreterErr := err.(interpreter.Error)

	require.IsType(t,
		interpreter.ConditionError{},
		interpreterErr.Err,
	)
}

func TestInterpretEmitEvent(t *testing.T) {

	t.Parallel()

	var actualEvents []interpreter.Value

	inter, err := parseCheckAndInterpretWithOptions(t,
		`
          event Transfer(to: Int, from: Int)
          event TransferAmount(to: Int, from: Int, amount: Int)

          fun test() {
              emit Transfer(to: 1, from: 2)
              emit Transfer(to: 3, from: 4)
              emit TransferAmount(to: 1, from: 2, amount: 100)
          }
        `,
		ParseCheckAndInterpretOptions{
			Config: &interpreter.Config{
				OnEventEmitted: func(
					_ *interpreter.Interpreter,
					_ interpreter.LocationRange,
					event *interpreter.CompositeValue,
					eventType *sema.CompositeType,
				) error {
					actualEvents = append(actualEvents, event)
					return nil
				},
			},
		},
	)
	require.NoError(t, err)

	_, err = inter.Invoke("test")
	require.NoError(t, err)

	transferEventType := checker.RequireGlobalType(t, inter.Program.Elaboration, "Transfer")
	transferAmountEventType := checker.RequireGlobalType(t, inter.Program.Elaboration, "TransferAmount")

	fields1 := []interpreter.CompositeField{
		{
			Name:  "to",
			Value: interpreter.NewUnmeteredIntValueFromInt64(1),
		},
		{
			Name:  "from",
			Value: interpreter.NewUnmeteredIntValueFromInt64(2),
		},
	}

	fields2 := []interpreter.CompositeField{
		{
			Name:  "to",
			Value: interpreter.NewUnmeteredIntValueFromInt64(3),
		},
		{
			Name:  "from",
			Value: interpreter.NewUnmeteredIntValueFromInt64(4),
		},
	}

	fields3 := []interpreter.CompositeField{
		{
			Name:  "to",
			Value: interpreter.NewUnmeteredIntValueFromInt64(1),
		},
		{
			Name:  "from",
			Value: interpreter.NewUnmeteredIntValueFromInt64(2),
		},
		{
			Name:  "amount",
			Value: interpreter.NewUnmeteredIntValueFromInt64(100),
		},
	}

	expectedEvents := []interpreter.Value{
		interpreter.NewCompositeValue(
			inter,
			interpreter.EmptyLocationRange,
			TestLocation,
			TestLocation.QualifiedIdentifier(transferEventType.ID()),
			common.CompositeKindEvent,
			fields1,
			common.ZeroAddress,
		),
		interpreter.NewCompositeValue(
			inter,
			interpreter.EmptyLocationRange,
			TestLocation,
			TestLocation.QualifiedIdentifier(transferEventType.ID()),
			common.CompositeKindEvent,
			fields2,
			common.ZeroAddress,
		),
		interpreter.NewCompositeValue(
			inter,
			interpreter.EmptyLocationRange,
			TestLocation,
			TestLocation.QualifiedIdentifier(transferAmountEventType.ID()),
			common.CompositeKindEvent,
			fields3,
			common.ZeroAddress,
		),
	}

	AssertValueSlicesEqual(
		t,
		inter,
		expectedEvents,
		actualEvents,
	)
}

func TestInterpretReferenceEventParameter(t *testing.T) {

	t.Parallel()

	var actualEvents []interpreter.Value

	inter, err := parseCheckAndInterpretWithOptions(t,
		`
          event TestEvent(ref: &[{Int: String}])

          fun test(ref: &[{Int: String}]) {
              emit TestEvent(ref: ref)
          }
        `,
		ParseCheckAndInterpretOptions{
			Config: &interpreter.Config{
				OnEventEmitted: func(
					_ *interpreter.Interpreter,
					_ interpreter.LocationRange,
					event *interpreter.CompositeValue,
					eventType *sema.CompositeType,
				) error {
					actualEvents = append(actualEvents, event)
					return nil
				},
			},
		},
	)
	require.NoError(t, err)

	dictionaryStaticType := interpreter.NewDictionaryStaticType(
		nil,
		interpreter.PrimitiveStaticTypeInt,
		interpreter.PrimitiveStaticTypeString,
	)

	dictionaryValue := interpreter.NewDictionaryValue(
		inter,
		interpreter.EmptyLocationRange,
		dictionaryStaticType,
		interpreter.NewUnmeteredIntValueFromInt64(42),
		interpreter.NewUnmeteredStringValue("answer"),
	)

	arrayStaticType := interpreter.NewVariableSizedStaticType(nil, dictionaryStaticType)

	arrayValue := interpreter.NewArrayValue(
		inter,
		interpreter.EmptyLocationRange,
		arrayStaticType,
		common.ZeroAddress,
		dictionaryValue,
	)

	ref := interpreter.NewUnmeteredEphemeralReferenceValue(
		interpreter.UnauthorizedAccess,
		arrayValue,
		inter.MustConvertStaticToSemaType(arrayStaticType),
	)

	_, err = inter.Invoke("test", ref)
	require.NoError(t, err)

	eventType := checker.RequireGlobalType(t, inter.Program.Elaboration, "TestEvent")

	expectedEvents := []interpreter.Value{
		interpreter.NewCompositeValue(
			inter,
			interpreter.EmptyLocationRange,
			TestLocation,
			TestLocation.QualifiedIdentifier(eventType.ID()),
			common.CompositeKindEvent,
			[]interpreter.CompositeField{
				{
					Name:  "ref",
					Value: ref,
				},
			},
			common.ZeroAddress,
		),
	}

	for _, event := range expectedEvents {
		event.(*interpreter.CompositeValue).InitializeFunctions(inter)
	}

	AssertValueSlicesEqual(
		t,
		inter,
		expectedEvents,
		actualEvents,
	)

}

type testValue struct {
	value              interpreter.Value
	ty                 sema.Type
	literal            string
	notAsDictionaryKey bool
}

func (v testValue) String() string {
	if v.literal == "" {
		return v.value.String()
	}
	return v.literal
}

func TestInterpretEmitEventParameterTypes(t *testing.T) {

	t.Parallel()

	sType := &sema.CompositeType{
		Location:   TestLocation,
		Identifier: "S",
		Kind:       common.CompositeKindStructure,
		Members:    &sema.StringMemberOrderedMap{},
	}

	storage := newUnmeteredInMemoryStorage()

	inter, err := interpreter.NewInterpreter(
		nil,
		TestLocation,
		&interpreter.Config{Storage: storage},
	)
	require.NoError(t, err)

	sValue := interpreter.NewCompositeValue(
		inter,
		interpreter.EmptyLocationRange,
		TestLocation,
		"S",
		common.CompositeKindStructure,
		nil,
		common.ZeroAddress,
	)
	sValue.Functions = map[string]interpreter.FunctionValue{}

	validTypes := map[string]testValue{
		"String": {
			value: interpreter.NewUnmeteredStringValue("test"),
			ty:    sema.StringType,
		},
		"Character": {
			value: interpreter.NewUnmeteredCharacterValue("X"),
			ty:    sema.CharacterType,
		},
		"Bool": {
			value: interpreter.TrueValue,
			ty:    sema.BoolType,
		},
		"Address": {
			literal: `0x1`,
			value:   interpreter.NewUnmeteredAddressValueFromBytes([]byte{0x1}),
			ty:      sema.TheAddressType,
		},
		// Int*
		"Int": {
			value: interpreter.NewUnmeteredIntValueFromInt64(42),
			ty:    sema.IntType,
		},
		"Int8": {
			value: interpreter.NewUnmeteredInt8Value(42),
			ty:    sema.Int8Type,
		},
		"Int16": {
			value: interpreter.NewUnmeteredInt16Value(42),
			ty:    sema.Int16Type,
		},
		"Int32": {
			value: interpreter.NewUnmeteredInt32Value(42),
			ty:    sema.Int32Type,
		},
		"Int64": {
			value: interpreter.NewUnmeteredInt64Value(42),
			ty:    sema.Int64Type,
		},
		"Int128": {
			value: interpreter.NewUnmeteredInt128ValueFromInt64(42),
			ty:    sema.Int128Type,
		},
		"Int256": {
			value: interpreter.NewUnmeteredInt256ValueFromInt64(42),
			ty:    sema.Int256Type,
		},
		// UInt*
		"UInt": {
			value: interpreter.NewUnmeteredUIntValueFromUint64(42),
			ty:    sema.UIntType,
		},
		"UInt8": {
			value: interpreter.NewUnmeteredUInt8Value(42),
			ty:    sema.UInt8Type,
		},
		"UInt16": {
			value: interpreter.NewUnmeteredUInt16Value(42),
			ty:    sema.UInt16Type,
		},
		"UInt32": {
			value: interpreter.NewUnmeteredUInt32Value(42),
			ty:    sema.UInt32Type,
		},
		"UInt64": {
			value: interpreter.NewUnmeteredUInt64Value(42),
			ty:    sema.UInt64Type,
		},
		"UInt128": {
			value: interpreter.NewUnmeteredUInt128ValueFromUint64(42),
			ty:    sema.UInt128Type,
		},
		"UInt256": {
			value: interpreter.NewUnmeteredUInt256ValueFromUint64(42),
			ty:    sema.UInt256Type,
		},
		// Word*
		"Word8": {
			value: interpreter.NewUnmeteredWord8Value(42),
			ty:    sema.Word8Type,
		},
		"Word16": {
			value: interpreter.NewUnmeteredWord16Value(42),
			ty:    sema.Word16Type,
		},
		"Word32": {
			value: interpreter.NewUnmeteredWord32Value(42),
			ty:    sema.Word32Type,
		},
		"Word64": {
			value: interpreter.NewUnmeteredWord64Value(42),
			ty:    sema.Word64Type,
		},
		"Word128": {
			value: interpreter.NewUnmeteredWord128ValueFromUint64(42),
			ty:    sema.Word128Type,
		},
		"Word256": {
			value: interpreter.NewUnmeteredWord256ValueFromUint64(42),
			ty:    sema.Word256Type,
		},
		// Fix*
		"Fix64": {
			value: interpreter.NewUnmeteredFix64Value(123000000),
			ty:    sema.Fix64Type,
		},
		// UFix*
		"UFix64": {
			value: interpreter.NewUnmeteredUFix64Value(123000000),
			ty:    sema.UFix64Type,
		},
		// TODO:
		//// Struct
		//"S": {
		//     literal:            `s`,
		//     ty:                 sType,
		//     notAsDictionaryKey: true,
		//},
	}

	for _, integerType := range sema.AllIntegerTypes {

		switch integerType {
		case sema.IntegerType, sema.SignedIntegerType:
			continue
		}

		if _, ok := validTypes[integerType.String()]; !ok {
			panic(fmt.Sprintf("broken test: missing %s", integerType))
		}
	}

	for _, fixedPointType := range sema.AllFixedPointTypes {

		switch fixedPointType {
		case sema.FixedPointType, sema.SignedFixedPointType:
			continue
		}

		if _, ok := validTypes[fixedPointType.String()]; !ok {
			panic(fmt.Sprintf("broken test: missing %s", fixedPointType))
		}
	}

	tests := map[string]testValue{}

	for validType, testCase := range validTypes {
		tests[validType] = testCase

		tests[fmt.Sprintf("%s?", validType)] =
			testValue{
				value:   interpreter.NewUnmeteredSomeValueNonCopying(testCase.value),
				literal: testCase.literal,
			}

		tests[fmt.Sprintf("[%s]", validType)] =
			testValue{
				value: interpreter.NewArrayValue(
					inter,
					interpreter.EmptyLocationRange,
					&interpreter.VariableSizedStaticType{
						Type: interpreter.ConvertSemaToStaticType(nil, testCase.ty),
					},
					common.ZeroAddress,
					testCase.value,
				),
				literal: fmt.Sprintf("[%s as %s]", testCase, validType),
			}

		tests[fmt.Sprintf("[%s; 1]", validType)] =
			testValue{
				value: interpreter.NewArrayValue(
					inter,
					interpreter.EmptyLocationRange,
					&interpreter.ConstantSizedStaticType{
						Type: interpreter.ConvertSemaToStaticType(nil, testCase.ty),
						Size: 1,
					},
					common.ZeroAddress,
					testCase.value,
				),
				literal: fmt.Sprintf("[%s as %s]", testCase, validType),
			}

		if !testCase.notAsDictionaryKey {

			value := interpreter.NewDictionaryValue(
				inter,
				interpreter.EmptyLocationRange,
				&interpreter.DictionaryStaticType{
					KeyType:   interpreter.ConvertSemaToStaticType(nil, testCase.ty),
					ValueType: interpreter.ConvertSemaToStaticType(nil, testCase.ty),
				},
				testCase.value, testCase.value,
			)

			tests[fmt.Sprintf("{%[1]s: %[1]s}", validType)] =
				testValue{
					value:   value,
					literal: fmt.Sprintf("{%[1]s as %[2]s: %[1]s as %[2]s}", testCase, validType),
				}
		}
	}

	for ty, testCase := range tests {

		t.Run(ty, func(t *testing.T) {

			code := fmt.Sprintf(
				`
                  event Test(_ value: %[1]s)

                  fun test() {
                      emit Test(%[2]s as %[1]s)
                  }
                `,
				ty,
				testCase.String(),
			)

			baseValueActivation := sema.NewVariableActivation(sema.BaseValueActivation)
			baseValueActivation.DeclareValue(stdlib.StandardLibraryValue{
				Name:  "s",
				Type:  sType,
				Value: sValue,
				Kind:  common.DeclarationKindConstant,
			})

			baseTypeActivation := sema.NewVariableActivation(sema.BaseTypeActivation)
			baseTypeActivation.DeclareType(stdlib.StandardLibraryType{
				Name: "S",
				Type: sType,
				Kind: common.DeclarationKindStructure,
			})

			var actualEvents []interpreter.Value

			inter, err := parseCheckAndInterpretWithOptions(
				t, code, ParseCheckAndInterpretOptions{
					CheckerConfig: &sema.Config{
						BaseValueActivationHandler: func(_ common.Location) *sema.VariableActivation {
							return baseValueActivation
						},
						BaseTypeActivationHandler: func(_ common.Location) *sema.VariableActivation {
							return baseTypeActivation
						},
					},
					Config: &interpreter.Config{
						Storage: storage,
						OnEventEmitted: func(
							_ *interpreter.Interpreter,
							_ interpreter.LocationRange,
							event *interpreter.CompositeValue,
							eventType *sema.CompositeType,
						) error {
							actualEvents = append(actualEvents, event)
							return nil
						},
					},
				},
			)
			require.NoError(t, err)

			_, err = inter.Invoke("test")
			require.NoError(t, err)

			testType := checker.RequireGlobalType(t, inter.Program.Elaboration, "Test")

			fields := []interpreter.CompositeField{
				{
					Name:  "value",
					Value: testCase.value,
				},
			}

			expectedEvents := []interpreter.Value{
				interpreter.NewCompositeValue(
					inter,
					interpreter.EmptyLocationRange,
					TestLocation,
					TestLocation.QualifiedIdentifier(testType.ID()),
					common.CompositeKindEvent,
					fields,
					common.ZeroAddress,
				),
			}

			AssertValueSlicesEqual(
				t,
				inter,
				expectedEvents,
				actualEvents,
			)
		})
	}
}

func TestInterpretSwapResourceDictionaryElementReturnSwapped(t *testing.T) {

	t.Parallel()

	inter := parseCheckAndInterpret(t, `
      resource X {}

      fun test(): @X? {
          let xs: @{String: X} <- {}
          var x: @X? <- create X()
          xs["foo"] <-> x
          destroy xs
          return <-x
      }
    `)

	value, err := inter.Invoke("test")
	require.NoError(t, err)

	AssertValuesEqual(
		t,
		inter,
		interpreter.Nil,
		value,
	)
}

func TestInterpretSwapResourceDictionaryElementReturnDictionary(t *testing.T) {

	t.Parallel()

	inter := parseCheckAndInterpret(t, `
      resource X {}

      fun test(): @{String: X} {
          let xs: @{String: X} <- {}
          var x: @X? <- create X()
          xs["foo"] <-> x
          destroy x
          return <-xs
      }
    `)

	value, err := inter.Invoke("test")
	require.NoError(t, err)

	require.IsType(t,
		&interpreter.DictionaryValue{},
		value,
	)

	foo := value.(*interpreter.DictionaryValue).
		GetKey(inter, interpreter.EmptyLocationRange, interpreter.NewUnmeteredStringValue("foo"))

	require.IsType(t,
		&interpreter.SomeValue{},
		foo,
	)

	assert.IsType(t,
		&interpreter.CompositeValue{},
		foo.(*interpreter.SomeValue).
			InnerValue(inter, interpreter.EmptyLocationRange),
	)
}

func TestInterpretSwapResourceDictionaryElementRemoveUsingNil(t *testing.T) {

	t.Parallel()

	inter := parseCheckAndInterpret(t, `
      resource X {}

      fun test(): @X? {
          let xs: @{String: X} <- {"foo": <-create X()}
          var x: @X? <- nil
          xs["foo"] <-> x
          destroy xs
          return <-x
      }
    `)

	value, err := inter.Invoke("test")
	require.NoError(t, err)

	require.IsType(t,
		&interpreter.SomeValue{},
		value,
	)

	assert.IsType(t,
		&interpreter.CompositeValue{},
		value.(*interpreter.SomeValue).
			InnerValue(inter, interpreter.EmptyLocationRange),
	)
}

func TestInterpretReferenceExpression(t *testing.T) {

	t.Parallel()

	inter := parseCheckAndInterpret(t, `
      resource R {
          access(all) let x: Int

          init(_ x: Int) {
              self.x = x
          }
      }

      fun test(): Int {
          let r <- create R(4)
          let ref = &r as &R
          let x = ref.x
          destroy r
          return x
      }
    `)

	value, err := inter.Invoke("test")
	require.NoError(t, err)

	AssertValuesEqual(
		t,
		inter,
		interpreter.NewUnmeteredIntValueFromInt64(4),
		value,
	)
}

func TestInterpretReferenceUse(t *testing.T) {

	t.Parallel()

	inter := parseCheckAndInterpret(t, `
      access(all) resource R {
          access(all) var x: Int

          init() {
              self.x = 0
          }

          access(all) fun setX(_ newX: Int) {
              self.x = newX
          }
      }

      access(all) fun test(): [Int] {
          let r <- create R()

          let ref1 = &r as &R
          let ref2 = &r as &R

          ref1.setX(1)
          let x1 = ref1.x
          ref1.setX(2)
          let x2 = ref1.x

          let x3 = ref2.x
          let res = [x1, x2, x3]
          destroy r
          return res
      }
    `)

	value, err := inter.Invoke("test")
	require.NoError(t, err)

	AssertValuesEqual(
		t,
		inter,
		interpreter.NewArrayValue(
			inter,
			interpreter.EmptyLocationRange,
			&interpreter.VariableSizedStaticType{
				Type: interpreter.PrimitiveStaticTypeInt,
			},
			common.ZeroAddress,
			interpreter.NewUnmeteredIntValueFromInt64(1),
			interpreter.NewUnmeteredIntValueFromInt64(2),
			interpreter.NewUnmeteredIntValueFromInt64(2),
		),
		value,
	)
}

func TestInterpretReferenceUseAccess(t *testing.T) {

	t.Parallel()

	inter := parseCheckAndInterpret(t, `
      access(all) resource R {
          access(all) var x: Int

          init() {
              self.x = 0
          }

          access(all) fun setX(_ newX: Int) {
              self.x = newX
          }
      }

      access(all) fun test(): [Int] {
          let rs <- [<-create R()]
          let ref = &rs as &[R]
          let x0 = ref[0].x
          ref[0].setX(1)
          let x1 = ref[0].x
          ref[0].setX(2)
          let x2 = ref[0].x
          let res = [x0, x1, x2]
          destroy rs
          return res
      }
    `)

	value, err := inter.Invoke("test")
	require.NoError(t, err)

	AssertValuesEqual(
		t,
		inter,
		interpreter.NewArrayValue(
			inter,
			interpreter.EmptyLocationRange,
			&interpreter.VariableSizedStaticType{
				Type: interpreter.PrimitiveStaticTypeInt,
			},
			common.ZeroAddress,
			interpreter.NewUnmeteredIntValueFromInt64(0),
			interpreter.NewUnmeteredIntValueFromInt64(1),
			interpreter.NewUnmeteredIntValueFromInt64(2),
		),
		value,
	)
}

func TestInterpretVariableDeclarationSecondValue(t *testing.T) {

	t.Parallel()

	inter := parseCheckAndInterpret(t, `
      resource R {
          let id: Int
          init(id: Int) {
              self.id = id
          }
      }

      fun test(): @[R?] {
          let x <- create R(id: 1)
          var ys <- {"r": <-create R(id: 2)}
          // NOTE: nested move is valid here
          let z <- ys["r"] <- x

          // NOTE: nested move is invalid here
          let r <- ys.remove(key: "r")

          destroy ys

          return <-[<-z, <-r]
      }
    `)

	value, err := inter.Invoke("test")
	require.NoError(t, err)

	require.IsType(t,
		&interpreter.ArrayValue{},
		value,
	)

	values := ArrayElements(inter, value.(*interpreter.ArrayValue))

	require.IsType(t,
		&interpreter.SomeValue{},
		values[0],
	)

	firstValue := values[0].(*interpreter.SomeValue).
		InnerValue(inter, interpreter.EmptyLocationRange)

	require.IsType(t,
		&interpreter.CompositeValue{},
		firstValue,
	)

	firstResource := firstValue.(*interpreter.CompositeValue)

	AssertValuesEqual(
		t,
		inter,
		interpreter.NewUnmeteredIntValueFromInt64(2),
		firstResource.GetField(inter, interpreter.EmptyLocationRange, "id"),
	)

	require.IsType(t,
		&interpreter.SomeValue{},
		values[1],
	)

	secondValue := values[1].(*interpreter.SomeValue).
		InnerValue(inter, interpreter.EmptyLocationRange)

	require.IsType(t,
		&interpreter.CompositeValue{},
		secondValue,
	)

	secondResource := secondValue.(*interpreter.CompositeValue)

	AssertValuesEqual(
		t,
		inter,
		interpreter.NewUnmeteredIntValueFromInt64(1),
		secondResource.GetField(inter, interpreter.EmptyLocationRange, "id"),
	)
}

func TestInterpretCastingIntLiteralToInt8(t *testing.T) {

	t.Parallel()

	inter := parseCheckAndInterpret(t, `
      let x = 42 as Int8
    `)

	AssertValuesEqual(
		t,
		inter,
		interpreter.NewUnmeteredInt8Value(42),
		inter.Globals.Get("x").GetValue(),
	)
}

func TestInterpretCastingIntLiteralToAnyStruct(t *testing.T) {

	t.Parallel()

	inter := parseCheckAndInterpret(t, `
      let x = 42 as AnyStruct
    `)

	AssertValuesEqual(
		t,
		inter,
		interpreter.NewUnmeteredIntValueFromInt64(42),
		inter.Globals.Get("x").GetValue(),
	)
}

func TestInterpretCastingIntLiteralToOptional(t *testing.T) {

	t.Parallel()

	inter := parseCheckAndInterpret(t, `
      let x = 42 as Int?
    `)

	AssertValuesEqual(
		t,
		inter,
		interpreter.NewUnmeteredSomeValueNonCopying(interpreter.NewUnmeteredIntValueFromInt64(42)),
		inter.Globals.Get("x").GetValue(),
	)
}

func TestInterpretCastingResourceToAnyResource(t *testing.T) {

	t.Parallel()

	inter := parseCheckAndInterpret(t, `
      resource R {}

      fun test(): @AnyResource {
          let r <- create R()
          let x <- r as @AnyResource
          return <-x
      }
    `)

	value, err := inter.Invoke("test")
	require.NoError(t, err)

	assert.IsType(t,
		&interpreter.CompositeValue{},
		value,
	)
}

func TestInterpretOptionalChainingFieldRead(t *testing.T) {

	t.Parallel()

	inter := parseCheckAndInterpret(t,
		`
          struct Test {
              let x: Int

              init(x: Int) {
                  self.x = x
              }
          }

          let test1: Test? = nil
          let x1 = test1?.x

          let test2: Test? = Test(x: 42)
          let x2 = test2?.x
        `,
	)

	AssertValuesEqual(
		t,
		inter,
		interpreter.Nil,
		inter.Globals.Get("x1").GetValue(),
	)

	AssertValuesEqual(
		t,
		inter,
		interpreter.NewUnmeteredSomeValueNonCopying(
			interpreter.NewUnmeteredIntValueFromInt64(42),
		),
		inter.Globals.Get("x2").GetValue(),
	)
}

func TestInterpretOptionalChainingFunctionRead(t *testing.T) {

	t.Parallel()

	inter := parseCheckAndInterpret(t,
		`
          struct Test {
              fun x(): Int {
                  return 42
              }
          }

          let test1: Test? = nil
          let x1 = test1?.x

          let test2: Test? = Test()
          let x2 = test2?.x
        `,
	)

	AssertValuesEqual(
		t,
		inter,
		interpreter.Nil,
		inter.Globals.Get("x1").GetValue(),
	)

	require.IsType(t,
		&interpreter.SomeValue{},
		inter.Globals.Get("x2").GetValue(),
	)

	assert.IsType(t,
		interpreter.BoundFunctionValue{},
		inter.Globals.Get("x2").GetValue().(*interpreter.SomeValue).
			InnerValue(inter, interpreter.EmptyLocationRange),
	)
}

func TestInterpretOptionalChainingFunctionCall(t *testing.T) {

	t.Parallel()

	inter := parseCheckAndInterpret(t,
		`
         struct Test {
             fun x(): Int {
                 return 42
             }
         }

         let test1: Test? = nil
         let x1 = test1?.x()

         let test2: Test? = Test()
         let x2 = test2?.x()
       `,
	)

	AssertValuesEqual(
		t,
		inter,
		interpreter.Nil,
		inter.Globals.Get("x1").GetValue(),
	)

	AssertValuesEqual(
		t,
		inter,
		interpreter.NewUnmeteredSomeValueNonCopying(
			interpreter.NewUnmeteredIntValueFromInt64(42),
		),
		inter.Globals.Get("x2").GetValue(),
	)
}

func TestInterpretOptionalChainingFieldReadAndNilCoalescing(t *testing.T) {

	t.Parallel()

	baseValueActivation := sema.NewVariableActivation(sema.BaseValueActivation)
	baseValueActivation.DeclareValue(stdlib.PanicFunction)

	baseActivation := activations.NewActivation(nil, interpreter.BaseActivation)
	interpreter.Declare(baseActivation, stdlib.PanicFunction)

	inter, err := parseCheckAndInterpretWithOptions(t,
		`
          struct Test {
              let x: Int

              init(x: Int) {
                  self.x = x
              }
          }

          let test: Test? = Test(x: 42)
          let x = test?.x ?? panic("nil")
        `,
		ParseCheckAndInterpretOptions{
			CheckerConfig: &sema.Config{
				BaseValueActivationHandler: func(_ common.Location) *sema.VariableActivation {
					return baseValueActivation
				},
			},
			Config: &interpreter.Config{
				BaseActivationHandler: func(_ common.Location) *interpreter.VariableActivation {
					return baseActivation
				},
			},
		},
	)
	require.NoError(t, err)

	AssertValuesEqual(
		t,
		inter,
		interpreter.NewUnmeteredIntValueFromInt64(42),
		inter.Globals.Get("x").GetValue(),
	)
}

func TestInterpretOptionalChainingFunctionCallAndNilCoalescing(t *testing.T) {

	t.Parallel()

	baseValueActivation := sema.NewVariableActivation(sema.BaseValueActivation)
	baseValueActivation.DeclareValue(stdlib.PanicFunction)

	baseActivation := activations.NewActivation(nil, interpreter.BaseActivation)
	interpreter.Declare(baseActivation, stdlib.PanicFunction)

	inter, err := parseCheckAndInterpretWithOptions(t,
		`
          struct Test {
              fun x(): Int {
                  return 42
              }
          }

          let test: Test? = Test()
          let x = test?.x() ?? panic("nil")
        `,
		ParseCheckAndInterpretOptions{
			CheckerConfig: &sema.Config{
				BaseValueActivationHandler: func(_ common.Location) *sema.VariableActivation {
					return baseValueActivation
				},
			},
			Config: &interpreter.Config{
				BaseActivationHandler: func(_ common.Location) *interpreter.VariableActivation {
					return baseActivation
				},
			},
		},
	)
	require.NoError(t, err)

	AssertValuesEqual(
		t,
		inter,
		interpreter.NewUnmeteredIntValueFromInt64(42),
		inter.Globals.Get("x").GetValue(),
	)
}

func TestInterpretOptionalChainingArgumentEvaluation(t *testing.T) {

	t.Parallel()

	inter := parseCheckAndInterpret(t,
		`
          var a = 1
          var b = 1

          fun incA(): Int {
              a = a + 1
              return a
          }

          fun incB(): Int {
              b = b + 1
              return b
          }

          struct Test {
              fun test(_ int: Int) {}
          }

          fun test() {
              let test1: Test? = Test()
              test1?.test(incA())

              let test2: Test? = nil
              test2?.test(incB())
          }
        `,
	)

	_, err := inter.Invoke("test")
	require.NoError(t, err)

	AssertValuesEqual(
		t,
		inter,
		interpreter.NewIntValueFromInt64(nil, 2),
		inter.Globals.Get("a").GetValue(),
	)

	AssertValuesEqual(
		t,
		inter,
		interpreter.NewIntValueFromInt64(nil, 1),
		inter.Globals.Get("b").GetValue(),
	)
}

func TestInterpretCompositeDeclarationNestedTypeScopingOuterInner(t *testing.T) {

	t.Parallel()

	inter, err := parseCheckAndInterpretWithOptions(t,
		`
          access(all) contract Test {

              access(all) struct X {

                  access(all) fun test(): X {
                     return Test.x()
                  }
              }

              access(all) fun x(): X {
                 return X()
              }
          }

          access(all) let x1 = Test.x()
          access(all) let x2 = x1.test()
        `,
		ParseCheckAndInterpretOptions{
			Config: &interpreter.Config{
				ContractValueHandler: makeContractValueHandler(nil, nil, nil),
			},
		},
	)
	require.NoError(t, err)

	x1 := inter.Globals.Get("x1").GetValue()
	x2 := inter.Globals.Get("x2").GetValue()

	require.IsType(t,
		&interpreter.CompositeValue{},
		x1,
	)

	assert.Equal(t,
		sema.TypeID("S.test.Test.X"),
		x1.(*interpreter.CompositeValue).TypeID(),
	)

	require.IsType(t,
		&interpreter.CompositeValue{},
		x2,
	)

	assert.Equal(t,
		sema.TypeID("S.test.Test.X"),
		x2.(*interpreter.CompositeValue).TypeID(),
	)
}

func TestInterpretCompositeDeclarationNestedConstructor(t *testing.T) {

	t.Parallel()

	inter, err := parseCheckAndInterpretWithOptions(t,
		`
          access(all) contract Test {

              access(all) struct X {}
          }

          access(all) let x = Test.X()
        `,
		ParseCheckAndInterpretOptions{
			Config: &interpreter.Config{
				ContractValueHandler: makeContractValueHandler(nil, nil, nil),
			},
		},
	)
	require.NoError(t, err)

	x := inter.Globals.Get("x").GetValue()

	require.IsType(t,
		&interpreter.CompositeValue{},
		x,
	)

	assert.Equal(t,
		sema.TypeID("S.test.Test.X"),
		x.(*interpreter.CompositeValue).TypeID(),
	)
}

// TODO: re-enable this test with the v2 fungible token contract
/* func TestInterpretFungibleTokenContract(t *testing.T) {

	t.Parallel()

	code := strings.Join(
		[]string{
			examples.FungibleTokenContractInterface,
			examples.ExampleFungibleTokenContract,
			`
              access(all) fun test(): [Int; 2] {

                  let publisher <- ExampleToken.sprout(balance: 100)
                  let receiver <- ExampleToken.sprout(balance: 0)

                  let withdrawn <- publisher.withdraw(amount: 60)
                  receiver.deposit(vault: <-withdrawn)

                  let publisherBalance = publisher.balance
                  let receiverBalance = receiver.balance

                  destroy publisher
                  destroy receiver

                  return [publisherBalance, receiverBalance]
              }
            `,
		},
		"\n",
	)

	baseValueActivation := sema.NewVariableActivation(sema.BaseValueActivation)
	baseValueActivation.DeclareValue(stdlib.PanicFunction)

	baseActivation := activations.NewActivation(nil, interpreter.BaseActivation)
	interpreter.Declare(baseActivation, stdlib.PanicFunction)

	inter, err := parseCheckAndInterpretWithOptions(t,
		code,
		ParseCheckAndInterpretOptions{
			Config: &interpreter.Config{
				BaseActivationHandler: func(_ common.Location) *interpreter.VariableActivation {
					return baseActivation
				},
				ContractValueHandler: makeContractValueHandler(nil, nil, nil),
			},
			CheckerConfig: &sema.Config{
				BaseValueActivationHandler: func(_ common.Location) *sema.VariableActivation {
					return baseValueActivation
				},
			},
		},
	)
	require.NoError(t, err)

	value, err := inter.Invoke("test")
	require.NoError(t, err)

	AssertValuesEqual(
		t,
		inter,
		interpreter.NewArrayValue(
			inter,
			interpreter.EmptyLocationRange,
			interpreter.ConstantSizedStaticType{
				Type: interpreter.PrimitiveStaticTypeInt,
				Size: 2,
			},
			common.ZeroAddress,
			interpreter.NewUnmeteredIntValueFromInt64(40),
			interpreter.NewUnmeteredIntValueFromInt64(60),
		),
		value,
	)
} */

func TestInterpretContractAccountFieldUse(t *testing.T) {

	t.Parallel()

	code := `
      access(all) contract Test {
          access(all) let address: Address

          init() {
              // field 'account' can be used, as it is considered initialized
              self.address = self.account.address
          }

          access(all) fun test(): Address {
              return self.account.address
          }
      }

      access(all) let address1 = Test.address
      access(all) let address2 = Test.test()
    `

	t.Run("with custom handler", func(t *testing.T) {
		addressValue := interpreter.AddressValue(common.MustBytesToAddress([]byte{0x1}))

		inter, err := parseCheckAndInterpretWithOptions(t,
			code,
			ParseCheckAndInterpretOptions{
				Config: &interpreter.Config{
					ContractValueHandler: makeContractValueHandler(nil, nil, nil),
					InjectedCompositeFieldsHandler: func(
						inter *interpreter.Interpreter,
						_ common.Location,
						_ string,
						_ common.CompositeKind,
					) map[string]interpreter.Value {

						accountRef := stdlib.NewAccountReferenceValue(
							nil,
							nil,
							addressValue,
							interpreter.FullyEntitledAccountAccess,
						)

						return map[string]interpreter.Value{
							sema.ContractAccountFieldName: accountRef,
						}
					},
				},
			},
		)
		require.NoError(t, err)

		AssertValuesEqual(
			t,
			inter,
			addressValue,
			inter.Globals.Get("address1").GetValue(),
		)

		AssertValuesEqual(
			t,
			inter,
			addressValue,
			inter.Globals.Get("address2").GetValue(),
		)
	})

	t.Run("with default handler", func(t *testing.T) {
		env := runtime.NewBaseInterpreterEnvironment(runtime.Config{})
		_, err := parseCheckAndInterpretWithOptions(t, code,
			ParseCheckAndInterpretOptions{
				Config: &interpreter.Config{
					ContractValueHandler:           makeContractValueHandler(nil, nil, nil),
					InjectedCompositeFieldsHandler: env.InterpreterConfig.InjectedCompositeFieldsHandler,
				},
			},
		)
		require.Error(t, err)
		assert.ErrorContains(t, err, "error: member `account` is used before it has been initialized")
	})
}

func TestInterpretConformToImportedInterface(t *testing.T) {

	t.Parallel()

	importedChecker, err := checker.ParseAndCheckWithOptions(t,
		`
          struct interface Foo {
              fun check(answer: Int) {
                  pre {
                      answer == 42
                  }
              }
          }
        `,
		checker.ParseAndCheckOptions{
			Location: ImportedLocation,
		},
	)
	require.NoError(t, err)

	importingChecker, err := checker.ParseAndCheckWithOptions(t,
		`
          import Foo from "imported"

          struct Bar: Foo {
              fun check(answer: Int) {}
          }

          fun test() {
              let bar = Bar()
              bar.check(answer: 1)
          }
        `,
		checker.ParseAndCheckOptions{
			Config: &sema.Config{
				ImportHandler: func(_ *sema.Checker, importedLocation common.Location, _ ast.Range) (sema.Import, error) {
					assert.Equal(t,
						ImportedLocation,
						importedLocation,
					)

					return sema.ElaborationImport{
						Elaboration: importedChecker.Elaboration,
					}, nil
				},
			},
		},
	)
	require.NoError(t, err)

	storage := newUnmeteredInMemoryStorage()

	inter, err := interpreter.NewInterpreter(
		interpreter.ProgramFromChecker(importingChecker),
		importingChecker.Location,
		&interpreter.Config{
			Storage: storage,
			ImportLocationHandler: func(inter *interpreter.Interpreter, location common.Location) interpreter.Import {
				assert.Equal(t,
					ImportedLocation,
					location,
				)

				program := interpreter.ProgramFromChecker(importedChecker)
				subInterpreter, err := inter.NewSubInterpreter(program, location)
				if err != nil {
					panic(err)
				}

				return interpreter.InterpreterImport{
					Interpreter: subInterpreter,
				}
			},
		},
	)
	require.NoError(t, err)

	err = inter.Interpret()
	require.NoError(t, err)

	_, err = inter.Invoke("test")
	require.IsType(t,
		interpreter.Error{},
		err,
	)
	interpreterErr := err.(interpreter.Error)

	require.IsType(t,
		interpreter.ConditionError{},
		interpreterErr.Err,
	)
}

func TestInterpretContractUseInNestedDeclaration(t *testing.T) {

	t.Parallel()

	inter, err := parseCheckAndInterpretWithOptions(t, `
          access(all) contract C {

              access(all) var i: Int

              access(all) struct S {

                  init() {
                      C.i = C.i + 1
                  }
              }

              init () {
                  self.i = 0
                  S()
                  S()
              }
          }
        `,
		ParseCheckAndInterpretOptions{
			Config: &interpreter.Config{
				ContractValueHandler: makeContractValueHandler(nil, nil, nil),
			},
		},
	)
	require.NoError(t, err)

	i := inter.Globals.Get("C").GetValue().(interpreter.MemberAccessibleValue).
		GetMember(inter, interpreter.EmptyLocationRange, "i")

	require.IsType(t,
		interpreter.NewUnmeteredIntValueFromInt64(2),
		i,
	)
}

func TestInterpretNonStorageReference(t *testing.T) {

	t.Parallel()

	inter := parseCheckAndInterpret(t,
		`
          resource NFT {
              var id: Int

              init(id: Int) {
                  self.id = id
              }
          }

          fun test(): Int {
              let resources <- [
                  <-create NFT(id: 1),
                  <-create NFT(id: 2)
              ]

              let nftRef = &resources[1] as &NFT
              let nftRef2 = nftRef
              nftRef2.id = 3

              let nft <- resources.remove(at: 1)
              destroy resources
              let newID = nft.id
              destroy nft

              return newID
          }
        `,
	)

	value, err := inter.Invoke("test")
	require.NoError(t, err)

	AssertValuesEqual(
		t,
		inter, interpreter.NewUnmeteredIntValueFromInt64(3), value)
}

func TestInterpretNonStorageReferenceToOptional(t *testing.T) {

	t.Parallel()

	inter := parseCheckAndInterpret(t,
		`
          resource Foo {
              let name: String

              init(name: String) {
                  self.name = name
              }
          }

          fun testSome(): String {
              let xs: @{String: Foo} <- {"yes": <-create Foo(name: "YES")}
              let ref = (&xs["yes"] as &Foo?)!
              let name = ref.name
              destroy xs
              return name
          }

          fun testNil(): String {
              let xs: @{String: Foo} <- {}
              let ref = (&xs["no"] as &Foo?)!
              let name = ref.name
              destroy xs
              return name
          }
        `,
	)
	t.Run("some", func(t *testing.T) {
		value, err := inter.Invoke("testSome")
		require.NoError(t, err)

		AssertValuesEqual(
			t,
			inter, interpreter.NewUnmeteredStringValue("YES"), value)
	})

	t.Run("nil", func(t *testing.T) {
		_, err := inter.Invoke("testNil")
		RequireError(t, err)

		require.ErrorAs(t, err, &interpreter.ForceNilError{})
	})
}

func TestInterpretFix64(t *testing.T) {

	t.Parallel()

	inter := parseCheckAndInterpret(t,
		`
          let a = 789.00123010
          let b = 1234.056
          let c = -12345.006789
        `,
	)

	AssertValuesEqual(
		t,
		inter,
		interpreter.NewUnmeteredUFix64Value(78_900_123_010),
		inter.Globals.Get("a").GetValue(),
	)

	AssertValuesEqual(
		t,
		inter,
		interpreter.NewUnmeteredUFix64Value(123_405_600_000),
		inter.Globals.Get("b").GetValue(),
	)

	AssertValuesEqual(
		t,
		inter,
		interpreter.NewUnmeteredFix64Value(-1_234_500_678_900),
		inter.Globals.Get("c").GetValue(),
	)
}

func TestInterpretFix64Mul(t *testing.T) {

	t.Parallel()

	inter := parseCheckAndInterpret(t,
		`
          let a = Fix64(1.1) * -1.1
        `,
	)

	AssertValuesEqual(
		t,
		inter,
		interpreter.NewUnmeteredFix64Value(-121000000),
		inter.Globals.Get("a").GetValue(),
	)
}

func TestInterpretHexDecode(t *testing.T) {

	t.Parallel()

	expected := []interpreter.Value{
		interpreter.NewUnmeteredUInt8Value(71),
		interpreter.NewUnmeteredUInt8Value(111),
		interpreter.NewUnmeteredUInt8Value(32),
		interpreter.NewUnmeteredUInt8Value(87),
		interpreter.NewUnmeteredUInt8Value(105),
		interpreter.NewUnmeteredUInt8Value(116),
		interpreter.NewUnmeteredUInt8Value(104),
		interpreter.NewUnmeteredUInt8Value(32),
		interpreter.NewUnmeteredUInt8Value(116),
		interpreter.NewUnmeteredUInt8Value(104),
		interpreter.NewUnmeteredUInt8Value(101),
		interpreter.NewUnmeteredUInt8Value(32),
		interpreter.NewUnmeteredUInt8Value(70),
		interpreter.NewUnmeteredUInt8Value(108),
		interpreter.NewUnmeteredUInt8Value(111),
		interpreter.NewUnmeteredUInt8Value(119),
	}

	t.Run("in Cadence", func(t *testing.T) {

		baseValueActivation := sema.NewVariableActivation(sema.BaseValueActivation)
		baseValueActivation.DeclareValue(stdlib.PanicFunction)

		baseActivation := activations.NewActivation(nil, interpreter.BaseActivation)
		interpreter.Declare(baseActivation, stdlib.PanicFunction)

		inter, err := parseCheckAndInterpretWithOptions(t,
			`
              fun hexDecode(_ s: String): [UInt8] {
                  if s.length % 2 != 0 {
                      panic("Input must have even number of characters")
                  }
                  let table: {String: UInt8} = {
                          "0" : 0,
                          "1" : 1,
                          "2" : 2,
                          "3" : 3,
                          "4" : 4,
                          "5" : 5,
                          "6" : 6,
                          "7" : 7,
                          "8" : 8,
                          "9" : 9,
                          "a" : 10,
                          "A" : 10,
                          "b" : 11,
                          "B" : 11,
                          "c" : 12,
                          "C" : 12,
                          "d" : 13,
                          "D" : 13,
                          "e" : 14,
                          "E" : 14,
                          "f" : 15,
                          "F" : 15
                      }
                  let length = s.length / 2
                  var i = 0
                  var res: [UInt8] = []
                  while i < length {
                      let c = s.slice(from: i * 2, upTo: i * 2 + 1)
                      let in1 = table[c] ?? panic("Invalid character ".concat(c))
                      let c2 = s.slice(from: i * 2 + 1, upTo: i * 2 + 2)
                      let in2 = table[c2] ?? panic("Invalid character ".concat(c2))
                      res.append((16 as UInt8) * in1 + in2)
                      i = i + 1
                  }
                  return res
              }

              fun test(): [UInt8] {
                  return hexDecode("476F20576974682074686520466C6F77")
              }
            `,
			ParseCheckAndInterpretOptions{
				CheckerConfig: &sema.Config{
					BaseValueActivationHandler: func(_ common.Location) *sema.VariableActivation {
						return baseValueActivation
					},
				},
				Config: &interpreter.Config{
					BaseActivationHandler: func(_ common.Location) *interpreter.VariableActivation {
						return baseActivation
					},
				},
			},
		)
		require.NoError(t, err)

		result, err := inter.Invoke("test")
		require.NoError(t, err)

		require.IsType(t, result, &interpreter.ArrayValue{})
		arrayValue := result.(*interpreter.ArrayValue)

		AssertValueSlicesEqual(
			t,
			inter,
			expected,
			ArrayElements(inter, arrayValue),
		)
	})

	t.Run("native", func(t *testing.T) {

		inter := parseCheckAndInterpret(t,
			`
              fun test(): [UInt8] {
                  return "476F20576974682074686520466C6F77".decodeHex()
              }
            `,
		)

		result, err := inter.Invoke("test")
		require.NoError(t, err)

		require.IsType(t, result, &interpreter.ArrayValue{})
		arrayValue := result.(*interpreter.ArrayValue)

		AssertValueSlicesEqual(
			t,
			inter,
			expected,
			ArrayElements(inter, arrayValue),
		)
	})

}

func TestInterpretOptionalChainingOptionalFieldRead(t *testing.T) {

	t.Parallel()

	inter := parseCheckAndInterpret(t, `
      struct Test {
          let x: Int?

          init(x: Int?) {
              self.x = x
          }
      }

      let test: Test? = Test(x: 1)
      let x = test?.x
    `)

	AssertValuesEqual(
		t,
		inter,
		interpreter.NewUnmeteredSomeValueNonCopying(
			interpreter.NewUnmeteredIntValueFromInt64(1),
		),
		inter.Globals.Get("x").GetValue(),
	)
}

func TestInterpretReferenceUseAfterCopy(t *testing.T) {

	t.Parallel()

	t.Run("struct, field write and read", func(t *testing.T) {

		t.Parallel()

		inter := parseCheckAndInterpret(t, `
          struct S {
              var name: String
              init(name: String) {
                  self.name = name
              }
          }

          fun test(): [String] {
              let s = S(name: "1")
              let ref = &s as &S
              let container = [s]
              ref.name = "2"
              container[0].name = "3"
              let s2 = container.remove(at: 0)
              return [s.name, s2.name]
          }
        `)

		result, err := inter.Invoke("test")
		require.NoError(t, err)

		AssertValuesEqual(
			t,
			inter,
			interpreter.NewArrayValue(
				inter,
				interpreter.EmptyLocationRange,
				&interpreter.VariableSizedStaticType{
					Type: interpreter.PrimitiveStaticTypeString,
				},
				common.ZeroAddress,
				interpreter.NewUnmeteredStringValue("2"),
				interpreter.NewUnmeteredStringValue("3"),
			),
			result,
		)
	})
}

func TestInterpretResourceOwnerFieldUse(t *testing.T) {

	t.Parallel()

	code := `
      access(all) resource R {}

      access(all) fun test(): [Address?] {
          let addresses: [Address?] = []

          let r <- create R()
          addresses.append(r.owner?.address)

          account.storage.save(<-r, to: /storage/r)

          let ref = account.storage.borrow<&R>(from: /storage/r)
          addresses.append(ref?.owner?.address)

          return addresses
      }
    `
	// `authAccount`

	address := common.MustBytesToAddress([]byte{0x1})

	valueDeclaration := stdlib.StandardLibraryValue{
		Name: "account",
		Type: sema.FullyEntitledAccountReferenceType,
		Value: stdlib.NewAccountReferenceValue(
			nil,
			nil,
			interpreter.AddressValue(address),
			interpreter.FullyEntitledAccountAccess,
		),
		Kind: common.DeclarationKindConstant,
	}

	baseValueActivation := sema.NewVariableActivation(sema.BaseValueActivation)
	baseValueActivation.DeclareValue(valueDeclaration)

	baseActivation := activations.NewActivation(nil, interpreter.BaseActivation)
	interpreter.Declare(baseActivation, valueDeclaration)

	inter, err := parseCheckAndInterpretWithOptions(t,
		code,
		ParseCheckAndInterpretOptions{
			CheckerConfig: &sema.Config{
				BaseValueActivationHandler: func(_ common.Location) *sema.VariableActivation {
					return baseValueActivation
				},
			},
			Config: &interpreter.Config{
<<<<<<< HEAD
				BaseActivation: baseActivation,
				AccountHandler: func(address interpreter.AddressValue) interpreter.Value {
					return stdlib.NewAccountValue(nil, nil, address)
=======
				BaseActivationHandler: func(_ common.Location) *interpreter.VariableActivation {
					return baseActivation
				},
				PublicAccountHandler: func(address interpreter.AddressValue) interpreter.Value {
					return newTestPublicAccountValue(nil, address)
>>>>>>> e878449c
				},
			},
		},
	)
	require.NoError(t, err)

	result, err := inter.Invoke("test")
	require.NoError(t, err)

	AssertValueSlicesEqual(
		t,
		inter,
		[]interpreter.Value{
			interpreter.Nil,
			interpreter.NewUnmeteredSomeValueNonCopying(interpreter.AddressValue(address)),
		},
		ArrayElements(inter, result.(*interpreter.ArrayValue)),
	)
}

func TestInterpretResourceAssignmentForceTransfer(t *testing.T) {

	t.Parallel()

	t.Run("new to nil", func(t *testing.T) {

		inter := parseCheckAndInterpret(t, `
          resource X {}

          fun test() {
              var x: @X? <- nil
              x <-! create X()
              destroy x
          }
        `)

		_, err := inter.Invoke("test")
		require.NoError(t, err)
	})

	t.Run("new to non-nil", func(t *testing.T) {

		inter := parseCheckAndInterpret(t, `
         resource X {}

         fun test() {
             var x: @X? <- create X()
             x <-! create X()
             destroy x
         }
       `)

		_, err := inter.Invoke("test")
		RequireError(t, err)

		require.ErrorAs(t, err, &interpreter.ForceAssignmentToNonNilResourceError{})
	})

	t.Run("existing to nil", func(t *testing.T) {

		inter := parseCheckAndInterpret(t, `
         resource X {}

         fun test() {
             let x <- create X()
             var x2: @X? <- nil
             x2 <-! x
             destroy x2
         }
       `)

		_, err := inter.Invoke("test")
		require.NoError(t, err)
	})

	t.Run("existing to non-nil", func(t *testing.T) {

		inter := parseCheckAndInterpret(t, `
         resource X {}

         fun test() {
             let x <- create X()
             var x2: @X? <- create X()
             x2 <-! x
             destroy x2
         }
       `)

		_, err := inter.Invoke("test")
		RequireError(t, err)

		require.ErrorAs(t, err, &interpreter.ForceAssignmentToNonNilResourceError{})
	})

	t.Run("force-assignment initialization", func(t *testing.T) {

		inter := parseCheckAndInterpret(t, `
         resource X {}

         resource Y {

             var x: @X?

             init() {
                 self.x <-! create X()
             }

             destroy() {
                 destroy self.x
             }
         }

         fun test() {
             let y <- create Y()
             destroy y
         }
       `)

		_, err := inter.Invoke("test")
		require.NoError(t, err)
	})

}

func TestInterpretForce(t *testing.T) {

	t.Parallel()

	t.Run("non-nil", func(t *testing.T) {

		t.Parallel()

		inter := parseCheckAndInterpret(t, `
          let x: Int? = 1
          let y = x!
        `)

		AssertValuesEqual(
			t,
			inter,
			interpreter.NewUnmeteredSomeValueNonCopying(
				interpreter.NewUnmeteredIntValueFromInt64(1),
			),
			inter.Globals.Get("x").GetValue(),
		)

		AssertValuesEqual(
			t,
			inter,
			interpreter.NewUnmeteredIntValueFromInt64(1),
			inter.Globals.Get("y").GetValue(),
		)
	})

	t.Run("nil", func(t *testing.T) {

		t.Parallel()

		inter := parseCheckAndInterpret(t, `
          let x: Int? = nil

          fun test(): Int {
              return x!
          }
        `)

		_, err := inter.Invoke("test")
		RequireError(t, err)

		require.ErrorAs(t, err, &interpreter.ForceNilError{})
	})

	t.Run("non-optional", func(t *testing.T) {

		t.Parallel()

		inter := parseCheckAndInterpret(t, `
          let x: Int = 1
          let y = x!
        `)

		AssertValuesEqual(
			t,
			inter,
			interpreter.NewUnmeteredIntValueFromInt64(1),
			inter.Globals.Get("y").GetValue(),
		)
	})
}

func TestInterpretEphemeralReferenceToOptional(t *testing.T) {

	t.Parallel()

	_, err := parseCheckAndInterpretWithOptions(t,
		`
          contract C {

              var rs: @{Int: R}

              resource R {
                  access(all) let id: Int

                  init(id: Int) {
                      self.id = id
                  }
              }

              fun borrow(id: Int): &R? {
                  return &C.rs[id] as &R?
              }

              init() {
                  self.rs <- {}
                  self.rs[1] <-! create R(id: 1)
                  let ref = self.borrow(id: 1)!
                  ref.id
              }
          }
        `,
		ParseCheckAndInterpretOptions{
			Config: &interpreter.Config{
				ContractValueHandler: makeContractValueHandler(nil, nil, nil),
			},
		},
	)
	require.NoError(t, err)
}

func TestInterpretNestedDeclarationOrder(t *testing.T) {

	t.Parallel()

	t.Run("A, B", func(t *testing.T) {

		t.Parallel()

		_, err := parseCheckAndInterpretWithOptions(t,
			`
              access(all) contract Test {

                  access(all) resource A {

                      access(all) fun b(): @B {
                          return <-create B()
                      }
                  }

                  access(all) resource B {}

                  init() {
                      let a <- create A()
                      let b <- a.b()
                      destroy a
                      destroy b
                  }
              }
            `,
			ParseCheckAndInterpretOptions{
				Config: &interpreter.Config{
					ContractValueHandler: makeContractValueHandler(nil, nil, nil),
				},
			},
		)
		require.NoError(t, err)
	})

	t.Run("B, A", func(t *testing.T) {

		t.Parallel()

		_, err := parseCheckAndInterpretWithOptions(t,
			`
              access(all) contract Test {

                  access(all) resource B {}

                  access(all) resource A {

                      access(all) fun b(): @B {
                          return <-create B()
                      }
                  }

                  init() {
                      let a <- create A()
                      let b <- a.b()
                      destroy a
                      destroy b
                  }
              }
            `,
			ParseCheckAndInterpretOptions{
				Config: &interpreter.Config{
					ContractValueHandler: makeContractValueHandler(nil, nil, nil),
				},
			},
		)
		require.NoError(t, err)
	})
}

func TestInterpretCountDigits256(t *testing.T) {

	t.Parallel()

	type test struct {
		Type    sema.Type
		Literal string
		Count   int
	}

	for _, test := range []test{
		{
			Type:    sema.Int256Type,
			Literal: "676983016644359394637212096269997871684197836659065544033845082275068334",
			Count:   72,
		},
		{
			Type:    sema.UInt256Type,
			Literal: "676983016644359394637212096269997871684197836659065544033845082275068334",
			Count:   72,
		},
		{
			Type:    sema.Int128Type,
			Literal: "676983016644359394637212096269997871",
			Count:   36,
		},
		{
			Type:    sema.UInt128Type,
			Literal: "676983016644359394637212096269997871",
			Count:   36,
		},
	} {

		t.Run(test.Type.String(), func(t *testing.T) {

			inter := parseCheckAndInterpret(t,
				fmt.Sprintf(
					`
                      fun countDigits(_ x: %[2]s): UInt8 {
                          var count: UInt8 = UInt8(0)
                          var input = x
                          while input != %[2]s(0) {
                              count = count + UInt8(1)
                              input = input / %[2]s(10)
                          }
                          return count
                      }

                      let number: %[2]s = %[1]s
                      let result1 = countDigits(%[1]s)
                      let result2 = countDigits(%[2]s(%[1]s))
                      let result3 = countDigits(number)
                    `,
					test.Literal,
					test.Type,
				),
			)

			bigInt, ok := new(big.Int).SetString(test.Literal, 10)
			require.True(t, ok)

			assert.Equal(t,
				bigInt,
				inter.Globals.Get("number").GetValue().(interpreter.BigNumberValue).ToBigInt(nil),
			)

			expected := interpreter.NewUnmeteredUInt8Value(uint8(test.Count))

			for i := 1; i <= 3; i++ {
				variableName := fmt.Sprintf("result%d", i)
				AssertValuesEqual(
					t,
					inter,
					expected,
					inter.Globals.Get(variableName).GetValue(),
				)
			}
		})
	}
}

func TestInterpretFailableCastingCompositeTypeConfusion(t *testing.T) {

	t.Parallel()

	inter, err := parseCheckAndInterpretWithOptions(t,
		`
          contract A {
              struct S {}
          }

          contract B {
              struct S {}
          }

          let s = A.S() as? B.S
        `,
		ParseCheckAndInterpretOptions{
			Config: &interpreter.Config{
				ContractValueHandler: makeContractValueHandler(nil, nil, nil),
			},
		},
	)
	require.NoError(t, err)

	AssertValuesEqual(
		t,
		inter,
		interpreter.Nil,
		inter.Globals.Get("s").GetValue(),
	)
}

func TestInterpretNestedDestroy(t *testing.T) {

	t.Parallel()

	inter, getLogs, err := parseCheckAndInterpretWithLogs(t, `
      resource B {
          let id: Int

          init(_ id: Int){
              self.id = id
          }

          destroy(){
              log("destroying B with id:")
              log(self.id)
          }
      }

      resource A {
          let id: Int
          let bs: @[B]

          init(_ id: Int){
              self.id = id
              self.bs <- []
          }

          fun add(_ b: @B){
              self.bs.append(<-b)
          }

          destroy() {
              log("destroying A with id:")
              log(self.id)
              destroy self.bs
          }
      }

      fun test() {
          let a <- create A(1)
          a.add(<- create B(2))
          a.add(<- create B(3))
          a.add(<- create B(4))

          destroy a
      }
    `)
	require.NoError(t, err)

	value, err := inter.Invoke("test")
	require.NoError(t, err)

	AssertValuesEqual(
		t,
		inter,
		interpreter.Void,
		value,
	)

	assert.Equal(t,
		[]string{
			`"destroying A with id:"`,
			"1",
			`"destroying B with id:"`,
			"2",
			`"destroying B with id:"`,
			"3",
			`"destroying B with id:"`,
			"4",
		},
		getLogs(),
	)
}

// TestInterpretInternalAssignment ensures that a modification of an "internal" value
// is not possible, because the value that is assigned into is a copy
func TestInterpretInternalAssignment(t *testing.T) {

	t.Parallel()

	inter := parseCheckAndInterpret(t, `
       struct S {
           access(self) let xs: {String: Int}

           init() {
               self.xs = {"a": 1}
           }

           fun getXS(): {String: Int} {
               return self.xs
           }
       }

       fun test(): [{String: Int}] {
           let s = S()
           let xs = s.getXS()
           xs["b"] = 2
           return [xs, s.getXS()]
       }
    `)

	value, err := inter.Invoke("test")
	require.NoError(t, err)

	stringIntDictionaryStaticType := &interpreter.DictionaryStaticType{
		KeyType:   interpreter.PrimitiveStaticTypeString,
		ValueType: interpreter.PrimitiveStaticTypeInt,
	}

	AssertValuesEqual(
		t,
		inter,
		interpreter.NewArrayValue(
			inter,
			interpreter.EmptyLocationRange,
			&interpreter.VariableSizedStaticType{
				Type: stringIntDictionaryStaticType,
			},
			common.ZeroAddress,
			interpreter.NewDictionaryValue(
				inter,
				interpreter.EmptyLocationRange,
				stringIntDictionaryStaticType,
				interpreter.NewUnmeteredStringValue("a"),
				interpreter.NewUnmeteredIntValueFromInt64(1),
				interpreter.NewUnmeteredStringValue("b"),
				interpreter.NewUnmeteredIntValueFromInt64(2),
			),
			interpreter.NewDictionaryValue(
				inter,
				interpreter.EmptyLocationRange,
				stringIntDictionaryStaticType,
				interpreter.NewUnmeteredStringValue("a"),
				interpreter.NewUnmeteredIntValueFromInt64(1),
			),
		),
		value,
	)
}

func TestInterpretVoidReturn_(t *testing.T) {
	t.Parallel()

	labelNamed := func(s string) string {
		if s == "" {
			return "unnamed"
		}
		return "named"
	}

	test := func(testName, returnType, returnValue string) {
		var returnSnippet string

		if returnType != "" {
			returnSnippet = ": " + returnType
		}

		var name string
		if testName == "" {
			name = fmt.Sprintf("%s type, %s value", labelNamed(returnType), labelNamed(returnValue))
		} else {
			name = testName
		}

		code := fmt.Sprintf(
			`fun test() %s { return %s }`,
			returnSnippet,
			returnValue,
		)

		t.Run(name, func(t *testing.T) {
			t.Parallel()
			inter := parseCheckAndInterpret(t, code)

			value, err := inter.Invoke("test")
			require.NoError(t, err)

			AssertValuesEqual(t, inter, &interpreter.VoidValue{}, value)
		})
	}

	typeNames := []string{"", "Void"}
	valueNames := []string{"", "()"}

	for _, typ := range typeNames {
		for _, val := range valueNames {
			test("", typ, val)
		}
	}

	test("inline lambda expression", "", "fun(){}()")
	test(
		"inline inline lambda expression",
		"Void",
		`(fun(v: Void): Void {
			let w = fun() { };
			let x: Void = w();
			let y: Void = ();
			let z = v;
			return z;
		 })( () )`,
	)
}

func TestInterpretCopyOnReturn(t *testing.T) {

	t.Parallel()

	inter := parseCheckAndInterpret(t,
		`
          let xs: {String: String} = {}

          fun returnXS(): {String: String} {
              return xs
          }

          fun test(): {String: String} {
              returnXS().insert(key: "foo", "bar")
              return xs
          }
        `,
	)

	value, err := inter.Invoke("test")
	require.NoError(t, err)

	AssertValuesEqual(
		t,
		inter,
		interpreter.NewDictionaryValue(
			inter,
			interpreter.EmptyLocationRange,
			&interpreter.DictionaryStaticType{
				KeyType:   interpreter.PrimitiveStaticTypeString,
				ValueType: interpreter.PrimitiveStaticTypeString,
			},
		),
		value,
	)
}

func BenchmarkInterpretRecursionFib(b *testing.B) {

	inter := parseCheckAndInterpret(b, `
       fun fib(_ n: Int): Int {
           if n < 2 {
              return n
           }
           return fib(n - 1) + fib(n - 2)
       }
   `)

	expected := interpreter.NewUnmeteredIntValueFromInt64(377)

	b.ReportAllocs()
	b.ResetTimer()

	for i := 0; i < b.N; i++ {

		result, err := inter.Invoke(
			"fib",
			interpreter.NewUnmeteredIntValueFromInt64(14),
		)
		require.NoError(b, err)
		RequireValuesEqual(b, inter, expected, result)
	}
}

func TestInterpretMissingMember(t *testing.T) {

	t.Parallel()

	inter := parseCheckAndInterpret(t,
		`
          struct X {
              let y: Int

              init() {
                  self.y = 1
              }
          }

          let x = X()

          fun test() {
              // access missing field y
              x.y
          }
        `,
	)

	// Remove field `y`
	compositeValue := inter.Globals.Get("x").GetValue().(*interpreter.CompositeValue)
	compositeValue.RemoveField(inter, interpreter.EmptyLocationRange, "y")

	_, err := inter.Invoke("test")
	RequireError(t, err)

	var missingMemberError interpreter.UseBeforeInitializationError
	require.ErrorAs(t, err, &missingMemberError)

	require.Equal(t, "y", missingMemberError.Name)
}

func BenchmarkNewInterpreter(b *testing.B) {

	b.Run("new interpreter", func(b *testing.B) {
		b.ResetTimer()
		b.ReportAllocs()

		for i := 0; i < b.N; i++ {
			_, err := interpreter.NewInterpreter(nil, nil, &interpreter.Config{})
			require.NoError(b, err)
		}
	})

	b.Run("new sub-interpreter", func(b *testing.B) {
		b.ReportAllocs()

		inter, err := interpreter.NewInterpreter(nil, nil, &interpreter.Config{})
		require.NoError(b, err)

		b.ResetTimer()

		for i := 0; i < b.N; i++ {
			_, err := inter.NewSubInterpreter(nil, nil)
			require.NoError(b, err)
		}
	})
}

func TestInterpretHostFunctionStaticType(t *testing.T) {

	t.Parallel()

	t.Run("toString function", func(t *testing.T) {
		t.Parallel()

		inter := parseCheckAndInterpret(t, `
            let x = 5
            let y = x.toString
        `)

		value := inter.Globals.Get("y").GetValue()
		assert.Equal(
			t,
			interpreter.ConvertSemaToStaticType(nil, sema.ToStringFunctionType),
			value.StaticType(inter),
		)
	})

	t.Run("Type function", func(t *testing.T) {
		t.Parallel()

		inter := parseCheckAndInterpret(t, `
            let x = Type
            let y = x<Int8>()
        `)

		value := inter.Globals.Get("x").GetValue()
		assert.Equal(
			t,
			interpreter.ConvertSemaToStaticType(
				nil,
				&sema.FunctionType{
					Purity:               sema.FunctionPurityView,
					ReturnTypeAnnotation: sema.MetaTypeAnnotation,
				},
			),
			value.StaticType(inter),
		)

		value = inter.Globals.Get("y").GetValue()
		assert.Equal(
			t,
			interpreter.PrimitiveStaticTypeMetaType,
			value.StaticType(inter),
		)

		require.IsType(t, interpreter.TypeValue{}, value)
		typeValue := value.(interpreter.TypeValue)
		assert.Equal(t, interpreter.PrimitiveStaticTypeInt8, typeValue.Type)
	})

	t.Run("toString function", func(t *testing.T) {
		t.Parallel()

		inter := parseCheckAndInterpret(t, `
            let a: Int8 = 5
            let b: Fix64 = 4.0

            let x = a.toString
            let y = b.toString
        `)

		// Both `x` and `y` are two functions that returns a string.
		// Hence, their types are equal. i.e: Receivers shouldn't matter.

		xValue := inter.Globals.Get("x").GetValue()
		assert.Equal(
			t,
			interpreter.ConvertSemaToStaticType(nil, sema.ToStringFunctionType),
			xValue.StaticType(inter),
		)

		yValue := inter.Globals.Get("y").GetValue()
		assert.Equal(
			t,
			interpreter.ConvertSemaToStaticType(nil, sema.ToStringFunctionType),
			yValue.StaticType(inter),
		)

		assert.Equal(t, xValue.StaticType(inter), yValue.StaticType(inter))
	})
}

func TestInterpretArrayTypeInference(t *testing.T) {

	t.Parallel()

	t.Run("anystruct with empty array", func(t *testing.T) {
		t.Parallel()

		inter := parseCheckAndInterpret(t, `
            fun test(): Type {
                let x: AnyStruct = []
                return x.getType()
            }
        `)

		value, err := inter.Invoke("test")
		require.NoError(t, err)

		AssertValuesEqual(
			t,
			inter,
			interpreter.TypeValue{
				Type: &interpreter.VariableSizedStaticType{
					Type: interpreter.PrimitiveStaticTypeAnyStruct,
				},
			},
			value,
		)
	})

	t.Run("anystruct with numeric array", func(t *testing.T) {
		t.Parallel()

		inter := parseCheckAndInterpret(t, `
            fun test(): Type {
                let x: AnyStruct = [1, 2, 3]
                return x.getType()
            }
        `)

		value, err := inter.Invoke("test")
		require.NoError(t, err)

		AssertValuesEqual(
			t,
			inter,
			interpreter.TypeValue{
				Type: &interpreter.VariableSizedStaticType{
					Type: interpreter.PrimitiveStaticTypeInt,
				},
			},
			value,
		)
	})
}

func TestInterpretArrayFirstIndex(t *testing.T) {

	t.Parallel()

	inter := parseCheckAndInterpret(t, `
      let xs = [1, 2, 3]

      fun test(): Int? {
          return xs.firstIndex(of: 2)
      }
    `)

	value, err := inter.Invoke("test")
	require.NoError(t, err)

	AssertValuesEqual(
		t,
		inter,
		interpreter.NewUnmeteredSomeValueNonCopying(
			interpreter.NewUnmeteredIntValueFromInt64(1),
		),
		value,
	)
}

func TestInterpretArrayFirstIndexDoesNotExist(t *testing.T) {

	t.Parallel()

	inter := parseCheckAndInterpret(t, `
      let xs = [1, 2, 3]

      fun test(): Int? {
      return xs.firstIndex(of: 5)
      }
    `)

	value, err := inter.Invoke("test")
	require.NoError(t, err)

	AssertValuesEqual(
		t,
		inter,
		interpreter.Nil,
		value,
	)
}

func TestInterpretArrayReverse(t *testing.T) {
	t.Parallel()

	inter := parseCheckAndInterpret(t, `
		let xs = [1, 2, 3, 100, 200]
		let ys = [100, 467, 297, 23]
		let xs_fixed: [Int; 5] = [1, 2, 3, 100, 200]
		let ys_fixed: [Int; 4] = [100, 467, 297, 23]
		let emptyVals: [Int] = []
		let emptyVals_fixed: [Int; 0] = []

		fun reversexs(): [Int] {
			return xs.reverse()
		}
		fun originalxs(): [Int] {
			return xs
		}

		fun reverseys(): [Int] {
			return ys.reverse()
		}
		fun originalys(): [Int] {
			return ys
		}

		fun reversexs_fixed(): [Int; 5] {
			return xs_fixed.reverse()
		}
		fun originalxs_fixed(): [Int; 5] {
			return xs_fixed
		}

		fun reverseys_fixed(): [Int; 4] {
			return ys_fixed.reverse()
		}
		fun originalys_fixed(): [Int; 4] {
			return ys_fixed
		}

		fun reverseempty(): [Int] {
			return emptyVals.reverse()
		}
		fun originalempty(): [Int] {
			return emptyVals
		}

		fun reverseempty_fixed(): [Int; 0] {
			return emptyVals_fixed.reverse()
		}
		fun originalempty_fixed(): [Int; 0] {
			return emptyVals_fixed
		}

		access(all)  struct TestStruct {
			access(all)  var test: Int

			init(_ t: Int) {
				self.test = t
			}
		}

		let sa = [TestStruct(1), TestStruct(2), TestStruct(3)]
		let sa_fixed: [TestStruct; 3] = [TestStruct(1), TestStruct(2), TestStruct(3)]

		fun reversesa(): [Int] {
			let sa_rev = sa.reverse()

			let res: [Int] = [];
			for s in sa_rev {
				res.append(s.test)
			}

			return res
		}

		fun originalsa(): [Int] {
			let res: [Int] = [];
			for s in sa {
				res.append(s.test)
			}

			return res
		}

		fun reversesa_fixed(): [Int] {
			let sa_rev = sa_fixed.reverse()

			let res: [Int] = [];
			for s in sa_rev {
				res.append(s.test)
			}

			return res
		}

		fun originalsa_fixed(): [Int] {
			let res: [Int] = [];
			for s in sa_fixed {
				res.append(s.test)
			}

			return res
		}
	`)

	runValidCase := func(t *testing.T, reverseFuncName, originalFuncName string, reversedArray, originalArray *interpreter.ArrayValue) {
		val, err := inter.Invoke(reverseFuncName)
		require.NoError(t, err)

		AssertValuesEqual(
			t,
			inter,
			reversedArray,
			val,
		)

		origVal, err := inter.Invoke(originalFuncName)
		require.NoError(t, err)

		// Original array remains unchanged
		AssertValuesEqual(
			t,
			inter,
			originalArray,
			origVal,
		)
	}

	for _, suffix := range []string{"_fixed", ""} {
		fixed := suffix == "_fixed"

		var arrayType interpreter.ArrayStaticType
		if fixed {
			arrayType = &interpreter.ConstantSizedStaticType{
				Type: interpreter.PrimitiveStaticTypeInt,
			}
		} else {
			arrayType = &interpreter.VariableSizedStaticType{
				Type: interpreter.PrimitiveStaticTypeInt,
			}
		}

		setFixedSize := func(size int64) {
			if fixed {
				constSized, ok := arrayType.(*interpreter.ConstantSizedStaticType)
				assert.True(t, ok)

				constSized.Size = size
			}
		}

		setFixedSize(0)
		runValidCase(t, "reverseempty"+suffix, "originalempty"+suffix,
			interpreter.NewArrayValue(
				inter,
				interpreter.EmptyLocationRange,
				arrayType,
				common.ZeroAddress,
			), interpreter.NewArrayValue(
				inter,
				interpreter.EmptyLocationRange,
				arrayType,
				common.ZeroAddress,
			))

		setFixedSize(5)
		runValidCase(t, "reversexs"+suffix, "originalxs"+suffix,
			interpreter.NewArrayValue(
				inter,
				interpreter.EmptyLocationRange,
				arrayType,
				common.ZeroAddress,
				interpreter.NewUnmeteredIntValueFromInt64(200),
				interpreter.NewUnmeteredIntValueFromInt64(100),
				interpreter.NewUnmeteredIntValueFromInt64(3),
				interpreter.NewUnmeteredIntValueFromInt64(2),
				interpreter.NewUnmeteredIntValueFromInt64(1),
			), interpreter.NewArrayValue(
				inter,
				interpreter.EmptyLocationRange,
				arrayType,
				common.ZeroAddress,
				interpreter.NewUnmeteredIntValueFromInt64(1),
				interpreter.NewUnmeteredIntValueFromInt64(2),
				interpreter.NewUnmeteredIntValueFromInt64(3),
				interpreter.NewUnmeteredIntValueFromInt64(100),
				interpreter.NewUnmeteredIntValueFromInt64(200),
			))

		setFixedSize(4)
		runValidCase(t, "reverseys"+suffix, "originalys"+suffix,
			interpreter.NewArrayValue(
				inter,
				interpreter.EmptyLocationRange,
				arrayType,
				common.ZeroAddress,
				interpreter.NewUnmeteredIntValueFromInt64(23),
				interpreter.NewUnmeteredIntValueFromInt64(297),
				interpreter.NewUnmeteredIntValueFromInt64(467),
				interpreter.NewUnmeteredIntValueFromInt64(100),
			), interpreter.NewArrayValue(
				inter,
				interpreter.EmptyLocationRange,
				arrayType,
				common.ZeroAddress,
				interpreter.NewUnmeteredIntValueFromInt64(100),
				interpreter.NewUnmeteredIntValueFromInt64(467),
				interpreter.NewUnmeteredIntValueFromInt64(297),
				interpreter.NewUnmeteredIntValueFromInt64(23),
			))

		runValidCase(t, "reversesa"+suffix, "originalsa"+suffix,
			interpreter.NewArrayValue(
				inter,
				interpreter.EmptyLocationRange,
				&interpreter.VariableSizedStaticType{
					Type: interpreter.PrimitiveStaticTypeInt,
				},
				common.ZeroAddress,
				interpreter.NewUnmeteredIntValueFromInt64(3),
				interpreter.NewUnmeteredIntValueFromInt64(2),
				interpreter.NewUnmeteredIntValueFromInt64(1),
			), interpreter.NewArrayValue(
				inter,
				interpreter.EmptyLocationRange,
				&interpreter.VariableSizedStaticType{
					Type: interpreter.PrimitiveStaticTypeInt,
				},
				common.ZeroAddress,
				interpreter.NewUnmeteredIntValueFromInt64(1),
				interpreter.NewUnmeteredIntValueFromInt64(2),
				interpreter.NewUnmeteredIntValueFromInt64(3),
			))
	}
}

func TestInterpretArrayFilter(t *testing.T) {

	runValidCase := func(
		t *testing.T,
		inter *interpreter.Interpreter,
		filterFuncName,
		originalFuncName string,
		filteredArray, originalArray *interpreter.ArrayValue,
	) {
		val, err := inter.Invoke(filterFuncName)
		require.NoError(t, err)

		AssertValuesEqual(
			t,
			inter,
			filteredArray,
			val,
		)

		origVal, err := inter.Invoke(originalFuncName)
		require.NoError(t, err)

		// Original array remains unchanged
		AssertValuesEqual(
			t,
			inter,
			originalArray,
			origVal,
		)
	}

	t.Run("with variable sized empty array", func(t *testing.T) {
		t.Parallel()

		inter := parseCheckAndInterpret(t, `
			let emptyVals: [Int] = []

			let onlyEven =
				view fun (_ x: Int): Bool {
					return x % 2 == 0
				}

			fun filterempty(): [Int] {
				return emptyVals.filter(onlyEven)
			}
			fun originalempty(): [Int] {
				return emptyVals
			}
		`)

		emptyVarSizedArray := interpreter.NewArrayValue(
			inter,
			interpreter.EmptyLocationRange,
			&interpreter.VariableSizedStaticType{
				Type: interpreter.PrimitiveStaticTypeInt,
			},
			common.ZeroAddress,
		)

		runValidCase(
			t,
			inter,
			"filterempty",
			"originalempty",
			emptyVarSizedArray,
			emptyVarSizedArray,
		)
	})

	t.Run("with variable sized array of integer", func(t *testing.T) {
		t.Parallel()

		inter := parseCheckAndInterpret(t, `
			let xs = [1, 2, 3, 100, 201]

			let onlyEven =
				view fun (_ x: Int): Bool {
					return x % 2 == 0
				}

			fun filterxs(): [Int] {
				return xs.filter(onlyEven)
			}
			fun originalxs(): [Int] {
				return xs
			}
		`)

		varSizedArrayType := &interpreter.VariableSizedStaticType{
			Type: interpreter.PrimitiveStaticTypeInt,
		}

		runValidCase(
			t,
			inter,
			"filterxs",
			"originalxs",
			interpreter.NewArrayValue(
				inter,
				interpreter.EmptyLocationRange,
				varSizedArrayType,
				common.ZeroAddress,
				interpreter.NewUnmeteredIntValueFromInt64(2),
				interpreter.NewUnmeteredIntValueFromInt64(100),
			),
			interpreter.NewArrayValue(
				inter,
				interpreter.EmptyLocationRange,
				varSizedArrayType,
				common.ZeroAddress,
				interpreter.NewUnmeteredIntValueFromInt64(1),
				interpreter.NewUnmeteredIntValueFromInt64(2),
				interpreter.NewUnmeteredIntValueFromInt64(3),
				interpreter.NewUnmeteredIntValueFromInt64(100),
				interpreter.NewUnmeteredIntValueFromInt64(201),
			),
		)
	})

	t.Run("with variable sized array of struct", func(t *testing.T) {
		t.Parallel()

		inter := parseCheckAndInterpret(t, `
            struct TestStruct {

                var test: Int

				init(_ t: Int) {
					self.test = t
				}
			}

			let onlyOddStruct =
				view fun (_ x: TestStruct): Bool {
					return x.test % 2 == 1
				}

			let sa = [TestStruct(1), TestStruct(2), TestStruct(3)]

			fun filtersa(): [Int] {
				let sa_filtered = sa.filter(onlyOddStruct)
				let res: [Int] = [];
				for s in sa_filtered {
					res.append(s.test)
				}
				return res
			}

			fun originalsa(): [Int] {
				let res: [Int] = [];
				for s in sa {
					res.append(s.test)
				}
				return res
			}
		`)

		varSizedArrayType := &interpreter.VariableSizedStaticType{
			Type: interpreter.PrimitiveStaticTypeInt,
		}

		runValidCase(
			t,
			inter,
			"filtersa",
			"originalsa",
			interpreter.NewArrayValue(
				inter,
				interpreter.EmptyLocationRange,
				varSizedArrayType,
				common.ZeroAddress,
				interpreter.NewUnmeteredIntValueFromInt64(1),
				interpreter.NewUnmeteredIntValueFromInt64(3),
			),
			interpreter.NewArrayValue(
				inter,
				interpreter.EmptyLocationRange,
				varSizedArrayType,
				common.ZeroAddress,
				interpreter.NewUnmeteredIntValueFromInt64(1),
				interpreter.NewUnmeteredIntValueFromInt64(2),
				interpreter.NewUnmeteredIntValueFromInt64(3),
			),
		)
	})

	t.Run("with fixed sized empty array", func(t *testing.T) {
		t.Parallel()

		inter := parseCheckAndInterpret(t, `
			let emptyVals_fixed: [Int; 0] = []

			let onlyEven =
				view fun (_ x: Int): Bool {
					return x % 2 == 0
				}

			fun filterempty_fixed(): [Int] {
				return emptyVals_fixed.filter(onlyEven)
			}
			fun originalempty_fixed(): [Int; 0] {
				return emptyVals_fixed
			}
		`)

		runValidCase(
			t,
			inter,
			"filterempty_fixed",
			"originalempty_fixed",
			interpreter.NewArrayValue(
				inter,
				interpreter.EmptyLocationRange,
				&interpreter.VariableSizedStaticType{
					Type: interpreter.PrimitiveStaticTypeInt,
				},
				common.ZeroAddress,
			),
			interpreter.NewArrayValue(
				inter,
				interpreter.EmptyLocationRange,
				&interpreter.ConstantSizedStaticType{
					Type: interpreter.PrimitiveStaticTypeInt,
					Size: 0,
				},
				common.ZeroAddress,
			),
		)
	})

	t.Run("with fixed sized array of integer", func(t *testing.T) {
		t.Parallel()

		inter := parseCheckAndInterpret(t, `
			let xs_fixed: [Int; 5] = [1, 2, 3, 100, 201]

			let onlyEven =
				view fun (_ x: Int): Bool {
					return x % 2 == 0
				}

			fun filterxs_fixed(): [Int] {
				return xs_fixed.filter(onlyEven)
			}
			fun originalxs_fixed(): [Int; 5] {
				return xs_fixed
			}
		`)

		runValidCase(
			t,
			inter,
			"filterxs_fixed",
			"originalxs_fixed",
			interpreter.NewArrayValue(
				inter,
				interpreter.EmptyLocationRange,
				&interpreter.VariableSizedStaticType{
					Type: interpreter.PrimitiveStaticTypeInt,
				},
				common.ZeroAddress,
				interpreter.NewUnmeteredIntValueFromInt64(2),
				interpreter.NewUnmeteredIntValueFromInt64(100),
			),
			interpreter.NewArrayValue(
				inter,
				interpreter.EmptyLocationRange,
				&interpreter.ConstantSizedStaticType{
					Type: interpreter.PrimitiveStaticTypeInt,
					Size: 5,
				},
				common.ZeroAddress,
				interpreter.NewUnmeteredIntValueFromInt64(1),
				interpreter.NewUnmeteredIntValueFromInt64(2),
				interpreter.NewUnmeteredIntValueFromInt64(3),
				interpreter.NewUnmeteredIntValueFromInt64(100),
				interpreter.NewUnmeteredIntValueFromInt64(201),
			),
		)
	})

	t.Run("with fixed sized array of struct", func(t *testing.T) {
		t.Parallel()

		inter := parseCheckAndInterpret(t, `
			struct TestStruct {

				var test: Int

				init(_ t: Int) {
					self.test = t
				}
			}

			let onlyOddStruct =
				view fun (_ x: TestStruct): Bool {
					return x.test % 2 == 1
				}

			let sa_fixed: [TestStruct; 3] = [TestStruct(1), TestStruct(2), TestStruct(3)]

			fun filtersa_fixed(): [Int] {
				let sa_rev = sa_fixed.filter(onlyOddStruct)
				let res: [Int] = [];
				for s in sa_rev {
					res.append(s.test)
				}
				return res
			}
			fun originalsa_fixed(): [Int] {
				let res: [Int] = [];
				for s in sa_fixed {
					res.append(s.test)
				}
				return res
			}
		`)

		runValidCase(
			t,
			inter,
			"filtersa_fixed",
			"originalsa_fixed",
			interpreter.NewArrayValue(
				inter,
				interpreter.EmptyLocationRange,
				&interpreter.VariableSizedStaticType{
					Type: interpreter.PrimitiveStaticTypeInt,
				},
				common.ZeroAddress,
				interpreter.NewUnmeteredIntValueFromInt64(1),
				interpreter.NewUnmeteredIntValueFromInt64(3),
			),
			interpreter.NewArrayValue(
				inter,
				interpreter.EmptyLocationRange,
				&interpreter.VariableSizedStaticType{
					Type: interpreter.PrimitiveStaticTypeInt,
				},
				common.ZeroAddress,
				interpreter.NewUnmeteredIntValueFromInt64(1),
				interpreter.NewUnmeteredIntValueFromInt64(2),
				interpreter.NewUnmeteredIntValueFromInt64(3),
			),
		)
	})
}

func TestInterpretArrayMap(t *testing.T) {
	t.Parallel()

	runValidCase := func(
		t *testing.T,
		inter *interpreter.Interpreter,
		mapFuncName,
		originalFuncName string,
		mappedArray, originalArray *interpreter.ArrayValue,
	) {
		val, err := inter.Invoke(mapFuncName)
		require.NoError(t, err)

		AssertValuesEqual(
			t,
			inter,
			mappedArray,
			val,
		)

		origVal, err := inter.Invoke(originalFuncName)
		require.NoError(t, err)

		// Original array remains unchanged
		AssertValuesEqual(
			t,
			inter,
			originalArray,
			origVal,
		)
	}

	t.Run("with variable sized empty array", func(t *testing.T) {
		t.Parallel()

		inter := parseCheckAndInterpret(t, `
			let emptyVals: [Int] = []

			let plusTen =
				fun (_ x: Int): Int {
					return x + 10
				}

			fun mapempty(): [Int] {
				return emptyVals.map(plusTen)
			}
			fun originalempty(): [Int] {
				return emptyVals
			}
		`)

		emptyVarSizedArray := interpreter.NewArrayValue(
			inter,
			interpreter.EmptyLocationRange,
			&interpreter.VariableSizedStaticType{
				Type: interpreter.PrimitiveStaticTypeInt,
			},
			common.ZeroAddress,
		)

		runValidCase(
			t,
			inter,
			"mapempty",
			"originalempty",
			emptyVarSizedArray,
			emptyVarSizedArray,
		)
	})

	t.Run("with variable sized array of integer to Int16", func(t *testing.T) {
		t.Parallel()

		inter := parseCheckAndInterpret(t, `
			let xs = [1, 2, 3, 100, 201]

			let plusTen =
				fun (_ x: Int): Int16 {
					return Int16(x) + 10
				}

			fun mapxs(): [Int16] {
				return xs.map(plusTen)
			}
			fun originalxs(): [Int] {
				return xs
			}
		`)

		runValidCase(
			t,
			inter,
			"mapxs",
			"originalxs",
			interpreter.NewArrayValue(
				inter,
				interpreter.EmptyLocationRange,
				&interpreter.VariableSizedStaticType{
					Type: interpreter.PrimitiveStaticTypeInt16,
				},
				common.ZeroAddress,
				interpreter.NewUnmeteredInt16Value(11),
				interpreter.NewUnmeteredInt16Value(12),
				interpreter.NewUnmeteredInt16Value(13),
				interpreter.NewUnmeteredInt16Value(110),
				interpreter.NewUnmeteredInt16Value(211),
			),
			interpreter.NewArrayValue(
				inter,
				interpreter.EmptyLocationRange,
				&interpreter.VariableSizedStaticType{
					Type: interpreter.PrimitiveStaticTypeInt,
				},
				common.ZeroAddress,
				interpreter.NewUnmeteredIntValueFromInt64(1),
				interpreter.NewUnmeteredIntValueFromInt64(2),
				interpreter.NewUnmeteredIntValueFromInt64(3),
				interpreter.NewUnmeteredIntValueFromInt64(100),
				interpreter.NewUnmeteredIntValueFromInt64(201),
			),
		)
	})

	t.Run("with variable sized array of struct to Int", func(t *testing.T) {
		t.Parallel()

		inter := parseCheckAndInterpret(t, `
			struct TestStruct {
				var test: Int

				init(_ t: Int) {
					self.test = t
				}
			}

			let innerValueMinusOne =
				fun (_ x: TestStruct): Int {
					return x.test - 1
				}

			let sa = [TestStruct(1), TestStruct(2), TestStruct(3)]

			fun mapsa(): [Int] {
				return sa.map(innerValueMinusOne)
			}

			fun originalsa(): [Int] {
				let res: [Int] = [];
				for s in sa {
					res.append(s.test)
				}
				return res
			}
		`)

		varSizedArrayType := &interpreter.VariableSizedStaticType{
			Type: interpreter.PrimitiveStaticTypeInt,
		}

		runValidCase(
			t,
			inter,
			"mapsa",
			"originalsa",
			interpreter.NewArrayValue(
				inter,
				interpreter.EmptyLocationRange,
				varSizedArrayType,
				common.ZeroAddress,
				interpreter.NewUnmeteredIntValueFromInt64(0),
				interpreter.NewUnmeteredIntValueFromInt64(1),
				interpreter.NewUnmeteredIntValueFromInt64(2),
			),
			interpreter.NewArrayValue(
				inter,
				interpreter.EmptyLocationRange,
				varSizedArrayType,
				common.ZeroAddress,
				interpreter.NewUnmeteredIntValueFromInt64(1),
				interpreter.NewUnmeteredIntValueFromInt64(2),
				interpreter.NewUnmeteredIntValueFromInt64(3),
			),
		)
	})

	t.Run("with variable sized array of int to struct", func(t *testing.T) {
		t.Parallel()

		inter := parseCheckAndInterpret(t, `
			struct TestStruct {
				var test: Int

				init(_ t: Int) {
					self.test = t
				}
			}

			let intPlusTenToStruct =
				fun (_ x: Int): TestStruct {
					return TestStruct(x + 10)
				}

			let orig = [1, 2, 3]

			fun mapToStruct(): [Int] {
				let mapped = orig.map(intPlusTenToStruct)
				let res: [Int] = [];
				for s in mapped {
					res.append(s.test)
				}
				return res
			}
			fun original(): [Int] {
				return orig
			}
		`)

		varSizedArrayType := &interpreter.VariableSizedStaticType{
			Type: interpreter.PrimitiveStaticTypeInt,
		}

		runValidCase(
			t,
			inter,
			"mapToStruct",
			"original",
			interpreter.NewArrayValue(
				inter,
				interpreter.EmptyLocationRange,
				varSizedArrayType,
				common.ZeroAddress,
				interpreter.NewUnmeteredIntValueFromInt64(11),
				interpreter.NewUnmeteredIntValueFromInt64(12),
				interpreter.NewUnmeteredIntValueFromInt64(13),
			),
			interpreter.NewArrayValue(
				inter,
				interpreter.EmptyLocationRange,
				varSizedArrayType,
				common.ZeroAddress,
				interpreter.NewUnmeteredIntValueFromInt64(1),
				interpreter.NewUnmeteredIntValueFromInt64(2),
				interpreter.NewUnmeteredIntValueFromInt64(3),
			),
		)
	})

	t.Run("with fixed sized empty array", func(t *testing.T) {
		t.Parallel()

		inter := parseCheckAndInterpret(t, `
			let emptyVals_fixed: [Int; 0] = []

			let trueForEven =
				fun (_ x: Int): Bool {
					return x % 2 == 0
				}

			fun mapempty_fixed(): [Bool; 0] {
				return emptyVals_fixed.map(trueForEven)
			}
			fun originalempty_fixed(): [Int; 0] {
				return emptyVals_fixed
			}
		`)

		runValidCase(
			t,
			inter,
			"mapempty_fixed",
			"originalempty_fixed",
			interpreter.NewArrayValue(
				inter,
				interpreter.EmptyLocationRange,
				&interpreter.ConstantSizedStaticType{
					Type: interpreter.PrimitiveStaticTypeBool,
					Size: 0,
				},
				common.ZeroAddress,
			),
			interpreter.NewArrayValue(
				inter,
				interpreter.EmptyLocationRange,
				&interpreter.ConstantSizedStaticType{
					Type: interpreter.PrimitiveStaticTypeInt,
					Size: 0,
				},
				common.ZeroAddress,
			),
		)
	})

	t.Run("with fixed sized array of integer to Int16", func(t *testing.T) {
		t.Parallel()

		inter := parseCheckAndInterpret(t, `
			let xs_fixed: [Int; 5] = [1, 2, 3, 100, 201]

			let plusTen =
				fun (_ x: Int): Int16 {
					return Int16(x) + 10
				}

			fun mapxs_fixed(): [Int16; 5] {
				return xs_fixed.map(plusTen)
			}
			fun originalxs_fixed(): [Int; 5] {
				return xs_fixed
			}
		`)

		runValidCase(
			t,
			inter,
			"mapxs_fixed",
			"originalxs_fixed",
			interpreter.NewArrayValue(
				inter,
				interpreter.EmptyLocationRange,
				&interpreter.ConstantSizedStaticType{
					Type: interpreter.PrimitiveStaticTypeInt16,
					Size: 5,
				},
				common.ZeroAddress,
				interpreter.NewUnmeteredInt16Value(11),
				interpreter.NewUnmeteredInt16Value(12),
				interpreter.NewUnmeteredInt16Value(13),
				interpreter.NewUnmeteredInt16Value(110),
				interpreter.NewUnmeteredInt16Value(211),
			),
			interpreter.NewArrayValue(
				inter,
				interpreter.EmptyLocationRange,
				&interpreter.ConstantSizedStaticType{
					Type: interpreter.PrimitiveStaticTypeInt,
					Size: 5,
				},
				common.ZeroAddress,
				interpreter.NewUnmeteredIntValueFromInt64(1),
				interpreter.NewUnmeteredIntValueFromInt64(2),
				interpreter.NewUnmeteredIntValueFromInt64(3),
				interpreter.NewUnmeteredIntValueFromInt64(100),
				interpreter.NewUnmeteredIntValueFromInt64(201),
			),
		)
	})

	t.Run("with fixed sized array of struct to Int", func(t *testing.T) {
		t.Parallel()

		inter := parseCheckAndInterpret(t, `
			struct TestStruct {
				var test: Int

				init(_ t: Int) {
					self.test = t
				}
			}

			let innerValueMinusOne =
				fun (_ x: TestStruct): Int {
					return x.test - 1
				}

			let sa_fixed: [TestStruct; 3] = [TestStruct(1), TestStruct(2), TestStruct(3)]

			fun mapsa_fixed(): [Int; 3] {
				return sa_fixed.map(innerValueMinusOne)
			}

			fun originalsa_fixed(): [Int] {
				let res: [Int] = [];
				for s in sa_fixed {
					res.append(s.test)
				}
				return res
			}
		`)

		runValidCase(
			t,
			inter,
			"mapsa_fixed",
			"originalsa_fixed",
			interpreter.NewArrayValue(
				inter,
				interpreter.EmptyLocationRange,
				&interpreter.ConstantSizedStaticType{
					Type: interpreter.PrimitiveStaticTypeInt,
					Size: 3,
				},
				common.ZeroAddress,
				interpreter.NewUnmeteredIntValueFromInt64(0),
				interpreter.NewUnmeteredIntValueFromInt64(1),
				interpreter.NewUnmeteredIntValueFromInt64(2),
			),
			interpreter.NewArrayValue(
				inter,
				interpreter.EmptyLocationRange,
				&interpreter.VariableSizedStaticType{
					Type: interpreter.PrimitiveStaticTypeInt,
				},
				common.ZeroAddress,
				interpreter.NewUnmeteredIntValueFromInt64(1),
				interpreter.NewUnmeteredIntValueFromInt64(2),
				interpreter.NewUnmeteredIntValueFromInt64(3),
			),
		)
	})

	t.Run("with fixed sized array of Int to Struct", func(t *testing.T) {
		t.Parallel()

		inter := parseCheckAndInterpret(t, `
			struct TestStruct {
				var test: Int

				init(_ t: Int) {
					self.test = t
				}
			}

			let intPlusTenToStruct =
				fun (_ x: Int): TestStruct {
					return TestStruct(x + 10)
				}

			let array_fixed: [Int; 3] = [1, 2, 3]

			fun map_fixed(): [Int] {
				let sa = array_fixed.map(intPlusTenToStruct)
				let res: [Int] = [];
				for s in sa {
					res.append(s.test)
				}
				return res
			}
			fun original_fixed(): [Int; 3] {
				return array_fixed
			}
		`)

		runValidCase(
			t,
			inter,
			"map_fixed",
			"original_fixed",
			interpreter.NewArrayValue(
				inter,
				interpreter.EmptyLocationRange,
				&interpreter.VariableSizedStaticType{
					Type: interpreter.PrimitiveStaticTypeInt,
				},
				common.ZeroAddress,
				interpreter.NewUnmeteredIntValueFromInt64(11),
				interpreter.NewUnmeteredIntValueFromInt64(12),
				interpreter.NewUnmeteredIntValueFromInt64(13),
			),
			interpreter.NewArrayValue(
				inter,
				interpreter.EmptyLocationRange,
				&interpreter.ConstantSizedStaticType{
					Type: interpreter.PrimitiveStaticTypeInt,
					Size: 3,
				},
				common.ZeroAddress,
				interpreter.NewUnmeteredIntValueFromInt64(1),
				interpreter.NewUnmeteredIntValueFromInt64(2),
				interpreter.NewUnmeteredIntValueFromInt64(3),
			),
		)
	})
}

func TestInterpretOptionalReference(t *testing.T) {

	t.Parallel()

	t.Run("present", func(t *testing.T) {

		inter := parseCheckAndInterpret(t, `
          fun present(): &Int {
              let x: Int? = 1
              let y = &x as &Int?
              return y!
          }
        `)

		value, err := inter.Invoke("present")
		require.NoError(t, err)
		require.Equal(
			t,
			&interpreter.EphemeralReferenceValue{
				Value:         interpreter.NewUnmeteredIntValueFromInt64(1),
				BorrowedType:  sema.IntType,
				Authorization: interpreter.UnauthorizedAccess,
			},
			value,
		)

	})

	t.Run("absent", func(t *testing.T) {
		t.Parallel()

		inter := parseCheckAndInterpret(t, `
          fun absent(): &Int {
              let x: Int? = nil
              let y = &x as &Int?
              return y!
          }
        `)

		_, err := inter.Invoke("absent")
		RequireError(t, err)

		var forceNilError interpreter.ForceNilError
		require.ErrorAs(t, err, &forceNilError)
	})
}

func TestInterpretCastingBoxing(t *testing.T) {

	t.Parallel()

	t.Run("failable cast", func(t *testing.T) {

		t.Parallel()

		inter := parseCheckAndInterpret(t, `
          let a = (1 as? Int?!)?.getType()
        `)

		variable := inter.Globals.Get("a")
		require.NotNil(t, variable)

		require.Equal(
			t,
			interpreter.NewUnmeteredSomeValueNonCopying(
				interpreter.TypeValue{
					Type: interpreter.PrimitiveStaticTypeInt,
				},
			),
			variable.GetValue(),
		)
	})

	t.Run("force cast", func(t *testing.T) {

		t.Parallel()

		inter := parseCheckAndInterpret(t, `
          let a = (1 as! Int?)?.getType()
        `)

		variable := inter.Globals.Get("a")
		require.NotNil(t, variable)

		require.Equal(
			t,
			interpreter.NewUnmeteredSomeValueNonCopying(
				interpreter.TypeValue{
					Type: interpreter.PrimitiveStaticTypeInt,
				},
			),
			variable.GetValue(),
		)
	})

	t.Run("cast", func(t *testing.T) {

		t.Parallel()

		inter := parseCheckAndInterpret(t, `
          let a = (1 as Int?)?.getType()
        `)

		variable := inter.Globals.Get("a")
		require.NotNil(t, variable)

		require.Equal(
			t,
			interpreter.NewUnmeteredSomeValueNonCopying(
				interpreter.TypeValue{
					Type: interpreter.PrimitiveStaticTypeInt,
				},
			),
			variable.GetValue(),
		)
	})
}

func TestInterpretNilCoalesceReference(t *testing.T) {

	t.Parallel()

	baseValueActivation := sema.NewVariableActivation(sema.BaseValueActivation)
	baseValueActivation.DeclareValue(stdlib.PanicFunction)

	baseActivation := activations.NewActivation(nil, interpreter.BaseActivation)
	interpreter.Declare(baseActivation, stdlib.PanicFunction)

	inter, err := parseCheckAndInterpretWithOptions(t,
		`
          let xs = {"a": 2}
          let ref = &xs["a"] as &Int? ?? panic("no a")
        `,
		ParseCheckAndInterpretOptions{
			CheckerConfig: &sema.Config{
				BaseValueActivationHandler: func(_ common.Location) *sema.VariableActivation {
					return baseValueActivation
				},
			},
			Config: &interpreter.Config{
				BaseActivationHandler: func(_ common.Location) *interpreter.VariableActivation {
					return baseActivation
				},
			},
		},
	)
	require.NoError(t, err)

	variable := inter.Globals.Get("ref")
	require.NotNil(t, variable)

	require.Equal(
		t,
		&interpreter.EphemeralReferenceValue{
			Value:         interpreter.NewUnmeteredIntValueFromInt64(2),
			BorrowedType:  sema.IntType,
			Authorization: interpreter.UnauthorizedAccess,
		},
		variable.GetValue(),
	)
}

func TestInterpretDictionaryDuplicateKey(t *testing.T) {

	t.Parallel()

	t.Run("struct", func(t *testing.T) {

		t.Parallel()

		inter := parseCheckAndInterpret(t, `

          struct S {}

          fun test() {
              let s1 = S()
              let s2 = S()
              {"a": s1, "a": s2}
          }
        `)

		_, err := inter.Invoke("test")
		require.NoError(t, err)
	})

	t.Run("resource", func(t *testing.T) {

		t.Parallel()

		inter := parseCheckAndInterpret(t, `

          resource R {}

          fun test() {
              let r1 <- create R()
              let r2 <- create R()
              let rs <- {"a": <-r1, "a": <-r2}
              destroy rs
          }
        `)

		_, err := inter.Invoke("test")
		RequireError(t, err)

		require.ErrorAs(t, err, &interpreter.DuplicateKeyInResourceDictionaryError{})

	})
}

func TestInterpretReferenceUpAndDowncast(t *testing.T) {

	t.Parallel()

	type testCase struct {
		name     string
		typeName string
		code     string
	}

	testFunctionReturn := func(tc testCase) {

		t.Run(fmt.Sprintf("function return: %s", tc.name), func(t *testing.T) {

			t.Parallel()

			inter, _ := testAccount(t, interpreter.NewUnmeteredAddressValueFromBytes([]byte{0x1}), true, nil, fmt.Sprintf(
				`
                      #allowAccountLinking

                      struct S {}

					  entitlement E

                      fun getRef(): &AnyStruct  {
                         %[2]s
                         return ref
                      }

                      fun test(): &%[1]s {
                          let ref2 = getRef()
                          return (ref2 as AnyStruct) as! &%[1]s
                      }
                    `,
				tc.typeName,
				tc.code,
			), sema.Config{})

			_, err := inter.Invoke("test")
			require.NoError(t, err)
		})
	}

	testVariableDeclaration := func(tc testCase) {

		t.Run(fmt.Sprintf("variable declaration: %s", tc.name), func(t *testing.T) {

			t.Parallel()

			inter, _ := testAccount(t, interpreter.NewUnmeteredAddressValueFromBytes([]byte{0x1}), true, nil, fmt.Sprintf(
				`
                      #allowAccountLinking

                      struct S {}

					  entitlement E

                      fun test(): &%[1]s {
                          %[2]s
                          let ref2: &AnyStruct = ref
                          return (ref2 as AnyStruct) as! &%[1]s
                      }
                    `,
				tc.typeName,
				tc.code,
			), sema.Config{})

			_, err := inter.Invoke("test")
			require.NoError(t, err)
		})
	}

	testCases := []testCase{
		{
			name:     "account reference",
			typeName: "Account",
			code: `
		      let ref = account
		    `,
		},
	}

	for _, authorized := range []bool{true, false} {

		var authKeyword, testNameSuffix string
		if authorized {
			authKeyword = "auth(E)"
			testNameSuffix = ", auth"
		}

		testCases = append(testCases,
			testCase{
				name:     fmt.Sprintf("ephemeral reference%s", testNameSuffix),
				typeName: "S",
				code: fmt.Sprintf(`
                      var s = S()
                      let ref = &s as %s &S
                    `,
					authKeyword,
				),
			},
			testCase{
				name:     fmt.Sprintf("storage reference%s", testNameSuffix),
				typeName: "S",
				code: fmt.Sprintf(`
                      account.storage.save(S(), to: /storage/s)
                      let ref = account.storage.borrow<%s &S>(from: /storage/s)!
                    `,
					authKeyword,
				),
			},
		)
	}

	for _, tc := range testCases {
		testFunctionReturn(tc)
		testVariableDeclaration(tc)
	}
}

func TestInterpretCompositeTypeHandler(t *testing.T) {

	t.Parallel()

	testType := interpreter.NewCompositeStaticTypeComputeTypeID(nil, stdlib.FlowLocation{}, "AccountContractAdded")

	inter, err := parseCheckAndInterpretWithOptions(t,
		`
          fun test(): Type? {
              return CompositeType("flow.AccountContractAdded")
          }
        `,
		ParseCheckAndInterpretOptions{
			Config: &interpreter.Config{
				CompositeTypeHandler: func(location common.Location, typeID common.TypeID) *sema.CompositeType {
					if _, ok := location.(stdlib.FlowLocation); ok {
						return stdlib.FlowEventTypes[typeID]
					}

					return nil
				},
			},
		},
	)
	require.NoError(t, err)

	value, err := inter.Invoke("test")
	require.NoError(t, err)

	require.Equal(t,
		interpreter.NewUnmeteredSomeValueNonCopying(interpreter.NewUnmeteredTypeValue(testType)),
		value,
	)
}

func TestInterpretConditionsWrapperFunctionType(t *testing.T) {

	t.Parallel()

	t.Run("interface", func(t *testing.T) {

		t.Parallel()

		inter := parseCheckAndInterpret(t, `
          struct interface SI {
              fun test(x: Int) {
                  pre { true }
              }
          }

          struct S: SI {
              fun test(x: Int) {}
          }

          fun test(): fun (Int): Void {
              let s = S()
              return s.test
          }
        `)

		_, err := inter.Invoke("test")
		require.NoError(t, err)
	})
}

func TestInterpretSwapInSameArray(t *testing.T) {

	t.Parallel()

	t.Run("resources, different indices", func(t *testing.T) {
		t.Parallel()

		inter := parseCheckAndInterpret(t, `
          resource R {
              let value: Int

              init(value: Int) {
                  self.value = value
              }
          }

          fun test(): [Int] {
             let rs <- [
                 <- create R(value: 0),
                 <- create R(value: 1),
                 <- create R(value: 2)
             ]

             // We swap only '0' and '1'
             rs[0] <-> rs[1]

             let values = [
                 rs[0].value,
                 rs[1].value,
                 rs[2].value
             ]

             destroy rs

             return values
          }
        `)

		value, err := inter.Invoke("test")
		require.NoError(t, err)

		AssertValuesEqual(
			t,
			inter,
			interpreter.NewArrayValue(
				inter,
				interpreter.EmptyLocationRange,
				&interpreter.VariableSizedStaticType{
					Type: interpreter.PrimitiveStaticTypeInt,
				},
				common.ZeroAddress,
				interpreter.NewUnmeteredIntValueFromInt64(1),
				interpreter.NewUnmeteredIntValueFromInt64(0),
				interpreter.NewUnmeteredIntValueFromInt64(2),
			),
			value,
		)
	})

	t.Run("resources, same indices", func(t *testing.T) {

		t.Parallel()

		inter := parseCheckAndInterpret(t, `
          resource R {
              let value: Int

              init(value: Int) {
                  self.value = value
              }
          }

          fun test(): [Int] {
             let rs <- [
                 <- create R(value: 0),
                 <- create R(value: 1),
                 <- create R(value: 2)
             ]

             // We swap only '1'
             rs[1] <-> rs[1]

             let values = [
                 rs[0].value,
                 rs[1].value,
                 rs[2].value
             ]

             destroy rs

             return values
          }
        `)

		value, err := inter.Invoke("test")
		require.NoError(t, err)

		AssertValuesEqual(
			t,
			inter,
			interpreter.NewArrayValue(
				inter,
				interpreter.EmptyLocationRange,
				&interpreter.VariableSizedStaticType{
					Type: interpreter.PrimitiveStaticTypeInt,
				},
				common.ZeroAddress,
				interpreter.NewUnmeteredIntValueFromInt64(0),
				interpreter.NewUnmeteredIntValueFromInt64(1),
				interpreter.NewUnmeteredIntValueFromInt64(2),
			),
			value,
		)
	})

	t.Run("structs", func(t *testing.T) {

		t.Parallel()

		inter := parseCheckAndInterpret(t, `
          struct S {
              let value: Int

              init(value: Int) {
                  self.value = value
              }
          }

          fun test(): [Int] {
             let structs = [
                 S(value: 0),
                 S(value: 1),
                 S(value: 2)
             ]

             // We swap only '0' and '1'
             structs[0] <-> structs[1]

             return [
                 structs[0].value,
                 structs[1].value,
                 structs[2].value
             ]
          }
        `)

		value, err := inter.Invoke("test")
		require.NoError(t, err)

		AssertValuesEqual(
			t,
			inter,
			interpreter.NewArrayValue(
				inter,
				interpreter.EmptyLocationRange,
				&interpreter.VariableSizedStaticType{
					Type: interpreter.PrimitiveStaticTypeInt,
				},
				common.ZeroAddress,
				interpreter.NewUnmeteredIntValueFromInt64(1),
				interpreter.NewUnmeteredIntValueFromInt64(0),
				interpreter.NewUnmeteredIntValueFromInt64(2),
			),
			value,
		)
	})
}

func TestInterpretSwapDictionaryKeysWithSideEffects(t *testing.T) {

	t.Parallel()

	t.Run("simple", func(t *testing.T) {
		t.Parallel()

		inter, getLogs, err := parseCheckAndInterpretWithLogs(t, `
          let xs: [{Int: String}] = [{2: "x"}, {3: "y"}]

          fun a(): Int {
              log("a")
              return 0
          }

          fun b(): Int {
              log("b")
              return 2
          }

          fun c(): Int {
              log("c")
              return 1
          }

          fun d(): Int {
              log("d")
              return 3
          }

          fun test() {
              log(xs)
              xs[a()][b()] <-> xs[c()][d()]
              log(xs)
          }
        `)
		require.NoError(t, err)

		_, err = inter.Invoke("test")
		require.NoError(t, err)

		assert.Equal(t,
			[]string{
				`[{2: "x"}, {3: "y"}]`,
				`"a"`,
				`"b"`,
				`"c"`,
				`"d"`,
				`[{2: "y"}, {3: "x"}]`,
			},
			getLogs(),
		)

	})

	t.Run("resources", func(t *testing.T) {
		t.Parallel()

		inter, getLogs, err := parseCheckAndInterpretWithLogs(t, `
          resource Resource {
              var value: Int

              init(_ value: Int) {
                  log(
                      "Creating resource with UUID "
                          .concat(self.uuid.toString())
                          .concat(" and value ")
                          .concat(value.toString())
                  )
                  self.value = value
              }

              destroy() {
                  log(
                      "Destroying resource with UUID "
                          .concat(self.uuid.toString())
                          .concat(" and value ")
                          .concat(self.value.toString())
                  )
              }
          }

          resource ResourceLoser {
              var dict: @{Int: Resource}
              var toBeLost: @Resource

              init(_ victim: @Resource) {
                  self.dict <- {1: <- create Resource(2)}

                  self.toBeLost <- victim

                  // Magic happens during the swap below.
                  self.dict[1] <-> self.dict[self.shenanigans()]
              }

              fun shenanigans(): Int {
                  var d <- create Resource(3)

                  self.toBeLost <-> d

                  // This takes advantage of the fact that self.dict[1] has been
                  // temporarily removed at the point of the swap when this gets called
                  // We take advantage of this window of opportunity to
                  // insert the "to-be-lost" resource in its place. The swap implementation
                  // will blindly overwrite it.
                  var old <- self.dict.insert(key: 1, <- d)

                  // "old" will be nil here thanks to the removal done by the swap
                  // implementation. We have to destroy it to please sema checker.
                  destroy old

                  return 1
              }

              destroy() {
                  destroy self.dict
                  destroy self.toBeLost
              }
          }

          fun test() {
              destroy <- create ResourceLoser(<- create Resource(1))
          }
        `)
		require.NoError(t, err)

		_, err = inter.Invoke("test")
		require.NoError(t, err)

		assert.Equal(t,
			[]string{
				`"Creating resource with UUID 1 and value 1"`,
				`"Creating resource with UUID 3 and value 2"`,
				`"Creating resource with UUID 4 and value 3"`,
				`"Destroying resource with UUID 3 and value 2"`,
				`"Destroying resource with UUID 1 and value 1"`,
				`"Destroying resource with UUID 4 and value 3"`,
			},
			getLogs(),
		)
	})
}<|MERGE_RESOLUTION|>--- conflicted
+++ resolved
@@ -7411,17 +7411,12 @@
 		),
 	}
 
-	for _, event := range expectedEvents {
-		event.(*interpreter.CompositeValue).InitializeFunctions(inter)
-	}
-
 	AssertValueSlicesEqual(
 		t,
 		inter,
 		expectedEvents,
 		actualEvents,
 	)
-
 }
 
 type testValue struct {
@@ -9197,17 +9192,11 @@
 				},
 			},
 			Config: &interpreter.Config{
-<<<<<<< HEAD
-				BaseActivation: baseActivation,
-				AccountHandler: func(address interpreter.AddressValue) interpreter.Value {
-					return stdlib.NewAccountValue(nil, nil, address)
-=======
 				BaseActivationHandler: func(_ common.Location) *interpreter.VariableActivation {
 					return baseActivation
 				},
-				PublicAccountHandler: func(address interpreter.AddressValue) interpreter.Value {
-					return newTestPublicAccountValue(nil, address)
->>>>>>> e878449c
+				AccountHandler: func(address interpreter.AddressValue) interpreter.Value {
+					return stdlib.NewAccountValue(nil, nil, address)
 				},
 			},
 		},
