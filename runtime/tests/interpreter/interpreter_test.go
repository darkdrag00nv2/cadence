--- conflicted
+++ resolved
@@ -7436,40 +7436,10 @@
 						_ common.Location,
 						_ string,
 						_ common.CompositeKind,
-<<<<<<< HEAD
 					) map[string]interpreter.Value {
 						return map[string]interpreter.Value{
 							"account": newTestAuthAccountValue(addressValue),
 						}
-=======
-					) *interpreter.StringValueOrderedMap {
-
-						panicFunction := interpreter.NewHostFunctionValue(
-							func(invocation interpreter.Invocation) interpreter.Value {
-								panic(errors.NewUnreachableError())
-							},
-							nil,
-						)
-
-						injectedMembers := interpreter.NewStringValueOrderedMap()
-						injectedMembers.Set(
-							"account",
-							interpreter.NewAuthAccountValue(
-								addressValue,
-								returnZeroUFix64,
-								returnZeroUFix64,
-								func(interpreter *interpreter.Interpreter) interpreter.UInt64Value {
-									return 0
-								},
-								returnZeroUInt64,
-								panicFunction,
-								panicFunction,
-								&interpreter.CompositeValue{},
-								&interpreter.CompositeValue{},
-							),
-						)
-						return injectedMembers
->>>>>>> 2159ad8a
 					},
 				),
 			},
@@ -8204,17 +8174,6 @@
           return addresses
       }
     `
-<<<<<<< HEAD
-=======
-
-	panicFunction := interpreter.NewHostFunctionValue(
-		func(invocation interpreter.Invocation) interpreter.Value {
-			panic(errors.NewUnreachableError())
-		},
-		nil,
-	)
-
->>>>>>> 2159ad8a
 	// `authAccount`
 
 	address := common.Address{
@@ -8274,6 +8233,7 @@
 		func(invocation interpreter.Invocation) interpreter.Value {
 			panic(errors.NewUnreachableError())
 		},
+		stdlib.PanicFunction.Type,
 	)
 
 	return interpreter.NewAuthAccountValue(
@@ -8322,6 +8282,7 @@
 		func(invocation interpreter.Invocation) interpreter.Value {
 			panic(errors.NewUnreachableError())
 		},
+		stdlib.PanicFunction.Type,
 	)
 
 	return interpreter.NewPublicAccountValue(
@@ -9055,8 +9016,6 @@
 			require.NoError(b, err)
 		}
 	})
-<<<<<<< HEAD
-=======
 }
 
 func newTestInterpreter(tb testing.TB) *interpreter.Interpreter {
@@ -9147,5 +9106,4 @@
 
 		assert.Equal(t, xValue.StaticType(), yValue.StaticType())
 	})
->>>>>>> 2159ad8a
 }