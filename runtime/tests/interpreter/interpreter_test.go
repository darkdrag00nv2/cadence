--- conflicted
+++ resolved
@@ -26,10 +26,7 @@
 
 	"github.com/onflow/atree"
 
-<<<<<<< HEAD
-=======
 	"github.com/onflow/cadence/runtime"
->>>>>>> 07d0b780
 	"github.com/onflow/cadence/runtime/activations"
 
 	"github.com/stretchr/testify/assert"
@@ -7363,7 +7360,6 @@
 		common.ZeroAddress,
 		dictionaryValue,
 	)
-<<<<<<< HEAD
 
 	ref := interpreter.NewUnmeteredEphemeralReferenceValue(
 		interpreter.UnauthorizedAccess,
@@ -7397,41 +7393,6 @@
 		event.(*interpreter.CompositeValue).InitializeFunctions(inter)
 	}
 
-=======
-
-	ref := interpreter.NewUnmeteredEphemeralReferenceValue(
-		interpreter.UnauthorizedAccess,
-		arrayValue,
-		inter.MustConvertStaticToSemaType(arrayStaticType),
-	)
-
-	_, err = inter.Invoke("test", ref)
-	require.NoError(t, err)
-
-	eventType := checker.RequireGlobalType(t, inter.Program.Elaboration, "TestEvent")
-
-	expectedEvents := []interpreter.Value{
-		interpreter.NewCompositeValue(
-			inter,
-			interpreter.EmptyLocationRange,
-			TestLocation,
-			TestLocation.QualifiedIdentifier(eventType.ID()),
-			common.CompositeKindEvent,
-			[]interpreter.CompositeField{
-				{
-					Name:  "ref",
-					Value: ref,
-				},
-			},
-			common.ZeroAddress,
-		),
-	}
-
-	for _, event := range expectedEvents {
-		event.(*interpreter.CompositeValue).InitializeFunctions(inter)
-	}
-
->>>>>>> 07d0b780
 	AssertValueSlicesEqual(
 		t,
 		inter,
@@ -8110,7 +8071,6 @@
 	inter := parseCheckAndInterpret(t, `
       let x = 42 as Int8
     `)
-<<<<<<< HEAD
 
 	AssertValuesEqual(
 		t,
@@ -8122,19 +8082,6 @@
 
 func TestInterpretCastingIntLiteralToAnyStruct(t *testing.T) {
 
-=======
-
-	AssertValuesEqual(
-		t,
-		inter,
-		interpreter.NewUnmeteredInt8Value(42),
-		inter.Globals.Get("x").GetValue(),
-	)
-}
-
-func TestInterpretCastingIntLiteralToAnyStruct(t *testing.T) {
-
->>>>>>> 07d0b780
 	t.Parallel()
 
 	inter := parseCheckAndInterpret(t, `
@@ -8619,31 +8566,6 @@
       access(all) let address2 = Test.test()
     `
 
-<<<<<<< HEAD
-	addressValue := interpreter.AddressValue(common.MustBytesToAddress([]byte{0x1}))
-
-	inter, err := parseCheckAndInterpretWithOptions(t, code,
-		ParseCheckAndInterpretOptions{
-			Config: &interpreter.Config{
-				ContractValueHandler: makeContractValueHandler(nil, nil, nil),
-				InjectedCompositeFieldsHandler: func(
-					inter *interpreter.Interpreter,
-					_ common.Location,
-					_ string,
-					_ common.CompositeKind,
-				) map[string]interpreter.Value {
-
-					accountRef := stdlib.NewAccountReferenceValue(
-						nil,
-						nil,
-						addressValue,
-						interpreter.FullyEntitledAccountAccess,
-					)
-
-					return map[string]interpreter.Value{
-						sema.ContractAccountFieldName: accountRef,
-					}
-=======
 	t.Run("with custom handler", func(t *testing.T) {
 		addressValue := interpreter.AddressValue(common.MustBytesToAddress([]byte{0x1}))
 
@@ -8670,7 +8592,6 @@
 							sema.ContractAccountFieldName: accountRef,
 						}
 					},
->>>>>>> 07d0b780
 				},
 			},
 		)
@@ -9651,36 +9572,6 @@
 		inter,
 		interpreter.Nil,
 		inter.Globals.Get("s").GetValue(),
-<<<<<<< HEAD
-	)
-}
-
-func TestInterpretNestedDestroy(t *testing.T) {
-
-	t.Parallel()
-
-	var logs []string
-
-	logFunction := stdlib.NewStandardLibraryFunction(
-		"log",
-		&sema.FunctionType{
-			Parameters: []sema.Parameter{
-				{
-					Label:          sema.ArgumentLabelNotRequired,
-					Identifier:     "value",
-					TypeAnnotation: sema.AnyStructTypeAnnotation,
-				},
-			},
-			ReturnTypeAnnotation: sema.VoidTypeAnnotation,
-		},
-		``,
-		func(invocation interpreter.Invocation) interpreter.Value {
-			message := invocation.Arguments[0].String()
-			logs = append(logs, message)
-			return interpreter.Void
-		},
-=======
->>>>>>> 07d0b780
 	)
 }
 
@@ -11649,8 +11540,6 @@
 		_, err := inter.Invoke("test")
 		require.NoError(t, err)
 	})
-<<<<<<< HEAD
-=======
 }
 
 func TestInterpretSwapInSameArray(t *testing.T) {
@@ -11962,5 +11851,4 @@
 			getLogs(),
 		)
 	})
->>>>>>> 07d0b780
 }