--- conflicted
+++ resolved
@@ -28,10 +28,7 @@
 	"github.com/onflow/cadence/runtime/activations"
 	"github.com/onflow/cadence/runtime/common"
 	"github.com/onflow/cadence/runtime/sema"
-<<<<<<< HEAD
 	"github.com/onflow/cadence/runtime/stdlib"
-=======
->>>>>>> 32ddd355
 	. "github.com/onflow/cadence/runtime/tests/utils"
 
 	"github.com/onflow/cadence/runtime/interpreter"
@@ -373,139 +370,6 @@
 	)
 }
 
-<<<<<<< HEAD
-type inclusiveRangeForInLoopTest struct {
-	start, end, step int8
-	loopElements     []int
-}
-
-func TestInclusiveRangeForInLoop(t *testing.T) {
-	t.Parallel()
-
-	baseValueActivation := sema.NewVariableActivation(sema.BaseValueActivation)
-	baseValueActivation.DeclareValue(stdlib.InclusiveRangeConstructorFunction)
-
-	baseActivation := activations.NewActivation(nil, interpreter.BaseActivation)
-	interpreter.Declare(baseActivation, stdlib.InclusiveRangeConstructorFunction)
-
-	unsignedTestCases := []inclusiveRangeForInLoopTest{
-		{
-			start:        0,
-			end:          10,
-			step:         1,
-			loopElements: []int{0, 1, 2, 3, 4, 5, 6, 7, 8, 9, 10},
-		},
-		{
-			start:        0,
-			end:          10,
-			step:         2,
-			loopElements: []int{0, 2, 4, 6, 8, 10},
-		},
-	}
-
-	signedTestCases := []inclusiveRangeForInLoopTest{
-		{
-			start:        10,
-			end:          -10,
-			step:         -2,
-			loopElements: []int{10, 8, 6, 4, 2, 0, -2, -4, -6, -8, -10},
-		},
-	}
-
-	runTestCase := func(t *testing.T, typ sema.Type, testCase inclusiveRangeForInLoopTest) {
-		t.Run(typ.String(), func(t *testing.T) {
-			t.Parallel()
-
-			code := fmt.Sprintf(
-				`
-					fun test(): [%[1]s] {
-						let start : %[1]s = %[2]d
-						let end : %[1]s = %[3]d
-						let step : %[1]s = %[4]d
-						let range: InclusiveRange<%[1]s> = InclusiveRange(start, end, step: step)
-
-						var elements : [%[1]s] = []
-						for element in range {
-							elements.append(element)
-						}
-						return elements
-					}
-				`,
-				typ.String(),
-				testCase.start,
-				testCase.end,
-				testCase.step,
-			)
-
-			inter, err := parseCheckAndInterpretWithOptions(t, code,
-				ParseCheckAndInterpretOptions{
-					CheckerConfig: &sema.Config{
-						BaseValueActivation: baseValueActivation,
-					},
-					Config: &interpreter.Config{
-						BaseActivation: baseActivation,
-					},
-				},
-			)
-
-			require.NoError(t, err)
-			loopElements, err := inter.Invoke("test")
-			require.NoError(t, err)
-
-			integerStaticType := interpreter.ConvertSemaToStaticType(
-				nil,
-				typ,
-			)
-
-			count := 0
-			iterator := (loopElements).(*interpreter.ArrayValue).Iterator(inter, interpreter.EmptyLocationRange)
-			for {
-				elem := iterator.Next(inter, interpreter.EmptyLocationRange)
-				if elem == nil {
-					break
-				}
-
-				AssertValuesEqual(
-					t,
-					inter,
-					interpreter.GetSmallIntegerValue(
-						int8(testCase.loopElements[count]),
-						integerStaticType,
-					),
-					elem,
-				)
-
-				count += 1
-			}
-
-			assert.Equal(t, len(testCase.loopElements), count)
-		})
-	}
-
-	for _, typ := range sema.AllIntegerTypes {
-		// Only test leaf types
-		switch typ {
-		case sema.IntegerType, sema.SignedIntegerType:
-			continue
-		}
-
-		for _, testCase := range unsignedTestCases {
-			runTestCase(t, typ, testCase)
-		}
-	}
-
-	for _, typ := range sema.AllSignedIntegerTypes {
-		// Only test leaf types
-		switch typ {
-		case sema.SignedIntegerType:
-			continue
-		}
-
-		for _, testCase := range signedTestCases {
-			runTestCase(t, typ, testCase)
-		}
-	}
-=======
 func TestInterpretEphemeralReferencesInForLoop(t *testing.T) {
 
 	t.Parallel()
@@ -873,5 +737,137 @@
 		_, err := inter.Invoke("test")
 		require.ErrorAs(t, err, &interpreter.DereferenceError{})
 	})
->>>>>>> 32ddd355
+}
+
+type inclusiveRangeForInLoopTest struct {
+	start, end, step int8
+	loopElements     []int
+}
+
+func TestInclusiveRangeForInLoop(t *testing.T) {
+	t.Parallel()
+
+	baseValueActivation := sema.NewVariableActivation(sema.BaseValueActivation)
+	baseValueActivation.DeclareValue(stdlib.InclusiveRangeConstructorFunction)
+
+	baseActivation := activations.NewActivation(nil, interpreter.BaseActivation)
+	interpreter.Declare(baseActivation, stdlib.InclusiveRangeConstructorFunction)
+
+	unsignedTestCases := []inclusiveRangeForInLoopTest{
+		{
+			start:        0,
+			end:          10,
+			step:         1,
+			loopElements: []int{0, 1, 2, 3, 4, 5, 6, 7, 8, 9, 10},
+		},
+		{
+			start:        0,
+			end:          10,
+			step:         2,
+			loopElements: []int{0, 2, 4, 6, 8, 10},
+		},
+	}
+
+	signedTestCases := []inclusiveRangeForInLoopTest{
+		{
+			start:        10,
+			end:          -10,
+			step:         -2,
+			loopElements: []int{10, 8, 6, 4, 2, 0, -2, -4, -6, -8, -10},
+		},
+	}
+
+	runTestCase := func(t *testing.T, typ sema.Type, testCase inclusiveRangeForInLoopTest) {
+		t.Run(typ.String(), func(t *testing.T) {
+			t.Parallel()
+
+			code := fmt.Sprintf(
+				`
+					fun test(): [%[1]s] {
+						let start : %[1]s = %[2]d
+						let end : %[1]s = %[3]d
+						let step : %[1]s = %[4]d
+						let range: InclusiveRange<%[1]s> = InclusiveRange(start, end, step: step)
+
+						var elements : [%[1]s] = []
+						for element in range {
+							elements.append(element)
+						}
+						return elements
+					}
+				`,
+				typ.String(),
+				testCase.start,
+				testCase.end,
+				testCase.step,
+			)
+
+			inter, err := parseCheckAndInterpretWithOptions(t, code,
+				ParseCheckAndInterpretOptions{
+					CheckerConfig: &sema.Config{
+						BaseValueActivation: baseValueActivation,
+					},
+					Config: &interpreter.Config{
+						BaseActivation: baseActivation,
+					},
+				},
+			)
+
+			require.NoError(t, err)
+			loopElements, err := inter.Invoke("test")
+			require.NoError(t, err)
+
+			integerStaticType := interpreter.ConvertSemaToStaticType(
+				nil,
+				typ,
+			)
+
+			count := 0
+			iterator := (loopElements).(*interpreter.ArrayValue).Iterator(inter, interpreter.EmptyLocationRange)
+			for {
+				elem := iterator.Next(inter, interpreter.EmptyLocationRange)
+				if elem == nil {
+					break
+				}
+
+				AssertValuesEqual(
+					t,
+					inter,
+					interpreter.GetSmallIntegerValue(
+						int8(testCase.loopElements[count]),
+						integerStaticType,
+					),
+					elem,
+				)
+
+				count += 1
+			}
+
+			assert.Equal(t, len(testCase.loopElements), count)
+		})
+	}
+
+	for _, typ := range sema.AllIntegerTypes {
+		// Only test leaf types
+		switch typ {
+		case sema.IntegerType, sema.SignedIntegerType:
+			continue
+		}
+
+		for _, testCase := range unsignedTestCases {
+			runTestCase(t, typ, testCase)
+		}
+	}
+
+	for _, typ := range sema.AllSignedIntegerTypes {
+		// Only test leaf types
+		switch typ {
+		case sema.SignedIntegerType:
+			continue
+		}
+
+		for _, testCase := range signedTestCases {
+			runTestCase(t, typ, testCase)
+		}
+	}
 }