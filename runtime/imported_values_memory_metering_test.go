--- conflicted
+++ resolved
@@ -457,16 +457,9 @@
 					Domain:     common.PathDomainPublic,
 					Identifier: "foobarrington",
 				},
-<<<<<<< HEAD
-				Address: cadence.Address{},
-				BorrowType: &cadence.ReferenceType{
+				&cadence.ReferenceType{
 					Authorization: cadence.UnauthorizedAccess,
 					Type:          cadence.AnyType{},
-=======
-				&cadence.ReferenceType{
-					Authorized: true,
-					Type:       cadence.AnyType{},
->>>>>>> a0862a6b
 				},
 			),
 		},
@@ -480,16 +473,9 @@
 					Domain:     common.PathDomainPublic,
 					Identifier: "foobarrington",
 				},
-<<<<<<< HEAD
-				Address: cadence.Address{},
-				BorrowType: &cadence.ReferenceType{
+				&cadence.ReferenceType{
 					Authorization: cadence.UnauthorizedAccess,
 					Type:          cadence.AnyType{},
-=======
-				&cadence.ReferenceType{
-					Authorized: true,
-					Type:       cadence.AnyType{},
->>>>>>> a0862a6b
 				},
 			),
 		},
@@ -503,19 +489,12 @@
 					Domain:     common.PathDomainPublic,
 					Identifier: "foobarrington",
 				},
-<<<<<<< HEAD
-				Address: cadence.Address{},
-				BorrowType: &cadence.ReferenceType{
+				&cadence.ReferenceType{
 					Authorization: cadence.EntitlementSetAuthorization{
 						Entitlements: []common.TypeID{common.NewTypeIDFromQualifiedName(nil, common.ScriptLocation{}, "X")},
 						Kind:         cadence.Conjunction,
 					},
 					Type: cadence.AnyType{},
-=======
-				&cadence.ReferenceType{
-					Authorized: true,
-					Type:       cadence.AnyType{},
->>>>>>> a0862a6b
 				},
 			),
 		},
