/*
 * Cadence - The resource-oriented smart contract programming language
 *
 * Copyright 2019-2022 Dapper Labs, Inc.
 *
 * Licensed under the Apache License, Version 2.0 (the "License");
 * you may not use this file except in compliance with the License.
 * You may obtain a copy of the License at
 *
 *   http://www.apache.org/licenses/LICENSE-2.0
 *
 * Unless required by applicable law or agreed to in writing, software
 * distributed under the License is distributed on an "AS IS" BASIS,
 * WITHOUT WARRANTIES OR CONDITIONS OF ANY KIND, either express or implied.
 * See the License for the specific language governing permissions and
 * limitations under the License.
 */

package runtime

import (
	"time"

	"github.com/onflow/cadence/runtime/activations"

	"go.opentelemetry.io/otel/attribute"

	"github.com/onflow/cadence/runtime/ast"
	"github.com/onflow/cadence/runtime/common"
	"github.com/onflow/cadence/runtime/errors"
	"github.com/onflow/cadence/runtime/interpreter"
	"github.com/onflow/cadence/runtime/parser"
	"github.com/onflow/cadence/runtime/sema"
	"github.com/onflow/cadence/runtime/stdlib"
)

type Environment interface {
	Declare(valueDeclaration stdlib.StandardLibraryValue)
	Configure(
		runtimeInterface Interface,
		codesAndPrograms codesAndPrograms,
		storage *Storage,
		coverageReport *CoverageReport,
	)
	ParseAndCheckProgram(
		code []byte,
		location common.Location,
		storeProgram bool,
	) (
		*interpreter.Program,
		error,
	)
	Interpret(
		location common.Location,
		program *interpreter.Program,
		f InterpretFunc,
	) (
		interpreter.Value,
		*interpreter.Interpreter,
		error,
	)
	CommitStorage(inter *interpreter.Interpreter) error
	NewAuthAccountValue(address interpreter.AddressValue) interpreter.Value
	NewPublicAccountValue(address interpreter.AddressValue) interpreter.Value
}

type interpreterEnvironment struct {
	config Config

	baseActivation      *interpreter.VariableActivation
	baseValueActivation *sema.VariableActivation

	InterpreterConfig *interpreter.Config
	CheckerConfig     *sema.Config

	deployedContractConstructorInvocation *stdlib.DeployedContractConstructorInvocation
<<<<<<< HEAD
	InterpreterConfig                     *interpreter.Config
	CheckerConfig                         *sema.Config
=======
>>>>>>> fae5b996
	stackDepthLimiter                     *stackDepthLimiter
	checkedImports                        importResolutionResults

	// the following fields are re-configurable, see Configure
	runtimeInterface Interface
	storage          *Storage
	coverageReport   *CoverageReport
	codesAndPrograms codesAndPrograms
}

var _ Environment = &interpreterEnvironment{}
var _ stdlib.Logger = &interpreterEnvironment{}
var _ stdlib.UnsafeRandomGenerator = &interpreterEnvironment{}
var _ stdlib.BlockAtHeightProvider = &interpreterEnvironment{}
var _ stdlib.CurrentBlockProvider = &interpreterEnvironment{}
var _ stdlib.PublicAccountHandler = &interpreterEnvironment{}
var _ stdlib.AccountCreator = &interpreterEnvironment{}
var _ stdlib.EventEmitter = &interpreterEnvironment{}
var _ stdlib.AuthAccountHandler = &interpreterEnvironment{}
var _ common.MemoryGauge = &interpreterEnvironment{}

func newInterpreterEnvironment(config Config) *interpreterEnvironment {
	baseValueActivation := sema.NewVariableActivation(sema.BaseValueActivation)
	baseActivation := activations.NewActivation[*interpreter.Variable](nil, interpreter.BaseActivation)

	env := &interpreterEnvironment{
		config:              config,
		baseActivation:      baseActivation,
		baseValueActivation: baseValueActivation,
		stackDepthLimiter:   newStackDepthLimiter(config.StackDepthLimit),
	}
	env.InterpreterConfig = env.newInterpreterConfig()
	env.CheckerConfig = env.newCheckerConfig()
	return env
}

func (e *interpreterEnvironment) newInterpreterConfig() *interpreter.Config {
	publicKeyValidationHandler := e.newPublicKeyValidationHandler()

	return &interpreter.Config{
		InvalidatedResourceValidationEnabled: true,
		MemoryGauge:                          e,
		BaseActivation:                       e.baseActivation,
		OnEventEmitted:                       e.newOnEventEmittedHandler(),
		InjectedCompositeFieldsHandler:       e.newInjectedCompositeFieldsHandler(),
		UUIDHandler:                          e.newUUIDHandler(),
		ContractValueHandler:                 e.newContractValueHandler(),
		ImportLocationHandler:                e.newImportLocationHandler(),
		PublicAccountHandler:                 e.newPublicAccountHandler(),
		PublicKeyValidationHandler:           publicKeyValidationHandler,
		BLSVerifyPoPHandler:                  e.newBLSVerifyPopFunction(),
		BLSAggregateSignaturesHandler:        e.newBLSAggregateSignaturesFunction(),
		BLSAggregatePublicKeysHandler:        e.newBLSAggregatePublicKeysFunction(publicKeyValidationHandler),
		SignatureVerificationHandler:         e.newSignatureVerificationHandler(),
		HashHandler:                          e.newHashHandler(),
		OnRecordTrace:                        e.newOnRecordTraceHandler(),
		OnResourceOwnerChange:                e.newResourceOwnerChangedHandler(),
		TracingEnabled:                       e.config.TracingEnabled,
		AtreeValueValidationEnabled:          e.config.AtreeValidationEnabled,
		// NOTE: ignore e.config.AtreeValidationEnabled here,
		// and disable storage validation after each value modification.
		// Instead, storage is validated after commits (if validation is enabled),
		// see interpreterEnvironment.CommitStorage
		AtreeStorageValidationEnabled: false,
		Debugger:                      e.config.Debugger,
		OnStatement:                   e.newOnStatementHandler(),
		OnMeterComputation:            e.newOnMeterComputation(),
		OnFunctionInvocation:          e.newOnFunctionInvocationHandler(),
		OnInvokedFunctionReturn:       e.newOnInvokedFunctionReturnHandler(),
	}
}

func (e *interpreterEnvironment) newCheckerConfig() *sema.Config {
	return &sema.Config{
		AccessCheckMode:                  sema.AccessCheckModeStrict,
		BaseValueActivation:              e.baseValueActivation,
		ValidTopLevelDeclarationsHandler: validTopLevelDeclarations,
		LocationHandler:                  e.newLocationHandler(),
		ImportHandler:                    e.resolveImport,
		CheckHandler:                     e.newCheckHandler(),
	}
}

func NewBaseInterpreterEnvironment(config Config) *interpreterEnvironment {
	env := newInterpreterEnvironment(config)
	for _, valueDeclaration := range stdlib.BuiltinValues {
		env.Declare(valueDeclaration)
	}
	env.Declare(stdlib.NewLogFunction(env))
	env.Declare(stdlib.NewUnsafeRandomFunction(env))
	env.Declare(stdlib.NewGetBlockFunction(env))
	env.Declare(stdlib.NewGetCurrentBlockFunction(env))
	env.Declare(stdlib.NewGetAccountFunction(env))
	env.Declare(stdlib.NewAuthAccountConstructor(env))
	return env
}

func NewScriptInterpreterEnvironment(config Config) Environment {
	env := NewBaseInterpreterEnvironment(config)
	env.Declare(stdlib.NewGetAuthAccountFunction(env))
	return env
}

func (e *interpreterEnvironment) Configure(
	runtimeInterface Interface,
	codesAndPrograms codesAndPrograms,
	storage *Storage,
	coverageReport *CoverageReport,
) {
	e.runtimeInterface = runtimeInterface
	e.codesAndPrograms = codesAndPrograms
	e.storage = storage
	e.InterpreterConfig.Storage = storage
	e.coverageReport = coverageReport
	e.stackDepthLimiter.depth = 0
}

func (e *interpreterEnvironment) Declare(valueDeclaration stdlib.StandardLibraryValue) {
	e.baseValueActivation.DeclareValue(valueDeclaration)
	interpreter.Declare(e.baseActivation, valueDeclaration)
}

func (e *interpreterEnvironment) NewAuthAccountValue(address interpreter.AddressValue) interpreter.Value {
	return stdlib.NewAuthAccountValue(e, e, address)
}

func (e *interpreterEnvironment) NewPublicAccountValue(address interpreter.AddressValue) interpreter.Value {
	return stdlib.NewPublicAccountValue(e, e, address)
}

func (e *interpreterEnvironment) MeterMemory(usage common.MemoryUsage) error {
	return e.runtimeInterface.MeterMemory(usage)
}

func (e *interpreterEnvironment) ProgramLog(message string) error {
	return e.runtimeInterface.ProgramLog(message)
}

func (e *interpreterEnvironment) UnsafeRandom() (uint64, error) {
	return e.runtimeInterface.UnsafeRandom()
}

func (e *interpreterEnvironment) GetBlockAtHeight(height uint64) (block stdlib.Block, exists bool, err error) {
	return e.runtimeInterface.GetBlockAtHeight(height)
}

func (e *interpreterEnvironment) GetCurrentBlockHeight() (uint64, error) {
	return e.runtimeInterface.GetCurrentBlockHeight()
}

func (e *interpreterEnvironment) GetAccountBalance(address common.Address) (uint64, error) {
	return e.runtimeInterface.GetAccountBalance(address)
}

func (e *interpreterEnvironment) GetAccountAvailableBalance(address common.Address) (uint64, error) {
	return e.runtimeInterface.GetAccountAvailableBalance(address)
}

func (e *interpreterEnvironment) CommitStorageTemporarily(inter *interpreter.Interpreter) error {
	const commitContractUpdates = false
	return e.storage.Commit(inter, commitContractUpdates)
}

func (e *interpreterEnvironment) GetStorageUsed(address common.Address) (uint64, error) {
	return e.runtimeInterface.GetStorageUsed(address)
}

func (e *interpreterEnvironment) GetStorageCapacity(address common.Address) (uint64, error) {
	return e.runtimeInterface.GetStorageCapacity(address)
}

func (e *interpreterEnvironment) GetAccountKey(address common.Address, index int) (*stdlib.AccountKey, error) {
	return e.runtimeInterface.GetAccountKey(address, index)
}

func (e *interpreterEnvironment) GetAccountContractNames(address common.Address) ([]string, error) {
	return e.runtimeInterface.GetAccountContractNames(address)
}

func (e *interpreterEnvironment) GetAccountContractCode(address common.Address, name string) ([]byte, error) {
	return e.runtimeInterface.GetAccountContractCode(address, name)
}

func (e *interpreterEnvironment) CreateAccount(payer common.Address) (address common.Address, err error) {
	return e.runtimeInterface.CreateAccount(payer)
}

func (e *interpreterEnvironment) EmitEvent(
	inter *interpreter.Interpreter,
	eventType *sema.CompositeType,
	values []interpreter.Value,
	getLocationRange func() interpreter.LocationRange,
) {
	eventFields := make([]exportableValue, 0, len(values))

	for _, value := range values {
		eventFields = append(eventFields, newExportableValue(value, inter))
	}

	emitEventFields(
		inter,
		getLocationRange,
		eventType,
		eventFields,
		e.runtimeInterface.EmitEvent,
	)
}

func (e *interpreterEnvironment) AddEncodedAccountKey(address common.Address, key []byte) error {
	return e.runtimeInterface.AddEncodedAccountKey(address, key)
}

func (e *interpreterEnvironment) RevokeEncodedAccountKey(address common.Address, index int) ([]byte, error) {
	return e.runtimeInterface.RevokeEncodedAccountKey(address, index)
}

func (e *interpreterEnvironment) AddAccountKey(
	address common.Address,
	key *stdlib.PublicKey,
	algo sema.HashAlgorithm,
	weight int,
) (*stdlib.AccountKey, error) {
	return e.runtimeInterface.AddAccountKey(address, key, algo, weight)
}

func (e *interpreterEnvironment) RevokeAccountKey(address common.Address, index int) (*stdlib.AccountKey, error) {
	return e.runtimeInterface.RevokeAccountKey(address, index)
}

func (e *interpreterEnvironment) UpdateAccountContractCode(address common.Address, name string, code []byte) error {
	return e.runtimeInterface.UpdateAccountContractCode(address, name, code)
}

func (e *interpreterEnvironment) RemoveAccountContractCode(address common.Address, name string) error {
	return e.runtimeInterface.RemoveAccountContractCode(address, name)
}

func (e *interpreterEnvironment) RecordContractRemoval(address common.Address, name string) {
	e.storage.recordContractUpdate(address, name, nil)
}

func (e *interpreterEnvironment) RecordContractUpdate(
	address common.Address,
	name string,
	contractValue *interpreter.CompositeValue,
) {
	e.storage.recordContractUpdate(address, name, contractValue)
}

func (e *interpreterEnvironment) TemporarilyRecordCode(location common.AddressLocation, code []byte) {
	e.codesAndPrograms.setCode(location, code)
}

func (e *interpreterEnvironment) ParseAndCheckProgram(
	code []byte,
	location common.Location,
	storeProgram bool,
) (
	*interpreter.Program,
	error,
) {
	return e.parseAndCheckProgram(
		code,
		location,
		storeProgram,
		importResolutionResults{},
	)
}

func (e *interpreterEnvironment) parseAndCheckProgram(
	code []byte,
	location common.Location,
	storeProgram bool,
	checkedImports importResolutionResults,
) (
	program *interpreter.Program,
	err error,
) {
	wrapError := func(err error) error {
		return &ParsingCheckingError{
			Err:      err,
			Location: location,
		}
	}

	if storeProgram {
		e.codesAndPrograms.setCode(location, code)
	}

	// Parse

	var parse *ast.Program
	reportMetric(
		func() {
			parse, err = parser.ParseProgram(code, e)
		},
		e.runtimeInterface,
		func(metrics Metrics, duration time.Duration) {
			metrics.ProgramParsed(location, duration)
		},
	)
	if err != nil {
		return nil, wrapError(err)
	}

	if storeProgram {
		e.codesAndPrograms.setProgram(location, parse)
	}

	// Check

	elaboration, err := e.check(location, parse, checkedImports)
	if err != nil {
		return nil, wrapError(err)
	}

	// Return

	program = &interpreter.Program{
		Program:     parse,
		Elaboration: elaboration,
	}

	if storeProgram {
		wrapPanic(func() {
			err = e.runtimeInterface.SetProgram(location, program)
		})
		if err != nil {
			return nil, err
		}
	}

	return program, nil
}

func (e *interpreterEnvironment) check(
	location common.Location,
	program *ast.Program,
	checkedImports importResolutionResults,
) (
	elaboration *sema.Elaboration,
	err error,
) {
	e.checkedImports = checkedImports

	checker, err := sema.NewChecker(
		program,
		location,
		e,
		e.CheckerConfig,
	)
	if err != nil {
		return nil, err
	}

	elaboration = checker.Elaboration

	err = checker.Check()
	if err != nil {
		return nil, err
	}

	return elaboration, nil
}

func (e *interpreterEnvironment) newLocationHandler() sema.LocationHandlerFunc {
	return func(identifiers []Identifier, location Location) (res []ResolvedLocation, err error) {
		wrapPanic(func() {
			res, err = e.runtimeInterface.ResolveLocation(identifiers, location)
		})
		return
	}
}

func (e *interpreterEnvironment) newCheckHandler() sema.CheckHandlerFunc {
	return func(checker *sema.Checker, check func()) {
		reportMetric(
			check,
			e.runtimeInterface,
			func(metrics Metrics, duration time.Duration) {
				metrics.ProgramChecked(checker.Location, duration)
			},
		)
	}
}

func (e *interpreterEnvironment) resolveImport(
	_ *sema.Checker,
	importedLocation common.Location,
	importRange ast.Range,
) (sema.Import, error) {

	var elaboration *sema.Elaboration
	switch importedLocation {
	case stdlib.CryptoChecker.Location:
		elaboration = stdlib.CryptoChecker.Elaboration

	default:

		// Check for cyclic imports
		if e.checkedImports[importedLocation] {
			return nil, &sema.CyclicImportsError{
				Location: importedLocation,
				Range:    importRange,
			}
		} else {
			e.checkedImports[importedLocation] = true
			defer delete(e.checkedImports, importedLocation)
		}

		program, err := e.getProgram(importedLocation, e.checkedImports)
		if err != nil {
			return nil, err
		}

		elaboration = program.Elaboration
	}

	return sema.ElaborationImport{
		Elaboration: elaboration,
	}, nil
}

func (e *interpreterEnvironment) GetProgram(location Location) (*interpreter.Program, error) {
	return e.getProgram(location, importResolutionResults{})
}

// getProgram returns the existing program at the given location, if available.
// If it is not available, it loads the code, and then parses and checks it.
func (e *interpreterEnvironment) getProgram(
	location Location,
	checkedImports importResolutionResults,
) (
	program *interpreter.Program,
	err error,
) {
	wrapPanic(func() {
		program, err = e.runtimeInterface.GetProgram(location)
	})
	if err != nil {
		return nil, err
	}

	if program == nil {
		var code []byte
		code, err = e.getCode(location)
		if err != nil {
			return nil, err
		}

		program, err = e.parseAndCheckProgram(
			code,
			location,
			true,
			checkedImports,
		)
		if err != nil {
			return nil, err
		}
	}

	e.codesAndPrograms.setProgram(location, program.Program)

	return program, nil
}

func (e *interpreterEnvironment) getCode(location common.Location) (code []byte, err error) {
	if addressLocation, ok := location.(common.AddressLocation); ok {
		wrapPanic(func() {
			code, err = e.runtimeInterface.GetAccountContractCode(
				addressLocation.Address,
				addressLocation.Name,
			)
		})
	} else {
		wrapPanic(func() {
			code, err = e.runtimeInterface.GetCode(location)
		})
	}
	return
}

func (e *interpreterEnvironment) newInterpreter(
	location common.Location,
	program *interpreter.Program,
) (*interpreter.Interpreter, error) {
	return interpreter.NewInterpreter(
		program,
		location,
		e.InterpreterConfig,
	)
}

func (e *interpreterEnvironment) newOnStatementHandler() interpreter.OnStatementFunc {
	if !e.config.CoverageReportingEnabled {
		return nil
	}

	return func(inter *interpreter.Interpreter, statement ast.Statement) {
		location := inter.Location
		line := statement.StartPosition().Line
		e.coverageReport.AddLineHit(location, line)
	}
}

func (e *interpreterEnvironment) newOnRecordTraceHandler() interpreter.OnRecordTraceFunc {
	return func(
		interpreter *interpreter.Interpreter,
		functionName string,
		duration time.Duration,
		attrs []attribute.KeyValue,
	) {
		wrapPanic(func() {
			e.runtimeInterface.RecordTrace(functionName, interpreter.Location, duration, attrs)
		})
	}
}

func (e *interpreterEnvironment) newHashHandler() interpreter.HashHandlerFunc {
	return func(
		inter *interpreter.Interpreter,
		getLocationRange func() interpreter.LocationRange,
		dataValue *interpreter.ArrayValue,
		tagValue *interpreter.StringValue,
		hashAlgorithmValue interpreter.MemberAccessibleValue,
	) *interpreter.ArrayValue {
		data, err := interpreter.ByteArrayValueToByteSlice(inter, dataValue)
		if err != nil {
			panic(errors.NewUnexpectedError("failed to get data. %w", err))
		}

		var tag string
		if tagValue != nil {
			tag = tagValue.Str
		}

		hashAlgorithm := stdlib.NewHashAlgorithmFromValue(inter, getLocationRange, hashAlgorithmValue)

		var result []byte
		wrapPanic(func() {
			result, err = e.runtimeInterface.Hash(data, tag, hashAlgorithm)
		})
		if err != nil {
			panic(err)
		}
		return interpreter.ByteSliceToByteArrayValue(inter, result)
	}
}

func (e *interpreterEnvironment) newPublicAccountHandler() interpreter.PublicAccountHandlerFunc {
	return func(address interpreter.AddressValue) interpreter.Value {
		return stdlib.NewPublicAccountValue(e, e, address)
	}
}

func (e *interpreterEnvironment) newSignatureVerificationHandler() interpreter.SignatureVerificationHandlerFunc {
	return func(
		inter *interpreter.Interpreter,
		getLocationRange func() interpreter.LocationRange,
		signatureValue *interpreter.ArrayValue,
		signedDataValue *interpreter.ArrayValue,
		domainSeparationTagValue *interpreter.StringValue,
		hashAlgorithmValue *interpreter.SimpleCompositeValue,
		publicKeyValue interpreter.MemberAccessibleValue,
	) interpreter.BoolValue {

		signature, err := interpreter.ByteArrayValueToByteSlice(inter, signatureValue)
		if err != nil {
			panic(errors.NewUnexpectedError("failed to get signature. %w", err))
		}

		signedData, err := interpreter.ByteArrayValueToByteSlice(inter, signedDataValue)
		if err != nil {
			panic(errors.NewUnexpectedError("failed to get signed data. %w", err))
		}

		domainSeparationTag := domainSeparationTagValue.Str

		hashAlgorithm := stdlib.NewHashAlgorithmFromValue(inter, getLocationRange, hashAlgorithmValue)

		publicKey, err := stdlib.NewPublicKeyFromValue(inter, getLocationRange, publicKeyValue)
		if err != nil {
			return false
		}

		var valid bool
		wrapPanic(func() {
			valid, err = e.runtimeInterface.VerifySignature(
				signature,
				domainSeparationTag,
				signedData,
				publicKey.PublicKey,
				publicKey.SignAlgo,
				hashAlgorithm,
			)
		})

		if err != nil {
			panic(err)
		}

		return interpreter.BoolValue(valid)
	}
}

func (e *interpreterEnvironment) newPublicKeyValidationHandler() interpreter.PublicKeyValidationHandlerFunc {
	return func(
		inter *interpreter.Interpreter,
		getLocationRange func() interpreter.LocationRange,
		publicKeyValue *interpreter.CompositeValue,
	) error {

		publicKey, err := stdlib.NewPublicKeyFromValue(inter, getLocationRange, publicKeyValue)
		if err != nil {
			return err
		}

		wrapPanic(func() {
			err = e.runtimeInterface.ValidatePublicKey(publicKey)
		})

		return err
	}
}

func (e *interpreterEnvironment) newContractValueHandler() interpreter.ContractValueHandlerFunc {
	return func(
		inter *interpreter.Interpreter,
		compositeType *sema.CompositeType,
		constructorGenerator func(common.Address) *interpreter.HostFunctionValue,
		invocationRange ast.Range,
	) interpreter.ContractValue {

		// If the contract is the deployed contract, instantiate it using
		// the provided constructor and given arguments

		invocation := e.deployedContractConstructorInvocation

		if invocation != nil {
			if compositeType.Location == invocation.ContractType.Location &&
				compositeType.Identifier == invocation.ContractType.Identifier {

				constructor := constructorGenerator(invocation.Address)

				value, err := inter.InvokeFunctionValue(
					constructor,
					invocation.ConstructorArguments,
					invocation.ArgumentTypes,
					invocation.ParameterTypes,
					invocationRange,
				)
				if err != nil {
					panic(err)
				}

				return value.(*interpreter.CompositeValue)
			}
		}

		return e.loadContract(
			inter,
			compositeType,
			constructorGenerator,
			invocationRange,
		)
	}
}

func (e *interpreterEnvironment) newUUIDHandler() interpreter.UUIDHandlerFunc {
	return func() (uuid uint64, err error) {
		wrapPanic(func() {
			uuid, err = e.runtimeInterface.GenerateUUID()
		})
		return
	}
}

func (e *interpreterEnvironment) newOnEventEmittedHandler() interpreter.OnEventEmittedFunc {
	return func(
		inter *interpreter.Interpreter,
		getLocationRange func() interpreter.LocationRange,
		eventValue *interpreter.CompositeValue,
		eventType *sema.CompositeType,
	) error {
		emitEventValue(
			inter,
			getLocationRange,
			eventType,
			eventValue,
			e.runtimeInterface.EmitEvent,
		)

		return nil
	}
}

func (e *interpreterEnvironment) newInjectedCompositeFieldsHandler() interpreter.InjectedCompositeFieldsHandlerFunc {
	return func(
		inter *interpreter.Interpreter,
		location Location,
		_ string,
		compositeKind common.CompositeKind,
	) map[string]interpreter.Value {

		switch location {
		case stdlib.CryptoChecker.Location:
			return nil

		default:
			switch compositeKind {
			case common.CompositeKindContract:
				var address Address

				switch location := location.(type) {
				case common.AddressLocation:
					address = location.Address
				default:
					panic(errors.NewUnreachableError())
				}

				addressValue := interpreter.NewAddressValue(
					inter,
					address,
				)

				return map[string]interpreter.Value{
					"account": stdlib.NewAuthAccountValue(
						inter,
						e,
						addressValue,
					),
				}
			}
		}

		return nil
	}
}

func (e *interpreterEnvironment) newImportLocationHandler() interpreter.ImportLocationHandlerFunc {
	return func(inter *interpreter.Interpreter, location common.Location) interpreter.Import {
		switch location {
		case stdlib.CryptoChecker.Location:
			program := interpreter.ProgramFromChecker(stdlib.CryptoChecker)
			subInterpreter, err := inter.NewSubInterpreter(program, location)
			if err != nil {
				panic(err)
			}
			return interpreter.InterpreterImport{
				Interpreter: subInterpreter,
			}

		default:
			program, err := e.GetProgram(location)
			if err != nil {
				panic(err)
			}

			subInterpreter, err := inter.NewSubInterpreter(program, location)
			if err != nil {
				panic(err)
			}
			return interpreter.InterpreterImport{
				Interpreter: subInterpreter,
			}
		}
	}
}

func (e *interpreterEnvironment) loadContract(
	inter *interpreter.Interpreter,
	compositeType *sema.CompositeType,
	constructorGenerator func(common.Address) *interpreter.HostFunctionValue,
	invocationRange ast.Range,
) *interpreter.CompositeValue {

	switch compositeType.Location {
	case stdlib.CryptoChecker.Location:
		contract, err := stdlib.NewCryptoContract(
			inter,
			constructorGenerator(common.Address{}),
			invocationRange,
		)
		if err != nil {
			panic(err)
		}
		return contract

	default:

		var storedValue interpreter.Value

		switch location := compositeType.Location.(type) {

		case common.AddressLocation:
			storageMap := e.storage.GetStorageMap(
				location.Address,
				StorageDomainContract,
				false,
			)
			if storageMap != nil {
				storedValue = storageMap.ReadValue(inter, location.Name)
			}
		}

		if storedValue == nil {
			panic(errors.NewDefaultUserError("failed to load contract: %s", compositeType.Location))
		}

		return storedValue.(*interpreter.CompositeValue)
	}
}

func (e *interpreterEnvironment) newOnFunctionInvocationHandler() func(_ *interpreter.Interpreter) {
	return func(_ *interpreter.Interpreter) {
		e.stackDepthLimiter.OnFunctionInvocation()
	}
}

func (e *interpreterEnvironment) newOnInvokedFunctionReturnHandler() func(_ *interpreter.Interpreter) {
	return func(_ *interpreter.Interpreter) {
		e.stackDepthLimiter.OnInvokedFunctionReturn()
	}
}

func (e *interpreterEnvironment) newOnMeterComputation() interpreter.OnMeterComputationFunc {
	return func(compKind common.ComputationKind, intensity uint) {
		var err error
		wrapPanic(func() {
			err = e.runtimeInterface.MeterComputation(compKind, intensity)
		})
		if err != nil {
			panic(err)
		}
	}
}

func (e *interpreterEnvironment) InterpretContract(
	location common.AddressLocation,
	program *interpreter.Program,
	name string,
	invocation stdlib.DeployedContractConstructorInvocation,
) (
	contract *interpreter.CompositeValue,
	err error,
) {
	e.deployedContractConstructorInvocation = &invocation
	defer func() {
		e.deployedContractConstructorInvocation = nil
	}()

	_, inter, err := e.Interpret(location, program, nil)
	if err != nil {
		return nil, err
	}

	variable, ok := inter.Globals.Get(name)
	if !ok {
		return nil, errors.NewDefaultUserError(
			"cannot find contract: `%s`",
			name,
		)
	}

	contract = variable.GetValue().(*interpreter.CompositeValue)

	return
}

func (e *interpreterEnvironment) Interpret(
	location common.Location,
	program *interpreter.Program,
	f InterpretFunc,
) (
	interpreter.Value,
	*interpreter.Interpreter,
	error,
) {
	inter, err := e.newInterpreter(location, program)
	if err != nil {
		return nil, nil, err
	}

	var result interpreter.Value

	reportMetric(
		func() {
			err = inter.Interpret()
			if err != nil || f == nil {
				return
			}
			result, err = f(inter)
		},
		e.runtimeInterface,
		func(metrics Metrics, duration time.Duration) {
			metrics.ProgramInterpreted(location, duration)
		},
	)
	if err != nil {
		return nil, nil, err
	}

	return result, inter, nil
}

func (e *interpreterEnvironment) newResourceOwnerChangedHandler() interpreter.OnResourceOwnerChangeFunc {
	if !e.config.ResourceOwnerChangeHandlerEnabled {
		return nil
	}

	return func(
		interpreter *interpreter.Interpreter,
		resource *interpreter.CompositeValue,
		oldOwner common.Address,
		newOwner common.Address,
	) {
		wrapPanic(func() {
			e.runtimeInterface.ResourceOwnerChanged(
				interpreter,
				resource,
				oldOwner,
				newOwner,
			)
		})
	}
}

func (e *interpreterEnvironment) newBLSVerifyPopFunction() interpreter.BLSVerifyPoPHandlerFunc {
	return func(
		inter *interpreter.Interpreter,
		getLocationRange func() interpreter.LocationRange,
		publicKeyValue interpreter.MemberAccessibleValue,
		signatureValue *interpreter.ArrayValue,
	) interpreter.BoolValue {
		publicKey, err := stdlib.NewPublicKeyFromValue(inter, getLocationRange, publicKeyValue)
		if err != nil {
			panic(err)
		}

		signature, err := interpreter.ByteArrayValueToByteSlice(inter, signatureValue)
		if err != nil {
			panic(err)
		}

		var valid bool
		wrapPanic(func() {
			valid, err = e.runtimeInterface.BLSVerifyPOP(publicKey, signature)
		})
		if err != nil {
			panic(err)
		}
		return interpreter.BoolValue(valid)
	}
}

func (e *interpreterEnvironment) newBLSAggregateSignaturesFunction() interpreter.BLSAggregateSignaturesHandlerFunc {
	return func(
		inter *interpreter.Interpreter,
		getLocationRange func() interpreter.LocationRange,
		signaturesValue *interpreter.ArrayValue,
	) interpreter.OptionalValue {

		bytesArray := make([][]byte, 0, signaturesValue.Count())
		signaturesValue.Iterate(inter, func(element interpreter.Value) (resume bool) {
			signature, ok := element.(*interpreter.ArrayValue)
			if !ok {
				panic(errors.NewUnreachableError())
			}

			bytes, err := interpreter.ByteArrayValueToByteSlice(inter, signature)
			if err != nil {
				panic(err)
			}

			bytesArray = append(bytesArray, bytes)

			// Continue iteration
			return true
		})

		var err error
		var aggregatedSignature []byte
		wrapPanic(func() {
			aggregatedSignature, err = e.runtimeInterface.BLSAggregateSignatures(bytesArray)
		})

		// If the crypto layer produces an error, we have invalid input, return nil
		if err != nil {
			return interpreter.NilValue{}
		}

		aggregatedSignatureValue := interpreter.ByteSliceToByteArrayValue(inter, aggregatedSignature)

		return interpreter.NewSomeValueNonCopying(
			inter,
			aggregatedSignatureValue,
		)
	}
}

func (e *interpreterEnvironment) newBLSAggregatePublicKeysFunction(
	publicKeyValidationHandler interpreter.PublicKeyValidationHandlerFunc,
) interpreter.BLSAggregatePublicKeysHandlerFunc {
	return func(
		inter *interpreter.Interpreter,
		getLocationRange func() interpreter.LocationRange,
		publicKeysValue *interpreter.ArrayValue,
	) interpreter.OptionalValue {

		publicKeys := make([]*stdlib.PublicKey, 0, publicKeysValue.Count())
		publicKeysValue.Iterate(inter, func(element interpreter.Value) (resume bool) {
			publicKeyValue, ok := element.(*interpreter.CompositeValue)
			if !ok {
				panic(errors.NewUnreachableError())
			}

			publicKey, err := stdlib.NewPublicKeyFromValue(inter, getLocationRange, publicKeyValue)
			if err != nil {
				panic(err)
			}

			publicKeys = append(publicKeys, publicKey)

			// Continue iteration
			return true
		})

		var err error
		var aggregatedPublicKey *stdlib.PublicKey
		wrapPanic(func() {
			aggregatedPublicKey, err = e.runtimeInterface.BLSAggregatePublicKeys(publicKeys)
		})

		// If the crypto layer produces an error, we have invalid input, return nil
		if err != nil {
			return interpreter.NilValue{}
		}

		aggregatedPublicKeyValue := stdlib.NewPublicKeyValue(
			inter,
			getLocationRange,
			aggregatedPublicKey,
			publicKeyValidationHandler,
		)

		return interpreter.NewSomeValueNonCopying(
			inter,
			aggregatedPublicKeyValue,
		)
	}
}

func (e *interpreterEnvironment) CommitStorage(inter *interpreter.Interpreter) error {
	const commitContractUpdates = true
	err := e.storage.Commit(inter, commitContractUpdates)
	if err != nil {
		return err
	}

	if e.config.AtreeValidationEnabled {
		err = e.storage.CheckHealth()
		if err != nil {
			return err
		}
	}

	return nil
}<|MERGE_RESOLUTION|>--- conflicted
+++ resolved
@@ -74,11 +74,6 @@
 	CheckerConfig     *sema.Config
 
 	deployedContractConstructorInvocation *stdlib.DeployedContractConstructorInvocation
-<<<<<<< HEAD
-	InterpreterConfig                     *interpreter.Config
-	CheckerConfig                         *sema.Config
-=======
->>>>>>> fae5b996
 	stackDepthLimiter                     *stackDepthLimiter
 	checkedImports                        importResolutionResults
 
