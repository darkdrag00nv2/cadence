--- conflicted
+++ resolved
@@ -136,14 +136,9 @@
 	}
 
 	testFunctionType := cadence.NewFunctionType(
-<<<<<<< HEAD
-		"fun():Void",
 		sema.FunctionPurityImpure,
-		[]cadence.Parameter{},
-=======
 		nil,
 		nil,
->>>>>>> a0e3f52b
 		cadence.VoidType{},
 	)
 
@@ -2323,11 +2318,7 @@
 				Identifier: "f",
 				Type: &cadence.FunctionType{
 					ReturnType: cadence.VoidType{},
-<<<<<<< HEAD
-				}).WithID("fun():Void"),
-=======
-				},
->>>>>>> a0e3f52b
+				},
 			},
 		},
 	}
@@ -2338,11 +2329,7 @@
 		cadence.Function{
 			FunctionType: &cadence.FunctionType{
 				ReturnType: cadence.VoidType{},
-<<<<<<< HEAD
-			}).WithID("fun():Void"),
-=======
-			},
->>>>>>> a0e3f52b
+			},
 		},
 	}).WithType(fooStructType)
 
