--- conflicted
+++ resolved
@@ -211,21 +211,8 @@
 
 var _ interpreter.Storage = &interpreterStorage{}
 
-<<<<<<< HEAD
-func (i interpreterStorage) ValueExists(_ *interpreter.Interpreter, _ common.Address, _ string) bool {
-	panic("unexpected ValueExists call")
-}
-
-func (i interpreterStorage) ReadValue(_ *interpreter.Interpreter, _ common.Address, _ string) interpreter.OptionalValue {
-	panic("unexpected ReadValue call")
-}
-
-func (i interpreterStorage) WriteValue(_ *interpreter.Interpreter, _ common.Address, _ string, _ interpreter.OptionalValue) {
-	panic("unexpected WriteValue call")
-=======
 func (i interpreterStorage) GetStorageMap(_ common.Address, _ string) *interpreter.StorageMap {
 	panic("unexpected GetStorageMap call")
->>>>>>> 141b10cb
 }
 
 func (i interpreterStorage) CheckHealth() error {
