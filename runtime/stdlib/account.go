--- conflicted
+++ resolved
@@ -1433,25 +1433,9 @@
 		panic(err)
 	}
 
-<<<<<<< HEAD
 	if isUpdate {
 		// We are updating an existing contract.
 		// Ensure that there's a contract/contract-interface with the given name exists already
-=======
-			} else {
-				// We are adding a new contract.
-				// Ensure that no contract/contract interface with the given name exists already,
-				// and no contract deploy or update was recorded before
-
-				if len(existingCode) > 0 || handler.ContractUpdateRecorded(location) {
-					panic(errors.NewDefaultUserError(
-						"cannot overwrite existing contract with name %q in account %s",
-						contractName,
-						address.ShortHexWithPrefix(),
-					))
-				}
-			}
->>>>>>> 45be6063
 
 		if len(existingCode) == 0 {
 			panic(errors.NewDefaultUserError(
@@ -1463,9 +1447,10 @@
 
 	} else {
 		// We are adding a new contract.
-		// Ensure that no contract/contract interface with the given name exists already
-
-		if len(existingCode) > 0 {
+		// Ensure that no contract/contract interface with the given name exists already,
+		// and no contract deploy or update was recorded before
+
+		if len(existingCode) > 0 || handler.ContractUpdateRecorded(location) {
 			panic(errors.NewDefaultUserError(
 				"cannot overwrite existing contract with name %q in account %s",
 				contractName,
