--- conflicted
+++ resolved
@@ -176,7 +176,6 @@
 		Name:      "T",
 		TypeBound: sema.AccountReferenceType,
 	}
-<<<<<<< HEAD
 
 	return &sema.FunctionType{
 		Purity:         sema.FunctionPurityView,
@@ -196,27 +195,6 @@
 	}
 }()
 
-=======
-
-	return &sema.FunctionType{
-		Purity:         sema.FunctionPurityView,
-		TypeParameters: []*sema.TypeParameter{typeParam},
-		Parameters: []sema.Parameter{
-			{
-				Label:          sema.ArgumentLabelNotRequired,
-				Identifier:     "address",
-				TypeAnnotation: sema.AddressTypeAnnotation,
-			},
-		},
-		ReturnTypeAnnotation: sema.NewTypeAnnotation(
-			&sema.GenericType{
-				TypeParameter: typeParam,
-			},
-		),
-	}
-}()
-
->>>>>>> 07d0b780
 func NewGetAuthAccountFunction(handler AccountHandler) StandardLibraryValue {
 	return NewStandardLibraryFunction(
 		getAuthAccountFunctionName,
@@ -1469,16 +1447,10 @@
 
 	} else {
 		// We are adding a new contract.
-<<<<<<< HEAD
-		// Ensure that no contract/contract interface with the given name exists already
-
-		if len(existingCode) > 0 {
-=======
 		// Ensure that no contract/contract interface with the given name exists already,
 		// and no contract deploy or update was recorded before
 
 		if len(existingCode) > 0 || handler.ContractUpdateRecorded(location) {
->>>>>>> 07d0b780
 			panic(errors.NewDefaultUserError(
 				"cannot overwrite existing contract with name %q in account %s",
 				contractName,
@@ -1575,7 +1547,6 @@
 	if declaredName != contractName {
 		// Update the code for the error pretty printing
 		// NOTE: only do this when an error occurs
-<<<<<<< HEAD
 
 		handler.TemporarilyRecordCode(location, code)
 
@@ -1708,140 +1679,6 @@
 				deploymentResult = interpreter.NewDeploymentResultValue(gauge, optionalDeployedContract)
 			}()
 
-=======
-
-		handler.TemporarilyRecordCode(location, code)
-
-		panic(errors.NewDefaultUserError(
-			"invalid %s: the name argument must match the name of the declaration: got %q, expected %q",
-			declarationKind.Name(),
-			contractName,
-			declaredName,
-		))
-	}
-
-	// Validate the contract update
-
-	if isUpdate {
-		oldCode, err := handler.GetAccountContractCode(location)
-		handleContractUpdateError(err)
-
-		oldProgram, err := parser.ParseProgram(
-			invocation.Interpreter.SharedState.Config.MemoryGauge,
-			oldCode,
-			parser.Config{
-				IgnoreLeadingIdentifierEnabled: true,
-			},
-		)
-
-		if !ignoreUpdatedProgramParserError(err) {
-			handleContractUpdateError(err)
-		}
-
-		validator := NewContractUpdateValidator(
-			location,
-			contractName,
-			oldProgram,
-			program.Program,
-		)
-		err = validator.Validate()
-		handleContractUpdateError(err)
-	}
-
-	inter := invocation.Interpreter
-
-	err = updateAccountContractCode(
-		handler,
-		location,
-		program,
-		code,
-		contractType,
-		constructorArguments,
-		constructorArgumentTypes,
-		updateAccountContractCodeOptions{
-			createContract: !isUpdate,
-		},
-	)
-	if err != nil {
-		// Update the code for the error pretty printing
-		// NOTE: only do this when an error occurs
-
-		handler.TemporarilyRecordCode(location, code)
-
-		panic(err)
-	}
-
-	var eventType *sema.CompositeType
-
-	if isUpdate {
-		eventType = AccountContractUpdatedEventType
-	} else {
-		eventType = AccountContractAddedEventType
-	}
-
-	codeHashValue := CodeToHashValue(inter, code)
-
-	handler.EmitEvent(
-		inter,
-		eventType,
-		[]interpreter.Value{
-			addressValue,
-			codeHashValue,
-			nameValue,
-		},
-		locationRange,
-	)
-
-	return interpreter.NewDeployedContractValue(
-		inter,
-		addressValue,
-		nameValue,
-		newCodeValue,
-	)
-}
-
-func newAccountContractsTryUpdateFunction(
-	functionType *sema.FunctionType,
-	gauge common.MemoryGauge,
-	handler AccountContractAdditionHandler,
-	addressValue interpreter.AddressValue,
-) *interpreter.HostFunctionValue {
-	return interpreter.NewHostFunctionValue(
-		gauge,
-		functionType,
-		func(invocation interpreter.Invocation) (deploymentResult interpreter.Value) {
-			var deployedContract interpreter.Value
-
-			defer func() {
-				if r := recover(); r != nil {
-					rootError := r
-					for {
-						switch err := r.(type) {
-						case errors.UserError, errors.ExternalError:
-							// Error is ignored for now.
-							// Simply return with a `nil` deployed-contract
-						case xerrors.Wrapper:
-							r = err.Unwrap()
-							continue
-						default:
-							panic(rootError)
-						}
-
-						break
-					}
-				}
-
-				var optionalDeployedContract interpreter.OptionalValue
-				if deployedContract == nil {
-					optionalDeployedContract = interpreter.NilOptionalValue
-				} else {
-					optionalDeployedContract = interpreter.NewSomeValueNonCopying(invocation.Interpreter, deployedContract)
-				}
-
-				deploymentResult = interpreter.NewDeploymentResultValue(gauge, optionalDeployedContract)
-			}()
-
->>>>>>> 07d0b780
 			deployedContract = changeAccountContracts(invocation, handler, addressValue, true)
 			return
 		},
@@ -3927,21 +3764,13 @@
 func newCapabilityControllerGetCapabilityFunction(
 	address common.Address,
 	controller interpreter.CapabilityControllerValue,
-<<<<<<< HEAD
-) func() *interpreter.CapabilityValue {
-=======
 ) func(inter *interpreter.Interpreter) *interpreter.CapabilityValue {
->>>>>>> 07d0b780
 
 	addressValue := interpreter.AddressValue(address)
 	capabilityID := controller.ControllerCapabilityID()
 	borrowType := controller.CapabilityControllerBorrowType()
 
-<<<<<<< HEAD
-	return func() *interpreter.CapabilityValue {
-=======
 	return func(inter *interpreter.Interpreter) *interpreter.CapabilityValue {
->>>>>>> 07d0b780
 		return interpreter.NewCapabilityValue(
 			inter,
 			capabilityID,
