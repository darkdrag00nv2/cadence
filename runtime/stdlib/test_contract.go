--- conflicted
+++ resolved
@@ -974,11 +974,6 @@
 
 	matcherType := ty.matcherType()
 	matcherTestFunctionType := compositeFunctionType(matcherType, matcherTestFieldName)
-<<<<<<< HEAD
-
-	blockchainType := ty.blockchainType()
-=======
->>>>>>> 07d0b780
 
 	// Test.assert()
 	compositeType.Members.Set(
