--- conflicted
+++ resolved
@@ -69,16 +69,9 @@
 			TypeAnnotation: sema.StringTypeAnnotation,
 		},
 	},
-<<<<<<< HEAD
-	ReturnTypeAnnotation:  sema.VoidTypeAnnotation,
-	RequiredArgumentCount: sema.RequiredArgumentCount(1),
-=======
-	ReturnTypeAnnotation: sema.NewTypeAnnotation(
-		sema.VoidType,
-	),
+	ReturnTypeAnnotation: sema.VoidTypeAnnotation,
 	// `message` parameter is optional
 	Arity: &sema.Arity{Min: 1, Max: 2},
->>>>>>> 181924e3
 }
 
 var testTypeAssertFunction = interpreter.NewUnmeteredHostFunctionValue(
@@ -193,16 +186,9 @@
 			TypeAnnotation: sema.StringTypeAnnotation,
 		},
 	},
-<<<<<<< HEAD
-	ReturnTypeAnnotation:  sema.VoidTypeAnnotation,
-	RequiredArgumentCount: sema.RequiredArgumentCount(0),
-=======
-	ReturnTypeAnnotation: sema.NewTypeAnnotation(
-		sema.VoidType,
-	),
+	ReturnTypeAnnotation: sema.VoidTypeAnnotation,
 	// `message` parameter is optional
 	Arity: &sema.Arity{Min: 0, Max: 1},
->>>>>>> 181924e3
 }
 
 var testTypeFailFunction = interpreter.NewUnmeteredHostFunctionValue(
@@ -890,13 +876,7 @@
 				TypeAnnotation: sema.StringTypeAnnotation,
 			},
 		},
-<<<<<<< HEAD
 		ReturnTypeAnnotation: sema.VoidTypeAnnotation,
-=======
-		ReturnTypeAnnotation: sema.NewTypeAnnotation(
-			sema.VoidType,
-		),
->>>>>>> 181924e3
 	}
 }
 
