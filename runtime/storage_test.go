--- conflicted
+++ resolved
@@ -2333,15 +2333,10 @@
 
                   accountA.save(<-testResource, to: /storage/test)
 
-<<<<<<< HEAD
-                  // At this point the resource is in storage A. Reference must be invalidated.
-                  log(ref.owner?.address)
-=======
                   // At this point the resource is in storage A
                   accountA.link<&TestContract.TestResource>(/public/test, target: /storage/test)
                   let ref2 = accountA.getCapability<&TestContract.TestResource>(/public/test).borrow()!
                   log(ref2.owner?.address)
->>>>>>> 49f08a28
 
                   let testResource2 <- accountA.load<@TestContract.TestResource>(from: /storage/test)!
 
@@ -2446,10 +2441,6 @@
 				Location:  nextTransactionLocation(),
 			},
 		)
-<<<<<<< HEAD
-		require.Error(t, err)
-		require.ErrorAs(t, err, &interpreter.InvalidatedResourceReferenceError{})
-=======
 
 		require.NoError(t, err)
 
@@ -2462,7 +2453,6 @@
 			},
 			loggedMessages,
 		)
->>>>>>> 49f08a28
 	})
 
 	t.Run("resource (array element)", func(t *testing.T) {
@@ -2494,16 +2484,11 @@
 
                   account.save(<-testResources, to: /storage/test)
 
-<<<<<<< HEAD
-                  // At this point the resource is in storage. Reference must be invalidated.
-                  log(ref.owner?.address)
-=======
                   // At this point the resource is in storage
                   account.link<&[TestContract.TestResource]>(/public/test, target: /storage/test)
                   let ref2 = account.getCapability<&[TestContract.TestResource]>(/public/test).borrow()!
                   let ref3 = &ref2[0] as &TestContract.TestResource
                   log(ref3.owner?.address)
->>>>>>> 49f08a28
               }
           }
         `
@@ -2588,10 +2573,6 @@
 				Location:  nextTransactionLocation(),
 			},
 		)
-<<<<<<< HEAD
-		require.Error(t, err)
-		require.ErrorAs(t, err, &interpreter.InvalidatedResourceReferenceError{})
-=======
 
 		require.NoError(t, err)
 
@@ -2602,7 +2583,6 @@
 			},
 			loggedMessages,
 		)
->>>>>>> 49f08a28
 	})
 
 	t.Run("resource (nested field, array element)", func(t *testing.T) {
@@ -2648,15 +2628,11 @@
 
                   account.save(<-nestingResource, to: /storage/test)
 
-<<<<<<< HEAD
-                  // At this point the nesting and nested resources are both in storage. References must be invalidated.
-=======
                   // At this point the nesting and nested resources are both in storage
                   account.link<&TestContract.TestNestingResource>(/public/test, target: /storage/test)
                   nestingResourceRef = account.getCapability<&TestContract.TestNestingResource>(/public/test).borrow()!
                   nestedElementResourceRef = &nestingResourceRef.nestedResources[0] as &TestContract.TestNestedResource
 
->>>>>>> 49f08a28
                   log(nestingResourceRef.owner?.address)
                   log(nestedElementResourceRef.owner?.address)
               }
@@ -2743,10 +2719,6 @@
 				Location:  nextTransactionLocation(),
 			},
 		)
-<<<<<<< HEAD
-		require.Error(t, err)
-		require.ErrorAs(t, err, &interpreter.InvalidatedResourceReferenceError{})
-=======
 
 		require.NoError(t, err)
 
@@ -2759,7 +2731,6 @@
 			},
 			loggedMessages,
 		)
->>>>>>> 49f08a28
 	})
 
 	t.Run("array", func(t *testing.T) {
@@ -2791,14 +2762,10 @@
 
                   account.save(<-testResources, to: /storage/test)
 
-<<<<<<< HEAD
-                  // At this point the resource is in storage. Reference must be invalidated.
-=======
                   // At this point the resource is in storage
                   account.link<&[[TestContract.TestResource]]>(/public/test, target: /storage/test)
                   let testResourcesRef = account.getCapability<&[[TestContract.TestResource]]>(/public/test).borrow()!
                   ref = &testResourcesRef[0] as &[TestContract.TestResource]
->>>>>>> 49f08a28
                   log(ref[0].owner?.address)
               }
           }
@@ -2884,10 +2851,6 @@
 				Location:  nextTransactionLocation(),
 			},
 		)
-<<<<<<< HEAD
-		require.Error(t, err)
-		require.ErrorAs(t, err, &interpreter.InvalidatedResourceReferenceError{})
-=======
 
 		require.NoError(t, err)
 
@@ -2898,7 +2861,6 @@
 			},
 			loggedMessages,
 		)
->>>>>>> 49f08a28
 	})
 
 	t.Run("dictionary", func(t *testing.T) {
@@ -2930,14 +2892,10 @@
 
                   account.save(<-testResources, to: /storage/test)
 
-<<<<<<< HEAD
-                  // At this point the resource is in storage. Reference must be invalidated.
-=======
                   // At this point the resource is in storage
                   account.link<&[{Int: TestContract.TestResource}]>(/public/test, target: /storage/test)
                   let testResourcesRef = account.getCapability<&[{Int: TestContract.TestResource}]>(/public/test).borrow()!
                   ref = &testResourcesRef[0] as &{Int: TestContract.TestResource}
->>>>>>> 49f08a28
                   log(ref[0]?.owner?.address)
               }
           }
@@ -3023,10 +2981,6 @@
 				Location:  nextTransactionLocation(),
 			},
 		)
-<<<<<<< HEAD
-		require.Error(t, err)
-		require.ErrorAs(t, err, &interpreter.InvalidatedResourceReferenceError{})
-=======
 
 		require.NoError(t, err)
 
@@ -3037,7 +2991,6 @@
 			},
 			loggedMessages,
 		)
->>>>>>> 49f08a28
 	})
 }
 
