--- conflicted
+++ resolved
@@ -131,22 +131,12 @@
 	// check parameter count
 
 	signingAccountsCount := len(signingAccountAddresses)
-<<<<<<< HEAD
-	prepareFunctionParameterCount := len(transactionPrepareFunctionType.ParameterTypeAnnotations)
-	if signingAccountsCount != prepareFunctionParameterCount {
+	transactionFunctionParameterCount := len(transactionFunctionType.ParameterTypeAnnotations)
+	if signingAccountsCount != transactionFunctionParameterCount {
 		return newError(InvalidTransactionParameterCountError{
-			Expected: prepareFunctionParameterCount,
+			Expected: transactionFunctionParameterCount,
 			Actual:   signingAccountsCount,
 		})
-=======
-	transactionFunctionParameterCount := len(transactionFunctionType.ParameterTypeAnnotations)
-	if signingAccountsCount != transactionFunctionParameterCount {
-		return fmt.Errorf(
-			"parameter count mismatch for transaction: expected %d, got %d",
-			transactionFunctionParameterCount,
-			signingAccountsCount,
-		)
->>>>>>> 9f9744ec
 	}
 
 	// check parameter types
@@ -155,18 +145,9 @@
 		parameterType := parameterTypeAnnotation.Type
 
 		if !parameterType.Equal(&sema.AccountType{}) {
-<<<<<<< HEAD
 			return newError(InvalidTransactionParameterTypeError{
 				Actual: parameterType,
 			})
-=======
-			err := fmt.Errorf(
-				"parameter type mismatch for transaction: expected `%s`, got `%s`",
-				&sema.AccountType{},
-				parameterType,
-			)
-			return err
->>>>>>> 9f9744ec
 		}
 	}
 
