/*
 * Cadence - The resource-oriented smart contract programming language
 *
 * Copyright Dapper Labs, Inc.
 *
 * Licensed under the Apache License, Version 2.0 (the "License");
 * you may not use this file except in compliance with the License.
 * You may obtain a copy of the License at
 *
 *   http://www.apache.org/licenses/LICENSE-2.0
 *
 * Unless required by applicable law or agreed to in writing, software
 * distributed under the License is distributed on an "AS IS" BASIS,
 * WITHOUT WARRANTIES OR CONDITIONS OF ANY KIND, either express or implied.
 * See the License for the specific language governing permissions and
 * limitations under the License.
 */

package interpreter

import (
	"github.com/onflow/atree"

	"github.com/onflow/cadence/runtime/ast"
	"github.com/onflow/cadence/runtime/common"
	"github.com/onflow/cadence/runtime/errors"
	"github.com/onflow/cadence/runtime/sema"
)

func (interpreter *Interpreter) evalStatement(statement ast.Statement) StatementResult {

	// Recover and re-throw a panic, so that this interpreter's location and statement are used,
	// instead of a potentially calling interpreter's location and statement

	defer interpreter.RecoverErrors(func(internalErr error) {
		panic(internalErr)
	})

	interpreter.statement = statement

	config := interpreter.SharedState.Config

	onMeterComputation := config.OnMeterComputation
	if onMeterComputation != nil {
		onMeterComputation(common.ComputationKindStatement, 1)
	}

	debugger := config.Debugger
	if debugger != nil {
		debugger.onStatement(interpreter, statement)
	}

	onStatement := config.OnStatement
	if onStatement != nil {
		onStatement(interpreter, statement)
	}

	return ast.AcceptStatement[StatementResult](statement, interpreter)
}

func (interpreter *Interpreter) visitStatements(statements []ast.Statement) StatementResult {

	for _, statement := range statements {
		result := interpreter.evalStatement(statement)
		if result, ok := result.(controlResult); ok {
			return result
		}
	}

	return nil
}

func (interpreter *Interpreter) VisitReturnStatement(statement *ast.ReturnStatement) StatementResult {
	// NOTE: returning result

	var value Value
	if statement.Expression == nil {
		value = Void
	} else {
		value = interpreter.evalExpression(statement.Expression)

		returnStatementTypes := interpreter.Program.Elaboration.ReturnStatementTypes(statement)
		valueType := returnStatementTypes.ValueType
		returnType := returnStatementTypes.ReturnType

		locationRange := LocationRange{
			Location:    interpreter.Location,
			HasPosition: statement.Expression,
		}

		// NOTE: copy on return
		value = interpreter.transferAndConvert(value, valueType, returnType, locationRange)
	}

	return ReturnResult{Value: value}
}

var theBreakResult StatementResult = BreakResult{}

func (interpreter *Interpreter) VisitBreakStatement(_ *ast.BreakStatement) StatementResult {
	return theBreakResult
}

var theContinueResult StatementResult = ContinueResult{}

func (interpreter *Interpreter) VisitContinueStatement(_ *ast.ContinueStatement) StatementResult {
	return theContinueResult
}

func (interpreter *Interpreter) VisitEntitlementDeclaration(_ *ast.EntitlementDeclaration) StatementResult {
	// TODO
	panic(errors.NewUnreachableError())
}

func (interpreter *Interpreter) VisitEntitlementMappingDeclaration(_ *ast.EntitlementMappingDeclaration) StatementResult {
	// TODO
	panic(errors.NewUnreachableError())
}

func (interpreter *Interpreter) VisitIfStatement(statement *ast.IfStatement) StatementResult {
	switch test := statement.Test.(type) {
	case ast.Expression:
		return interpreter.visitIfStatementWithTestExpression(test, statement.Then, statement.Else)
	case *ast.VariableDeclaration:
		return interpreter.visitIfStatementWithVariableDeclaration(test, statement.Then, statement.Else)
	default:
		panic(errors.NewUnreachableError())
	}
}

func (interpreter *Interpreter) visitIfStatementWithTestExpression(
	test ast.Expression,
	thenBlock, elseBlock *ast.Block,
) StatementResult {

	value, ok := interpreter.evalExpression(test).(BoolValue)
	if !ok {
		panic(errors.NewUnreachableError())
	}

	if value {
		return interpreter.visitBlock(thenBlock)
	} else if elseBlock != nil {
		return interpreter.visitBlock(elseBlock)
	}

	return nil
}

func (interpreter *Interpreter) visitIfStatementWithVariableDeclaration(
	declaration *ast.VariableDeclaration,
	thenBlock, elseBlock *ast.Block,
) StatementResult {

	value := interpreter.visitVariableDeclaration(declaration, true)

	if someValue, ok := value.(*SomeValue); ok {
		locationRange := LocationRange{
			Location:    interpreter.Location,
			HasPosition: declaration.Value,
		}

		innerValue := someValue.InnerValue(interpreter, locationRange)

		interpreter.activations.PushNewWithCurrent()
		defer interpreter.activations.Pop()

		interpreter.declareVariable(
			declaration.Identifier.Identifier,
			innerValue,
		)

		return interpreter.visitBlock(thenBlock)
	} else if elseBlock != nil {
		return interpreter.visitBlock(elseBlock)
	}

	return nil
}

func (interpreter *Interpreter) VisitSwitchStatement(switchStatement *ast.SwitchStatement) StatementResult {

	testValue, ok := interpreter.evalExpression(switchStatement.Expression).(EquatableValue)
	if !ok {
		panic(errors.NewUnreachableError())
	}

	for _, switchCase := range switchStatement.Cases {

		runStatements := func() StatementResult {
			// NOTE: the new block ensures that a new scope is introduced

			block := ast.NewBlock(
				interpreter,
				switchCase.Statements,
				ast.EmptyRange,
			)

			result := interpreter.visitBlock(block)

			if _, ok := result.(BreakResult); ok {
				return nil
			}

			return result
		}

		// If the case has no expression it is the default case.
		// Evaluate it, i.e. all statements

		if switchCase.Expression == nil {
			return runStatements()
		}

		// The case has an expression.
		// Evaluate it and compare it to the test value

		result := interpreter.evalExpression(switchCase.Expression)

		caseValue, ok := result.(EquatableValue)

		if !ok {
			continue
		}

		// If the test value and case values are equal,
		// evaluate the case's statements

		locationRange := LocationRange{
			Location:    interpreter.Location,
			HasPosition: switchCase.Expression,
		}

		if testValue.Equal(interpreter, locationRange, caseValue) {
			return runStatements()
		}

		// If the test value and the case values are unequal,
		// then try the next case
	}

	return nil
}

func (interpreter *Interpreter) VisitWhileStatement(statement *ast.WhileStatement) StatementResult {

	for {

		value, ok := interpreter.evalExpression(statement.Test).(BoolValue)
		if !ok || !bool(value) {
			return nil
		}

		interpreter.reportLoopIteration(statement)

		result := interpreter.visitBlock(statement.Block)

		switch result.(type) {
		case BreakResult:
			return nil

		case ContinueResult:
			// NO-OP

		case ReturnResult:
			return result
		}
	}
}

var intOne = NewUnmeteredIntValueFromInt64(1)

func (interpreter *Interpreter) VisitForStatement(statement *ast.ForStatement) (result StatementResult) {

	interpreter.activations.PushNewWithCurrent()
	defer interpreter.activations.Pop()

	locationRange := LocationRange{
		Location:    interpreter.Location,
		HasPosition: statement,
	}

	value := interpreter.evalExpression(statement.Value)
	transferredValue := value.Transfer(
		interpreter,
		locationRange,
		atree.Address{},
		false,
		nil,
		nil,
	)

	iterable, ok := transferredValue.(IterableValue)
	if !ok {
		panic(errors.NewUnreachableError())
	}

<<<<<<< HEAD
	iterator := iterable.Iterator(interpreter, locationRange)
=======
	forStmtTypes := interpreter.Program.Elaboration.ForStatementType(statement)
>>>>>>> 32ddd355

	var index IntValue
	if statement.Index != nil {
		index = NewIntValueFromInt64(interpreter, 0)
	}

<<<<<<< HEAD
	for {
		value := iterator.Next(interpreter, locationRange)
		if value == nil {
			return nil
=======
	executeBody := func(value Value) (resume bool) {
		statementResult, done := interpreter.visitForStatementBody(statement, index, value)
		if done {
			result = statementResult
>>>>>>> 32ddd355
		}

		resume = !done

		if statement.Index != nil {
			index = index.Plus(interpreter, intOne, locationRange).(IntValue)
		}

		return
	}

	iterable.ForEach(
		interpreter,
		forStmtTypes.ValueVariableType,
		executeBody,
		locationRange,
	)

	return
}

func (interpreter *Interpreter) visitForStatementBody(
	statement *ast.ForStatement,
	index IntValue,
	value Value,
) (
	result StatementResult,
	done bool,
) {
	interpreter.reportLoopIteration(statement)

	interpreter.activations.PushNewWithCurrent()
	defer interpreter.activations.Pop()

	if index.BigInt != nil {
		interpreter.declareVariable(
			statement.Index.Identifier,
			index,
		)
	}

	interpreter.declareVariable(
		statement.Identifier.Identifier,
		value,
	)

	result = interpreter.visitBlock(statement.Block)

	switch result.(type) {
	case BreakResult:
		return nil, true

	case ContinueResult:
		// NO-OP

	case ReturnResult:
		return result, true
	}

	return nil, false
}

func (interpreter *Interpreter) emitEvent(event *CompositeValue, eventType *sema.CompositeType, locationRange LocationRange) {

	config := interpreter.SharedState.Config

	onEventEmitted := config.OnEventEmitted
	if onEventEmitted == nil {
		panic(EventEmissionUnavailableError{
			LocationRange: locationRange,
		})
	}

	err := onEventEmitted(interpreter, locationRange, event, eventType)
	if err != nil {
		panic(err)
	}
}

func (interpreter *Interpreter) VisitEmitStatement(statement *ast.EmitStatement) StatementResult {

	event, ok := interpreter.evalExpression(statement.InvocationExpression).(*CompositeValue)
	if !ok {
		panic(errors.NewUnreachableError())
	}

	eventType := interpreter.Program.Elaboration.EmitStatementEventType(statement)

	locationRange := LocationRange{
		Location:    interpreter.Location,
		HasPosition: statement,
	}

	interpreter.emitEvent(event, eventType, locationRange)

	return nil
}

func (interpreter *Interpreter) VisitRemoveStatement(removeStatement *ast.RemoveStatement) StatementResult {

	locationRange := LocationRange{
		Location:    interpreter.Location,
		HasPosition: removeStatement,
	}

	removeTarget := interpreter.evalExpression(removeStatement.Value)
	base, ok := removeTarget.(*CompositeValue)

	// we enforce this in the checker, but check defensively anyways
	if !ok || !base.Kind.SupportsAttachments() {
		panic(InvalidAttachmentOperationTargetError{
			Value:         removeTarget,
			LocationRange: locationRange,
		})
	}

	if inIteration := interpreter.SharedState.inAttachmentIteration(base); inIteration {
		panic(AttachmentIterationMutationError{
			Value:         base,
			LocationRange: locationRange,
		})
	}

	nominalType := interpreter.Program.Elaboration.AttachmentRemoveTypes(removeStatement)

	removed := base.RemoveTypeKey(interpreter, locationRange, nominalType)

	// attachment not present on this base
	if removed == nil {
		return nil
	}

	attachment, ok := removed.(*CompositeValue)
	// we enforce this in the checker
	if !ok {
		panic(errors.NewUnreachableError())
	}

	if attachment.IsResourceKinded(interpreter) {
		// this attachment is no longer attached to its base, but the `base` variable is still available in the destructor
		attachment.setBaseValue(interpreter, base)
		attachment.Destroy(interpreter, locationRange)
	}

	return nil
}

func (interpreter *Interpreter) VisitPragmaDeclaration(_ *ast.PragmaDeclaration) StatementResult {
	return nil
}

// VisitVariableDeclaration first visits the declaration's value,
// then declares the variable with the name bound to the value
func (interpreter *Interpreter) VisitVariableDeclaration(declaration *ast.VariableDeclaration) StatementResult {

	value := interpreter.visitVariableDeclaration(declaration, false)

	// NOTE: lexical scope, always declare a new variable.
	// Do not find an existing variable and assign the value!

	_ = interpreter.declareVariable(
		declaration.Identifier.Identifier,
		value,
	)

	return nil
}

func (interpreter *Interpreter) visitVariableDeclaration(
	declaration *ast.VariableDeclaration,
	isOptionalBinding bool,
) Value {

	variableDeclarationTypes := interpreter.Program.Elaboration.VariableDeclarationTypes(declaration)
	targetType := variableDeclarationTypes.TargetType
	valueType := variableDeclarationTypes.ValueType
	secondValueType := variableDeclarationTypes.SecondValueType

	// NOTE: It is *REQUIRED* that the getter for the value is used
	// instead of just evaluating value expression,
	// as the value may be an access expression (member access, index access),
	// which implicitly removes a resource.
	//
	// Performing the removal from the container is essential
	// (and just evaluating the expression does not perform the removal),
	// because if there is a second value,
	// the assignment to the value will cause an overwrite of the value.
	// If the resource was not moved out of the container,
	// its contents get deleted.

	getterSetter := interpreter.assignmentGetterSetter(declaration.Value)

	const allowMissing = false
	result := getterSetter.get(allowMissing)
	if result == nil {
		panic(errors.NewUnreachableError())
	}

	locationRange := LocationRange{
		Location:    interpreter.Location,
		HasPosition: declaration.Value,
	}

	if isOptionalBinding {
		targetType = &sema.OptionalType{
			Type: targetType,
		}
	}

	transferredValue := interpreter.transferAndConvert(
		result,
		valueType,
		targetType,
		locationRange,
	)

	// Assignment is a potential resource move.
	interpreter.invalidateResource(result)

	if declaration.SecondValue != nil {
		interpreter.visitAssignment(
			declaration.Transfer.Operation,
			getterSetter,
			valueType,
			declaration.SecondValue,
			secondValueType,
			declaration,
		)
	}

	return transferredValue
}

func (interpreter *Interpreter) VisitAssignmentStatement(assignment *ast.AssignmentStatement) StatementResult {
	assignmentStatementTypes := interpreter.Program.Elaboration.AssignmentStatementTypes(assignment)
	targetType := assignmentStatementTypes.TargetType
	valueType := assignmentStatementTypes.ValueType

	target := assignment.Target
	value := assignment.Value

	getterSetter := interpreter.assignmentGetterSetter(target)

	interpreter.visitAssignment(
		assignment.Transfer.Operation,
		getterSetter, targetType,
		value, valueType,
		assignment,
	)

	return nil
}

func (interpreter *Interpreter) VisitSwapStatement(swap *ast.SwapStatement) StatementResult {

	// Get type information

	swapStatementTypes := interpreter.Program.Elaboration.SwapStatementTypes(swap)
	leftType := swapStatementTypes.LeftType
	rightType := swapStatementTypes.RightType

	// Evaluate the left side (target and key)

	leftGetterSetter := interpreter.assignmentGetterSetter(swap.Left)

	// Evaluate the right side (target and key)

	rightGetterSetter := interpreter.assignmentGetterSetter(swap.Right)

	// Get left and right values

	const allowMissing = false

	leftValue := leftGetterSetter.get(allowMissing)
	interpreter.checkSwapValue(leftValue, swap.Left)

	rightValue := rightGetterSetter.get(allowMissing)
	interpreter.checkSwapValue(rightValue, swap.Right)

	// Set right value to left target,
	// and left value to right target

	locationRange := LocationRange{
		Location:    interpreter.Location,
		HasPosition: swap.Right,
	}
	transferredRightValue := interpreter.transferAndConvert(rightValue, rightType, leftType, locationRange)

	locationRange = LocationRange{
		Location:    interpreter.Location,
		HasPosition: swap.Left,
	}
	transferredLeftValue := interpreter.transferAndConvert(leftValue, leftType, rightType, locationRange)

	leftGetterSetter.set(transferredRightValue)
	rightGetterSetter.set(transferredLeftValue)

	return nil
}

func (interpreter *Interpreter) checkSwapValue(value Value, expression ast.Expression) {
	if value != nil {
		return
	}

	if expression, ok := expression.(*ast.MemberExpression); ok {
		panic(UseBeforeInitializationError{
			Name: expression.Identifier.Identifier,
			LocationRange: LocationRange{
				Location:    interpreter.Location,
				HasPosition: expression,
			},
		})
	}

	panic(errors.NewUnreachableError())
}

func (interpreter *Interpreter) VisitExpressionStatement(statement *ast.ExpressionStatement) StatementResult {
	result := interpreter.evalExpression(statement.Expression)
	return ExpressionResult{Value: result}
}<|MERGE_RESOLUTION|>--- conflicted
+++ resolved
@@ -295,28 +295,17 @@
 		panic(errors.NewUnreachableError())
 	}
 
-<<<<<<< HEAD
-	iterator := iterable.Iterator(interpreter, locationRange)
-=======
 	forStmtTypes := interpreter.Program.Elaboration.ForStatementType(statement)
->>>>>>> 32ddd355
 
 	var index IntValue
 	if statement.Index != nil {
 		index = NewIntValueFromInt64(interpreter, 0)
 	}
 
-<<<<<<< HEAD
-	for {
-		value := iterator.Next(interpreter, locationRange)
-		if value == nil {
-			return nil
-=======
 	executeBody := func(value Value) (resume bool) {
 		statementResult, done := interpreter.visitForStatementBody(statement, index, value)
 		if done {
 			result = statementResult
->>>>>>> 32ddd355
 		}
 
 		resume = !done
