--- conflicted
+++ resolved
@@ -45,18 +45,10 @@
 	// Tags are not stored directly inside the controller
 	// to avoid unnecessary storage reads
 	// when the controller is loaded for borrowing/checking
-<<<<<<< HEAD
-	GetCapability  func() *CapabilityValue
-	GetTag         func() *StringValue
-	SetTag         func(*StringValue)
-	DeleteFunction FunctionValue
-	setTagFunction FunctionValue
-=======
 	GetCapability func(inter *Interpreter) *CapabilityValue
 	GetTag        func(inter *Interpreter) *StringValue
 	SetTag        func(inter *Interpreter, tag *StringValue)
 	Delete        func(inter *Interpreter, locationRange LocationRange)
->>>>>>> 07d0b780
 }
 
 func NewUnmeteredAccountCapabilityControllerValue(
@@ -244,14 +236,6 @@
 		if v.setTagFunction == nil {
 			v.setTagFunction = v.newSetTagFunction(inter)
 		}
-<<<<<<< HEAD
-		return v.tag
-	case sema.AccountCapabilityControllerTypeSetTagFunctionName:
-		if v.setTagFunction == nil {
-			v.setTagFunction = v.newSetTagFunction(inter)
-		}
-=======
->>>>>>> 07d0b780
 		return v.setTagFunction
 
 	case sema.AccountCapabilityControllerTypeCapabilityIDFieldName:
@@ -324,19 +308,11 @@
 	)
 
 	authorization := ConvertSemaAccessToStaticAuthorization(
-<<<<<<< HEAD
 		interpreter,
 		resultBorrowType.Authorization,
 	)
 	return NewEphemeralReferenceValue(
 		interpreter,
-=======
-		interpreter,
-		resultBorrowType.Authorization,
-	)
-	return NewEphemeralReferenceValue(
-		interpreter,
->>>>>>> 07d0b780
 		authorization,
 		account,
 		resultBorrowType.Type,
@@ -408,24 +384,4 @@
 			return Void
 		},
 	)
-}
-
-func (v *AccountCapabilityControllerValue) newSetTagFunction(
-	inter *Interpreter,
-) *HostFunctionValue {
-	return NewHostFunctionValue(
-		inter,
-		sema.AccountCapabilityControllerTypeSetTagFunctionType,
-		func(invocation Invocation) Value {
-			newTagValue, ok := invocation.Arguments[0].(*StringValue)
-			if !ok {
-				panic(errors.NewUnreachableError())
-			}
-
-			v.tag = newTagValue
-			v.SetTag(newTagValue)
-
-			return Void
-		},
-	)
 }