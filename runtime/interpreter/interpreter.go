--- conflicted
+++ resolved
@@ -3242,7 +3242,7 @@
 		return nil, err
 	}
 
-	typ, err := interpreter.getInterfaceType(location, qualifiedIdentifier)
+	typ, err := interpreter.GetInterfaceType(location, qualifiedIdentifier, TypeID(typeID))
 	if err != nil {
 		return nil, err
 	}
@@ -3257,11 +3257,7 @@
 		return nil, err
 	}
 
-<<<<<<< HEAD
-	typ, err := interpreter.GetCompositeType(location, qualifiedIdentifier)
-=======
 	typ, err := interpreter.GetCompositeType(location, qualifiedIdentifier, TypeID(typeID))
->>>>>>> 3773020e
 	if err != nil {
 		return nil, err
 	}
@@ -4481,16 +4477,11 @@
 	return ConvertStaticToSemaType(
 		config.MemoryGauge,
 		staticType,
-		func(location common.Location, qualifiedIdentifier string) (*sema.InterfaceType, error) {
-			return interpreter.getInterfaceType(location, qualifiedIdentifier)
+		func(location common.Location, qualifiedIdentifier string, typeID TypeID) (*sema.InterfaceType, error) {
+			return interpreter.GetInterfaceType(location, qualifiedIdentifier, typeID)
 		},
-<<<<<<< HEAD
-		func(location common.Location, qualifiedIdentifier string) (*sema.CompositeType, error) {
-			return interpreter.GetCompositeType(location, qualifiedIdentifier)
-=======
 		func(location common.Location, qualifiedIdentifier string, typeID TypeID) (*sema.CompositeType, error) {
 			return interpreter.GetCompositeType(location, qualifiedIdentifier, typeID)
->>>>>>> 3773020e
 		},
 		interpreter.getEntitlement,
 		interpreter.getEntitlementMapType,
@@ -4562,27 +4553,15 @@
 func (interpreter *Interpreter) GetCompositeType(
 	location common.Location,
 	qualifiedIdentifier string,
-<<<<<<< HEAD
-=======
 	typeID TypeID,
->>>>>>> 3773020e
 ) (*sema.CompositeType, error) {
 	var compositeType *sema.CompositeType
-	var typeID common.TypeID
 	if location == nil {
 		compositeType = sema.NativeCompositeTypes[qualifiedIdentifier]
 		if compositeType != nil {
 			return compositeType, nil
 		}
-		typeID = common.TypeID(qualifiedIdentifier)
 	} else {
-<<<<<<< HEAD
-		typeID = location.TypeID(interpreter, qualifiedIdentifier)
-
-		compositeType = interpreter.getUserCompositeType(location, typeID)
-		if compositeType != nil {
-			return compositeType, nil
-=======
 		config := interpreter.SharedState.Config
 		compositeTypeHandler := config.CompositeTypeHandler
 		if compositeTypeHandler != nil {
@@ -4590,7 +4569,6 @@
 			if compositeType != nil {
 				return compositeType, nil
 			}
->>>>>>> 3773020e
 		}
 
 		compositeType = interpreter.getUserCompositeType(location, typeID)
@@ -4613,12 +4591,14 @@
 	return elaboration.CompositeType(typeID)
 }
 
-func (interpreter *Interpreter) getInterfaceType(location common.Location, qualifiedIdentifier string) (*sema.InterfaceType, error) {
+func (interpreter *Interpreter) GetInterfaceType(
+	location common.Location,
+	qualifiedIdentifier string,
+	typeID TypeID,
+) (*sema.InterfaceType, error) {
 	if location == nil {
 		return nil, InterfaceMissingLocationError{QualifiedIdentifier: qualifiedIdentifier}
 	}
-
-	typeID := location.TypeID(interpreter, qualifiedIdentifier)
 
 	elaboration := interpreter.getElaboration(location)
 	if elaboration == nil {
