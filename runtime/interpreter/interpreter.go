--- conflicted
+++ resolved
@@ -1001,7 +1001,6 @@
 	var self MemberAccessibleValue = containingResourceComposite
 	if containingResourceComposite.Kind == common.CompositeKindAttachment {
 		var base *EphemeralReferenceValue
-<<<<<<< HEAD
 		// in evaluation of destroy events, base and self are fully entitled, as the value must be owned
 		entitlementSupportingType, ok := interpreter.MustSemaTypeOfValue(containingResourceComposite).(sema.EntitlementSupportingType)
 		if !ok {
@@ -1009,14 +1008,11 @@
 		}
 		supportedEntitlements := entitlementSupportingType.SupportedEntitlements()
 		access := sema.NewAccessFromEntitlementSet(supportedEntitlements, sema.Conjunction)
-		base, self = attachmentBaseAndSelfValues(declarationInterpreter, access, containingResourceComposite)
-=======
 		locationRange := LocationRange{
 			Location:    interpreter.Location,
 			HasPosition: eventDecl,
 		}
-		base, self = attachmentBaseAndSelfValues(declarationInterpreter, containingResourceComposite, locationRange)
->>>>>>> cd54f5d1
+		base, self = attachmentBaseAndSelfValues(declarationInterpreter, access, containingResourceComposite, locationRange)
 		declarationInterpreter.declareVariable(sema.BaseIdentifier, base)
 	}
 	declarationInterpreter.declareVariable(sema.SelfIdentifier, self)
@@ -1364,21 +1360,13 @@
 					attachmentType := interpreter.MustSemaTypeOfValue(value).(*sema.CompositeType)
 					// Self's type in the constructor is fully entitled, since
 					// the constructor can only be called when in possession of the base resource
-<<<<<<< HEAD
 
 					auth := ConvertSemaAccessToStaticAuthorization(
 						interpreter,
 						sema.NewAccessFromEntitlementSet(attachmentType.SupportedEntitlements(), sema.Conjunction),
 					)
 
-					self = NewEphemeralReferenceValue(interpreter, auth, value, attachmentType)
-=======
-					// if the attachment is declared with access(all) access, then self is unauthorized
-					if attachmentType.AttachmentEntitlementAccess != nil {
-						auth = ConvertSemaAccessToStaticAuthorization(interpreter, attachmentType.AttachmentEntitlementAccess.Codomain())
-					}
 					self = NewEphemeralReferenceValue(interpreter, auth, value, attachmentType, locationRange)
->>>>>>> cd54f5d1
 
 					// set the base to the implicitly provided value, and remove this implicit argument from the list
 					implicitArgumentPos := len(invocation.Arguments) - 1
