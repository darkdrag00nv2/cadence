--- conflicted
+++ resolved
@@ -3485,11 +3485,7 @@
 	getLocationRange func() LocationRange,
 ) {
 	dynamicType := value.DynamicType(interpreter, SeenReferences{})
-<<<<<<< HEAD
-	if !IsSubType(dynamicType, expectedType) {
-=======
 	if !interpreter.IsSubType(dynamicType, expectedType) {
->>>>>>> 90d26d53
 		var locationRange LocationRange
 		if getLocationRange != nil {
 			locationRange = getLocationRange()
@@ -3499,8 +3495,6 @@
 			LocationRange: locationRange,
 		})
 	}
-<<<<<<< HEAD
-=======
 }
 
 func (interpreter *Interpreter) checkContainerMutation(
@@ -3517,5 +3511,4 @@
 			LocationRange: getLocationRange(),
 		})
 	}
->>>>>>> 90d26d53
 }