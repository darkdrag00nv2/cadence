--- conflicted
+++ resolved
@@ -304,13 +304,10 @@
 	ExitHandler                    ExitHandlerFunc
 	interpreted                    bool
 	statement                      ast.Statement
-<<<<<<< HEAD
 	debugger                       *Debugger
-=======
 	atreeValueValidationEnabled    bool
 	atreeStorageValidationEnabled  bool
 	tracingEnabled                 bool
->>>>>>> 0e7825da
 }
 
 type Option func(*Interpreter) error
