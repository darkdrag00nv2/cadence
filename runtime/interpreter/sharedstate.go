/*
 * Cadence - The resource-oriented smart contract programming language
 *
 * Copyright Dapper Labs, Inc.
 *
 * Licensed under the Apache License, Version 2.0 (the "License");
 * you may not use this file except in compliance with the License.
 * You may obtain a copy of the License at
 *
 *   http://www.apache.org/licenses/LICENSE-2.0
 *
 * Unless required by applicable law or agreed to in writing, software
 * distributed under the License is distributed on an "AS IS" BASIS,
 * WITHOUT WARRANTIES OR CONDITIONS OF ANY KIND, either express or implied.
 * See the License for the specific language governing permissions and
 * limitations under the License.
 */

package interpreter

import (
	"github.com/onflow/atree"

	"github.com/onflow/cadence/runtime/common"
	"github.com/onflow/cadence/runtime/sema"
)

type AddressPath struct {
	Address common.Address
	Path    PathValue
}

type SharedState struct {
	attachmentIterationMap map[*CompositeValue]bool
	typeCodes              TypeCodes
	Config                 *Config
	allInterpreters        map[common.Location]*Interpreter
	callStack              *CallStack
	// TODO: ideally this would be a weak map, but Go has no weak references
	referencedResourceKindedValues              ReferencedResourceKindedValues
	resourceVariables                           map[ResourceKindedValue]*Variable
	inStorageIteration                          bool
	storageMutatedDuringIteration               bool
	CapabilityControllerIterations              map[AddressPath]int
	MutationDuringCapabilityControllerIteration bool
<<<<<<< HEAD
	containerValueIteration                     map[atree.StorageID]struct{}
	destroyedResources                          map[atree.StorageID]struct{}
=======
	currentEntitlementMappedValue               Authorization
>>>>>>> 115c6c41
}

func NewSharedState(config *Config) *SharedState {
	return &SharedState{
		Config:          config,
		allInterpreters: map[common.Location]*Interpreter{},
		callStack:       &CallStack{},
		typeCodes: TypeCodes{
			CompositeCodes:       map[sema.TypeID]CompositeTypeCode{},
			InterfaceCodes:       map[sema.TypeID]WrapperCode{},
			TypeRequirementCodes: map[sema.TypeID]WrapperCode{},
		},
		inStorageIteration:             false,
		storageMutatedDuringIteration:  false,
		referencedResourceKindedValues: map[atree.StorageID]map[ReferenceTrackedResourceKindedValue]struct{}{},
		resourceVariables:              map[ResourceKindedValue]*Variable{},
		CapabilityControllerIterations: map[AddressPath]int{},
		containerValueIteration:        map[atree.StorageID]struct{}{},
		destroyedResources:             map[atree.StorageID]struct{}{},
	}
}

func (s *SharedState) inAttachmentIteration(base *CompositeValue) bool {
	return s.attachmentIterationMap[base]
}

func (s *SharedState) setAttachmentIteration(base *CompositeValue, b bool) {
	if s.attachmentIterationMap == nil {
		s.attachmentIterationMap = map[*CompositeValue]bool{}
	}
	s.attachmentIterationMap[base] = b
}<|MERGE_RESOLUTION|>--- conflicted
+++ resolved
@@ -43,12 +43,9 @@
 	storageMutatedDuringIteration               bool
 	CapabilityControllerIterations              map[AddressPath]int
 	MutationDuringCapabilityControllerIteration bool
-<<<<<<< HEAD
 	containerValueIteration                     map[atree.StorageID]struct{}
 	destroyedResources                          map[atree.StorageID]struct{}
-=======
 	currentEntitlementMappedValue               Authorization
->>>>>>> 115c6c41
 }
 
 func NewSharedState(config *Config) *SharedState {
