/*
 * Cadence - The resource-oriented smart contract programming language
 *
 * Copyright Dapper Labs, Inc.
 *
 * Licensed under the Apache License, Version 2.0 (the "License");
 * you may not use this file except in compliance with the License.
 * You may obtain a copy of the License at
 *
 *   http://www.apache.org/licenses/LICENSE-2.0
 *
 * Unless required by applicable law or agreed to in writing, software
 * distributed under the License is distributed on an "AS IS" BASIS,
 * WITHOUT WARRANTIES OR CONDITIONS OF ANY KIND, either express or implied.
 * See the License for the specific language governing permissions and
 * limitations under the License.
 */

package interpreter

import (
	"github.com/onflow/atree"

	"github.com/onflow/cadence/runtime/common"
	"github.com/onflow/cadence/runtime/errors"
	"github.com/onflow/cadence/runtime/format"
	"github.com/onflow/cadence/runtime/sema"
)

type CapabilityControllerValue interface {
	Value
	isCapabilityControllerValue()
	CapabilityControllerBorrowType() *ReferenceStaticType
	ReferenceValue(
		interpreter *Interpreter,
		capabilityAddress common.Address,
		resultBorrowType *sema.ReferenceType,
	) ReferenceValue
	ControllerCapabilityID() UInt64Value
}

// StorageCapabilityControllerValue

type StorageCapabilityControllerValue struct {
	BorrowType   *ReferenceStaticType
	CapabilityID UInt64Value
	TargetPath   PathValue

	// deleted indicates if the controller got deleted. Not stored
	deleted bool

	// Lazily initialized function values.
	// Host functions based on injected functions (see below).
	deleteFunction   FunctionValue
	targetFunction   FunctionValue
	retargetFunction FunctionValue
	setTagFunction   FunctionValue

	// Injected functions.
	// Tags are not stored directly inside the controller
	// to avoid unnecessary storage reads
	// when the controller is loaded for borrowing/checking
<<<<<<< HEAD
	GetCapability    func() *CapabilityValue
	GetTag           func() *StringValue
	SetTag           func(*StringValue)
	TargetFunction   FunctionValue
	RetargetFunction FunctionValue
	DeleteFunction   FunctionValue
	setTagFunction   FunctionValue
=======
	GetCapability func(inter *Interpreter) *CapabilityValue
	GetTag        func(inter *Interpreter) *StringValue
	SetTag        func(inter *Interpreter, tag *StringValue)
	Delete        func(inter *Interpreter, locationRange LocationRange)
	SetTarget     func(inter *Interpreter, locationRange LocationRange, target PathValue)
>>>>>>> 07d0b780
}

func NewUnmeteredStorageCapabilityControllerValue(
	borrowType *ReferenceStaticType,
	capabilityID UInt64Value,
	targetPath PathValue,
) *StorageCapabilityControllerValue {
	return &StorageCapabilityControllerValue{
		BorrowType:   borrowType,
		TargetPath:   targetPath,
		CapabilityID: capabilityID,
	}
}

func NewStorageCapabilityControllerValue(
	memoryGauge common.MemoryGauge,
	borrowType *ReferenceStaticType,
	capabilityID UInt64Value,
	targetPath PathValue,
) *StorageCapabilityControllerValue {
	// Constant because its constituents are already metered.
	common.UseMemory(memoryGauge, common.StorageCapabilityControllerValueMemoryUsage)
	return NewUnmeteredStorageCapabilityControllerValue(
		borrowType,
		capabilityID,
		targetPath,
	)
}

var _ Value = &StorageCapabilityControllerValue{}
var _ atree.Value = &StorageCapabilityControllerValue{}
var _ EquatableValue = &StorageCapabilityControllerValue{}
var _ CapabilityControllerValue = &StorageCapabilityControllerValue{}
var _ MemberAccessibleValue = &StorageCapabilityControllerValue{}

func (*StorageCapabilityControllerValue) isValue() {}

func (*StorageCapabilityControllerValue) isCapabilityControllerValue() {}

func (v *StorageCapabilityControllerValue) CapabilityControllerBorrowType() *ReferenceStaticType {
	return v.BorrowType
}

func (v *StorageCapabilityControllerValue) Accept(interpreter *Interpreter, visitor Visitor) {
	visitor.VisitStorageCapabilityControllerValue(interpreter, v)
}

func (v *StorageCapabilityControllerValue) Walk(_ *Interpreter, walkChild func(Value)) {
	walkChild(v.TargetPath)
	walkChild(v.CapabilityID)
}

func (v *StorageCapabilityControllerValue) StaticType(_ *Interpreter) StaticType {
	return PrimitiveStaticTypeStorageCapabilityController
}

func (*StorageCapabilityControllerValue) IsImportable(_ *Interpreter) bool {
	return false
}

func (v *StorageCapabilityControllerValue) String() string {
	return v.RecursiveString(SeenReferences{})
}

func (v *StorageCapabilityControllerValue) RecursiveString(seenReferences SeenReferences) string {
	return format.StorageCapabilityController(
		v.BorrowType.String(),
		v.TargetPath.RecursiveString(seenReferences),
		v.CapabilityID.RecursiveString(seenReferences),
	)
}

func (v *StorageCapabilityControllerValue) MeteredString(
	memoryGauge common.MemoryGauge,
	seenReferences SeenReferences,
) string {
	common.UseMemory(memoryGauge, common.StorageCapabilityControllerValueStringMemoryUsage)

	return format.StorageCapabilityController(
		v.BorrowType.MeteredString(memoryGauge),
		v.CapabilityID.MeteredString(memoryGauge, seenReferences),
		v.TargetPath.MeteredString(memoryGauge, seenReferences),
	)
}

func (v *StorageCapabilityControllerValue) ConformsToStaticType(
	_ *Interpreter,
	_ LocationRange,
	_ TypeConformanceResults,
) bool {
	return true
}

func (v *StorageCapabilityControllerValue) Equal(
	interpreter *Interpreter,
	locationRange LocationRange,
	other Value,
) bool {
	otherController, ok := other.(*StorageCapabilityControllerValue)
	if !ok {
		return false
	}

	return otherController.TargetPath.Equal(interpreter, locationRange, v.TargetPath) &&
		otherController.BorrowType.Equal(v.BorrowType) &&
		otherController.CapabilityID.Equal(interpreter, locationRange, v.CapabilityID)
}

func (*StorageCapabilityControllerValue) IsStorable() bool {
	return true
}

func (v *StorageCapabilityControllerValue) Storable(
	storage atree.SlabStorage,
	address atree.Address,
	maxInlineSize uint64,
) (
	atree.Storable,
	error,
) {
	return maybeLargeImmutableStorable(v, storage, address, maxInlineSize)
}

func (*StorageCapabilityControllerValue) NeedsStoreTo(_ atree.Address) bool {
	return false
}

func (*StorageCapabilityControllerValue) IsResourceKinded(_ *Interpreter) bool {
	return false
}

func (v *StorageCapabilityControllerValue) Transfer(
	interpreter *Interpreter,
	_ LocationRange,
	_ atree.Address,
	remove bool,
	storable atree.Storable,
	_ map[atree.StorageID]struct{},
) Value {
	if remove {
		interpreter.RemoveReferencedSlab(storable)
	}
	return v
}

func (v *StorageCapabilityControllerValue) Clone(interpreter *Interpreter) Value {
	return &StorageCapabilityControllerValue{
		TargetPath:   v.TargetPath.Clone(interpreter).(PathValue),
		BorrowType:   v.BorrowType,
		CapabilityID: v.CapabilityID,
	}
}

func (v *StorageCapabilityControllerValue) DeepRemove(_ *Interpreter) {
	// NO-OP
}

func (v *StorageCapabilityControllerValue) ByteSize() uint32 {
	return mustStorableSize(v)
}

func (v *StorageCapabilityControllerValue) StoredValue(_ atree.SlabStorage) (atree.Value, error) {
	return v, nil
}

func (v *StorageCapabilityControllerValue) ChildStorables() []atree.Storable {
	return []atree.Storable{
		v.TargetPath,
		v.CapabilityID,
	}
}

func (v *StorageCapabilityControllerValue) GetMember(inter *Interpreter, _ LocationRange, name string) (result Value) {
	defer func() {
		switch typedResult := result.(type) {
		case deletionCheckedFunctionValue:
			result = typedResult.FunctionValue
		case FunctionValue:
			panic(errors.NewUnexpectedError("functions need to check deletion. Use newHostFunctionValue"))
		}
	}()

	// NOTE: check if controller is already deleted
	v.checkDeleted()

	switch name {
	case sema.StorageCapabilityControllerTypeTagFieldName:
		return v.GetTag(inter)

	case sema.StorageCapabilityControllerTypeSetTagFunctionName:
		if v.setTagFunction == nil {
			v.setTagFunction = v.newSetTagFunction(inter)
		}
		return v.setTagFunction

	case sema.StorageCapabilityControllerTypeSetTagFunctionName:
		if v.setTagFunction == nil {
			v.setTagFunction = v.newSetTagFunction(inter)
		}
		return v.setTagFunction

	case sema.StorageCapabilityControllerTypeCapabilityIDFieldName:
		return v.CapabilityID

	case sema.StorageCapabilityControllerTypeBorrowTypeFieldName:
		return NewTypeValue(inter, v.BorrowType)

	case sema.StorageCapabilityControllerTypeCapabilityFieldName:
		return v.GetCapability(inter)

	case sema.StorageCapabilityControllerTypeDeleteFunctionName:
		if v.deleteFunction == nil {
			v.deleteFunction = v.newDeleteFunction(inter)
		}
		return v.deleteFunction

	case sema.StorageCapabilityControllerTypeTargetFunctionName:
		if v.targetFunction == nil {
			v.targetFunction = v.newTargetFunction(inter)
		}
		return v.targetFunction

	case sema.StorageCapabilityControllerTypeRetargetFunctionName:
		if v.retargetFunction == nil {
			v.retargetFunction = v.newRetargetFunction(inter)
		}
		return v.retargetFunction

		// NOTE: when adding new functions, ensure checkDeleted is called,
		// by e.g. using StorageCapabilityControllerValue.newHostFunction
	}

	return nil
}

func (*StorageCapabilityControllerValue) RemoveMember(_ *Interpreter, _ LocationRange, _ string) Value {
	// Storage capability controllers have no removable members (fields / functions)
	panic(errors.NewUnreachableError())
}

func (v *StorageCapabilityControllerValue) SetMember(
	inter *Interpreter,
	_ LocationRange,
	identifier string,
	value Value,
) bool {
	// NOTE: check if controller is already deleted
	v.checkDeleted()

	switch identifier {
	case sema.StorageCapabilityControllerTypeTagFieldName:
		stringValue, ok := value.(*StringValue)
		if !ok {
			panic(errors.NewUnreachableError())
		}
		v.SetTag(inter, stringValue)
		return true
	}

	panic(errors.NewUnreachableError())
}

func (v *StorageCapabilityControllerValue) ControllerCapabilityID() UInt64Value {
	return v.CapabilityID
}

func (v *StorageCapabilityControllerValue) ReferenceValue(
	interpreter *Interpreter,
	capabilityAddress common.Address,
	resultBorrowType *sema.ReferenceType,
) ReferenceValue {
	authorization := ConvertSemaAccessToStaticAuthorization(
		interpreter,
		resultBorrowType.Authorization,
	)
	return NewStorageReferenceValue(
		interpreter,
		authorization,
		capabilityAddress,
		v.TargetPath,
		resultBorrowType.Type,
	)
}

// checkDeleted checks if the controller is deleted,
// and panics if it is.
func (v *StorageCapabilityControllerValue) checkDeleted() {
	if v.deleted {
		panic(errors.NewDefaultUserError("controller is deleted"))
	}
}

func (v *StorageCapabilityControllerValue) newHostFunctionValue(
	gauge common.MemoryGauge,
	funcType *sema.FunctionType,
	f func(invocation Invocation) Value,
) FunctionValue {
	return deletionCheckedFunctionValue{
		FunctionValue: NewHostFunctionValue(
			gauge,
			funcType,
			func(invocation Invocation) Value {
				// NOTE: check if controller is already deleted
				v.checkDeleted()

				return f(invocation)
			},
		),
	}
}

func (v *StorageCapabilityControllerValue) newDeleteFunction(
	inter *Interpreter,
) FunctionValue {
	return v.newHostFunctionValue(
		inter,
		sema.StorageCapabilityControllerTypeDeleteFunctionType,
		func(invocation Invocation) Value {
			inter := invocation.Interpreter
			locationRange := invocation.LocationRange

			v.Delete(inter, locationRange)

			v.deleted = true

			return Void
		},
	)
}

func (v *StorageCapabilityControllerValue) newTargetFunction(
	inter *Interpreter,
) FunctionValue {
	return v.newHostFunctionValue(
		inter,
		sema.StorageCapabilityControllerTypeTargetFunctionType,
		func(invocation Invocation) Value {
			return v.TargetPath
		},
	)
}

func (v *StorageCapabilityControllerValue) newRetargetFunction(
	inter *Interpreter,
) FunctionValue {
	return v.newHostFunctionValue(
		inter,
		sema.StorageCapabilityControllerTypeRetargetFunctionType,
		func(invocation Invocation) Value {
			inter := invocation.Interpreter
			locationRange := invocation.LocationRange

			// Get path argument

			newTargetPathValue, ok := invocation.Arguments[0].(PathValue)
			if !ok || newTargetPathValue.Domain != common.PathDomainStorage {
				panic(errors.NewUnreachableError())
			}

			v.SetTarget(inter, locationRange, newTargetPathValue)
			v.TargetPath = newTargetPathValue

			return Void
		},
	)
}

func (v *StorageCapabilityControllerValue) newSetTagFunction(
	inter *Interpreter,
) FunctionValue {
	return v.newHostFunctionValue(
		inter,
		sema.StorageCapabilityControllerTypeSetTagFunctionType,
		func(invocation Invocation) Value {
			inter := invocation.Interpreter

			newTagValue, ok := invocation.Arguments[0].(*StringValue)
			if !ok {
				panic(errors.NewUnreachableError())
			}

			v.SetTag(inter, newTagValue)

			return Void
		},
	)
}

func (v *StorageCapabilityControllerValue) newSetTagFunction(
	inter *Interpreter,
) *HostFunctionValue {
	return NewHostFunctionValue(
		inter,
		sema.StorageCapabilityControllerTypeSetTagFunctionType,
		func(invocation Invocation) Value {
			newTagValue, ok := invocation.Arguments[0].(*StringValue)
			if !ok {
				panic(errors.NewUnreachableError())
			}

			v.tag = newTagValue
			v.SetTag(newTagValue)

			return Void
		},
	)
}<|MERGE_RESOLUTION|>--- conflicted
+++ resolved
@@ -60,21 +60,11 @@
 	// Tags are not stored directly inside the controller
 	// to avoid unnecessary storage reads
 	// when the controller is loaded for borrowing/checking
-<<<<<<< HEAD
-	GetCapability    func() *CapabilityValue
-	GetTag           func() *StringValue
-	SetTag           func(*StringValue)
-	TargetFunction   FunctionValue
-	RetargetFunction FunctionValue
-	DeleteFunction   FunctionValue
-	setTagFunction   FunctionValue
-=======
 	GetCapability func(inter *Interpreter) *CapabilityValue
 	GetTag        func(inter *Interpreter) *StringValue
 	SetTag        func(inter *Interpreter, tag *StringValue)
 	Delete        func(inter *Interpreter, locationRange LocationRange)
 	SetTarget     func(inter *Interpreter, locationRange LocationRange, target PathValue)
->>>>>>> 07d0b780
 }
 
 func NewUnmeteredStorageCapabilityControllerValue(
@@ -270,12 +260,6 @@
 		}
 		return v.setTagFunction
 
-	case sema.StorageCapabilityControllerTypeSetTagFunctionName:
-		if v.setTagFunction == nil {
-			v.setTagFunction = v.newSetTagFunction(inter)
-		}
-		return v.setTagFunction
-
 	case sema.StorageCapabilityControllerTypeCapabilityIDFieldName:
 		return v.CapabilityID
 
@@ -461,24 +445,4 @@
 			return Void
 		},
 	)
-}
-
-func (v *StorageCapabilityControllerValue) newSetTagFunction(
-	inter *Interpreter,
-) *HostFunctionValue {
-	return NewHostFunctionValue(
-		inter,
-		sema.StorageCapabilityControllerTypeSetTagFunctionType,
-		func(invocation Invocation) Value {
-			newTagValue, ok := invocation.Arguments[0].(*StringValue)
-			if !ok {
-				panic(errors.NewUnreachableError())
-			}
-
-			v.tag = newTagValue
-			v.SetTag(newTagValue)
-
-			return Void
-		},
-	)
 }