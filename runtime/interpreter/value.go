--- conflicted
+++ resolved
@@ -15138,15 +15138,8 @@
 		baseType = ty
 	}
 
-	// the base reference can only be borrowed with the declared type of the attachment's base
-<<<<<<< HEAD
 	v.base = NewEphemeralReferenceValue(interpreter, authorization, base, baseType)
-=======
-	// ENTITLEMENTS TODO: map the entitlements of the accessing reference through the attachment's entitlement map to get the authorization of this reference
-	v.base = NewEphemeralReferenceValue(interpreter, UnauthorizedAccess, base, baseType)
-
 	interpreter.trackReferencedResourceKindedValue(base.StorageID(), base)
->>>>>>> 78f58f90
 }
 
 func attachmentMemberName(ty sema.Type) string {
@@ -15208,14 +15201,10 @@
 	}
 
 	// in attachment functions, self is a reference value
-<<<<<<< HEAD
-	// map the entitlements of the accessing reference through the attachment's entitlement map to get the authorization of this reference
+
 	self = NewEphemeralReferenceValue(interpreter, attachmentReferenceAuth, v, interpreter.MustSemaTypeOfValue(v))
-=======
-	// ENTITLEMENTS TODO: map the entitlements of the accessing reference through the attachment's entitlement map to get the authorization of this reference
-	self = NewEphemeralReferenceValue(interpreter, UnauthorizedAccess, v, interpreter.MustSemaTypeOfValue(v))
 	interpreter.trackReferencedResourceKindedValue(v.StorageID(), v)
->>>>>>> 78f58f90
+
 	return
 }
 
@@ -15267,18 +15256,15 @@
 	// dynamically set the attachment's base to this composite
 	attachment.setBaseValue(interpreter, v, ConvertSemaAccesstoStaticAuthorization(interpreter, baseAccess))
 
-	// ENTITLEMENTS TODO: map the entitlements of the accessing reference through the attachment's entitlement map to get the authorization of this reference
-	attachmentRef := NewEphemeralReferenceValue(interpreter, UnauthorizedAccess, attachment, ty)
-	interpreter.trackReferencedResourceKindedValue(attachment.StorageID(), attachment)
-
-<<<<<<< HEAD
 	// Map the entitlements of the accessing reference through the attachment's entitlement map to get the authorization of this reference
 	attachmentReferenceAuth, err := attachmentReferenceAuthorization(interpreter, attachmentType, baseAccess)
 	if err != nil {
 		return Nil
 	}
-
-	return NewSomeValueNonCopying(interpreter, NewEphemeralReferenceValue(interpreter, attachmentReferenceAuth, attachment, attachmentType))
+	attachmentRef := NewEphemeralReferenceValue(interpreter, attachmentReferenceAuth, attachment, attachmentType)
+	interpreter.trackReferencedResourceKindedValue(attachment.StorageID(), attachment)
+
+	return NewSomeValueNonCopying(interpreter, attachmentRef)
 }
 
 func (v *CompositeValue) GetTypeKey(
@@ -15292,9 +15278,6 @@
 		access = attachmentTyp.AttachmentEntitlementAccess.Domain()
 	}
 	return v.getTypeKey(interpreter, locationRange, ty, access)
-=======
-	return NewSomeValueNonCopying(interpreter, attachmentRef)
->>>>>>> 78f58f90
 }
 
 func (v *CompositeValue) SetTypeKey(
@@ -17052,17 +17035,13 @@
 	}
 }
 
-<<<<<<< HEAD
 type AuthorizedValue interface {
 	GetAuthorization() Authorization
 }
-=======
+
 type ReferenceValue interface {
 	isReference()
 }
-
-// StorageReferenceValue
->>>>>>> 78f58f90
 
 // StorageReferenceValue
 type StorageReferenceValue struct {
@@ -17077,11 +17056,8 @@
 var _ ValueIndexableValue = &StorageReferenceValue{}
 var _ TypeIndexableValue = &StorageReferenceValue{}
 var _ MemberAccessibleValue = &StorageReferenceValue{}
-<<<<<<< HEAD
 var _ AuthorizedValue = &StorageReferenceValue{}
-=======
 var _ ReferenceValue = &StorageReferenceValue{}
->>>>>>> 78f58f90
 
 func NewUnmeteredStorageReferenceValue(
 	authorization Authorization,
@@ -17444,11 +17420,8 @@
 var _ ValueIndexableValue = &EphemeralReferenceValue{}
 var _ TypeIndexableValue = &EphemeralReferenceValue{}
 var _ MemberAccessibleValue = &EphemeralReferenceValue{}
-<<<<<<< HEAD
 var _ AuthorizedValue = &EphemeralReferenceValue{}
-=======
 var _ ReferenceValue = &EphemeralReferenceValue{}
->>>>>>> 78f58f90
 
 func NewUnmeteredEphemeralReferenceValue(
 	authorization Authorization,
