--- conflicted
+++ resolved
@@ -1597,13 +1597,6 @@
 		})
 	}
 
-	dataSlabs, metaDataSlabs := common.AdditionalAtreeMemoryUsage(
-		v.array.Count(),
-		v.Type.ElementType().elementSize(),
-	)
-	common.UseMemory(interpreter, dataSlabs)
-	common.UseMemory(interpreter, metaDataSlabs)
-
 	interpreter.checkContainerMutation(v.Type.ElementType(), element, getLocationRange)
 
 	element = element.Transfer(
@@ -1654,12 +1647,8 @@
 	// length increases by 1
 	dataSlabs, metaDataSlabs := common.AdditionalAtreeMemoryUsage(
 		v.array.Count(),
-<<<<<<< HEAD
-		v.Type.ElementType().elementSize(),
-=======
 		v.elementSize,
 		true,
->>>>>>> 75879bdf
 	)
 	common.UseMemory(interpreter, dataSlabs)
 	common.UseMemory(interpreter, metaDataSlabs)
@@ -1713,12 +1702,8 @@
 	// length increases by 1
 	dataSlabs, metaDataSlabs := common.AdditionalAtreeMemoryUsage(
 		v.array.Count(),
-<<<<<<< HEAD
-		v.Type.ElementType().elementSize(),
-=======
 		v.elementSize,
 		true,
->>>>>>> 75879bdf
 	)
 	common.UseMemory(interpreter, dataSlabs)
 	common.UseMemory(interpreter, metaDataSlabs)
@@ -15534,17 +15519,7 @@
 ) OptionalValue {
 
 	// length increases by 1
-<<<<<<< HEAD
-	keySize := v.Type.KeyType.elementSize()
-	valueSize := v.Type.ValueType.elementSize()
-	var elementSize uint
-	if keySize != 0 && valueSize != 0 {
-		elementSize = keySize + valueSize
-	}
-	dataSlabs, metaDataSlabs := common.AdditionalAtreeMemoryUsage(v.dictionary.Count(), elementSize)
-=======
 	dataSlabs, metaDataSlabs := common.AdditionalAtreeMemoryUsage(v.dictionary.Count(), v.elementSize, false)
->>>>>>> 75879bdf
 	common.UseMemory(interpreter, dataSlabs)
 	common.UseMemory(interpreter, metaDataSlabs)
 
