--- conflicted
+++ resolved
@@ -1366,10 +1366,7 @@
 type CompositeValue struct {
 	Location   ast.Location
 	Identifier string
-<<<<<<< HEAD
-=======
 	Kind       common.CompositeKind
->>>>>>> d1b14186
 	Fields     map[string]Value
 	Functions  map[string]FunctionValue
 	Destructor *InterpretedFunctionValue
@@ -1403,10 +1400,6 @@
 		return v
 	}
 
-<<<<<<< HEAD
-func (v CompositeValue) Copy() Value {
-=======
->>>>>>> d1b14186
 	newFields := make(map[string]Value, len(v.Fields))
 	for field, value := range v.Fields {
 		newFields[field] = value.Copy()
@@ -1417,10 +1410,7 @@
 	return &CompositeValue{
 		Location:   v.Location,
 		Identifier: v.Identifier,
-<<<<<<< HEAD
-=======
 		Kind:       v.Kind,
->>>>>>> d1b14186
 		Fields:     newFields,
 		Functions:  v.Functions,
 		Destructor: v.Destructor,
@@ -1429,9 +1419,23 @@
 	}
 }
 
-<<<<<<< HEAD
-func (v CompositeValue) Export() values.Value {
-
+func (v *CompositeValue) GetOwner() string {
+	return v.Owner
+}
+
+func (v *CompositeValue) SetOwner(owner string) {
+	if v.Owner == owner {
+		return
+	}
+
+	v.Owner = owner
+
+	for _, value := range v.Fields {
+		value.SetOwner(owner)
+	}
+}
+
+func (v *CompositeValue) Export() values.Value {
 	fields := make([]values.Value, 0)
 
 	keys := make([]string, 0, len(v.Fields))
@@ -1448,36 +1452,7 @@
 	return values.Composite{Fields: fields}
 }
 
-func (v CompositeValue) GetMember(interpreter *Interpreter, _ LocationRange, name string) Value {
-=======
-func (v *CompositeValue) GetOwner() string {
-	return v.Owner
-}
-
-func (v *CompositeValue) SetOwner(owner string) {
-	if v.Owner == owner {
-		return
-	}
-
-	v.Owner = owner
-
-	for _, value := range v.Fields {
-		value.SetOwner(owner)
-	}
-}
-
-func (v *CompositeValue) Export() values.Value {
-	fields := make([]values.Value, 0, len(v.Fields))
-
-	for _, value := range v.Fields {
-		fields = append(fields, value.(ExportableValue).Export())
-	}
-
-	return values.Composite{Fields: fields}
-}
-
 func (v *CompositeValue) GetMember(interpreter *Interpreter, _ LocationRange, name string) Value {
->>>>>>> d1b14186
 	value, ok := v.Fields[name]
 	if ok {
 		return value
@@ -1508,13 +1483,9 @@
 	return nil
 }
 
-<<<<<<< HEAD
-func (v CompositeValue) SetMember(interpreter *Interpreter, locationRange LocationRange, name string, value Value) {
-=======
 func (v *CompositeValue) SetMember(interpreter *Interpreter, locationRange LocationRange, name string, value Value) {
 	value.SetOwner(v.Owner)
 
->>>>>>> d1b14186
 	v.Fields[name] = value
 }
 
@@ -1576,11 +1547,7 @@
 	return builder.String()
 }
 
-<<<<<<< HEAD
-func (v CompositeValue) GetField(name string) Value {
-=======
 func (v *CompositeValue) GetField(name string) Value {
->>>>>>> d1b14186
 	return v.Fields[name]
 }
 
