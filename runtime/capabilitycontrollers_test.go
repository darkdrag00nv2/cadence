/*
 * Cadence - The resource-oriented smart contract programming language
 *
 * Copyright Dapper Labs, Inc.
 *
 * Licensed under the Apache License, Version 2.0 (the "License");
 * you may not use this file except in compliance with the License.
 * You may obtain a copy of the License at
 *
 *   http://www.apache.org/licenses/LICENSE-2.0
 *
 * Unless required by applicable law or agreed to in writing, software
 * distributed under the License is distributed on an "AS IS" BASIS,
 * WITHOUT WARRANTIES OR CONDITIONS OF ANY KIND, either express or implied.
 * See the License for the specific language governing permissions and
 * limitations under the License.
 */

package runtime_test

import (
	"fmt"
	"testing"

	"github.com/stretchr/testify/require"

	"github.com/onflow/cadence"
	. "github.com/onflow/cadence/runtime"
	"github.com/onflow/cadence/runtime/common"
	"github.com/onflow/cadence/runtime/interpreter"
	"github.com/onflow/cadence/runtime/sema"
	"github.com/onflow/cadence/runtime/stdlib"
	. "github.com/onflow/cadence/runtime/tests/runtime_utils"
	. "github.com/onflow/cadence/runtime/tests/utils"
)

func TestRuntimeCapabilityControllers(t *testing.T) {
	t.Parallel()

	test := func(tx string) (
		err error,
		storage *Storage,
	) {

		rt := NewTestInterpreterRuntime()

		accountCodes := map[Location][]byte{}

		deployTx := DeploymentTransaction(
			"Test",
			// language=cadence
			[]byte(`
                  access(all) contract Test {

                      access(all) entitlement X

                      access(all) resource R {

                          access(all) let id: Int

                          init(id: Int) {
                              self.id = id
                          }
                      }

                      access(all) resource S {}

                      access(all) fun createAndSaveR(id: Int, storagePath: StoragePath) {
                          self.account.storage.save(
                              <-create R(id: id),
                              to: storagePath
                          )
                      }

                      access(all) fun createAndSaveS(storagePath: StoragePath) {
                          self.account.storage.save(
                              <-create S(),
                              to: storagePath
                          )
                      }

                      /// quickSort is qsort from "The C Programming Language".
                      ///
                      /// > Our version of quicksort is not the fastest possible,
                      /// > but it's one of the simplest.
                      ///
                      access(all) fun quickSort(_ items: auth(Mutate) &[AnyStruct], isLess: fun(Int, Int): Bool) {

                          fun quickSortPart(leftIndex: Int, rightIndex: Int) {

                              if leftIndex >= rightIndex {
                                  return
                              }

                              let pivotIndex = (leftIndex + rightIndex) / 2

                              items[pivotIndex] <-> items[leftIndex]
                              items[pivotIndex] <-> items[leftIndex]

                              var lastIndex = leftIndex
                              var index = leftIndex + 1
                              while index <= rightIndex {
                                  if isLess(index, leftIndex) {
                                      lastIndex = lastIndex + 1
                                      items[lastIndex] <-> items[index]
                                  }
                                  index = index + 1
                              }

                              items[leftIndex] <-> items[lastIndex]

                              quickSortPart(leftIndex: leftIndex, rightIndex: lastIndex - 1)
                              quickSortPart(leftIndex: lastIndex + 1, rightIndex: rightIndex)
                          }

                          quickSortPart(
                              leftIndex: 0,
                              rightIndex: items.length - 1
                          )
                      }
                  }
                `),
		)

		signer := common.MustBytesToAddress([]byte{0x1})

		runtimeInterface := &TestRuntimeInterface{
			Storage: NewTestLedger(nil, nil),
			OnProgramLog: func(message string) {
				// NO-OP
			},
			OnEmitEvent: func(event cadence.Event) error {
				// NO-OP
				return nil
			},
			OnGetSigningAccounts: func() ([]Address, error) {
				return []Address{signer}, nil
			},
			OnResolveLocation: NewSingleIdentifierLocationResolver(t),
			OnUpdateAccountContractCode: func(location common.AddressLocation, code []byte) error {
				accountCodes[location] = code
				return nil
			},
			OnGetAccountContractCode: func(location common.AddressLocation) (code []byte, err error) {
				code = accountCodes[location]
				return code, nil
			},
		}

		nextTransactionLocation := NewTransactionLocationGenerator()

		// Deploy contract

		err = rt.ExecuteTransaction(
			Script{
				Source: deployTx,
			},
			Context{
				Interface: runtimeInterface,
				Location:  nextTransactionLocation(),
			},
		)
		require.NoError(t, err)

		// Call contract

		err = rt.ExecuteTransaction(
			Script{
				Source: []byte(tx),
			},
			Context{
				Interface: runtimeInterface,
				Location:  nextTransactionLocation(),
			},
		)

		storage, _, _ = rt.Storage(Context{
			Interface: runtimeInterface,
		})

		return
	}

	authAccountType := sema.FullyEntitledAccountReferenceType
	publicAccountType := sema.AccountReferenceType

	testAccount := func(accountType sema.Type, accountExpression string) {

		testName := fmt.Sprintf(
			"%s.Capabilities",
			accountType.String(),
		)

		t.Run(testName, func(t *testing.T) {

			t.Parallel()

			t.Run("get non-existing", func(t *testing.T) {

				t.Parallel()

				err, _ := test(
					fmt.Sprintf(
						// language=cadence
						`
                            transaction {
                                prepare(signer: auth(Capabilities) &Account) {
                                    let path = /public/x

                                    // Act
                                    let gotCap: Capability<&AnyStruct>? =
                                        %[1]s.capabilities.get<&AnyStruct>(path)

                                    // Assert
                                    assert(!%[1]s.capabilities.exists(path))
                                    assert(gotCap == nil)
                                }
                            }
                        `,
						accountExpression,
					),
				)
				require.NoError(t, err)
			})

			t.Run("get and check existing, with valid type", func(t *testing.T) {

				t.Parallel()

				t.Run("storage capability", func(t *testing.T) {
					err, _ := test(
						fmt.Sprintf(
							// language=cadence
							`
                              import Test from 0x1

                              transaction {
                                  prepare(signer: auth(Capabilities) &Account) {
                                      let storagePath = /storage/r
                                      let publicPath = /public/r
                                      let expectedCapID: UInt64 = 1
                                      let resourceID = 42

                                      // Arrange
                                      Test.createAndSaveR(id: resourceID, storagePath: storagePath)
                                      let issuedCap: Capability<&Test.R> =
                                          signer.capabilities.storage.issue<&Test.R>(storagePath)
                                      signer.capabilities.publish(issuedCap, at: publicPath)

                                      // Act
                                      let gotCap: Capability<&Test.R> =
                                          %[1]s.capabilities.get<&Test.R>(publicPath)!

                                      // Assert
                                      assert(%[1]s.capabilities.exists(publicPath))
                                      assert(issuedCap.id == expectedCapID)
                                      assert(gotCap.check())
                                      assert(gotCap.id == expectedCapID)
                                  }
                              }
                            `,
							accountExpression,
						),
					)
					require.NoError(t, err)
				})

				t.Run("account capability", func(t *testing.T) {
					err, _ := test(
						fmt.Sprintf(
							// language=cadence
							`
                              transaction {
                                  prepare(signer: auth(Capabilities) &Account) {
                                      let publicPath = /public/acct
                                      let expectedCapID: UInt64 = 1

                                      // Arrange
                                      let issuedCap: Capability<&Account> =
                                          signer.capabilities.account.issue<&Account>()
                                      signer.capabilities.publish(issuedCap, at: publicPath)

                                      // Act
                                      let gotCap: Capability<&Account> =
                                          %[1]s.capabilities.get<&Account>(publicPath)!

                                      // Assert
                                      assert(%[1]s.capabilities.exists(publicPath))
                                      assert(issuedCap.id == expectedCapID)
                                      assert(gotCap.check())
                                      assert(gotCap.id == expectedCapID)
                                  }
                              }
                            `,
							accountExpression,
						),
					)
					require.NoError(t, err)
				})
			})

			t.Run("get, borrow, and check existing, with valid type", func(t *testing.T) {

				t.Parallel()

				t.Run("storage capability", func(t *testing.T) {

					err, _ := test(
						fmt.Sprintf(
							// language=cadence
							`
                              import Test from 0x1

                              transaction {
                                  prepare(signer: auth(Capabilities) &Account) {
                                      let storagePath = /storage/r
                                      let publicPath = /public/r
                                      let expectedCapID: UInt64 = 1
                                      let resourceID = 42

                                      // Arrange
                                      Test.createAndSaveR(id: resourceID, storagePath: storagePath)
                                      let issuedCap: Capability<&Test.R> =
                                          signer.capabilities.storage.issue<&Test.R>(storagePath)
                                      signer.capabilities.publish(issuedCap, at: publicPath)

                                      // Act
                                      let gotCap: Capability<&Test.R> =
                                          %[1]s.capabilities.get<&Test.R>(publicPath)!
                                      let ref: &Test.R = gotCap.borrow()!

                                      // Assert
                                      assert(%[1]s.capabilities.exists(publicPath))
                                      assert(issuedCap.id == expectedCapID)
                                      assert(gotCap.check())
                                      assert(gotCap.id == expectedCapID)
                                      assert(ref.id == resourceID)
                                  }
                              }
                            `,
							accountExpression,
						),
					)
					require.NoError(t, err)
				})

				t.Run("account capability", func(t *testing.T) {

					err, _ := test(
						fmt.Sprintf(
							// language=cadence
							`
                              transaction {
                                  prepare(signer: auth(Capabilities) &Account) {
                                      let publicPath = /public/acct
                                      let expectedCapID: UInt64 = 1

                                      // Arrange
                                      let issuedCap: Capability<&Account> =
                                          signer.capabilities.account.issue<&Account>()
                                      signer.capabilities.publish(issuedCap, at: publicPath)

                                      // Act
                                      let gotCap: Capability<&Account> =
                                          %[1]s.capabilities.get<&Account>(publicPath)!
                                      let ref: &Account = gotCap.borrow()!

                                      // Assert
                                      assert(%[1]s.capabilities.exists(publicPath))
                                      assert(issuedCap.id == expectedCapID)
                                      assert(gotCap.check())
                                      assert(gotCap.id == expectedCapID)
                                      assert(ref.address == 0x1)
                                  }
                              }
                            `,
							accountExpression,
						),
					)
					require.NoError(t, err)
				})
			})

			t.Run("get existing, with subtype", func(t *testing.T) {

				t.Parallel()

				t.Run("storage capability", func(t *testing.T) {

					err, _ := test(
						fmt.Sprintf(
							// language=cadence
							`
                              import Test from 0x1

                              transaction {
                                  prepare(signer: auth(Capabilities) &Account) {
                                      let storagePath = /storage/r
                                      let publicPath = /public/r
                                      let expectedCapID: UInt64 = 1
                                      let resourceID = 42

                                      // Arrange
                                      Test.createAndSaveR(id: resourceID, storagePath: storagePath)
                                      let issuedCap: Capability<&Test.R> =
                                          signer.capabilities.storage.issue<&Test.R>(storagePath)
                                      signer.capabilities.publish(issuedCap, at: publicPath)

                                      // Act
                                      let gotCap: Capability<auth(Test.X) &Test.R>? =
                                          %[1]s.capabilities.get<auth(Test.X) &Test.R>(publicPath)

                                      // Assert
                                      assert(%[1]s.capabilities.exists(publicPath))
                                      assert(issuedCap.id == expectedCapID)
                                      assert(gotCap == nil)
                                  }
                              }
                            `,
							accountExpression,
						),
					)
					require.NoError(t, err)
				})

				t.Run("account capability", func(t *testing.T) {

					err, _ := test(
						fmt.Sprintf(
							// language=cadence
							`
                              import Test from 0x1

                              transaction {
                                  prepare(signer: auth(Capabilities) &Account) {
                                      let publicPath = /public/acct
                                      let expectedCapID: UInt64 = 1

                                      // Arrange
                                      let issuedCap: Capability<&Account> =
                                          signer.capabilities.account.issue<&Account>()
                                      signer.capabilities.publish(issuedCap, at: publicPath)

                                      // Act
                                      let gotCap: Capability<&Test.R>? =
                                          %[1]s.capabilities.get<&Test.R>(publicPath)

                                      // Assert
                                      assert(%[1]s.capabilities.exists(publicPath))
                                      assert(issuedCap.id == expectedCapID)
                                      assert(gotCap == nil)
                                  }
                              }
                            `,
							accountExpression,
						),
					)
					require.NoError(t, err)
				})
			})

			t.Run("get existing, with different type", func(t *testing.T) {

				t.Parallel()

				t.Run("storage capability", func(t *testing.T) {

					err, _ := test(
						fmt.Sprintf(
							// language=cadence
							`
                              import Test from 0x1

                              transaction {
                                  prepare(signer: auth(Capabilities) &Account) {
                                      let storagePath = /storage/r
                                      let publicPath = /public/r
                                      let expectedCapID: UInt64 = 1
                                      let resourceID = 42

                                      // Arrange
                                      Test.createAndSaveR(id: resourceID, storagePath: storagePath)
                                      let issuedCap: Capability<&Test.R> =
                                          signer.capabilities.storage.issue<&Test.R>(storagePath)
                                      signer.capabilities.publish(issuedCap, at: publicPath)

                                      // Act
                                      let gotCap: Capability<&Test.S>? =
                                          %[1]s.capabilities.get<&Test.S>(publicPath)

                                      // Assert
                                      assert(%[1]s.capabilities.exists(publicPath))
                                      assert(issuedCap.id == expectedCapID)
                                      assert(gotCap == nil)
                                  }
                              }
                            `,
							accountExpression,
						),
					)
					require.NoError(t, err)
				})

				t.Run("account capability", func(t *testing.T) {

					err, _ := test(
						fmt.Sprintf(
							// language=cadence
							`
                              transaction {
                                  prepare(signer: auth(Capabilities) &Account) {
                                      let publicPath = /public/acct
                                      let expectedCapID: UInt64 = 1

                                      // Arrange
                                      let issuedCap: Capability<&Account> =
                                          signer.capabilities.account.issue<&Account>()
                                      signer.capabilities.publish(issuedCap, at: publicPath)

                                      // Act
                                      let gotCap: Capability<&AnyResource>? =
                                          %[1]s.capabilities.get<&AnyResource>(publicPath)

                                      // Assert
                                      assert(%[1]s.capabilities.exists(publicPath))
                                      assert(issuedCap.id == expectedCapID)
                                      assert(gotCap == nil)
                                  }
                              }
                            `,
							accountExpression,
						),
					)
					require.NoError(t, err)
				})
			})

			t.Run("get unpublished", func(t *testing.T) {

				t.Parallel()

				t.Run("storage capability", func(t *testing.T) {
					err, _ := test(
						fmt.Sprintf(
							// language=cadence
							`
                              import Test from 0x1

                              transaction {
                                  prepare(signer: auth(Capabilities) &Account) {
                                      let storagePath = /storage/r
                                      let publicPath = /public/r
                                      let expectedCapID: UInt64 = 1
                                      let resourceID = 42

                                      // Arrange
                                      Test.createAndSaveR(id: resourceID, storagePath: storagePath)
                                      let issuedCap: Capability<&Test.R> =
                                          signer.capabilities.storage.issue<&Test.R>(storagePath)
                                      signer.capabilities.publish(issuedCap, at: publicPath)
                                      let unpublishedcap = signer.capabilities.unpublish(publicPath)

                                      // Act
                                      let gotCap: Capability<&Test.R>? =
                                          %[1]s.capabilities.get<&Test.R>(publicPath)

                                      // Assert
                                      assert(!%[1]s.capabilities.exists(publicPath))
                                      assert(issuedCap.id == expectedCapID)
                                      assert(unpublishedcap!.id == expectedCapID)
                                      assert(gotCap == nil)
                                  }
                              }
                            `,
							accountExpression,
						),
					)
					require.NoError(t, err)
				})

				t.Run("account capability", func(t *testing.T) {
					err, _ := test(
						fmt.Sprintf(
							// language=cadence
							`
                              transaction {
                                  prepare(signer: auth(Capabilities) &Account) {
                                      let publicPath = /public/acct
                                      let expectedCapID: UInt64 = 1

                                      // Arrange
                                      let issuedCap: Capability<&Account> =
                                          signer.capabilities.account.issue<&Account>()
                                      signer.capabilities.publish(issuedCap, at: publicPath)
                                      let unpublishedcap = signer.capabilities.unpublish(publicPath)

                                      // Act
                                      let gotCap: Capability<&Account>? =
                                          %[1]s.capabilities.get<&Account>(publicPath)

                                      // Assert
                                      assert(!%[1]s.capabilities.exists(publicPath))
                                      assert(issuedCap.id == expectedCapID)
                                      assert(unpublishedcap!.id == expectedCapID)
                                      assert(gotCap == nil)
                                  }
                              }
                            `,
							accountExpression,
						),
					)
					require.NoError(t, err)
				})

			})

			t.Run("borrow non-existing", func(t *testing.T) {

				t.Parallel()

				err, _ := test(
					fmt.Sprintf(
						// language=cadence
						`
                        transaction {
                            prepare(signer: auth(Capabilities) &Account) {
                                // Act
                                let ref: &AnyStruct? =
                                    %s.capabilities.borrow<&AnyStruct>(/public/x)

                                // Assert
                                assert(ref == nil)
                            }
                        }
                    `,
						accountExpression,
					),
				)
				require.NoError(t, err)
			})

			t.Run("borrow existing, with valid type", func(t *testing.T) {

				t.Parallel()

				t.Run("storage capability", func(t *testing.T) {
					err, _ := test(
						fmt.Sprintf(
							// language=cadence
							`
                              import Test from 0x1

                              transaction {
                                  prepare(signer: auth(Capabilities) &Account) {
                                      let storagePath = /storage/r
                                      let publicPath = /public/r
                                      let expectedCapID: UInt64 = 1
                                      let resourceID = 42

                                      // Arrange
                                      Test.createAndSaveR(id: resourceID, storagePath: storagePath)
                                      let issuedCap: Capability<&Test.R> =
                                          signer.capabilities.storage.issue<&Test.R>(storagePath)
                                      signer.capabilities.publish(issuedCap, at: publicPath)

                                      // Act
                                      let ref: &Test.R =
                                          %s.capabilities.borrow<&Test.R>(publicPath)!

                                      // Assert
                                      assert(issuedCap.id == expectedCapID)
                                      assert(ref.id == resourceID)
                                  }
                              }
                            `,
							accountExpression,
						),
					)
					require.NoError(t, err)
				})

				t.Run("account capability", func(t *testing.T) {
					err, _ := test(
						fmt.Sprintf(
							// language=cadence
							`
                              transaction {
                                  prepare(signer: auth(Capabilities) &Account) {
                                      let publicPath = /public/acct
                                      let expectedCapID: UInt64 = 1

                                      // Arrange
                                      let issuedCap: Capability<&Account> =
                                          signer.capabilities.account.issue<&Account>()
                                      signer.capabilities.publish(issuedCap, at: publicPath)

                                      // Act
                                      let ref: &Account =
                                          %s.capabilities.borrow<&Account>(publicPath)!

                                      // Assert
                                      assert(issuedCap.id == expectedCapID)
                                      assert(ref.address == 0x1)
                                  }
                              }
                            `,
							accountExpression,
						),
					)
					require.NoError(t, err)
				})
			})

			t.Run("borrow existing, with subtype", func(t *testing.T) {

				t.Parallel()

				t.Run("storage capability", func(t *testing.T) {

					err, _ := test(
						fmt.Sprintf(
							// language=cadence
							`
                              import Test from 0x1

                              transaction {
                                  prepare(signer: auth(Capabilities) &Account) {
                                      let storagePath = /storage/r
                                      let publicPath = /public/r
                                      let expectedCapID: UInt64 = 1
                                      let resourceID = 42

                                      // Arrange
                                      Test.createAndSaveR(id: resourceID, storagePath: storagePath)
                                      let issuedCap: Capability<&Test.R> =
                                          signer.capabilities.storage.issue<&Test.R>(storagePath)
                                      signer.capabilities.publish(issuedCap, at: publicPath)

                                      // Act
                                      let ref: auth(Test.X) &Test.R? =
                                          %s.capabilities.borrow<auth(Test.X) &Test.R>(publicPath)

                                      // Assert
                                      assert(issuedCap.id == expectedCapID)
                                      assert(ref == nil)
                                  }
                              }
                            `,
							accountExpression,
						),
					)
					require.NoError(t, err)
				})

				t.Run("account capability", func(t *testing.T) {

					err, _ := test(
						fmt.Sprintf(
							// language=cadence
							`
                              import Test from 0x1

                              transaction {
                                  prepare(signer: auth(Capabilities) &Account) {
                                      let publicPath = /public/acct
                                      let expectedCapID: UInt64 = 1

                                      // Arrange
                                      let issuedCap: Capability<&Account> =
                                          signer.capabilities.account.issue<&Account>()
                                      signer.capabilities.publish(issuedCap, at: publicPath)

                                      // Act
                                      let ref: auth(Test.X) &Account? =
                                          %s.capabilities.borrow<auth(Test.X) &Account>(publicPath)

                                      // Assert
                                      assert(issuedCap.id == expectedCapID)
                                      assert(ref == nil)
                                  }
                              }
                            `,
							accountExpression,
						),
					)
					require.NoError(t, err)
				})
			})

			t.Run("borrow existing, with different type", func(t *testing.T) {

				t.Parallel()

				t.Run("storage capability", func(t *testing.T) {

					err, _ := test(
						fmt.Sprintf(
							// language=cadence
							`
                              import Test from 0x1

                              transaction {
                                  prepare(signer: auth(Capabilities) &Account) {
                                      let storagePath = /storage/r
                                      let publicPath = /public/r
                                      let expectedCapID: UInt64 = 1
                                      let resourceID = 42

                                      // Arrange
                                      Test.createAndSaveR(id: resourceID, storagePath: storagePath)
                                      let issuedCap: Capability<&Test.R> =
                                          signer.capabilities.storage.issue<&Test.R>(storagePath)
                                      signer.capabilities.publish(issuedCap, at: publicPath)

                                      // Act
                                      let ref: &Test.S? =
                                          %s.capabilities.borrow<&Test.S>(publicPath)

                                      // Assert
                                      assert(issuedCap.id == expectedCapID)
                                      assert(ref == nil)
                                  }
                              }
                            `,
							accountExpression,
						),
					)
					require.NoError(t, err)
				})

				t.Run("account capability", func(t *testing.T) {

					err, _ := test(
						fmt.Sprintf(
							// language=cadence
							`
                              transaction {
                                  prepare(signer: auth(Capabilities) &Account) {
                                      let publicPath = /public/acct
                                      let expectedCapID: UInt64 = 1

                                      // Arrange
                                      let issuedCap: Capability<&Account> =
                                          signer.capabilities.account.issue<&Account>()
                                      signer.capabilities.publish(issuedCap, at: publicPath)

                                      // Act
                                      let ref: &AnyResource? =
                                          %s.capabilities.borrow<&AnyResource>(publicPath)

                                      // Assert
                                      assert(issuedCap.id == expectedCapID)
                                      assert(ref == nil)
                                  }
                              }
                            `,
							accountExpression,
						),
					)
					require.NoError(t, err)
				})
			})

			t.Run("borrow unpublished", func(t *testing.T) {

				t.Parallel()

				t.Run("storage capability", func(t *testing.T) {
					err, _ := test(
						fmt.Sprintf(
							// language=cadence
							`
                              import Test from 0x1

                              transaction {
                                  prepare(signer: auth(Capabilities) &Account) {
                                      let storagePath = /storage/r
                                      let publicPath = /public/r
                                      let expectedCapID: UInt64 = 1
                                      let resourceID = 42

                                      // Arrange
                                      Test.createAndSaveR(id: resourceID, storagePath: storagePath)
                                      let issuedCap: Capability<&Test.R> =
                                          signer.capabilities.storage.issue<&Test.R>(storagePath)
                                      signer.capabilities.publish(issuedCap, at: publicPath)
                                      let unpublishedcap = signer.capabilities.unpublish(publicPath)

                                      // Act
                                      let ref: &Test.R? =
                                          %s.capabilities.borrow<&Test.R>(publicPath)

                                      // Assert
                                      assert(issuedCap.id == expectedCapID)
                                      assert(unpublishedcap!.id == expectedCapID)
                                      assert(ref == nil)
                                  }
                              }
                            `,
							accountExpression,
						),
					)
					require.NoError(t, err)
				})

				t.Run("account capability", func(t *testing.T) {
					err, _ := test(
						fmt.Sprintf(
							// language=cadence
							`
                              transaction {
                                  prepare(signer: auth(Capabilities) &Account) {
                                      let publicPath = /public/acct
                                      let expectedCapID: UInt64 = 1

                                      // Arrange
                                      let issuedCap: Capability<&Account> =
                                          signer.capabilities.account.issue<&Account>()
                                      signer.capabilities.publish(issuedCap, at: publicPath)
                                      let unpublishedcap = signer.capabilities.unpublish(publicPath)

                                      // Act
                                      let ref: &Account? =
                                          %s.capabilities.borrow<&Account>(publicPath)

                                      // Assert
                                      assert(issuedCap.id == expectedCapID)
                                      assert(unpublishedcap!.id == expectedCapID)
                                      assert(ref == nil)
                                  }
                              }
                            `,
							accountExpression,
						),
					)
					require.NoError(t, err)
				})
			})

			if accountType == authAccountType {

				t.Run("publish, existing published", func(t *testing.T) {

					t.Parallel()

					t.Run("storage capability", func(t *testing.T) {
						err, _ := test(
							// language=cadence
							`
                              import Test from 0x1

                              transaction {
                                  prepare(signer: auth(Capabilities) &Account) {
                                      let storagePath = /storage/r
                                      let publicPath = /public/r
                                      let expectedCapID: UInt64 = 1

                                      // Arrange
                                      let issuedCap: Capability<&Test.R> =
                                          signer.capabilities.storage.issue<&Test.R>(storagePath)
                                      signer.capabilities.publish(issuedCap, at: publicPath)

                                      // Act
                                      signer.capabilities.publish(issuedCap, at: publicPath)
                                  }
                              }
                            `,
						)
						RequireError(t, err)

						var overwriteErr interpreter.OverwriteError
						require.ErrorAs(t, err, &overwriteErr)
					})

					t.Run("storage capability", func(t *testing.T) {
						err, _ := test(
							// language=cadence
							`
                              transaction {
                                  prepare(signer: auth(Capabilities) &Account) {
                                      let publicPath = /public/acct
                                      let expectedCapID: UInt64 = 1

                                      // Arrange
                                      let issuedCap: Capability<&Account> =
                                          signer.capabilities.account.issue<&Account>()
                                      signer.capabilities.publish(issuedCap, at: publicPath)

                                      // Act
                                      signer.capabilities.publish(issuedCap, at: publicPath)
                                  }
                              }
                            `,
						)
						RequireError(t, err)

						var overwriteErr interpreter.OverwriteError
						require.ErrorAs(t, err, &overwriteErr)
					})
				})

				t.Run("unpublish non-existing", func(t *testing.T) {

					t.Parallel()

					err, _ := test(
						// language=cadence
						`
                          transaction {
                              prepare(signer: auth(Capabilities) &Account) {
                                  let publicPath = /public/r

                                  // Act
                                  let cap = signer.capabilities.unpublish(publicPath)

                                  // Assert
                                  assert(cap == nil)
                              }
                          }
                        `,
					)
					require.NoError(t, err)
				})
			}
		})
	}

	for accountType, accountExpression := range map[sema.Type]string{
		authAccountType:   "signer",
		publicAccountType: "getAccount(0x1)",
	} {
		testAccount(accountType, accountExpression)
	}

	t.Run("Account.StorageCapabilities", func(t *testing.T) {

		t.Parallel()

		t.Run("issue, multiple controllers to various paths, with same or different type", func(t *testing.T) {

			t.Parallel()

			err, _ := test(
				// language=cadence
				`
                  import Test from 0x1

                  transaction {
                      prepare(signer: auth(Capabilities) &Account) {
                          let storagePath1 = /storage/r
                          let storagePath2 = /storage/r2

                          // Act
                          let issuedCap1: Capability<&Test.R> =
                              signer.capabilities.storage.issue<&Test.R>(storagePath1)
                          let issuedCap2: Capability<&Test.R> =
                              signer.capabilities.storage.issue<&Test.R>(storagePath1)
                          let issuedCap3: Capability<&Test.R> =
                              signer.capabilities.storage.issue<&Test.R>(storagePath1)
                          let issuedCap4: Capability<&Test.R> =
                              signer.capabilities.storage.issue<&Test.R>(storagePath2)

                          // Assert
                          assert(issuedCap1.id == 1)
                          assert(issuedCap2.id == 2)
                          assert(issuedCap3.id == 3)
                          assert(issuedCap4.id == 4)
                      }
                  }
                `,
			)
			require.NoError(t, err)
		})

		t.Run("getController, non-existing", func(t *testing.T) {

			t.Parallel()

			err, _ := test(
				// language=cadence
				`
                  transaction {
                      prepare(signer: auth(Capabilities) &Account) {
                          // Act
                          let controller1: &StorageCapabilityController? =
                              signer.capabilities.storage.getController(byCapabilityID: 0)
                          let controller2: &StorageCapabilityController? =
                              signer.capabilities.storage.getController(byCapabilityID: 1)

                          // Assert
                          assert(controller1 == nil)
                          assert(controller2 == nil)
                      }
                  }
                `,
			)
			require.NoError(t, err)
		})

		t.Run("getController, account capability controller", func(t *testing.T) {

			t.Parallel()

			err, _ := test(
				// language=cadence
				`
                  transaction {
                      prepare(signer: auth(Capabilities) &Account) {
                          // Arrange
                          let issuedCap: Capability<&Account> =
                              signer.capabilities.account.issue<&Account>()

                          // Act
                          let controller: &StorageCapabilityController? =
                              signer.capabilities.storage.getController(byCapabilityID: issuedCap.id)

                          // Assert
                          assert(controller == nil)
                      }
                  }
                `,
			)
			require.NoError(t, err)
		})

		t.Run("getController, multiple controllers to various paths, with same or different type", func(t *testing.T) {

			t.Parallel()

			err, _ := test(
				// language=cadence
				`
                  import Test from 0x1

                  transaction {
                      prepare(signer: auth(Capabilities) &Account) {
                          let storagePath1 = /storage/r
                          let storagePath2 = /storage/r2

                          // Arrange
                          let issuedCap1: Capability<&Test.R> =
                              signer.capabilities.storage.issue<&Test.R>(storagePath1)
                          let issuedCap2: Capability<&Test.R> =
                              signer.capabilities.storage.issue<&Test.R>(storagePath1)
                          let issuedCap3: Capability<&Test.R> =
                              signer.capabilities.storage.issue<&Test.R>(storagePath1)
                          let issuedCap4: Capability<&Test.R> =
                              signer.capabilities.storage.issue<&Test.R>(storagePath2)

                          // Act
                          let controller1: &StorageCapabilityController? =
                              signer.capabilities.storage.getController(byCapabilityID: issuedCap1.id)
                          let controller2: &StorageCapabilityController? =
                              signer.capabilities.storage.getController(byCapabilityID: issuedCap2.id)
                          let controller3: &StorageCapabilityController? =
                              signer.capabilities.storage.getController(byCapabilityID: issuedCap3.id)
                          let controller4: &StorageCapabilityController? =
                              signer.capabilities.storage.getController(byCapabilityID: issuedCap4.id)

                          // Assert
                          assert(controller1!.capabilityID == 1)
                          assert(controller1!.borrowType == Type<&Test.R>())
                          assert(controller1!.target() == storagePath1)

                          assert(controller2!.capabilityID == 2)
                          assert(controller2!.borrowType == Type<&Test.R>())
                          assert(controller2!.target() == storagePath1)

                          assert(controller3!.capabilityID == 3)
                          assert(controller3!.borrowType == Type<&Test.R>())
                          assert(controller3!.target() == storagePath1)

                          assert(controller4!.capabilityID == 4)
                          assert(controller4!.borrowType == Type<&Test.R>())
                          assert(controller4!.target() == storagePath2)
                      }
                  }
                `,
			)
			require.NoError(t, err)
		})

		t.Run("getControllers", func(t *testing.T) {

			t.Parallel()

			err, _ := test(
				// language=cadence
				`
                  import Test from 0x1

                  transaction {
                      prepare(signer: auth(Capabilities) &Account) {
                          let storagePath1 = /storage/r
                          let storagePath2 = /storage/r2

                          // Arrange
                          let issuedCap1: Capability<&Test.R> =
                              signer.capabilities.storage.issue<&Test.R>(storagePath1)
                          let issuedCap2: Capability<&Test.R> =
                              signer.capabilities.storage.issue<&Test.R>(storagePath1)
                          let issuedCap3: Capability<&Test.R> =
                              signer.capabilities.storage.issue<&Test.R>(storagePath1)
                          let issuedCap4: Capability<&Test.R> =
                              signer.capabilities.storage.issue<&Test.R>(storagePath2)

                          // Act
                          let controllers1: [&StorageCapabilityController] =
                              signer.capabilities.storage.getControllers(forPath: storagePath1)
                          let controllers2: [&StorageCapabilityController] =
                              signer.capabilities.storage.getControllers(forPath: storagePath2)

                          // Assert
                          assert(controllers1.length == 3)

                          Test.quickSort(
                              &controllers1 as auth(Mutate) &[AnyStruct],
                              isLess: fun(i: Int, j: Int): Bool {
                                  let a = controllers1[i]
                                  let b = controllers1[j]
                                  return a.capabilityID < b.capabilityID
                              }
                          )

                          assert(controllers1[0].capabilityID == 1)
                          assert(controllers1[1].capabilityID == 2)
                          assert(controllers1[2].capabilityID == 3)

                          assert(controllers2.length == 1)
                          assert(controllers2[0].capabilityID == 4)
                      }
                  }
                `,
			)
			require.NoError(t, err)
		})

		t.Run("forEachController, no controllers", func(t *testing.T) {

			t.Parallel()

			err, _ := test(
				// language=cadence
				`
                  transaction {
                      prepare(signer: auth(Capabilities) &Account) {
                          let storagePath = /storage/r

                          // Act
                          var called = false
                          signer.capabilities.storage.forEachController(
                              forPath: storagePath,
                              fun (controller: &StorageCapabilityController): Bool {
                                  called = true
                                  return true
                              }
                          )

                          // Assert
                          assert(!called)
                      }
                  }
                `,
			)
			require.NoError(t, err)
		})

		t.Run("forEachController, all", func(t *testing.T) {

			t.Parallel()

			err, _ := test(
				// language=cadence
				`
                  import Test from 0x1

                  transaction {
                      prepare(signer: auth(Capabilities) &Account) {
                          let storagePath1 = /storage/r
                          let storagePath2 = /storage/r2

                          // Arrange
                          let issuedCap1: Capability<&Test.R> =
                              signer.capabilities.storage.issue<&Test.R>(storagePath1)
                          let issuedCap2: Capability<&Test.R> =
                              signer.capabilities.storage.issue<&Test.R>(storagePath1)
                          let issuedCap3: Capability<&Test.R> =
                              signer.capabilities.storage.issue<&Test.R>(storagePath1)
                          let issuedCap4: Capability<&Test.R> =
                              signer.capabilities.storage.issue<&Test.R>(storagePath2)

                          // Act
                          let controllers1: [&StorageCapabilityController] = []
                          signer.capabilities.storage.forEachController(
                              forPath: storagePath1,
                              fun (controller: &StorageCapabilityController): Bool {
                                  controllers1.append(controller)
                                  return true
                              }
                          )

                          let controllers2: [&StorageCapabilityController] = []
                          signer.capabilities.storage.forEachController(
                              forPath: storagePath2,
                              fun (controller: &StorageCapabilityController): Bool {
                                  controllers2.append(controller)
                                  return true
                              }
                          )

                          // Assert
                          assert(controllers1.length == 3)

                          Test.quickSort(
                              &controllers1 as auth(Mutate) &[AnyStruct],
                              isLess: fun(i: Int, j: Int): Bool {
                                  let a = controllers1[i]
                                  let b = controllers1[j]
                                  return a.capabilityID < b.capabilityID
                              }
                          )

                          assert(controllers1[0].capabilityID == 1)
                          assert(controllers1[1].capabilityID == 2)
                          assert(controllers1[2].capabilityID == 3)

                          assert(controllers2.length == 1)
                          assert(controllers2[0].capabilityID == 4)
                      }
                  }
                `,
			)
			require.NoError(t, err)
		})

		t.Run("forEachController, stop immediately", func(t *testing.T) {

			t.Parallel()

			err, _ := test(
				// language=cadence
				`
                  import Test from 0x1

                  transaction {
                      prepare(signer: auth(Capabilities) &Account) {
                          let storagePath = /storage/r

                          // Arrange
                          let issuedCap1: Capability<&Test.R> =
                              signer.capabilities.storage.issue<&Test.R>(storagePath)
                          let issuedCap2: Capability<&Test.R> =
                              signer.capabilities.storage.issue<&Test.R>(storagePath)

                          // Act
                          var stopped = false
                          signer.capabilities.storage.forEachController(
                              forPath: storagePath,
                              fun (controller: &StorageCapabilityController): Bool {
                                  assert(!stopped)
                                  stopped = true
                                  return false
                              }
                          )

                          // Assert
                          assert(stopped)
                      }
                  }
                `,
			)
			require.NoError(t, err)
		})

		t.Run("forEachController, mutation (issue), stop", func(t *testing.T) {

			t.Parallel()

			err, _ := test(
				// language=cadence
				`
                  import Test from 0x1

                  transaction {
                      prepare(signer: auth(Capabilities) &Account) {
                          let storagePath = /storage/r

                          // Arrange
                          signer.capabilities.storage.issue<&Test.R>(storagePath)

                          // Act
                          signer.capabilities.storage.forEachController(
                              forPath: storagePath,
                              fun (controller: &StorageCapabilityController): Bool {

                                  signer.capabilities.storage.issue<&Test.R>(storagePath)

                                  return false
                              }
                          )
                      }
                  }
                `,
			)
			require.NoError(t, err)
		})

		t.Run("forEachController, mutation (issue), continue", func(t *testing.T) {

			t.Parallel()

			err, _ := test(
				// language=cadence
				`
                  import Test from 0x1

                  transaction {
                      prepare(signer: auth(Capabilities) &Account) {
                          let storagePath = /storage/r

                          // Arrange
                          signer.capabilities.storage.issue<&Test.R>(storagePath)

                          // Act
                          signer.capabilities.storage.forEachController(
                              forPath: storagePath,
                              fun (controller: &StorageCapabilityController): Bool {

                                  signer.capabilities.storage.issue<&Test.R>(storagePath)

                                  return true
                              }
                          )
                      }
                  }
                `,
			)
			RequireError(t, err)

			var mutationErr stdlib.CapabilityControllersMutatedDuringIterationError
			require.ErrorAs(t, err, &mutationErr)
		})

		t.Run("forEachController, mutation (delete), stop", func(t *testing.T) {

			t.Parallel()

			err, _ := test(
				// language=cadence
				`
                  import Test from 0x1

                  transaction {
                      prepare(signer: auth(Capabilities) &Account) {
                          let storagePath = /storage/r

                          // Arrange
                          signer.capabilities.storage.issue<&Test.R>(storagePath)

                          // Act
                          signer.capabilities.storage.forEachController(
                              forPath: storagePath,
                              fun (controller: &StorageCapabilityController): Bool {

                                  controller.delete()

                                  return false
                              }
                          )
                      }
                  }
                `,
			)
			require.NoError(t, err)
		})

		t.Run("forEachController, mutation (delete), continue", func(t *testing.T) {

			t.Parallel()

			err, _ := test(
				// language=cadence
				`
                  import Test from 0x1

                  transaction {
                      prepare(signer: auth(Capabilities) &Account) {
                          let storagePath = /storage/r

                          // Arrange
                          signer.capabilities.storage.issue<&Test.R>(storagePath)

                          // Act
                          signer.capabilities.storage.forEachController(
                              forPath: storagePath,
                              fun (controller: &StorageCapabilityController): Bool {

                                  controller.delete()

                                  return true
                              }
                          )
                      }
                  }
                `,
			)
			RequireError(t, err)

			var mutationErr stdlib.CapabilityControllersMutatedDuringIterationError
			require.ErrorAs(t, err, &mutationErr)
		})
	})

	t.Run("Account.AccountCapabilities", func(t *testing.T) {

		t.Parallel()

		t.Run("issue, multiple controllers, with same or different type", func(t *testing.T) {

			t.Parallel()

			err, _ := test(
				// language=cadence
				`
                  transaction {
                      prepare(signer: auth(Capabilities) &Account) {
                          // Act
                          let issuedCap1: Capability<&Account> =
                              signer.capabilities.account.issue<&Account>()
                          let issuedCap2: Capability<&Account> =
                              signer.capabilities.account.issue<&Account>()
                          let issuedCap3: Capability<&Account> =
                              signer.capabilities.account.issue<&Account>()

                          // Assert
                          assert(issuedCap1.id == 1)
                          assert(issuedCap2.id == 2)
                          assert(issuedCap3.id == 3)
                      }
                  }
                `,
			)
			require.NoError(t, err)
		})

		t.Run("getController, non-existing", func(t *testing.T) {

			t.Parallel()

			err, _ := test(
				// language=cadence
				`
                  transaction {
                      prepare(signer: auth(Capabilities) &Account) {
                          // Act
                          let controller1: &AccountCapabilityController? =
                              signer.capabilities.account.getController(byCapabilityID: 0)
                          let controller2: &AccountCapabilityController? =
                              signer.capabilities.account.getController(byCapabilityID: 1)

                          // Assert
                          assert(controller1 == nil)
                          assert(controller2 == nil)
                      }
                  }
                `,
			)
			require.NoError(t, err)
		})

		t.Run("getController, storage capability controller", func(t *testing.T) {

			t.Parallel()

			err, _ := test(
				// language=cadence
				`
                  transaction {
                      prepare(signer: auth(Capabilities) &Account) {
                          // Arrange
                          let issuedCap: Capability<&AnyStruct> =
                              signer.capabilities.storage.issue<&AnyStruct>(/storage/x)

                          // Act
                          let controller: &AccountCapabilityController? =
                              signer.capabilities.account.getController(byCapabilityID: issuedCap.id)

                          // Assert
                          assert(controller == nil)
                      }
                  }
                `,
			)
			require.NoError(t, err)
		})

		t.Run("getController, multiple controllers to various paths, with same or different type", func(t *testing.T) {

			t.Parallel()

			err, _ := test(
				// language=cadence
				`
                  transaction {
                      prepare(signer: auth(Capabilities) &Account) {
                          // Arrange
                          let issuedCap1: Capability<&Account> =
                              signer.capabilities.account.issue<&Account>()
                          let issuedCap2: Capability<&Account> =
                              signer.capabilities.account.issue<&Account>()
                          let issuedCap3: Capability<&Account> =
                              signer.capabilities.account.issue<&Account>()

                          // Act
                          let controller1: &AccountCapabilityController? =
                              signer.capabilities.account.getController(byCapabilityID: issuedCap1.id)
                          let controller2: &AccountCapabilityController? =
                              signer.capabilities.account.getController(byCapabilityID: issuedCap2.id)
                          let controller3: &AccountCapabilityController? =
                              signer.capabilities.account.getController(byCapabilityID: issuedCap3.id)

                          // Assert
                          assert(controller1!.capabilityID == 1)
                          assert(controller1!.borrowType == Type<&Account>())

                          assert(controller2!.capabilityID == 2)
                          assert(controller2!.borrowType == Type<&Account>())

                          assert(controller3!.capabilityID == 3)
                          assert(controller3!.borrowType == Type<&Account>())
                      }
                  }
                `,
			)
			require.NoError(t, err)
		})

		t.Run("getControllers", func(t *testing.T) {

			t.Parallel()

			err, _ := test(
				// language=cadence
				`
                  import Test from 0x1

                  transaction {
                      prepare(signer: auth(Capabilities) &Account) {

                          // Arrange
                          let issuedCap1: Capability<&Account> =
                              signer.capabilities.account.issue<&Account>()
                          let issuedCap2: Capability<&Account> =
                              signer.capabilities.account.issue<&Account>()
                          let issuedCap3: Capability<&Account> =
                              signer.capabilities.account.issue<&Account>()

                          // Act
                          let controllers: [&AccountCapabilityController] =
                              signer.capabilities.account.getControllers()

                          // Assert
                          assert(controllers.length == 3)

                          Test.quickSort(
                              &controllers as auth(Mutate) &[AnyStruct],
                              isLess: fun(i: Int, j: Int): Bool {
                                  let a = controllers[i]
                                  let b = controllers[j]
                                  return a.capabilityID < b.capabilityID
                              }
                          )

                          assert(controllers[0].capabilityID == 1)
                          assert(controllers[1].capabilityID == 2)
                          assert(controllers[2].capabilityID == 3)
                      }
                  }
                `,
			)
			require.NoError(t, err)
		})

		t.Run("forEachController, no controllers", func(t *testing.T) {

			t.Parallel()

			err, _ := test(
				// language=cadence
				`
                  transaction {
                      prepare(signer: auth(Capabilities) &Account) {

                          // Act
                          var called = false
                          signer.capabilities.account.forEachController(
                              fun (controller: &AccountCapabilityController): Bool {
                                  called = true
                                  return true
                              }
                          )

                          // Assert
                          assert(!called)
                      }
                  }
                `,
			)
			require.NoError(t, err)
		})

		t.Run("forEachController, all", func(t *testing.T) {

			t.Parallel()

			err, _ := test(
				// language=cadence
				`
                  import Test from 0x1

                  transaction {
                      prepare(signer: auth(Capabilities) &Account) {
                          // Arrange
                          let issuedCap1: Capability<&Account> =
                              signer.capabilities.account.issue<&Account>()
                          let issuedCap2: Capability<&Account> =
                              signer.capabilities.account.issue<&Account>()
                          let issuedCap3: Capability<&Account> =
                              signer.capabilities.account.issue<&Account>()

                          // Act
                          let controllers: [&AccountCapabilityController] = []
                          signer.capabilities.account.forEachController(
                              fun (controller: &AccountCapabilityController): Bool {
                                  controllers.append(controller)
                                  return true
                              }
                          )

                          // Assert
                          assert(controllers.length == 3)

                          Test.quickSort(
                              &controllers as auth(Mutate) &[AnyStruct],
                              isLess: fun(i: Int, j: Int): Bool {
                                  let a = controllers[i]
                                  let b = controllers[j]
                                  return a.capabilityID < b.capabilityID
                              }
                          )

                          assert(controllers[0].capabilityID == 1)
                          assert(controllers[1].capabilityID == 2)
                          assert(controllers[2].capabilityID == 3)
                      }
                  }
                `,
			)
			require.NoError(t, err)
		})

		t.Run("forEachController, stop immediately", func(t *testing.T) {

			t.Parallel()

			err, _ := test(
				// language=cadence
				`
                  transaction {
                      prepare(signer: auth(Capabilities) &Account) {
                          // Arrange
                          let issuedCap1: Capability<&Account> =
                              signer.capabilities.account.issue<&Account>()
                          let issuedCap2: Capability<&Account> =
                              signer.capabilities.account.issue<&Account>()

                          // Act
                          var stopped = false
                          signer.capabilities.account.forEachController(
                              fun (controller: &AccountCapabilityController): Bool {
                                  assert(!stopped)
                                  stopped = true
                                  return false
                              }
                          )

                          // Assert
                          assert(stopped)
                      }
                  }
                `,
			)
			require.NoError(t, err)
		})

		t.Run("forEachController, mutation (issue), continue", func(t *testing.T) {

			t.Parallel()

			err, _ := test(
				// language=cadence
				`
                  transaction {
                      prepare(signer: auth(Capabilities) &Account) {
                          // Arrange
                          signer.capabilities.account.issue<&Account>()

                          // Act
                          signer.capabilities.account.forEachController(
                              fun (controller: &AccountCapabilityController): Bool {

                                  signer.capabilities.account.issue<&Account>()

                                  return true
                              }
                          )
                      }
                  }
                `,
			)
			RequireError(t, err)

			var mutationErr stdlib.CapabilityControllersMutatedDuringIterationError
			require.ErrorAs(t, err, &mutationErr)
		})

		t.Run("forEachController, mutation (issue), stop", func(t *testing.T) {

			t.Parallel()

			err, _ := test(
				// language=cadence
				`
                  transaction {
                      prepare(signer: auth(Capabilities) &Account) {
                          // Arrange
                          signer.capabilities.account.issue<&Account>()

                          // Act
                          signer.capabilities.account.forEachController(
                              fun (controller: &AccountCapabilityController): Bool {

                                  signer.capabilities.account.issue<&Account>()

                                  return false
                              }
                          )
                      }
                  }
                `,
			)
			require.NoError(t, err)
		})

		t.Run("forEachController, mutation (delete), continue", func(t *testing.T) {

			t.Parallel()

			err, _ := test(
				// language=cadence
				`
                  transaction {
                      prepare(signer: auth(Capabilities) &Account) {
                          // Arrange
                          signer.capabilities.account.issue<&Account>()

                          // Act
                          signer.capabilities.account.forEachController(
                              fun (controller: &AccountCapabilityController): Bool {

                                  controller.delete()

                                  return true
                              }
                          )
                      }
                  }
                `,
			)
			RequireError(t, err)

			var mutationErr stdlib.CapabilityControllersMutatedDuringIterationError
			require.ErrorAs(t, err, &mutationErr)
		})

		t.Run("forEachController, mutation (delete), stop", func(t *testing.T) {

			t.Parallel()

			err, _ := test(
				// language=cadence
				`
                  transaction {
                      prepare(signer: auth(Capabilities) &Account) {
                          // Arrange
                          signer.capabilities.account.issue<&Account>()

                          // Act
                          signer.capabilities.account.forEachController(
                              fun (controller: &AccountCapabilityController): Bool {

                                  controller.delete()

                                  return false
                              }
                          )
                      }
                  }
                `,
			)
			require.NoError(t, err)
		})
	})

	t.Run("StorageCapabilityController", func(t *testing.T) {

		t.Parallel()

		t.Run("capability", func(t *testing.T) {
			t.Parallel()

			err, _ := test(
				// language=cadence
				`
                  import Test from 0x1

                  transaction {
                      prepare(signer: auth(Storage, Capabilities) &Account) {
                          let storagePath = /storage/r
                          let resourceID = 42

						  // Arrange
						  Test.createAndSaveR(id: resourceID, storagePath: storagePath)

                          let issuedCap: Capability<&Test.R> =
                              signer.capabilities.storage.issue<&Test.R>(storagePath)
                          let controller1: &StorageCapabilityController =
                              signer.capabilities.storage.getController(byCapabilityID: issuedCap.id)!
                          let controller2: &StorageCapabilityController =
                              signer.capabilities.storage.getController(byCapabilityID: issuedCap.id)!

                          // Act
                          let controller1Cap = controller1.capability
                          let controller2Cap = controller2.capability

                          // Assert
                          assert(controller1Cap.borrow<&Test.R>() != nil)
                          assert(controller2Cap.borrow<&Test.R>() != nil)
                      }
                  }
                `,
			)
			require.NoError(t, err)
		})

		t.Run("tag", func(t *testing.T) {
			t.Parallel()

			err, _ := test(
				// language=cadence
				`
                  import Test from 0x1

                  transaction {
                      prepare(signer: auth(Capabilities) &Account) {
                          let storagePath = /storage/r

                          // Arrange
                          let issuedCap: Capability<&Test.R> =
                              signer.capabilities.storage.issue<&Test.R>(storagePath)
                          let controller1: &StorageCapabilityController =
                              signer.capabilities.storage.getController(byCapabilityID: issuedCap.id)!
                          let controller2: &StorageCapabilityController =
                              signer.capabilities.storage.getController(byCapabilityID: issuedCap.id)!

                          assert(controller1.tag == "")
                          assert(controller2.tag == "")

                          // Act
                          controller1.setTag("something")

                          // Assert
                          let controller3: &StorageCapabilityController =
                              signer.capabilities.storage.getController(byCapabilityID: issuedCap.id)!

                          assert(controller1.tag == "something")
                          assert(controller2.tag == "something")
                          assert(controller3.tag == "something")
                      }
                  }
                `,
			)
			require.NoError(t, err)
		})

		t.Run("retarget", func(t *testing.T) {

			t.Parallel()

			t.Run("target, getControllers", func(t *testing.T) {
				t.Parallel()

				err, _ := test(
					// language=cadence
					`
                      import Test from 0x1

                      transaction {
                          prepare(signer: auth(Capabilities) &Account) {
                              let storagePath1 = /storage/r
                              let storagePath2 = /storage/r2

                              // Arrange
                              let issuedCap1: Capability<&Test.R> =
                                  signer.capabilities.storage.issue<&Test.R>(storagePath1)
                              let controller1: &StorageCapabilityController? =
                                  signer.capabilities.storage.getController(byCapabilityID: issuedCap1.id)

                              let issuedCap2: Capability<&Test.R> =
                                  signer.capabilities.storage.issue<&Test.R>(storagePath1)
                              let controller2: &StorageCapabilityController? =
                                  signer.capabilities.storage.getController(byCapabilityID: issuedCap2.id)

                              let issuedCap3: Capability<&Test.R> =
                                  signer.capabilities.storage.issue<&Test.R>(storagePath1)
                              let controller3: &StorageCapabilityController? =
                                  signer.capabilities.storage.getController(byCapabilityID: issuedCap3.id)

                              let issuedCap4: Capability<&Test.R> =
                                  signer.capabilities.storage.issue<&Test.R>(storagePath2)
                              let controller4: &StorageCapabilityController? =
                                  signer.capabilities.storage.getController(byCapabilityID: issuedCap4.id)

                              let controllers1Before = signer.capabilities.storage.getControllers(forPath: storagePath1)
                              Test.quickSort(
                                  &controllers1Before as auth(Mutate) &[AnyStruct],
                                  isLess: fun(i: Int, j: Int): Bool {
                                      let a = controllers1Before[i]
                                      let b = controllers1Before[j]
                                      return a.capabilityID < b.capabilityID
                                  }
                              )
                              assert(controllers1Before.length == 3)
                              assert(controllers1Before[0].capabilityID == 1)
                              assert(controllers1Before[1].capabilityID == 2)
                              assert(controllers1Before[2].capabilityID == 3)

                              let controllers2Before = signer.capabilities.storage.getControllers(forPath: storagePath2)
                              Test.quickSort(
                                  &controllers2Before as auth(Mutate) &[AnyStruct],
                                  isLess: fun(i: Int, j: Int): Bool {
                                      let a = controllers2Before[i]
                                      let b = controllers2Before[j]
                                      return a.capabilityID < b.capabilityID
                                  }
                              )
                              assert(controllers2Before.length == 1)
                              assert(controllers2Before[0].capabilityID == 4)

                              // Act
                              controller1!.retarget(storagePath2)

                              // Assert
                              assert(controller1!.target() == storagePath2)
                              let controller1After: &StorageCapabilityController? =
                                  signer.capabilities.storage.getController(byCapabilityID: issuedCap1.id)
                              assert(controller1After!.target() == storagePath2)
                              assert(controller2!.target() == storagePath1)
                              assert(controller3!.target() == storagePath1)
                              assert(controller4!.target() == storagePath2)

                              let controllers1After = signer.capabilities.storage.getControllers(forPath: storagePath1)
                              Test.quickSort(
                                  &controllers1After as auth(Mutate) &[AnyStruct],
                                  isLess: fun(i: Int, j: Int): Bool {
                                      let a = controllers1After[i]
                                      let b = controllers1After[j]
                                      return a.capabilityID < b.capabilityID
                                  }
                              )
                              assert(controllers1After.length == 2)
                              assert(controllers1After[0].capabilityID == 2)
                              assert(controllers1After[1].capabilityID == 3)

                              let controllers2After = signer.capabilities.storage.getControllers(forPath: storagePath2)
                              Test.quickSort(
                                  &controllers2After as auth(Mutate) &[AnyStruct],
                                  isLess: fun(i: Int, j: Int): Bool {
                                      let a = controllers2After[i]
                                      let b = controllers2After[j]
                                      return a.capabilityID < b.capabilityID
                                  }
                              )
                              assert(controllers2After.length == 2)
                              assert(controllers2After[0].capabilityID == 1)
                              assert(controllers2After[1].capabilityID == 4)
                          }
                      }
                    `,
				)
				require.NoError(t, err)
			})

			t.Run("retarget empty, borrow", func(t *testing.T) {
				t.Parallel()

				err, _ := test(
					// language=cadence
					`
                      import Test from 0x1

                      transaction {
                          prepare(signer: auth(Capabilities) &Account) {
                              let storagePath1 = /storage/r
                              let storagePath2 = /storage/empty
                              let resourceID = 42

                              // Arrange
                              Test.createAndSaveR(id: resourceID, storagePath: storagePath1)

                              let issuedCap: Capability<&Test.R> =
                                  signer.capabilities.storage.issue<&Test.R>(storagePath1)
                              let controller: &StorageCapabilityController? =
                                  signer.capabilities.storage.getController(byCapabilityID: issuedCap.id)

                              assert(issuedCap.borrow() != nil)
                              assert(issuedCap.check())
                              assert(issuedCap.borrow()!.id == resourceID)

                              // Act
                              controller!.retarget(storagePath2)

                              // Assert
                              assert(issuedCap.borrow() == nil)
                              assert(!issuedCap.check())
                          }
                      }
                    `,
				)
				require.NoError(t, err)
			})

			t.Run("retarget to value with same type, borrow", func(t *testing.T) {
				t.Parallel()

				err, _ := test(
					// language=cadence
					`
                      import Test from 0x1

                      transaction {
                          prepare(signer: auth(Capabilities) &Account) {
                              let storagePath1 = /storage/r
                              let storagePath2 = /storage/r2
                              let resourceID1 = 42
                              let resourceID2 = 43

                              // Arrange
                              Test.createAndSaveR(id: resourceID1, storagePath: storagePath1)
                              Test.createAndSaveR(id: resourceID2, storagePath: storagePath2)

                              let issuedCap: Capability<&Test.R> =
                                  signer.capabilities.storage.issue<&Test.R>(storagePath1)
                              let controller: &StorageCapabilityController? =
                                  signer.capabilities.storage.getController(byCapabilityID: issuedCap.id)

                              assert(issuedCap.borrow() != nil)
                              assert(issuedCap.check())
                              assert(issuedCap.borrow()!.id == resourceID1)

                              // Act
                              controller!.retarget(storagePath2)

                              // Assert
                              assert(issuedCap.borrow() != nil)
                              assert(issuedCap.check())
                              assert(issuedCap.borrow()!.id == resourceID2)
                          }
                      }
                    `,
				)
				require.NoError(t, err)
			})

			t.Run("retarget to value with different type, borrow", func(t *testing.T) {
				t.Parallel()

				err, _ := test(
					// language=cadence
					`
                      import Test from 0x1

                      transaction {
                          prepare(signer: auth(Capabilities) &Account) {
                              let storagePath1 = /storage/r
                              let storagePath2 = /storage/s
                              let resourceID = 42

                              // Arrange
                              Test.createAndSaveR(id: resourceID, storagePath: storagePath1)
                              Test.createAndSaveS(storagePath: storagePath2)

                              let issuedCap: Capability<&Test.R> =
                                  signer.capabilities.storage.issue<&Test.R>(storagePath1)
                              let controller: &StorageCapabilityController? =
                                  signer.capabilities.storage.getController(byCapabilityID: issuedCap.id)

                              assert(issuedCap.borrow() != nil)
                              assert(issuedCap.check())
                              assert(issuedCap.borrow()!.id == resourceID)

                              // Act
                              controller!.retarget(storagePath2)

                              // Assert
                              assert(issuedCap.borrow() == nil)
                              assert(!issuedCap.check())
                          }
                      }
                    `,
				)
				require.NoError(t, err)
			})
		})

		t.Run("delete", func(t *testing.T) {

			t.Parallel()

			t.Run("getController, getControllers", func(t *testing.T) {
				t.Parallel()

				err, _ := test(
					// language=cadence
					`
                      import Test from 0x1

                      transaction {
                          prepare(signer: auth(Capabilities) &Account) {
                              let storagePath = /storage/r

                              // Arrange
                              let issuedCap: Capability<&Test.R> =
                                  signer.capabilities.storage.issue<&Test.R>(storagePath)
                              let controller: &StorageCapabilityController? =
                                  signer.capabilities.storage.getController(byCapabilityID: issuedCap.id)

                              let controllersBefore = signer.capabilities.storage.getControllers(forPath: storagePath)
                              assert(controllersBefore.length == 1)
                              assert(controllersBefore[0].capabilityID == 1)

                              // Act
                              controller!.delete()

                              // Assert
                              let controllerAfter: &StorageCapabilityController? =
                                  signer.capabilities.storage.getController(byCapabilityID: issuedCap.id)
                              assert(controllerAfter == nil)

                              let controllersAfter = signer.capabilities.storage.getControllers(forPath: storagePath)
                              assert(controllersAfter.length == 0)
                          }
                      }
                    `,
				)
				require.NoError(t, err)
			})

			t.Run("target", func(t *testing.T) {
				t.Parallel()

				err, _ := test(
					// language=cadence
					`
                      import Test from 0x1

                      transaction {
                          prepare(signer: auth(Capabilities) &Account) {
                              let storagePath = /storage/r

                              // Arrange
                              let issuedCap: Capability<&Test.R> =
                                  signer.capabilities.storage.issue<&Test.R>(storagePath)
                              let controller: &StorageCapabilityController? =
                                  signer.capabilities.storage.getController(byCapabilityID: issuedCap.id)

                              // Act
                              controller!.delete()

                              // Assert
                              controller!.target()
                          }
                      }
                    `,
				)
				require.ErrorContains(t, err, "controller is deleted")
			})

			t.Run("retarget", func(t *testing.T) {
				t.Parallel()

				err, _ := test(
					// language=cadence
					`
                      import Test from 0x1

                      transaction {
                          prepare(signer: auth(Capabilities) &Account) {
                              let storagePath = /storage/r

                              // Arrange
                              let issuedCap: Capability<&Test.R> =
                                  signer.capabilities.storage.issue<&Test.R>(storagePath)
                              let controller: &StorageCapabilityController? =
                                  signer.capabilities.storage.getController(byCapabilityID: issuedCap.id)

                              // Act
                              controller!.delete()

                              // Assert
                              controller!.retarget(/storage/r2)
                          }
                      }
                    `,
				)
				require.ErrorContains(t, err, "controller is deleted")
			})

			t.Run("delete", func(t *testing.T) {
				t.Parallel()

				err, _ := test(
					// language=cadence
					`
                      import Test from 0x1

                      transaction {
                          prepare(signer: auth(Capabilities) &Account) {
                              let storagePath = /storage/r

                              // Arrange
                              let issuedCap: Capability<&Test.R> =
                                  signer.capabilities.storage.issue<&Test.R>(storagePath)
                              let controller: &StorageCapabilityController? =
                                  signer.capabilities.storage.getController(byCapabilityID: issuedCap.id)

                              // Act
                              controller!.delete()

                              // Assert
                              controller!.delete()
                          }
                      }
                    `,
				)
				require.ErrorContains(t, err, "controller is deleted")
			})

			t.Run("capability set cleared from storage", func(t *testing.T) {
				t.Parallel()

				err, storage := test(
					// language=cadence
					`
                      import Test from 0x1

                      transaction {
                          prepare(signer: auth(Capabilities) &Account) {
                              let storagePath = /storage/r

                              // Arrange
                              let issuedCap: Capability<&Test.R> =
                                  signer.capabilities.storage.issue<&Test.R>(storagePath)
                              let controller: &StorageCapabilityController =
                                  signer.capabilities.storage.getController(byCapabilityID: issuedCap.id)!

                              // Act
                              controller.delete()
                          }
                      }
                    `,
				)
				require.NoError(t, err)

				storageMap := storage.GetStorageMap(
					common.MustBytesToAddress([]byte{0x1}),
					stdlib.PathCapabilityStorageDomain,
					false,
				)
				require.Zero(t, storageMap.Count())

			})

			t.Run("check, borrow", func(t *testing.T) {
				t.Parallel()

				err, _ := test(
					// language=cadence
					`
                      import Test from 0x1

                      transaction {
                          prepare(signer: auth(Capabilities) &Account) {
                              let storagePath = /storage/r
                              let resourceID = 42

                              // Arrange
                              Test.createAndSaveR(id: resourceID, storagePath: storagePath)
                              let issuedCap: Capability<&Test.R> =
                                  signer.capabilities.storage.issue<&Test.R>(storagePath)
                              assert(issuedCap.check())
                              assert(issuedCap.borrow() != nil)

                              let controller: &StorageCapabilityController? =
                                  signer.capabilities.storage.getController(byCapabilityID: issuedCap.id)

                              // Act
                              controller!.delete()

                              // Assert
                              assert(!issuedCap.check())
                              assert(issuedCap.borrow() == nil)
                          }
                      }
                    `,
				)
				require.NoError(t, err)
			})

		})
	})

	t.Run("AccountCapabilityController", func(t *testing.T) {

		t.Parallel()

		t.Run("capability", func(t *testing.T) {
			t.Parallel()

			err, _ := test(
				// language=cadence
				`
                  import Test from 0x1

                  transaction {
                      prepare(signer: auth(Capabilities) &Account) {

						  // Arrange
                          let issuedCap: Capability<&Account> =
                              signer.capabilities.account.issue<&Account>()
                          let controller1: &AccountCapabilityController =
                              signer.capabilities.account.getController(byCapabilityID: issuedCap.id)!
                          let controller2: &AccountCapabilityController =
                              signer.capabilities.account.getController(byCapabilityID: issuedCap.id)!

                          // Act
                          let controller1Cap = controller1.capability
                          let controller2Cap = controller2.capability

                          // Assert
                          assert(controller1Cap.borrow<&Account>() != nil)
                          assert(controller2Cap.borrow<&Account>() != nil)
                      }
                  }
                `,
			)
			require.NoError(t, err)
		})

		t.Run("tag", func(t *testing.T) {
			t.Parallel()

			err, _ := test(
				// language=cadence
				`
                  transaction {
                      prepare(signer: auth(Capabilities) &Account) {
                          // Arrange
                          let issuedCap: Capability<&Account> =
                              signer.capabilities.account.issue<&Account>()
                          let controller1: &AccountCapabilityController =
                              signer.capabilities.account.getController(byCapabilityID: issuedCap.id)!
                          let controller2: &AccountCapabilityController =
                              signer.capabilities.account.getController(byCapabilityID: issuedCap.id)!

                          assert(controller1.tag == "")
                          assert(controller2.tag == "")

                          // Act
                          controller1.setTag("something")

                          // Assert
                          let controller3: &AccountCapabilityController =
                              signer.capabilities.account.getController(byCapabilityID: issuedCap.id)!

                          assert(controller1.tag == "something")
                          assert(controller2.tag == "something")
                          assert(controller3.tag == "something")
                      }
                  }
                `,
			)
			require.NoError(t, err)
		})

		t.Run("delete", func(t *testing.T) {

			t.Parallel()

			t.Run("getController, getControllers", func(t *testing.T) {
				t.Parallel()

				err, _ := test(
					// language=cadence
					`
                      transaction {
                          prepare(signer: auth(Capabilities) &Account) {
                              // Arrange
                              let issuedCap: Capability<&Account> =
                                  signer.capabilities.account.issue<&Account>()
                              let controller: &AccountCapabilityController? =
                                  signer.capabilities.account.getController(byCapabilityID: issuedCap.id)

                              let controllersBefore = signer.capabilities.account.getControllers()
                              assert(controllersBefore.length == 1)
                              assert(controllersBefore[0].capabilityID == 1)

                              // Act
                              controller!.delete()

                              // Assert
                              let controllerAfter: &AccountCapabilityController? =
                                  signer.capabilities.account.getController(byCapabilityID: issuedCap.id)
                              assert(controllerAfter == nil)

                              let controllersAfter = signer.capabilities.account.getControllers()
                              assert(controllersAfter.length == 0)
                          }
                      }
                    `,
				)
				require.NoError(t, err)
			})

			t.Run("delete", func(t *testing.T) {
				t.Parallel()

				err, _ := test(
					// language=cadence
					`
                      transaction {
                          prepare(signer: auth(Capabilities) &Account) {
                              // Arrange
                              let issuedCap: Capability<&Account> =
                                  signer.capabilities.account.issue<&Account>()
                              let controller: &AccountCapabilityController? =
                                  signer.capabilities.account.getController(byCapabilityID: issuedCap.id)

                              // Act
                              controller!.delete()

                              // Assert
                              controller!.delete()
                          }
                      }
                    `,
				)
				require.ErrorContains(t, err, "controller is deleted")
			})

			t.Run("check, borrow", func(t *testing.T) {
				t.Parallel()

				err, _ := test(
					// language=cadence
					`
                      transaction {
                          prepare(signer: auth(Capabilities) &Account) {
                              // Arrange
                              let issuedCap: Capability<&Account> =
                                  signer.capabilities.account.issue<&Account>()
                              assert(issuedCap.check())
                              assert(issuedCap.borrow() != nil)

                              let controller: &AccountCapabilityController? =
                                  signer.capabilities.account.getController(byCapabilityID: issuedCap.id)

                              // Act
                              controller!.delete()

                              // Assert
                              assert(!issuedCap.check())
                              assert(issuedCap.borrow() == nil)
                          }
                      }
                    `,
				)
				require.NoError(t, err)
			})
		})
	})

}

func TestRuntimeCapabilityBorrowAsInheritedInterface(t *testing.T) {

	t.Parallel()

	runtime := NewTestInterpreterRuntime()

	contract := []byte(`
        access(all) contract Test {

            access(all) resource interface Balance {}

            access(all) resource interface Vault:Balance {}

            access(all) resource VaultImpl: Vault {}

            access(all) fun createVaultImpl(): @VaultImpl {
                return <- create VaultImpl()
            }
        }
    `)

	script := []byte(`
        import Test from 0x01

        transaction {
            prepare(acct: auth(Storage, Capabilities) &Account) {
                acct.storage.save(<-Test.createVaultImpl(), to: /storage/r)

                let cap = acct.capabilities.storage.issue<&{Test.Balance}>(/storage/r)
                acct.capabilities.publish(cap, at: /public/r)

                let vaultRef = acct.capabilities.borrow<&{Test.Balance}>(/public/r)
                    ?? panic("Could not borrow Balance reference to the Vault")
            }
        }
    `)

	deploy := DeploymentTransaction("Test", contract)

	address := common.MustBytesToAddress([]byte{0x1})

	var accountCode []byte

	runtimeInterface := &TestRuntimeInterface{
		OnGetCode: func(_ Location) (bytes []byte, err error) {
			return accountCode, nil
		},
		Storage: NewTestLedger(nil, nil),
		OnGetSigningAccounts: func() ([]Address, error) {
			return []Address{address}, nil
		},
		OnResolveLocation: NewSingleIdentifierLocationResolver(t),
		OnGetAccountContractCode: func(_ common.AddressLocation) (code []byte, err error) {
			return accountCode, nil
		},
		OnUpdateAccountContractCode: func(_ common.AddressLocation, code []byte) error {
			accountCode = code
			return nil
		},
		OnEmitEvent: func(event cadence.Event) error {
			return nil
		},
	}

	nextTransactionLocation := NewTransactionLocationGenerator()

	// Deploy

	err := runtime.ExecuteTransaction(
		Script{
			Source: deploy,
		},
		Context{
			Interface: runtimeInterface,
			Location:  nextTransactionLocation(),
		},
	)
	require.NoError(t, err)

	// Test

	err = runtime.ExecuteTransaction(
		Script{
			Source: script,
		},
		Context{
			Interface: runtimeInterface,
			Location:  nextTransactionLocation(),
		},
	)

	require.NoError(t, err)
<<<<<<< HEAD
=======
}

func TestRuntimeCapabilityControllerOperationAfterDeletion(t *testing.T) {

	t.Parallel()

	type operation struct {
		name string
		code string
	}

	type testCase struct {
		name       string
		setup      string
		operations []operation
	}

	test := func(testCase testCase, operation operation) {

		testName := fmt.Sprintf("%s: %s", testCase.name, operation.name)

		t.Run(testName, func(t *testing.T) {
			t.Parallel()

			rt := NewTestInterpreterRuntime()

			tx := []byte(fmt.Sprintf(
				`
                  transaction {
                      prepare(signer: auth(Capabilities) &Account) {
                          %s
                          %s
                      }
                  }
                `,
				testCase.setup,
				operation.code,
			))

			address := common.MustBytesToAddress([]byte{0x1})
			accountIDs := map[common.Address]uint64{}

			runtimeInterface := &TestRuntimeInterface{
				Storage: NewTestLedger(nil, nil),
				OnGetSigningAccounts: func() ([]Address, error) {
					return []Address{address}, nil
				},
				OnEmitEvent: func(event cadence.Event) error {
					return nil
				},
				OnGenerateAccountID: func(address common.Address) (uint64, error) {
					accountID := accountIDs[address] + 1
					accountIDs[address] = accountID
					return accountID, nil
				},
			}

			nextTransactionLocation := NewTransactionLocationGenerator()

			// Test

			err := rt.ExecuteTransaction(
				Script{
					Source: tx,
				},
				Context{
					Interface: runtimeInterface,
					Location:  nextTransactionLocation(),
				},
			)

			require.ErrorContains(t, err, "controller is deleted")
		})
	}

	testCases := []testCase{
		{
			name: "Storage capability controller",
			setup: `
              // Issue capability and get controller
              let storageCapabilities = signer.capabilities.storage
              let capability = storageCapabilities.issue<&AnyStruct>(/storage/test1)
              let controller = storageCapabilities.getController(byCapabilityID: capability.id)!

              // Prepare bound functions
              let delete = controller.delete
              let tag = controller.tag
              let setTag = controller.setTag
              let target = controller.target
              let retarget = controller.retarget

              // Delete
              controller.delete()
            `,
			operations: []operation{
				// Read
				{
					name: "get capability",
					code: `controller.capability`,
				},
				{
					name: "get tag",
					code: `controller.tag`,
				},
				{
					name: "get borrow type",
					code: `controller.borrowType`,
				},
				{
					name: "get ID",
					code: `controller.capabilityID`,
				},
				// Mutate
				{
					name: "delete",
					code: `delete()`,
				},
				{
					name: "set tag",
					code: `setTag("test")`,
				},
				{
					name: "target",
					code: `target()`,
				},
				{
					name: "retarget",
					code: `retarget(/storage/test2)`,
				},
			},
		},
		{
			name: "Account capability controller",
			setup: `
              // Issue capability and get controller
              let accountCapabilities = signer.capabilities.account
              let capability = accountCapabilities.issue<auth(Storage) &Account>()
              let controller = accountCapabilities.getController(byCapabilityID: capability.id)!

              // Prepare bound functions
              let delete = controller.delete
              let tag = controller.tag
              let setTag = controller.setTag

              // Delete
              controller.delete()
            `,
			operations: []operation{
				// Read
				{
					name: "get capability",
					code: `controller.capability`,
				},
				{
					name: "get tag",
					code: `controller.tag`,
				},
				{
					name: "get borrow type",
					code: `controller.borrowType`,
				},
				{
					name: "get ID",
					code: `controller.capabilityID`,
				},
				// Mutate
				{
					name: "delete",
					code: `delete()`,
				},
				{
					name: "set tag",
					code: `setTag("test")`,
				},
			},
		},
	}

	for _, testCase := range testCases {
		for _, operation := range testCase.operations {
			test(testCase, operation)
		}
	}
>>>>>>> 07d0b780
}<|MERGE_RESOLUTION|>--- conflicted
+++ resolved
@@ -2694,8 +2694,6 @@
 	)
 
 	require.NoError(t, err)
-<<<<<<< HEAD
-=======
 }
 
 func TestRuntimeCapabilityControllerOperationAfterDeletion(t *testing.T) {
@@ -2879,5 +2877,4 @@
 			test(testCase, operation)
 		}
 	}
->>>>>>> 07d0b780
 }