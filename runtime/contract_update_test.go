--- conflicted
+++ resolved
@@ -29,11 +29,7 @@
 	"github.com/onflow/cadence/runtime/common"
 	"github.com/onflow/cadence/runtime/interpreter"
 	. "github.com/onflow/cadence/runtime/tests/runtime_utils"
-<<<<<<< HEAD
-	"github.com/onflow/cadence/runtime/tests/utils"
-=======
 	. "github.com/onflow/cadence/runtime/tests/utils"
->>>>>>> 07d0b780
 )
 
 func TestRuntimeContractUpdateWithDependencies(t *testing.T) {
@@ -187,11 +183,7 @@
 	signerAccount = common.MustBytesToAddress([]byte{0x1})
 	err = runtime.ExecuteTransaction(
 		Script{
-<<<<<<< HEAD
-			Source: utils.UpdateTransaction("Foo", []byte(fooContractV2)),
-=======
 			Source: UpdateTransaction("Foo", []byte(fooContractV2)),
->>>>>>> 07d0b780
 		},
 		Context{
 			Interface: runtimeInterface,
@@ -212,11 +204,7 @@
 
 	err = runtime.ExecuteTransaction(
 		Script{
-<<<<<<< HEAD
-			Source: utils.UpdateTransaction("Bar", []byte(barContractV2)),
-=======
 			Source: UpdateTransaction("Bar", []byte(barContractV2)),
->>>>>>> 07d0b780
 		},
 		Context{
 			Interface: runtimeInterface,
@@ -295,21 +283,15 @@
 
 	err := runtime.ExecuteTransaction(
 		Script{
-<<<<<<< HEAD
-			Source: utils.UpdateTransaction("Foo", []byte(fooContractV2)),
-=======
 			Source: UpdateTransaction("Foo", []byte(fooContractV2)),
->>>>>>> 07d0b780
-		},
-		Context{
-			Interface: runtimeInterface,
-			Location:  nextTransactionLocation(),
-		},
-	)
-	require.NoError(t, err)
-
-<<<<<<< HEAD
-=======
+		},
+		Context{
+			Interface: runtimeInterface,
+			Location:  nextTransactionLocation(),
+		},
+	)
+	require.NoError(t, err)
+
 }
 
 func TestRuntimeInvalidContractRedeploy(t *testing.T) {
@@ -400,10 +382,10 @@
 	err := runtime.ExecuteTransaction(
 		Script{
 			Source: tx,
-			Arguments: encodeArgs([]cadence.Value{
+			Arguments: encodeArgs(
 				cadence.String(foo1),
 				cadence.String(foo2),
-			}),
+			),
 		},
 		Context{
 			Interface: runtimeInterface,
@@ -414,5 +396,4 @@
 	RequireError(t, err)
 
 	require.ErrorContains(t, err, "cannot overwrite existing contract")
->>>>>>> 07d0b780
 }