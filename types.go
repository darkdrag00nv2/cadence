/*
 * Cadence - The resource-oriented smart contract programming language
 *
 * Copyright Dapper Labs, Inc.
 *
 * Licensed under the Apache License, Version 2.0 (the "License");
 * you may not use this file except in compliance with the License.
 * You may obtain a copy of the License at
 *
 *   http://www.apache.org/licenses/LICENSE-2.0
 *
 * Unless required by applicable law or agreed to in writing, software
 * distributed under the License is distributed on an "AS IS" BASIS,
 * WITHOUT WARRANTIES OR CONDITIONS OF ANY KIND, either express or implied.
 * See the License for the specific language governing permissions and
 * limitations under the License.
 */

package cadence

import (
	"fmt"
	"reflect"
	"sync"

	"github.com/onflow/cadence/runtime/common"
	"github.com/onflow/cadence/runtime/errors"
	"github.com/onflow/cadence/runtime/interpreter"
	"github.com/onflow/cadence/runtime/sema"
)

type Type interface {
	isType()
	ID() string
	Equal(other Type) bool
}

// TypeID is a type which is only known by its type ID.
// This type should not be used when encoding values,
// and should only be used for decoding values that were encoded
// using an older format of the JSON encoding (<v0.3.0)
type TypeID common.TypeID

func (TypeID) isType() {}

func (t TypeID) ID() string {
	return string(t)
}

func (t TypeID) Equal(other Type) bool {
	return t == other
}

// OptionalType

type OptionalType struct {
	Type Type
}

var _ Type = &OptionalType{}

func NewOptionalType(typ Type) *OptionalType {
	return &OptionalType{Type: typ}
}

func NewMeteredOptionalType(gauge common.MemoryGauge, typ Type) *OptionalType {
	common.UseMemory(gauge, common.CadenceOptionalTypeMemoryUsage)
	return NewOptionalType(typ)
}

func (*OptionalType) isType() {}

func (t *OptionalType) ID() string {
	return sema.FormatOptionalTypeID(t.Type.ID())
}

func (t *OptionalType) Equal(other Type) bool {
	otherOptional, ok := other.(*OptionalType)
	if !ok {
		return false
	}

	return t.Type.Equal(otherOptional.Type)
}

// BytesType

type BytesType struct{}

var TheBytesType = BytesType{}

func (BytesType) isType() {}

func (BytesType) ID() string {
	return "Bytes"
}

func (t BytesType) Equal(other Type) bool {
	return t == other
}

// PrimitiveType

type PrimitiveType interpreter.PrimitiveStaticType

var _ Type = PrimitiveType(interpreter.PrimitiveStaticTypeUnknown)

func (p PrimitiveType) isType() {}

func (p PrimitiveType) ID() string {
	return string(interpreter.PrimitiveStaticType(p).ID())
}

func (p PrimitiveType) Equal(other Type) bool {
	otherP, ok := other.(PrimitiveType)
	return ok && p == otherP
}

var VoidType = PrimitiveType(interpreter.PrimitiveStaticTypeVoid)
var AnyType = PrimitiveType(interpreter.PrimitiveStaticTypeAny)
var NeverType = PrimitiveType(interpreter.PrimitiveStaticTypeNever)
var AnyStructType = PrimitiveType(interpreter.PrimitiveStaticTypeAnyStruct)
var AnyResourceType = PrimitiveType(interpreter.PrimitiveStaticTypeAnyResource)
var AnyStructAttachmentType = PrimitiveType(interpreter.PrimitiveStaticTypeAnyStructAttachment)
var AnyResourceAttachmentType = PrimitiveType(interpreter.PrimitiveStaticTypeAnyResourceAttachment)

var BoolType = PrimitiveType(interpreter.PrimitiveStaticTypeBool)
var AddressType = PrimitiveType(interpreter.PrimitiveStaticTypeAddress)
var StringType = PrimitiveType(interpreter.PrimitiveStaticTypeString)
var CharacterType = PrimitiveType(interpreter.PrimitiveStaticTypeCharacter)
var MetaType = PrimitiveType(interpreter.PrimitiveStaticTypeMetaType)
var BlockType = PrimitiveType(interpreter.PrimitiveStaticTypeBlock)

var NumberType = PrimitiveType(interpreter.PrimitiveStaticTypeNumber)
var SignedNumberType = PrimitiveType(interpreter.PrimitiveStaticTypeSignedNumber)

var IntegerType = PrimitiveType(interpreter.PrimitiveStaticTypeInteger)
var SignedIntegerType = PrimitiveType(interpreter.PrimitiveStaticTypeSignedInteger)

var FixedPointType = PrimitiveType(interpreter.PrimitiveStaticTypeFixedPoint)
var SignedFixedPointType = PrimitiveType(interpreter.PrimitiveStaticTypeSignedFixedPoint)

var IntType = PrimitiveType(interpreter.PrimitiveStaticTypeInt)
var Int8Type = PrimitiveType(interpreter.PrimitiveStaticTypeInt8)
var Int16Type = PrimitiveType(interpreter.PrimitiveStaticTypeInt16)
var Int32Type = PrimitiveType(interpreter.PrimitiveStaticTypeInt32)
var Int64Type = PrimitiveType(interpreter.PrimitiveStaticTypeInt64)
var Int128Type = PrimitiveType(interpreter.PrimitiveStaticTypeInt128)
var Int256Type = PrimitiveType(interpreter.PrimitiveStaticTypeInt256)

var UIntType = PrimitiveType(interpreter.PrimitiveStaticTypeUInt)
var UInt8Type = PrimitiveType(interpreter.PrimitiveStaticTypeUInt8)
var UInt16Type = PrimitiveType(interpreter.PrimitiveStaticTypeUInt16)
var UInt32Type = PrimitiveType(interpreter.PrimitiveStaticTypeUInt32)
var UInt64Type = PrimitiveType(interpreter.PrimitiveStaticTypeUInt64)
var UInt128Type = PrimitiveType(interpreter.PrimitiveStaticTypeUInt128)
var UInt256Type = PrimitiveType(interpreter.PrimitiveStaticTypeUInt256)

var Word8Type = PrimitiveType(interpreter.PrimitiveStaticTypeWord8)
var Word16Type = PrimitiveType(interpreter.PrimitiveStaticTypeWord16)
var Word32Type = PrimitiveType(interpreter.PrimitiveStaticTypeWord32)
var Word64Type = PrimitiveType(interpreter.PrimitiveStaticTypeWord64)
var Word128Type = PrimitiveType(interpreter.PrimitiveStaticTypeWord128)
var Word256Type = PrimitiveType(interpreter.PrimitiveStaticTypeWord256)

var Fix64Type = PrimitiveType(interpreter.PrimitiveStaticTypeFix64)
var UFix64Type = PrimitiveType(interpreter.PrimitiveStaticTypeUFix64)

var PathType = PrimitiveType(interpreter.PrimitiveStaticTypePath)
var CapabilityPathType = PrimitiveType(interpreter.PrimitiveStaticTypeCapabilityPath)
var StoragePathType = PrimitiveType(interpreter.PrimitiveStaticTypeStoragePath)
var PublicPathType = PrimitiveType(interpreter.PrimitiveStaticTypePublicPath)
var PrivatePathType = PrimitiveType(interpreter.PrimitiveStaticTypePrivatePath)

var DeployedContractType = PrimitiveType(interpreter.PrimitiveStaticTypeDeployedContract)

var StorageCapabilityControllerType = PrimitiveType(interpreter.PrimitiveStaticTypeStorageCapabilityController)
var AccountCapabilityControllerType = PrimitiveType(interpreter.PrimitiveStaticTypeAccountCapabilityController)

var AccountType = PrimitiveType(interpreter.PrimitiveStaticTypeAccount)
var Account_ContractsType = PrimitiveType(interpreter.PrimitiveStaticTypeAccount_Contracts)
var Account_KeysType = PrimitiveType(interpreter.PrimitiveStaticTypeAccount_Keys)
var Account_StorageType = PrimitiveType(interpreter.PrimitiveStaticTypeAccount_Storage)
var Account_InboxType = PrimitiveType(interpreter.PrimitiveStaticTypeAccount_Inbox)
var Account_CapabilitiesType = PrimitiveType(interpreter.PrimitiveStaticTypeAccount_Capabilities)
var Account_StorageCapabilitiesType = PrimitiveType(interpreter.PrimitiveStaticTypeAccount_StorageCapabilities)
var Account_AccountCapabilitiesType = PrimitiveType(interpreter.PrimitiveStaticTypeAccount_AccountCapabilities)

var MutateType = PrimitiveType(interpreter.PrimitiveStaticTypeMutate)
var InsertType = PrimitiveType(interpreter.PrimitiveStaticTypeInsert)
var RemoveType = PrimitiveType(interpreter.PrimitiveStaticTypeRemove)
var IdentityType = PrimitiveType(interpreter.PrimitiveStaticTypeIdentity)

var StorageType = PrimitiveType(interpreter.PrimitiveStaticTypeStorage)
var SaveValueType = PrimitiveType(interpreter.PrimitiveStaticTypeSaveValue)
var LoadValueType = PrimitiveType(interpreter.PrimitiveStaticTypeLoadValue)
var CopyValueType = PrimitiveType(interpreter.PrimitiveStaticTypeCopyValue)
var BorrowValueType = PrimitiveType(interpreter.PrimitiveStaticTypeBorrowValue)
var ContractsType = PrimitiveType(interpreter.PrimitiveStaticTypeContracts)
var AddContractType = PrimitiveType(interpreter.PrimitiveStaticTypeAddContract)
var UpdateContractType = PrimitiveType(interpreter.PrimitiveStaticTypeUpdateContract)
var RemoveContractType = PrimitiveType(interpreter.PrimitiveStaticTypeRemoveContract)
var KeysType = PrimitiveType(interpreter.PrimitiveStaticTypeKeys)
var AddKeyType = PrimitiveType(interpreter.PrimitiveStaticTypeAddKey)
var RevokeKeyType = PrimitiveType(interpreter.PrimitiveStaticTypeRevokeKey)
var InboxType = PrimitiveType(interpreter.PrimitiveStaticTypeInbox)
var PublishInboxCapabilityType = PrimitiveType(interpreter.PrimitiveStaticTypePublishInboxCapability)
var UnpublishInboxCapabilityType = PrimitiveType(interpreter.PrimitiveStaticTypeUnpublishInboxCapability)
var ClaimInboxCapabilityType = PrimitiveType(interpreter.PrimitiveStaticTypeClaimInboxCapability)
var CapabilitiesType = PrimitiveType(interpreter.PrimitiveStaticTypeCapabilities)
var StorageCapabilitiesType = PrimitiveType(interpreter.PrimitiveStaticTypeStorageCapabilities)
var AccountCapabilitiesType = PrimitiveType(interpreter.PrimitiveStaticTypeAccountCapabilities)
var PublishCapabilityType = PrimitiveType(interpreter.PrimitiveStaticTypePublishCapability)
var UnpublishCapabilityType = PrimitiveType(interpreter.PrimitiveStaticTypeUnpublishCapability)
var GetStorageCapabilityControllerType = PrimitiveType(interpreter.PrimitiveStaticTypeGetStorageCapabilityController)
var IssueStorageCapabilityControllerType = PrimitiveType(interpreter.PrimitiveStaticTypeIssueStorageCapabilityController)
var GetAccountCapabilityControllerType = PrimitiveType(interpreter.PrimitiveStaticTypeGetAccountCapabilityController)
var IssueAccountCapabilityControllerType = PrimitiveType(interpreter.PrimitiveStaticTypeIssueAccountCapabilityController)

var CapabilitiesMappingType = PrimitiveType(interpreter.PrimitiveStaticTypeCapabilitiesMapping)
var AccountMappingType = PrimitiveType(interpreter.PrimitiveStaticTypeAccountMapping)

type ArrayType interface {
	Type
	Element() Type
}

// VariableSizedArrayType

type VariableSizedArrayType struct {
	ElementType Type
}

var _ Type = &VariableSizedArrayType{}

func NewVariableSizedArrayType(
	elementType Type,
) *VariableSizedArrayType {
	return &VariableSizedArrayType{ElementType: elementType}
}

func NewMeteredVariableSizedArrayType(
	gauge common.MemoryGauge,
	elementType Type,
) *VariableSizedArrayType {
	common.UseMemory(gauge, common.CadenceVariableSizedArrayTypeMemoryUsage)
	return NewVariableSizedArrayType(elementType)
}

func (*VariableSizedArrayType) isType() {}

func (t *VariableSizedArrayType) ID() string {
	return sema.FormatVariableSizedTypeID(t.ElementType.ID())
}

func (t *VariableSizedArrayType) Element() Type {
	return t.ElementType
}

func (t *VariableSizedArrayType) Equal(other Type) bool {
	otherType, ok := other.(*VariableSizedArrayType)
	if !ok {
		return false
	}

	return t.ElementType.Equal(otherType.ElementType)
}

// ConstantSizedArrayType

type ConstantSizedArrayType struct {
	ElementType Type
	Size        uint
}

var _ Type = &ConstantSizedArrayType{}

func NewConstantSizedArrayType(
	size uint,
	elementType Type,
) *ConstantSizedArrayType {
	return &ConstantSizedArrayType{
		Size:        size,
		ElementType: elementType,
	}
}

func NewMeteredConstantSizedArrayType(
	gauge common.MemoryGauge,
	size uint,
	elementType Type,
) *ConstantSizedArrayType {
	common.UseMemory(gauge, common.CadenceConstantSizedArrayTypeMemoryUsage)
	return NewConstantSizedArrayType(size, elementType)
}

func (*ConstantSizedArrayType) isType() {}

func (t *ConstantSizedArrayType) ID() string {
	return sema.FormatConstantSizedTypeID(t.ElementType.ID(), int64(t.Size))
}

func (t *ConstantSizedArrayType) Element() Type {
	return t.ElementType
}

func (t *ConstantSizedArrayType) Equal(other Type) bool {
	otherType, ok := other.(*ConstantSizedArrayType)
	if !ok {
		return false
	}

	return t.ElementType.Equal(otherType.ElementType) &&
		t.Size == otherType.Size
}

// DictionaryType

type DictionaryType struct {
	KeyType     Type
	ElementType Type
}

var _ Type = &DictionaryType{}

func NewDictionaryType(
	keyType Type,
	elementType Type,
) *DictionaryType {
	return &DictionaryType{
		KeyType:     keyType,
		ElementType: elementType,
	}
}

func NewMeteredDictionaryType(
	gauge common.MemoryGauge,
	keyType Type,
	elementType Type,
) *DictionaryType {
	common.UseMemory(gauge, common.CadenceDictionaryTypeMemoryUsage)
	return NewDictionaryType(keyType, elementType)
}

func (*DictionaryType) isType() {}

func (t *DictionaryType) ID() string {
	return sema.FormatDictionaryTypeID(
		t.KeyType.ID(),
		t.ElementType.ID(),
	)
}

func (t *DictionaryType) Equal(other Type) bool {
	otherType, ok := other.(*DictionaryType)
	if !ok {
		return false
	}

	return t.KeyType.Equal(otherType.KeyType) &&
		t.ElementType.Equal(otherType.ElementType)
}

// Field

type Field struct {
	Type       Type
	Identifier string
}

// Fields are always created in an array, which must be metered ahead of time.
// So no metering here.
func NewField(identifier string, typ Type) Field {
	return Field{
		Identifier: identifier,
		Type:       typ,
	}
}

type HasFields interface {
	GetFields() []Field
	GetFieldValues() []Value
}

func GetFieldByName(v HasFields, fieldName string) Value {
	fieldValues := v.GetFieldValues()
	fields := v.GetFields()

	if fieldValues == nil || fields == nil {
		return nil
	}

	for i, field := range v.GetFields() {
		if field.Identifier == fieldName {
			return v.GetFieldValues()[i]
		}
	}
	return nil
}

func GetFieldsMappedByName(v HasFields) map[string]Value {
	fieldValues := v.GetFieldValues()
	fields := v.GetFields()

	if fieldValues == nil || fields == nil {
		return nil
	}

	fieldsMap := make(map[string]Value, len(fields))
	for i, field := range fields {
		fieldsMap[field.Identifier] = fieldValues[i]
	}
	return fieldsMap
}

// DecodeFields decodes a HasFields into a struct
func DecodeFields(hasFields HasFields, s interface{}) error {
	v := reflect.ValueOf(s)
	if !v.IsValid() || v.Kind() != reflect.Ptr || v.Elem().Kind() != reflect.Struct {
		return fmt.Errorf("s must be a pointer to a struct")
	}

	v = v.Elem()
	t := v.Type()

	fieldsMap := GetFieldsMappedByName(hasFields)

	for i := 0; i < v.NumField(); i++ {
		structField := t.Field(i)
		tag := structField.Tag
		fieldValue := v.Field(i)

		cadenceFieldNameTag := tag.Get("cadence")
		if cadenceFieldNameTag == "" {
			continue
		}

		if !fieldValue.IsValid() || !fieldValue.CanSet() {
			return fmt.Errorf("cannot set field %s", structField.Name)
		}

		cadenceField := fieldsMap[cadenceFieldNameTag]
		if cadenceField == nil {
			return fmt.Errorf("%s field not found", cadenceFieldNameTag)
		}

		cadenceFieldValue := reflect.ValueOf(cadenceField)

		var decodeSpecialFieldFunc func(p reflect.Type, value Value) (*reflect.Value, error)

		switch fieldValue.Kind() {
		case reflect.Ptr:
			decodeSpecialFieldFunc = decodeOptional
		case reflect.Map:
			decodeSpecialFieldFunc = decodeDict
		case reflect.Array, reflect.Slice:
			decodeSpecialFieldFunc = decodeSlice
		}

		if decodeSpecialFieldFunc != nil {
			cadenceFieldValuePtr, err := decodeSpecialFieldFunc(fieldValue.Type(), cadenceField)
			if err != nil {
				return fmt.Errorf("cannot decode %s field %s: %w", fieldValue.Kind(), structField.Name, err)
			}
			cadenceFieldValue = *cadenceFieldValuePtr
		}

		if !cadenceFieldValue.CanConvert(fieldValue.Type()) {
			return fmt.Errorf(
				"cannot convert cadence field %s of type %s to struct field %s of type %s",
				cadenceFieldNameTag,
				cadenceField.Type().ID(),
				structField.Name,
				fieldValue.Type(),
			)
		}

		fieldValue.Set(cadenceFieldValue.Convert(fieldValue.Type()))
	}

	return nil
}

func decodeOptional(valueType reflect.Type, cadenceField Value) (*reflect.Value, error) {
	optional, ok := cadenceField.(Optional)
	if !ok {
		return nil, fmt.Errorf("field is not an optional")
	}

	// if optional is nil, skip and default the field to nil
	if optional.ToGoValue() == nil {
		zeroValue := reflect.Zero(valueType)
		return &zeroValue, nil
	}

	optionalValue := reflect.ValueOf(optional.Value)

	// Check the type
	if valueType.Elem() != optionalValue.Type() && valueType.Elem().Kind() != reflect.Interface {
		return nil, fmt.Errorf("cannot set field: expected %v, got %v",
			valueType.Elem(), optionalValue.Type())
	}

	if valueType.Elem().Kind() == reflect.Interface {
		newInterfaceVal := reflect.New(reflect.TypeOf((*interface{})(nil)).Elem())
		newInterfaceVal.Elem().Set(optionalValue)

		return &newInterfaceVal, nil
	}

	// Create a new pointer for optionalValue
	newPtr := reflect.New(optionalValue.Type())
	newPtr.Elem().Set(optionalValue)

	return &newPtr, nil
}

func decodeDict(valueType reflect.Type, cadenceField Value) (*reflect.Value, error) {
	dict, ok := cadenceField.(Dictionary)
	if !ok {
		return nil, fmt.Errorf("field is not a dictionary")
	}

	mapKeyType := valueType.Key()
	mapValueType := valueType.Elem()

	mapValue := reflect.MakeMap(valueType)
	for _, pair := range dict.Pairs {

		// Convert key and value to their Go counterparts
		var key, value reflect.Value
		if mapKeyType.Kind() == reflect.Ptr {
			return nil, fmt.Errorf("map key cannot be a pointer (optional) type")
		}
		key = reflect.ValueOf(pair.Key)

		if mapValueType.Kind() == reflect.Ptr {
			// If the map value is a pointer type, unwrap it from optional
			valueOptional, err := decodeOptional(mapValueType, pair.Value)
			if err != nil {
				return nil, fmt.Errorf("cannot decode optional map value for key %s: %w", pair.Key.String(), err)
			}
			value = *valueOptional
		} else {
			value = reflect.ValueOf(pair.Value)
		}

		if mapKeyType != key.Type() {
			return nil, fmt.Errorf("map key type mismatch: expected %v, got %v", mapKeyType, key.Type())
		}
		if mapValueType != value.Type() && mapValueType.Kind() != reflect.Interface {
			return nil, fmt.Errorf("map value type mismatch: expected %v, got %v", mapValueType, value.Type())
		}

		// Add key-value pair to the map
		mapValue.SetMapIndex(key, value)
	}

	return &mapValue, nil
}

func decodeSlice(valueType reflect.Type, cadenceField Value) (*reflect.Value, error) {
	array, ok := cadenceField.(Array)
	if !ok {
		return nil, fmt.Errorf("field is not an array")
	}

	var arrayValue reflect.Value

	constantSizeArray, ok := array.ArrayType.(*ConstantSizedArrayType)
	if ok {
		arrayValue = reflect.New(reflect.ArrayOf(int(constantSizeArray.Size), valueType.Elem())).Elem()
	} else {
		// If the array is not constant sized, create a slice
		arrayValue = reflect.MakeSlice(valueType, len(array.Values), len(array.Values))
	}

	for i, value := range array.Values {
		var elementValue reflect.Value
		if valueType.Elem().Kind() == reflect.Ptr {
			// If the array value is a pointer type, unwrap it from optional
			valueOptional, err := decodeOptional(valueType.Elem(), value)
			if err != nil {
				return nil, fmt.Errorf("error decoding array element optional: %w", err)
			}
			elementValue = *valueOptional
		} else {
			elementValue = reflect.ValueOf(value)
		}
		if elementValue.Type() != valueType.Elem() && valueType.Elem().Kind() != reflect.Interface {
			return nil, fmt.Errorf(
				"array element type mismatch at index %d: expected %v, got %v",
				i,
				valueType.Elem(),
				elementValue.Type(),
			)
		}

		arrayValue.Index(i).Set(elementValue)
	}

	return &arrayValue, nil
}

// Parameter

type Parameter struct {
	Type       Type
	Label      string
	Identifier string
}

func NewParameter(
	label string,
	identifier string,
	typ Type,
) Parameter {
	return Parameter{
		Label:      label,
		Identifier: identifier,
		Type:       typ,
	}
}

// TypeParameter

type TypeParameter struct {
	Name      string
	TypeBound Type
}

func NewTypeParameter(
	name string,
	typeBound Type,
) TypeParameter {
	return TypeParameter{
		Name:      name,
		TypeBound: typeBound,
	}
}

// CompositeType

type CompositeType interface {
	Type
	isCompositeType()
	CompositeTypeLocation() common.Location
	CompositeTypeQualifiedIdentifier() string
	CompositeFields() []Field
	SetCompositeFields([]Field)
	CompositeInitializers() [][]Parameter
}

// StructType

type StructType struct {
	Location            common.Location
	QualifiedIdentifier string
	Fields              []Field
	Initializers        [][]Parameter
}

func NewStructType(
	location common.Location,
	qualifiedIdentifier string,
	fields []Field,
	initializers [][]Parameter,
) *StructType {
	return &StructType{
		Location:            location,
		QualifiedIdentifier: qualifiedIdentifier,
		Fields:              fields,
		Initializers:        initializers,
	}
}

func NewMeteredStructType(
	gauge common.MemoryGauge,
	location common.Location,
	qualifiedIdentifier string,
	fields []Field,
	initializers [][]Parameter,
) *StructType {
	common.UseMemory(gauge, common.CadenceStructTypeMemoryUsage)
	return NewStructType(location, qualifiedIdentifier, fields, initializers)
}

func (*StructType) isType() {}

func (t *StructType) ID() string {
	return string(common.NewTypeIDFromQualifiedName(nil, t.Location, t.QualifiedIdentifier))
}

func (*StructType) isCompositeType() {}

func (t *StructType) CompositeTypeLocation() common.Location {
	return t.Location
}

func (t *StructType) CompositeTypeQualifiedIdentifier() string {
	return t.QualifiedIdentifier
}

func (t *StructType) CompositeFields() []Field {
	return t.Fields
}

func (t *StructType) SetCompositeFields(fields []Field) {
	t.Fields = fields
}

func (t *StructType) CompositeInitializers() [][]Parameter {
	return t.Initializers
}

func (t *StructType) Equal(other Type) bool {
	otherType, ok := other.(*StructType)
	if !ok {
		return false
	}

	return t.Location == otherType.Location &&
		t.QualifiedIdentifier == otherType.QualifiedIdentifier
}

// ResourceType

type ResourceType struct {
	Location            common.Location
	QualifiedIdentifier string
	Fields              []Field
	Initializers        [][]Parameter
}

func NewResourceType(
	location common.Location,
	qualifiedIdentifier string,
	fields []Field,
	initializers [][]Parameter,
) *ResourceType {
	return &ResourceType{
		Location:            location,
		QualifiedIdentifier: qualifiedIdentifier,
		Fields:              fields,
		Initializers:        initializers,
	}
}

func NewMeteredResourceType(
	gauge common.MemoryGauge,
	location common.Location,
	qualifiedIdentifier string,
	fields []Field,
	initializers [][]Parameter,
) *ResourceType {
	common.UseMemory(gauge, common.CadenceResourceTypeMemoryUsage)
	return NewResourceType(location, qualifiedIdentifier, fields, initializers)
}

func (*ResourceType) isType() {}

func (t *ResourceType) ID() string {
	return string(common.NewTypeIDFromQualifiedName(nil, t.Location, t.QualifiedIdentifier))
}

func (*ResourceType) isCompositeType() {}

func (t *ResourceType) CompositeTypeLocation() common.Location {
	return t.Location
}

func (t *ResourceType) CompositeTypeQualifiedIdentifier() string {
	return t.QualifiedIdentifier
}

func (t *ResourceType) CompositeFields() []Field {
	return t.Fields
}

func (t *ResourceType) SetCompositeFields(fields []Field) {
	t.Fields = fields
}

func (t *ResourceType) CompositeInitializers() [][]Parameter {
	return t.Initializers
}

func (t *ResourceType) Equal(other Type) bool {
	otherType, ok := other.(*ResourceType)
	if !ok {
		return false
	}

	return t.Location == otherType.Location &&
		t.QualifiedIdentifier == otherType.QualifiedIdentifier
}

// AttachmentType

type AttachmentType struct {
	Location            common.Location
	BaseType            Type
	QualifiedIdentifier string
	Fields              []Field
	Initializers        [][]Parameter
}

func NewAttachmentType(
	location common.Location,
	baseType Type,
	qualifiedIdentifier string,
	fields []Field,
	initializers [][]Parameter,
) *AttachmentType {
	return &AttachmentType{
		Location:            location,
		BaseType:            baseType,
		QualifiedIdentifier: qualifiedIdentifier,
		Fields:              fields,
		Initializers:        initializers,
	}
}

func NewMeteredAttachmentType(
	gauge common.MemoryGauge,
	location common.Location,
	baseType Type,
	qualifiedIdentifier string,
	fields []Field,
	initializers [][]Parameter,
) *AttachmentType {
	common.UseMemory(gauge, common.CadenceAttachmentTypeMemoryUsage)
	return NewAttachmentType(
		location,
		baseType,
		qualifiedIdentifier,
		fields,
		initializers,
	)
}

func (*AttachmentType) isType() {}

func (t *AttachmentType) ID() string {
	return string(common.NewTypeIDFromQualifiedName(nil, t.Location, t.QualifiedIdentifier))
}

func (*AttachmentType) isCompositeType() {}

func (t *AttachmentType) CompositeTypeLocation() common.Location {
	return t.Location
}

func (t *AttachmentType) CompositeTypeQualifiedIdentifier() string {
	return t.QualifiedIdentifier
}

func (t *AttachmentType) CompositeFields() []Field {
	return t.Fields
}

func (t *AttachmentType) SetCompositeFields(fields []Field) {
	t.Fields = fields
}

func (t *AttachmentType) CompositeInitializers() [][]Parameter {
	return t.Initializers
}

func (t *AttachmentType) Base() Type {
	return t.BaseType
}

func (t *AttachmentType) Equal(other Type) bool {
	otherType, ok := other.(*AttachmentType)
	if !ok {
		return false
	}

	return t.Location == otherType.Location &&
		t.QualifiedIdentifier == otherType.QualifiedIdentifier
}

// EventType

type EventType struct {
	Location            common.Location
	QualifiedIdentifier string
	Fields              []Field
	Initializer         []Parameter
}

func NewEventType(
	location common.Location,
	qualifiedIdentifier string,
	fields []Field,
	initializer []Parameter,
) *EventType {
	return &EventType{
		Location:            location,
		QualifiedIdentifier: qualifiedIdentifier,
		Fields:              fields,
		Initializer:         initializer,
	}
}

func NewMeteredEventType(
	gauge common.MemoryGauge,
	location common.Location,
	qualifiedIdentifier string,
	fields []Field,
	initializer []Parameter,
) *EventType {
	common.UseMemory(gauge, common.CadenceEventTypeMemoryUsage)
	return NewEventType(location, qualifiedIdentifier, fields, initializer)
}

func (*EventType) isType() {}

func (t *EventType) ID() string {
	return string(common.NewTypeIDFromQualifiedName(nil, t.Location, t.QualifiedIdentifier))
}

func (*EventType) isCompositeType() {}

func (t *EventType) CompositeTypeLocation() common.Location {
	return t.Location
}

func (t *EventType) CompositeTypeQualifiedIdentifier() string {
	return t.QualifiedIdentifier
}

func (t *EventType) CompositeFields() []Field {
	return t.Fields
}

func (t *EventType) SetCompositeFields(fields []Field) {
	t.Fields = fields
}

func (t *EventType) CompositeInitializers() [][]Parameter {
	return [][]Parameter{t.Initializer}
}

func (t *EventType) Equal(other Type) bool {
	otherType, ok := other.(*EventType)
	if !ok {
		return false
	}

	return t.Location == otherType.Location &&
		t.QualifiedIdentifier == otherType.QualifiedIdentifier
}

// ContractType

type ContractType struct {
	Location            common.Location
	QualifiedIdentifier string
	Fields              []Field
	Initializers        [][]Parameter
}

func NewContractType(
	location common.Location,
	qualifiedIdentifier string,
	fields []Field,
	initializers [][]Parameter,
) *ContractType {
	return &ContractType{
		Location:            location,
		QualifiedIdentifier: qualifiedIdentifier,
		Fields:              fields,
		Initializers:        initializers,
	}
}

func NewMeteredContractType(
	gauge common.MemoryGauge,
	location common.Location,
	qualifiedIdentifier string,
	fields []Field,
	initializers [][]Parameter,
) *ContractType {
	common.UseMemory(gauge, common.CadenceContractTypeMemoryUsage)
	return NewContractType(location, qualifiedIdentifier, fields, initializers)
}

func (*ContractType) isType() {}

func (t *ContractType) ID() string {
	return string(common.NewTypeIDFromQualifiedName(nil, t.Location, t.QualifiedIdentifier))
}

func (*ContractType) isCompositeType() {}

func (t *ContractType) CompositeTypeLocation() common.Location {
	return t.Location
}

func (t *ContractType) CompositeTypeQualifiedIdentifier() string {
	return t.QualifiedIdentifier
}

func (t *ContractType) CompositeFields() []Field {
	return t.Fields
}

func (t *ContractType) SetCompositeFields(fields []Field) {
	t.Fields = fields
}

func (t *ContractType) CompositeInitializers() [][]Parameter {
	return t.Initializers
}

func (t *ContractType) Equal(other Type) bool {
	otherType, ok := other.(*ContractType)
	if !ok {
		return false
	}

	return t.Location == otherType.Location &&
		t.QualifiedIdentifier == otherType.QualifiedIdentifier
}

// InterfaceType

type InterfaceType interface {
	Type
	isInterfaceType()
	InterfaceTypeLocation() common.Location
	InterfaceTypeQualifiedIdentifier() string
	InterfaceFields() []Field
	SetInterfaceFields(fields []Field)
	InterfaceInitializers() [][]Parameter
}

// StructInterfaceType

type StructInterfaceType struct {
	Location            common.Location
	QualifiedIdentifier string
	Fields              []Field
	Initializers        [][]Parameter
}

func NewStructInterfaceType(
	location common.Location,
	qualifiedIdentifier string,
	fields []Field,
	initializers [][]Parameter,
) *StructInterfaceType {
	return &StructInterfaceType{
		Location:            location,
		QualifiedIdentifier: qualifiedIdentifier,
		Fields:              fields,
		Initializers:        initializers,
	}
}

func NewMeteredStructInterfaceType(
	gauge common.MemoryGauge,
	location common.Location,
	qualifiedIdentifier string,
	fields []Field,
	initializers [][]Parameter,
) *StructInterfaceType {
	common.UseMemory(gauge, common.CadenceStructInterfaceTypeMemoryUsage)
	return NewStructInterfaceType(location, qualifiedIdentifier, fields, initializers)
}

func (*StructInterfaceType) isType() {}

func (t *StructInterfaceType) ID() string {
	return string(common.NewTypeIDFromQualifiedName(nil, t.Location, t.QualifiedIdentifier))
}

func (*StructInterfaceType) isInterfaceType() {}

func (t *StructInterfaceType) InterfaceTypeLocation() common.Location {
	return t.Location
}

func (t *StructInterfaceType) InterfaceTypeQualifiedIdentifier() string {
	return t.QualifiedIdentifier
}

func (t *StructInterfaceType) InterfaceFields() []Field {
	return t.Fields
}

func (t *StructInterfaceType) SetInterfaceFields(fields []Field) {
	t.Fields = fields
}

func (t *StructInterfaceType) InterfaceInitializers() [][]Parameter {
	return t.Initializers
}

func (t *StructInterfaceType) Equal(other Type) bool {
	otherType, ok := other.(*StructInterfaceType)
	if !ok {
		return false
	}

	return t.Location == otherType.Location &&
		t.QualifiedIdentifier == otherType.QualifiedIdentifier
}

// ResourceInterfaceType

type ResourceInterfaceType struct {
	Location            common.Location
	QualifiedIdentifier string
	Fields              []Field
	Initializers        [][]Parameter
}

func NewResourceInterfaceType(
	location common.Location,
	qualifiedIdentifier string,
	fields []Field,
	initializers [][]Parameter,
) *ResourceInterfaceType {
	return &ResourceInterfaceType{
		Location:            location,
		QualifiedIdentifier: qualifiedIdentifier,
		Fields:              fields,
		Initializers:        initializers,
	}
}

func NewMeteredResourceInterfaceType(
	gauge common.MemoryGauge,
	location common.Location,
	qualifiedIdentifier string,
	fields []Field,
	initializers [][]Parameter,
) *ResourceInterfaceType {
	common.UseMemory(gauge, common.CadenceResourceInterfaceTypeMemoryUsage)
	return NewResourceInterfaceType(location, qualifiedIdentifier, fields, initializers)
}

func (*ResourceInterfaceType) isType() {}

func (t *ResourceInterfaceType) ID() string {
	return string(common.NewTypeIDFromQualifiedName(nil, t.Location, t.QualifiedIdentifier))
}

func (*ResourceInterfaceType) isInterfaceType() {}

func (t *ResourceInterfaceType) InterfaceTypeLocation() common.Location {
	return t.Location
}

func (t *ResourceInterfaceType) InterfaceTypeQualifiedIdentifier() string {
	return t.QualifiedIdentifier
}

func (t *ResourceInterfaceType) InterfaceFields() []Field {
	return t.Fields
}

func (t *ResourceInterfaceType) SetInterfaceFields(fields []Field) {
	t.Fields = fields
}

func (t *ResourceInterfaceType) InterfaceInitializers() [][]Parameter {
	return t.Initializers
}

func (t *ResourceInterfaceType) Equal(other Type) bool {
	otherType, ok := other.(*ResourceInterfaceType)
	if !ok {
		return false
	}

	return t.Location == otherType.Location &&
		t.QualifiedIdentifier == otherType.QualifiedIdentifier
}

// ContractInterfaceType

type ContractInterfaceType struct {
	Location            common.Location
	QualifiedIdentifier string
	Fields              []Field
	Initializers        [][]Parameter
}

func NewContractInterfaceType(
	location common.Location,
	qualifiedIdentifier string,
	fields []Field,
	initializers [][]Parameter,
) *ContractInterfaceType {
	return &ContractInterfaceType{
		Location:            location,
		QualifiedIdentifier: qualifiedIdentifier,
		Fields:              fields,
		Initializers:        initializers,
	}
}

func NewMeteredContractInterfaceType(
	gauge common.MemoryGauge,
	location common.Location,
	qualifiedIdentifier string,
	fields []Field,
	initializers [][]Parameter,
) *ContractInterfaceType {
	common.UseMemory(gauge, common.CadenceContractInterfaceTypeMemoryUsage)
	return NewContractInterfaceType(location, qualifiedIdentifier, fields, initializers)
}

func (*ContractInterfaceType) isType() {}

func (t *ContractInterfaceType) ID() string {
	return string(common.NewTypeIDFromQualifiedName(nil, t.Location, t.QualifiedIdentifier))
}

func (*ContractInterfaceType) isInterfaceType() {}

func (t *ContractInterfaceType) InterfaceTypeLocation() common.Location {
	return t.Location
}

func (t *ContractInterfaceType) InterfaceTypeQualifiedIdentifier() string {
	return t.QualifiedIdentifier
}

func (t *ContractInterfaceType) InterfaceFields() []Field {
	return t.Fields
}

func (t *ContractInterfaceType) SetInterfaceFields(fields []Field) {
	t.Fields = fields
}

func (t *ContractInterfaceType) InterfaceInitializers() [][]Parameter {
	return t.Initializers
}

func (t *ContractInterfaceType) Equal(other Type) bool {
	otherType, ok := other.(*ContractInterfaceType)
	if !ok {
		return false
	}

	return t.Location == otherType.Location &&
		t.QualifiedIdentifier == otherType.QualifiedIdentifier
}

// Function

type FunctionPurity int

const (
	FunctionPurityUnspecified FunctionPurity = iota
	FunctionPurityView
)

type FunctionType struct {
	TypeParameters []TypeParameter
	Parameters     []Parameter
	ReturnType     Type
	Purity         FunctionPurity
}

func NewFunctionType(
	purity FunctionPurity,
	typeParameters []TypeParameter,
	parameters []Parameter,
	returnType Type,
) *FunctionType {
	return &FunctionType{
		Purity:         purity,
		TypeParameters: typeParameters,
		Parameters:     parameters,
		ReturnType:     returnType,
	}
}

func NewMeteredFunctionType(
	gauge common.MemoryGauge,
	purity FunctionPurity,
	typeParameters []TypeParameter,
	parameters []Parameter,
	returnType Type,
) *FunctionType {
	common.UseMemory(gauge, common.CadenceFunctionTypeMemoryUsage)
	return NewFunctionType(purity, typeParameters, parameters, returnType)
}

func (*FunctionType) isType() {}

func (t *FunctionType) ID() string {

	var purity string
	if t.Purity == FunctionPurityView {
		purity = "view"
	}

	typeParameterCount := len(t.TypeParameters)
	var typeParameters []string
	if typeParameterCount > 0 {
		typeParameters = make([]string, typeParameterCount)
		for i, typeParameter := range t.TypeParameters {
			typeParameters[i] = typeParameter.Name
		}
	}

	parameterCount := len(t.Parameters)
	var parameters []string
	if parameterCount > 0 {
		parameters = make([]string, parameterCount)
		for i, parameter := range t.Parameters {
			parameters[i] = parameter.Type.ID()
		}
	}

	returnType := t.ReturnType.ID()

	return sema.FormatFunctionTypeID(
		purity,
		typeParameters,
		parameters,
		returnType,
	)
}

func (t *FunctionType) Equal(other Type) bool {
	otherType, ok := other.(*FunctionType)
	if !ok {
		return false
	}

	// Type parameters

	if len(t.TypeParameters) != len(otherType.TypeParameters) {
		return false
	}

	for i, typeParameter := range t.TypeParameters {
		otherTypeParameter := otherType.TypeParameters[i]

		if typeParameter.TypeBound == nil {
			if otherTypeParameter.TypeBound != nil {
				return false
			}
		} else if otherTypeParameter.TypeBound == nil ||
			!typeParameter.TypeBound.Equal(otherTypeParameter.TypeBound) {

			return false
		}
	}

	// Parameters

	if len(t.Parameters) != len(otherType.Parameters) {
		return false
	}

	for i, parameter := range t.Parameters {
		otherParameter := otherType.Parameters[i]
		if !parameter.Type.Equal(otherParameter.Type) {
			return false
		}
	}

	return t.ReturnType.Equal(otherType.ReturnType)
}

// Authorization

type Authorization interface {
	isAuthorization()
	ID() string
	Equal(auth Authorization) bool
}

type Unauthorized struct{}

var UnauthorizedAccess Authorization = Unauthorized{}

func (Unauthorized) isAuthorization() {}

func (Unauthorized) ID() string {
	panic(errors.NewUnreachableError())
}

func (Unauthorized) Equal(other Authorization) bool {
	_, ok := other.(Unauthorized)
	return ok
}

type EntitlementSetKind = sema.EntitlementSetKind

const Conjunction = sema.Conjunction
const Disjunction = sema.Disjunction

type EntitlementSetAuthorization struct {
	Entitlements []common.TypeID
	Kind         EntitlementSetKind
}

var _ Authorization = EntitlementSetAuthorization{}

func NewEntitlementSetAuthorization(
	gauge common.MemoryGauge,
	entitlements []common.TypeID,
	kind EntitlementSetKind,
) EntitlementSetAuthorization {
	common.UseMemory(gauge, common.MemoryUsage{
		Kind:   common.MemoryKindCadenceEntitlementSetAccess,
		Amount: uint64(len(entitlements)),
	})
	return EntitlementSetAuthorization{
		Entitlements: entitlements,
		Kind:         kind,
	}
}

func (EntitlementSetAuthorization) isAuthorization() {}

func (e EntitlementSetAuthorization) ID() string {
	entitlementTypeIDs := make([]string, 0, len(e.Entitlements))
	for _, typeID := range e.Entitlements {
		entitlementTypeIDs = append(
			entitlementTypeIDs,
			string(typeID),
		)
	}

	// FormatEntitlementSetTypeID sorts
	return sema.FormatEntitlementSetTypeID(entitlementTypeIDs, e.Kind)
}

func (e EntitlementSetAuthorization) Equal(auth Authorization) bool {
	switch auth := auth.(type) {
	case EntitlementSetAuthorization:
		if len(e.Entitlements) != len(auth.Entitlements) {
			return false
		}

		for i, entitlement := range e.Entitlements {
			if auth.Entitlements[i] != entitlement {
				return false
			}
		}
		return e.Kind == auth.Kind
	}
	return false
}

type EntitlementMapAuthorization struct {
	TypeID common.TypeID
}

var _ Authorization = EntitlementMapAuthorization{}

func NewEntitlementMapAuthorization(gauge common.MemoryGauge, id common.TypeID) EntitlementMapAuthorization {
	common.UseMemory(gauge, common.NewConstantMemoryUsage(common.MemoryKindCadenceEntitlementMapAccess))
	return EntitlementMapAuthorization{
		TypeID: id,
	}
}

func (EntitlementMapAuthorization) isAuthorization() {}

func (e EntitlementMapAuthorization) ID() string {
	return string(e.TypeID)
}

func (e EntitlementMapAuthorization) Equal(other Authorization) bool {
	auth, ok := other.(EntitlementMapAuthorization)
	if !ok {
		return false
	}
	return e.TypeID == auth.TypeID
}

// ReferenceType

type ReferenceType struct {
	Type          Type
	Authorization Authorization
}

var _ Type = &ReferenceType{}

func NewReferenceType(
	authorization Authorization,
	typ Type,
) *ReferenceType {
	return &ReferenceType{
		Authorization: authorization,
		Type:          typ,
	}
}

func NewMeteredReferenceType(
	gauge common.MemoryGauge,
	authorization Authorization,
	typ Type,
) *ReferenceType {
	common.UseMemory(gauge, common.CadenceReferenceTypeMemoryUsage)
	return NewReferenceType(authorization, typ)
}

func (*ReferenceType) isType() {}

func (t *ReferenceType) ID() string {
	var authorization string
	if t.Authorization != UnauthorizedAccess {
		authorization = t.Authorization.ID()
	}
	return sema.FormatReferenceTypeID(
		authorization,
		t.Type.ID(),
	)
}

func (t *ReferenceType) Equal(other Type) bool {
	otherType, ok := other.(*ReferenceType)
	if !ok {
		return false
	}

	return t.Authorization.Equal(otherType.Authorization) &&
		t.Type.Equal(otherType.Type)
}

// IntersectionType

type IntersectionSet = map[Type]struct{}

type IntersectionType struct {
	Types               []Type
	intersectionSet     IntersectionSet
	intersectionSetOnce sync.Once
}

func NewIntersectionType(
	types []Type,
) *IntersectionType {
	return &IntersectionType{
		Types: types,
	}
}

func NewMeteredIntersectionType(
	gauge common.MemoryGauge,
	types []Type,
) *IntersectionType {
	common.UseMemory(gauge, common.CadenceIntersectionTypeMemoryUsage)
	return NewIntersectionType(types)
}

func (*IntersectionType) isType() {}

func (t *IntersectionType) ID() string {
	var interfaceTypeIDs []string
	typeCount := len(t.Types)
	if typeCount > 0 {
		interfaceTypeIDs = make([]string, 0, typeCount)
		for _, typ := range t.Types {
			interfaceTypeIDs = append(interfaceTypeIDs, typ.ID())
		}
	}
	// FormatIntersectionTypeID sorts
	return sema.FormatIntersectionTypeID(interfaceTypeIDs)
}

func (t *IntersectionType) Equal(other Type) bool {
	otherType, ok := other.(*IntersectionType)
	if !ok {
		return false
	}

	intersectionSet := t.IntersectionSet()
	otherIntersectionSet := otherType.IntersectionSet()

	if len(intersectionSet) != len(otherIntersectionSet) {
		return false
	}

	for typ := range intersectionSet { //nolint:maprange
		_, ok := otherIntersectionSet[typ]
		if !ok {
			return false
		}
	}

	return true
}

func (t *IntersectionType) initializeIntersectionSet() {
	t.intersectionSetOnce.Do(func() {
		t.intersectionSet = make(IntersectionSet, len(t.Types))
		for _, typ := range t.Types {
			t.intersectionSet[typ] = struct{}{}
		}
	})
}

func (t *IntersectionType) IntersectionSet() IntersectionSet {
	t.initializeIntersectionSet()
	return t.intersectionSet
}

// CapabilityType

type CapabilityType struct {
	BorrowType Type
}

var _ Type = &CapabilityType{}

func NewCapabilityType(borrowType Type) *CapabilityType {
	return &CapabilityType{BorrowType: borrowType}
}

func NewMeteredCapabilityType(
	gauge common.MemoryGauge,
	borrowType Type,
) *CapabilityType {
	common.UseMemory(gauge, common.CadenceCapabilityTypeMemoryUsage)
	return NewCapabilityType(borrowType)
}

func (*CapabilityType) isType() {}

func (t *CapabilityType) ID() string {
	var borrowTypeID string
	borrowType := t.BorrowType
	if borrowType != nil {
		borrowTypeID = borrowType.ID()
	}
	return sema.FormatCapabilityTypeID(borrowTypeID)
}

func (t *CapabilityType) Equal(other Type) bool {
	otherType, ok := other.(*CapabilityType)
	if !ok {
		return false
	}

	if t.BorrowType == nil {
		return otherType.BorrowType == nil
	}

	return t.BorrowType.Equal(otherType.BorrowType)
}

// EnumType

type EnumType struct {
	Location            common.Location
	QualifiedIdentifier string
	RawType             Type
	Fields              []Field
	Initializers        [][]Parameter
}

func NewEnumType(
	location common.Location,
	qualifiedIdentifier string,
	rawType Type,
	fields []Field,
	initializers [][]Parameter,
) *EnumType {
	return &EnumType{
		Location:            location,
		QualifiedIdentifier: qualifiedIdentifier,
		RawType:             rawType,
		Fields:              fields,
		Initializers:        initializers,
	}
}

func NewMeteredEnumType(
	gauge common.MemoryGauge,
	location common.Location,
	qualifiedIdentifier string,
	rawType Type,
	fields []Field,
	initializers [][]Parameter,
) *EnumType {
	common.UseMemory(gauge, common.CadenceEnumTypeMemoryUsage)
	return NewEnumType(location, qualifiedIdentifier, rawType, fields, initializers)
}

func (*EnumType) isType() {}

func (t *EnumType) ID() string {
	return string(common.NewTypeIDFromQualifiedName(nil, t.Location, t.QualifiedIdentifier))
}

func (*EnumType) isCompositeType() {}

func (t *EnumType) CompositeTypeLocation() common.Location {
	return t.Location
}

func (t *EnumType) CompositeTypeQualifiedIdentifier() string {
	return t.QualifiedIdentifier
}

func (t *EnumType) CompositeFields() []Field {
	return t.Fields
}

func (t *EnumType) SetCompositeFields(fields []Field) {
	t.Fields = fields
}

func (t *EnumType) CompositeInitializers() [][]Parameter {
	return t.Initializers
}

func (t *EnumType) Equal(other Type) bool {
	otherType, ok := other.(*EnumType)
	if !ok {
		return false
	}

	return t.Location == otherType.Location &&
		t.QualifiedIdentifier == otherType.QualifiedIdentifier
<<<<<<< HEAD
=======
}

// AuthAccountType
type AuthAccountType struct{}

var TheAuthAccountType = AuthAccountType{}

func NewAuthAccountType() AuthAccountType {
	return TheAuthAccountType
}

func (AuthAccountType) isType() {}

func (AuthAccountType) ID() string {
	return "AuthAccount"
}

func (t AuthAccountType) Equal(other Type) bool {
	return t == other
}

// PublicAccountType
type PublicAccountType struct{}

var ThePublicAccountType = PublicAccountType{}

func NewPublicAccountType() PublicAccountType {
	return ThePublicAccountType
}

func (PublicAccountType) isType() {}

func (PublicAccountType) ID() string {
	return "PublicAccount"
}

func (t PublicAccountType) Equal(other Type) bool {
	return t == other
}

// DeployedContractType
type DeployedContractType struct{}

var TheDeployedContractType = DeployedContractType{}

func NewDeployedContractType() DeployedContractType {
	return TheDeployedContractType
}

func (DeployedContractType) isType() {}

func (DeployedContractType) ID() string {
	return "DeployedContract"
}

func (t DeployedContractType) Equal(other Type) bool {
	return t == other
}

// AuthAccountContractsType
type AuthAccountContractsType struct{}

var TheAuthAccountContractsType = AuthAccountContractsType{}

func NewAuthAccountContractsType() AuthAccountContractsType {
	return TheAuthAccountContractsType
}

func (AuthAccountContractsType) isType() {}

func (AuthAccountContractsType) ID() string {
	return "AuthAccount.Contracts"
}

func (t AuthAccountContractsType) Equal(other Type) bool {
	return t == other
}

// PublicAccountContractsType
type PublicAccountContractsType struct{}

var ThePublicAccountContractsType = PublicAccountContractsType{}

func NewPublicAccountContractsType() PublicAccountContractsType {
	return ThePublicAccountContractsType
}

func (PublicAccountContractsType) isType() {}

func (PublicAccountContractsType) ID() string {
	return "PublicAccount.Contracts"
}

func (t PublicAccountContractsType) Equal(other Type) bool {
	return t == other
}

// AuthAccountKeysType
type AuthAccountKeysType struct{}

var TheAuthAccountKeysType = AuthAccountKeysType{}

func NewAuthAccountKeysType() AuthAccountKeysType {
	return TheAuthAccountKeysType
}

func (AuthAccountKeysType) isType() {}

func (AuthAccountKeysType) ID() string {
	return "AuthAccount.Keys"
}

func (t AuthAccountKeysType) Equal(other Type) bool {
	return t == other
}

// PublicAccountKeysType
type PublicAccountKeysType struct{}

var ThePublicAccountKeysType = PublicAccountKeysType{}

func NewPublicAccountKeysType() PublicAccountKeysType {
	return ThePublicAccountKeysType
}

func (PublicAccountKeysType) isType() {}

func (PublicAccountKeysType) ID() string {
	return "PublicAccount.Keys"
}

func (t PublicAccountKeysType) Equal(other Type) bool {
	return t == other
}

// AccountKeyType
type AccountKeyType struct{}

var TheAccountKeyType = AccountKeyType{}

func NewAccountKeyType() AccountKeyType {
	return TheAccountKeyType
}

func (AccountKeyType) isType() {}

func (AccountKeyType) ID() string {
	return "AccountKey"
}

func (t AccountKeyType) Equal(other Type) bool {
	return t == other
}

// HashableStructType
type HashableStructType struct{}

var TheHashableStructType = HashableStructType{}
var _ Type = &HashableStructType{}

func NewHashableStruct() HashableStructType {
	return TheHashableStructType
}

func (HashableStructType) isType() {}

func (HashableStructType) ID() string {
	return "HashableStruct"
}

func (t HashableStructType) Equal(other Type) bool {
	return t == other
}

// TypeWithCachedTypeID recursively caches type ID of type t.
// This is needed because each type ID is lazily cached on
// its first use in ID() to avoid performance penalty.
func TypeWithCachedTypeID(t Type) Type {
	if t == nil {
		return t
	}

	// Cache type ID by calling ID()
	t.ID()

	switch t := t.(type) {

	case CompositeType:
		fields := t.CompositeFields()
		for _, f := range fields {
			TypeWithCachedTypeID(f.Type)
		}

		initializers := t.CompositeInitializers()
		for _, params := range initializers {
			for _, p := range params {
				TypeWithCachedTypeID(p.Type)
			}
		}

	case *RestrictedType:
		for _, restriction := range t.Restrictions {
			TypeWithCachedTypeID(restriction)
		}
	}

	return t
>>>>>>> b48fd6b8
}<|MERGE_RESOLUTION|>--- conflicted
+++ resolved
@@ -123,6 +123,7 @@
 var AnyResourceType = PrimitiveType(interpreter.PrimitiveStaticTypeAnyResource)
 var AnyStructAttachmentType = PrimitiveType(interpreter.PrimitiveStaticTypeAnyStructAttachment)
 var AnyResourceAttachmentType = PrimitiveType(interpreter.PrimitiveStaticTypeAnyResourceAttachment)
+var HashableStructType = PrimitiveType(interpreter.PrimitiveStaticTypeHashableStruct)
 
 var BoolType = PrimitiveType(interpreter.PrimitiveStaticTypeBool)
 var AddressType = PrimitiveType(interpreter.PrimitiveStaticTypeAddress)
@@ -1729,214 +1730,4 @@
 
 	return t.Location == otherType.Location &&
 		t.QualifiedIdentifier == otherType.QualifiedIdentifier
-<<<<<<< HEAD
-=======
-}
-
-// AuthAccountType
-type AuthAccountType struct{}
-
-var TheAuthAccountType = AuthAccountType{}
-
-func NewAuthAccountType() AuthAccountType {
-	return TheAuthAccountType
-}
-
-func (AuthAccountType) isType() {}
-
-func (AuthAccountType) ID() string {
-	return "AuthAccount"
-}
-
-func (t AuthAccountType) Equal(other Type) bool {
-	return t == other
-}
-
-// PublicAccountType
-type PublicAccountType struct{}
-
-var ThePublicAccountType = PublicAccountType{}
-
-func NewPublicAccountType() PublicAccountType {
-	return ThePublicAccountType
-}
-
-func (PublicAccountType) isType() {}
-
-func (PublicAccountType) ID() string {
-	return "PublicAccount"
-}
-
-func (t PublicAccountType) Equal(other Type) bool {
-	return t == other
-}
-
-// DeployedContractType
-type DeployedContractType struct{}
-
-var TheDeployedContractType = DeployedContractType{}
-
-func NewDeployedContractType() DeployedContractType {
-	return TheDeployedContractType
-}
-
-func (DeployedContractType) isType() {}
-
-func (DeployedContractType) ID() string {
-	return "DeployedContract"
-}
-
-func (t DeployedContractType) Equal(other Type) bool {
-	return t == other
-}
-
-// AuthAccountContractsType
-type AuthAccountContractsType struct{}
-
-var TheAuthAccountContractsType = AuthAccountContractsType{}
-
-func NewAuthAccountContractsType() AuthAccountContractsType {
-	return TheAuthAccountContractsType
-}
-
-func (AuthAccountContractsType) isType() {}
-
-func (AuthAccountContractsType) ID() string {
-	return "AuthAccount.Contracts"
-}
-
-func (t AuthAccountContractsType) Equal(other Type) bool {
-	return t == other
-}
-
-// PublicAccountContractsType
-type PublicAccountContractsType struct{}
-
-var ThePublicAccountContractsType = PublicAccountContractsType{}
-
-func NewPublicAccountContractsType() PublicAccountContractsType {
-	return ThePublicAccountContractsType
-}
-
-func (PublicAccountContractsType) isType() {}
-
-func (PublicAccountContractsType) ID() string {
-	return "PublicAccount.Contracts"
-}
-
-func (t PublicAccountContractsType) Equal(other Type) bool {
-	return t == other
-}
-
-// AuthAccountKeysType
-type AuthAccountKeysType struct{}
-
-var TheAuthAccountKeysType = AuthAccountKeysType{}
-
-func NewAuthAccountKeysType() AuthAccountKeysType {
-	return TheAuthAccountKeysType
-}
-
-func (AuthAccountKeysType) isType() {}
-
-func (AuthAccountKeysType) ID() string {
-	return "AuthAccount.Keys"
-}
-
-func (t AuthAccountKeysType) Equal(other Type) bool {
-	return t == other
-}
-
-// PublicAccountKeysType
-type PublicAccountKeysType struct{}
-
-var ThePublicAccountKeysType = PublicAccountKeysType{}
-
-func NewPublicAccountKeysType() PublicAccountKeysType {
-	return ThePublicAccountKeysType
-}
-
-func (PublicAccountKeysType) isType() {}
-
-func (PublicAccountKeysType) ID() string {
-	return "PublicAccount.Keys"
-}
-
-func (t PublicAccountKeysType) Equal(other Type) bool {
-	return t == other
-}
-
-// AccountKeyType
-type AccountKeyType struct{}
-
-var TheAccountKeyType = AccountKeyType{}
-
-func NewAccountKeyType() AccountKeyType {
-	return TheAccountKeyType
-}
-
-func (AccountKeyType) isType() {}
-
-func (AccountKeyType) ID() string {
-	return "AccountKey"
-}
-
-func (t AccountKeyType) Equal(other Type) bool {
-	return t == other
-}
-
-// HashableStructType
-type HashableStructType struct{}
-
-var TheHashableStructType = HashableStructType{}
-var _ Type = &HashableStructType{}
-
-func NewHashableStruct() HashableStructType {
-	return TheHashableStructType
-}
-
-func (HashableStructType) isType() {}
-
-func (HashableStructType) ID() string {
-	return "HashableStruct"
-}
-
-func (t HashableStructType) Equal(other Type) bool {
-	return t == other
-}
-
-// TypeWithCachedTypeID recursively caches type ID of type t.
-// This is needed because each type ID is lazily cached on
-// its first use in ID() to avoid performance penalty.
-func TypeWithCachedTypeID(t Type) Type {
-	if t == nil {
-		return t
-	}
-
-	// Cache type ID by calling ID()
-	t.ID()
-
-	switch t := t.(type) {
-
-	case CompositeType:
-		fields := t.CompositeFields()
-		for _, f := range fields {
-			TypeWithCachedTypeID(f.Type)
-		}
-
-		initializers := t.CompositeInitializers()
-		for _, params := range initializers {
-			for _, p := range params {
-				TypeWithCachedTypeID(p.Type)
-			}
-		}
-
-	case *RestrictedType:
-		for _, restriction := range t.Restrictions {
-			TypeWithCachedTypeID(restriction)
-		}
-	}
-
-	return t
->>>>>>> b48fd6b8
 }